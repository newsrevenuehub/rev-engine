--- conflicted
+++ resolved
@@ -1,8 +1,4 @@
-<<<<<<< HEAD
-import { useState, useCallback } from 'react';
-=======
 import { useState, useCallback, useEffect } from 'react';
->>>>>>> 210dbe2a
 import * as S from './AddPageModal.styled';
 import { useTheme } from 'styled-components';
 
@@ -37,24 +33,16 @@
   const alert = useAlert();
   const theme = useTheme();
   const history = useHistory();
-<<<<<<< HEAD
   const {
     user: { revenue_programs: revenuePrograms }
   } = useUser();
-=======
-  const { revenue_programs: revenuePrograms } = useUser();
->>>>>>> 210dbe2a
   const createPage = useRequest();
   const [loading, setLoading] = useState(false);
   const [errors, setErrors] = useState({});
   const [name, setName] = useState('');
   const [slug, setSlug] = useState('');
 
-<<<<<<< HEAD
-  const [revenueProgram, setRevenueProgram] = useState();
-=======
   const [revenueProgram, setRevenueProgram] = useState('');
->>>>>>> 210dbe2a
 
   // Intentionally commented out, see DEV-1493
   // const fetchTemplates = useRequest();
@@ -102,37 +90,6 @@
     [alert]
   );
 
-<<<<<<< HEAD
-  const handleSave = async (e) => {
-    e.preventDefault();
-    if (!canSavePage()) return;
-    setLoading(true);
-
-    const formData = {
-      name,
-      slug,
-      revenue_program: revenueProgram.id
-    };
-    // Intentionally commented-out, see DEV-1493
-    // if (template) formData.template_pk = template.id;
-    createPage(
-      {
-        method: 'POST',
-        url: LIST_PAGES,
-        data: formData
-      },
-      {
-        onSuccess: ({ data }) =>
-          history.push({
-            pathname: `${EDITOR_ROUTE}/${revenueProgram.slug}/${slug}`,
-            state: { pageId: data.id }
-          }),
-        onFailure: handleSaveFailure
-      }
-    );
-    setLoading(false);
-  };
-=======
   const handleSave = useCallback(
     async (e, overrideForm = undefined) => {
       e?.preventDefault();
@@ -166,7 +123,6 @@
     },
     [canSavePage, createPage, handleSaveFailure, history, name, revenueProgram.id, slug]
   );
->>>>>>> 210dbe2a
 
   const handleDiscard = () => {
     closeModal();
