from rest_framework import serializers

from apps.organizations.models import (
    Benefit,
    BenefitLevel,
    Feature,
    Organization,
    Plan,
    RevenueProgram,
)


class FeatureSerializer(serializers.ModelSerializer):
    class Meta:
        model = Feature
        fields = "__all__"


class PlanSerializer(serializers.ModelSerializer):
    features = FeatureSerializer(many=True, read_only=True)

    class Meta:
        model = Plan
        fields = "__all__"


class OrganizationSerializer(serializers.ModelSerializer):
    plan = PlanSerializer(many=False, read_only=True)

    class Meta:
        model = Organization
        fields = "__all__"


class RevenueProgramListInlineSerializer(serializers.ModelSerializer):
    class Meta:
        model = RevenueProgram
        fields = [
            "id",
            "name",
        ]


class RevenueProgramSerializer(serializers.ModelSerializer):
    slug = serializers.SlugField(required=False)

    class Meta:
        model = RevenueProgram
<<<<<<< HEAD
        fields = ["id", "slug"]
=======
        fields = ["id", "name", "slug"]
>>>>>>> 554cd61f

    def get_fields(self):  # pragma: no cover
        fields = super().get_fields()
        request = self.context.get("request", None)
        if request and getattr(request, "method", None) == "PATCH":
<<<<<<< HEAD
            fields["slug"].read_only = True
=======
            if fields.get("name"):
                fields["name"].read_only = True
            if fields.get("slug"):
                fields["slug"].read_only = True
            if fields.get("organization"):
                fields["organization"].read_only = True
>>>>>>> 554cd61f
        return fields


class BenefitDetailSerializer(serializers.ModelSerializer):
    class Meta:
        model = Benefit
        fields = [
            "name",
            "description",
        ]


class BenefitLevelDetailSerializer(serializers.ModelSerializer):
    benefits = BenefitDetailSerializer(many=True)

    class Meta:
        model = BenefitLevel
        fields = [
            "name",
            "donation_range",
            "benefits",
        ]<|MERGE_RESOLUTION|>--- conflicted
+++ resolved
@@ -46,27 +46,7 @@
 
     class Meta:
         model = RevenueProgram
-<<<<<<< HEAD
-        fields = ["id", "slug"]
-=======
         fields = ["id", "name", "slug"]
->>>>>>> 554cd61f
-
-    def get_fields(self):  # pragma: no cover
-        fields = super().get_fields()
-        request = self.context.get("request", None)
-        if request and getattr(request, "method", None) == "PATCH":
-<<<<<<< HEAD
-            fields["slug"].read_only = True
-=======
-            if fields.get("name"):
-                fields["name"].read_only = True
-            if fields.get("slug"):
-                fields["slug"].read_only = True
-            if fields.get("organization"):
-                fields["organization"].read_only = True
->>>>>>> 554cd61f
-        return fields
 
 
 class BenefitDetailSerializer(serializers.ModelSerializer):
