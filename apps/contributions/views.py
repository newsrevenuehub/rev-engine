--- conflicted
+++ resolved
@@ -21,11 +21,7 @@
 )
 from apps.contributions.utils import get_hub_stripe_api_key
 from apps.contributions.webhooks import StripeWebhookProcessor
-<<<<<<< HEAD
 from apps.emails.models import EmailTemplateError, PageEmailTemplate
-from apps.organizations.views import OrganizationLimitedListView
-=======
->>>>>>> 8651c541
 
 
 logger = logging.getLogger(f"{settings.DEFAULT_LOGGER}.{__name__}")
@@ -65,11 +61,7 @@
             # Create subscription with Stripe, associated local models
             stripe_payment.create_subscription()
             response_body = {"detail": "Success"}
-<<<<<<< HEAD
-    except PaymentBadParamsError:  # pragma: no cover
-=======
     except PaymentBadParamsError:
->>>>>>> 8651c541
         logger.warning("stripe_payment view raised a PaymentBadParamsError")
         return Response({"detail": "There was an error processing your payment."}, status=status.HTTP_400_BAD_REQUEST)
     except PaymentProviderError as pp_error:  # pragma: no cover
