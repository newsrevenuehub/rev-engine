import datetime
from unittest.mock import patch

from django.test import TestCase
from django.utils import timezone

from apps.contributions.models import Contribution, Contributor
from apps.slack.models import SlackNotificationTypes


class ContributorTest(TestCase):
    def setUp(self):
        self.contributor = Contributor.objects.create(email="test@test.com")

    def test_contributions_count(self):
        target_count = 5
        for _ in range(target_count):
            contribution = Contribution.objects.create(amount=1000, contributor=self.contributor)

        self.assertEqual(self.contributor.contributions_count, target_count)

    def test_most_recent_contribution(self):
        first_contribution = Contribution.objects.create(amount=1000, contributor=self.contributor, status="paid")
        one_minute = datetime.timedelta(minutes=1)
        second_contribution = Contribution.objects.create(
            amount=1000,
            contributor=self.contributor,
            status="paid",
            modified=timezone.now() + one_minute,
        )
        self.assertEqual(self.contributor.most_recent_contribution, second_contribution)

    def test__str(self):
        self.assertEqual(str(self.contributor), self.contributor.email)


class ContributionTest(TestCase):
    def setUp(self):
        self.amount = 1000
        self.contribution = Contribution.objects.create(amount=self.amount)

    def test_formatted_amount(self):
        target_format = "10.00 USD"
        self.assertEqual(self.contribution.formatted_amount, target_format)

    def test_str(self):
        self.assertEqual(
            str(self.contribution),
            f"{self.contribution.formatted_amount}, {self.contribution.created.strftime('%Y-%m-%d %H:%M:%S')}",
        )

    def test_expanded_bad_actor_score(self):
        # First, expanded_bad_actor_score should be none by default
        score = 2
        self.assertIsNone(self.contribution.expanded_bad_actor_score)
        self.contribution.bad_actor_score = score
        self.contribution.save()
        self.contribution.refresh_from_db()
        self.assertEqual(self.contribution.expanded_bad_actor_score, Contribution.BAD_ACTOR_SCORES[2][1])

<<<<<<< HEAD
    def test_request_stripe_payment_method_details_when_new(self):
        """
        fetch_stripe_payment_method should be called when a new contribution is being created and it has a defined provider_payment_method_id
        """
        pass

    def test_request_stripe_payment_method_details_when_old_updating_payment_method(self):
        """
        fetch_stripe_payment_method should be called when updating an existing contribution, if provider_payment_method_id is not the same as the previous
        """
        pass

    def test_do_not_request_stripe_payment_method_details_when_updating_anything_else(self):
        """
        fetch_stripe_payment_method should not be called if provider_payment_method_id is unchanged
        """
        pass
=======
    @patch("apps.contributions.models.Contribution.send_slack_notifications")
    def test_save_without_slack_arg_only_saves(self, mock_send_slack):
        self.contribution.amount = 10
        self.contribution.save()
        mock_send_slack.assert_not_called()

    @patch("apps.contributions.models.SlackManager")
    def test_save_with_slack_arg_sends_slack_notifications(self, mock_send_slack):
        self.contribution.amount = 10
        self.contribution.save(slack_notification=SlackNotificationTypes.SUCCESS)
        mock_send_slack.assert_any_call()
>>>>>>> a878d5d7
<|MERGE_RESOLUTION|>--- conflicted
+++ resolved
@@ -58,7 +58,18 @@
         self.contribution.refresh_from_db()
         self.assertEqual(self.contribution.expanded_bad_actor_score, Contribution.BAD_ACTOR_SCORES[2][1])
 
-<<<<<<< HEAD
+    @patch("apps.contributions.models.Contribution.send_slack_notifications")
+    def test_save_without_slack_arg_only_saves(self, mock_send_slack):
+        self.contribution.amount = 10
+        self.contribution.save()
+        mock_send_slack.assert_not_called()
+
+    @patch("apps.contributions.models.SlackManager")
+    def test_save_with_slack_arg_sends_slack_notifications(self, mock_send_slack):
+        self.contribution.amount = 10
+        self.contribution.save(slack_notification=SlackNotificationTypes.SUCCESS)
+        mock_send_slack.assert_any_call()
+
     def test_request_stripe_payment_method_details_when_new(self):
         """
         fetch_stripe_payment_method should be called when a new contribution is being created and it has a defined provider_payment_method_id
@@ -75,17 +86,4 @@
         """
         fetch_stripe_payment_method should not be called if provider_payment_method_id is unchanged
         """
-        pass
-=======
-    @patch("apps.contributions.models.Contribution.send_slack_notifications")
-    def test_save_without_slack_arg_only_saves(self, mock_send_slack):
-        self.contribution.amount = 10
-        self.contribution.save()
-        mock_send_slack.assert_not_called()
-
-    @patch("apps.contributions.models.SlackManager")
-    def test_save_with_slack_arg_sends_slack_notifications(self, mock_send_slack):
-        self.contribution.amount = 10
-        self.contribution.save(slack_notification=SlackNotificationTypes.SUCCESS)
-        mock_send_slack.assert_any_call()
->>>>>>> a878d5d7
+        pass