import { useState, Fragment } from 'react';
<<<<<<< HEAD
import { useQuery } from '@tanstack/react-query';
=======
>>>>>>> d343221f
import orderBy from 'lodash.orderby';
import join from 'url-join';
import { Content } from './Pages.styled';

// Router
import { useHistory } from 'react-router-dom';
import { EDITOR_ROUTE } from 'routes';

<<<<<<< HEAD
// Deps
import { useAlert } from 'react-alert';

// Constants
import { GENERIC_ERROR } from 'constants/textConstants';
import { USER_ROLE_HUB_ADMIN_TYPE, USER_SUPERUSER_TYPE } from 'constants/authConstants';
// AJAX
import { LIST_PAGES } from 'ajax/endpoints';
import axios from 'ajax/axios';

=======
>>>>>>> d343221f
// Children
import GenericErrorBoundary from 'components/errors/GenericErrorBoundary';
import EditButton from 'components/common/Button/EditButton';
import NewButton from 'components/common/Button/NewButton';
import usePagesList from 'hooks/usePageList';
import Hero from 'components/common/Hero';
import useModal from 'hooks/useModal';
import useUser from 'hooks/useUser';
import GlobalLoading from 'elements/GlobalLoading';

import AddPageModal from './AddPageModal';

export const pagesbyRP = (pgsRaw, qry) => {
  const pagesByRevProgram = [];
  const pgs = qry
    ? pgsRaw?.filter((page) => {
        return (
          page?.revenue_program &&
          (page.slug.toLowerCase().indexOf(qry) !== -1 ||
            page.name.toLowerCase().indexOf(qry) !== -1 ||
            page.revenue_program.slug.toLowerCase().indexOf(qry) !== -1 ||
            page.revenue_program.name.toLowerCase().indexOf(qry) !== -1)
        );
      })
    : pgsRaw;

  let revPrograms = new Set(pgs?.map((p) => p?.revenue_program?.id));

  revPrograms.forEach((rpId) => {
    if (rpId) {
      const pagesForRp = pgs?.filter((p) => p?.revenue_program?.id === rpId);
      pagesByRevProgram.push({
        name: pagesForRp[0].revenue_program.name,
        pages: pagesForRp
      });
    }
  });
  return orderBy(pagesByRevProgram, 'name');
};

async function fetchPages() {
  const { data } = await axios.get(LIST_PAGES);

  return data;
}

function Pages() {
  const history = useHistory();
<<<<<<< HEAD
=======
  const { pages } = usePagesList();
>>>>>>> d343221f
  const [pageSearchQuery, setPageSearchQuery] = useState([]);
  const { open: showAddPageModal, handleClose, handleOpen } = useModal();
  const { user, isLoading: userLoading } = useUser();
  const { data: pages, isLoading: pagesLoading } = useQuery(['pages'], fetchPages, {
    onError: () => alert.error(GENERIC_ERROR),
    initialData: []
  });

<<<<<<< HEAD
  const isLoading = pagesLoading || userLoading;

=======
>>>>>>> d343221f
  const handleEditPage = (page) => {
    const path = join([EDITOR_ROUTE, page.revenue_program.slug, page.slug, '/']);
    history.push({ pathname: path, state: { pageId: page.id } });
  };

  const pagesByRevenueProgram = pagesbyRP(pages, pageSearchQuery);

  const addPageButtonShouldBeDisabled = () => {
    if ([USER_ROLE_HUB_ADMIN_TYPE, USER_SUPERUSER_TYPE].includes(user?.role_type?.[0])) {
      return false;
    }
    const pageLimit = user?.organizations?.[0]?.plan?.page_limit ?? 0;
    return pages.length + 1 > pageLimit;
  };

  return (
    <>
      <GenericErrorBoundary>
        {isLoading && <GlobalLoading />}
        <Hero
          title="Pages"
          subtitle="Welcome to Pages. Here you can create, manage, and publish contribution pages. Create a new page by selecting the ‘New Page’ button below."
          placeholder="Pages"
          onChange={setPageSearchQuery}
        />
        <Content data-testid="pages-list">
          <NewButton data-testid="new-page-button" disabled={addPageButtonShouldBeDisabled()} onClick={handleOpen} />
          {!!pagesByRevenueProgram.length &&
            pagesByRevenueProgram.map((revenueProgram) => (
              <Fragment key={revenueProgram.name}>
                {revenueProgram.pages.map((donationPage) => (
                  <EditButton key={donationPage.id} {...donationPage} onClick={() => handleEditPage(donationPage)} />
                ))}
              </Fragment>
            ))}
        </Content>
      </GenericErrorBoundary>
      {showAddPageModal && (
        <AddPageModal
          isOpen={showAddPageModal}
          closeModal={handleClose}
          pagesByRevenueProgram={pagesByRevenueProgram}
        />
      )}
    </>
  );
}

export default Pages;<|MERGE_RESOLUTION|>--- conflicted
+++ resolved
@@ -1,8 +1,5 @@
 import { useState, Fragment } from 'react';
-<<<<<<< HEAD
 import { useQuery } from '@tanstack/react-query';
-=======
->>>>>>> d343221f
 import orderBy from 'lodash.orderby';
 import join from 'url-join';
 import { Content } from './Pages.styled';
@@ -11,10 +8,6 @@
 import { useHistory } from 'react-router-dom';
 import { EDITOR_ROUTE } from 'routes';
 
-<<<<<<< HEAD
-// Deps
-import { useAlert } from 'react-alert';
-
 // Constants
 import { GENERIC_ERROR } from 'constants/textConstants';
 import { USER_ROLE_HUB_ADMIN_TYPE, USER_SUPERUSER_TYPE } from 'constants/authConstants';
@@ -22,8 +15,6 @@
 import { LIST_PAGES } from 'ajax/endpoints';
 import axios from 'ajax/axios';
 
-=======
->>>>>>> d343221f
 // Children
 import GenericErrorBoundary from 'components/errors/GenericErrorBoundary';
 import EditButton from 'components/common/Button/EditButton';
@@ -72,10 +63,6 @@
 
 function Pages() {
   const history = useHistory();
-<<<<<<< HEAD
-=======
-  const { pages } = usePagesList();
->>>>>>> d343221f
   const [pageSearchQuery, setPageSearchQuery] = useState([]);
   const { open: showAddPageModal, handleClose, handleOpen } = useModal();
   const { user, isLoading: userLoading } = useUser();
@@ -84,11 +71,8 @@
     initialData: []
   });
 
-<<<<<<< HEAD
   const isLoading = pagesLoading || userLoading;
 
-=======
->>>>>>> d343221f
   const handleEditPage = (page) => {
     const path = join([EDITOR_ROUTE, page.revenue_program.slug, page.slug, '/']);
     history.push({ pathname: path, state: { pageId: page.id } });
