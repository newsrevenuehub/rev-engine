--- conflicted
+++ resolved
@@ -1527,11 +1527,7 @@
 
 [[package]]
 name = "sentry-sdk"
-<<<<<<< HEAD
 version = "1.9.4"
-=======
-version = "1.9.2"
->>>>>>> 6496f8fc
 description = "Python client for Sentry (https://sentry.io)"
 category = "main"
 optional = false
@@ -1540,13 +1536,8 @@
 [package.dependencies]
 certifi = "*"
 urllib3 = [
-<<<<<<< HEAD
     {version = ">=1.26.11", markers = "python_version >= \"3.6\""},
     {version = ">=1.26.9", markers = "python_version >= \"3.5\""},
-=======
-    {version = ">=1.26.9", markers = "python_version >= \"3.5\""},
-    {version = ">=1.26.11", markers = "python_version >= \"3.6\""},
->>>>>>> 6496f8fc
 ]
 
 [package.extras]
