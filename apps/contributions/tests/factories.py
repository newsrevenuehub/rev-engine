import datetime
import random

from django.conf import settings

import factory
import pytz
from factory.django import DjangoModelFactory
from factory.helpers import create
from faker import Faker

from apps.common.tests.test_utils import generate_random_datetime
from apps.contributions import models


fake = Faker()


class ContributorFactory(DjangoModelFactory):
    class Meta:
        model = models.Contributor
        django_get_or_create = ("email",)

    email = factory.Sequence(lambda n: f"{fake.user_name()}-{n}@{fake.domain_name()}")


def _get_flagged_date(bad_actor_score, created_at):
    if bad_actor_score >= settings.BAD_ACTOR_FAIL_ABOVE:
        return created_at + datetime.timedelta(hours=1)
    return None


def _get_status(bad_actor_score):
    if bad_actor_score >= settings.BAD_ACTOR_FAIL_ABOVE:
<<<<<<< HEAD
        return models.ContributionStatus.FLAGGED[0]
    return random.choice(
        [
            models.ContributionStatus.PROCESSING[0],
            models.ContributionStatus.PAID[0],
            models.ContributionStatus.CANCELED[0],
=======
        return models.ContributionStatus.FLAGGED
    return random.choice(
        [
            models.ContributionStatus.PROCESSING,
            models.ContributionStatus.PAID,
            models.ContributionStatus.CANCELED,
>>>>>>> d0569c44
        ]
    )


def _get_last_payment_date(created_date, bad_actor_score):
    if bad_actor_score >= settings.BAD_ACTOR_FAIL_ABOVE:
        return None
    return created_date + datetime.timedelta(hours=1)


NOW = datetime.datetime.now(tz=pytz.UTC) - datetime.timedelta(days=1)
THEN = NOW - datetime.timedelta(weeks=52)


class ContributionFactory(DjangoModelFactory):
    class Meta:
        model = models.Contribution

    created = factory.LazyFunction(lambda: generate_random_datetime(THEN, NOW))
    amount = factory.LazyFunction(lambda: random.randrange(1, 10000) * 100)
    reason = factory.LazyFunction(lambda: fake.paragraph())
    interval = factory.LazyFunction(lambda: random.choice(models.ContributionInterval.choices)[0])
    bad_actor_score = factory.LazyFunction(lambda: random.choice([0, 1, 2, 3, 4]))
    last_payment_date = factory.LazyAttribute(lambda o: _get_last_payment_date(o.created, o.bad_actor_score))
    flagged_date = factory.LazyAttribute(lambda o: _get_flagged_date(o.bad_actor_score, o.created))
    status = factory.LazyAttribute(lambda o: _get_status(o.bad_actor_score))
    payment_provider_used = "Stripe"<|MERGE_RESOLUTION|>--- conflicted
+++ resolved
@@ -32,21 +32,12 @@
 
 def _get_status(bad_actor_score):
     if bad_actor_score >= settings.BAD_ACTOR_FAIL_ABOVE:
-<<<<<<< HEAD
-        return models.ContributionStatus.FLAGGED[0]
-    return random.choice(
-        [
-            models.ContributionStatus.PROCESSING[0],
-            models.ContributionStatus.PAID[0],
-            models.ContributionStatus.CANCELED[0],
-=======
         return models.ContributionStatus.FLAGGED
     return random.choice(
         [
             models.ContributionStatus.PROCESSING,
             models.ContributionStatus.PAID,
             models.ContributionStatus.CANCELED,
->>>>>>> d0569c44
         ]
     )
 
