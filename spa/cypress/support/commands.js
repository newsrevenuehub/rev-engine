import 'cypress-localstorage-commands';
import '@testing-library/cypress/add-commands';

import { TOKEN } from 'ajax/endpoints';
import { getEndpoint, getTestingDonationPageUrl, getTestingDefaultDonationPageUrl, EXPECTED_RP_SLUG } from './util';
import { LIVE_PAGE_DETAIL, STRIPE_PAYMENT, CONTRIBUTIONS } from 'ajax/endpoints';
import { DEFAULT_RESULTS_ORDERING } from 'components/donations/DonationsTable';
import { ApiResourceList } from '../support/restApi';
import donationsData from '../fixtures/donations/18-results.json';
import { LS_CSRF_TOKEN, LS_USER } from 'appSettings';

Cypress.Commands.add('getByTestId', (testId, options, partialMatch = false) => {
  return cy.get(`[data-testid${partialMatch ? '*' : ''}="${testId}"]`, options);
});

Cypress.Commands.add('login', (userFixture) => {
  cy.clearLocalStorage();
  cy.visit('/');
  cy.getByTestId('login-email').type('test@user.com');
  cy.getByTestId('login-password').type('testing');
  cy.intercept('POST', getEndpoint(TOKEN), { fixture: userFixture }).as('login');
  cy.getByTestId('login-button').click();
  return cy.wait('@login');
});

Cypress.Commands.add('forceLogin', (userFixture) => {
  cy.clearLocalStorage();
  cy.setLocalStorage(LS_CSRF_TOKEN, userFixture.csrf_token);
  cy.setLocalStorage(LS_USER, JSON.stringify(userFixture.user));
});

Cypress.Commands.add('visitDonationPage', () => {
  cy.intercept(
    { method: 'GET', pathname: getEndpoint(LIVE_PAGE_DETAIL) },
    { fixture: 'pages/live-page-1', statusCode: 200 }
  ).as('getPageDetail');
  cy.visit(getTestingDonationPageUrl('my-page/'));
  cy.url().should('include', EXPECTED_RP_SLUG);
  cy.url().should('include', 'my-page');
  cy.wait('@getPageDetail');
});

Cypress.Commands.add('visitDefaultDonationPage', () => {
  cy.intercept(
    { method: 'GET', pathname: getEndpoint(LIVE_PAGE_DETAIL) },
    { fixture: 'pages/live-page-1', statusCode: 200 }
  ).as('getPageDetail');
  cy.visit(getTestingDefaultDonationPageUrl());
  cy.url().should('include', EXPECTED_RP_SLUG);
  cy.wait('@getPageDetail');
});

Cypress.Commands.add('getInDocument', { prevSubject: 'document' }, (document, selector) =>
  Cypress.$(selector, document)
);

Cypress.Commands.add('interceptDonation', () => {
  cy.intercept(
    { method: 'POST', pathname: getEndpoint(STRIPE_PAYMENT) },
    { fixture: 'stripe/payment-intent', statusCode: 200 }
  ).as('stripePayment');

  cy.intercept('/v1/payment_intents/**', { statusCode: 200 }).as('confirmCardPayment');

  cy.intercept('/v1/payment_methods/**', { fixture: 'stripe/payment-method', statusCode: 200 }).as(
    'createPaymentMethod'
  );
});

Cypress.Commands.add('setUpDonation', (frequency, amount) => {
  cy.contains(frequency).click();
  cy.contains(amount).click();
});

Cypress.Commands.add('makeDonation', () => {
  return cy
    .get('iframe')
    .should((iframe) => {
      // these inputs asynchronously render on the iframed Stripe element,
      // and we need to ensure that all three exist in the iframe before
      // moving on to enter values in inputs and submit the form.
      cy.get('[name="cardnumber"]').should('exist');
      cy.get('[name="exp-date"]').should('exist');
      cy.get('[name="cvc"]').should('exist');
      // expect(iframe.contents().find('[name="cardnumber"]')).to.exist;
      // expect(iframe.contents().find('[name="exp-date"]')).to.exist;
      // expect(iframe.contents().find('[name="cvc"]')).to.exist;
    })
    .then((iframe) => cy.wrap(iframe.contents().find('body')))
    .within({}, ($iframe) => {
      cy.get('[name="cardnumber"]').type('4242424242424242');
      cy.get('[name="exp-date"]').type('1232');
      cy.get('[name="cvc"]').type('123');
    })
    .then(() => {
      // need to ensure not disabled because otherwise race condition where
      // it hasn't yet re-rendered to enabled by time we're trying to click
      cy.getByTestId('donation-submit').should('not.be.disabled').click();
    });
});

Cypress.Commands.add('interceptStripeApi', () => {
  cy.intercept({ url: 'https://r.stripe.com/*', method: 'POST' }, { statusCode: 200 });
  cy.intercept({ url: 'https://m.stripe.com/*', method: 'POST' }, { statusCode: 200 });
<<<<<<< HEAD
  cy.intercept({ url: 'https://api.stripe.com/**', method: 'GET' }, { statusCode: 200 });
=======
  cy.intercept({ method: 'GET', url: 'https://api.stripe.com/**' }, { statusCode: 200 });
>>>>>>> 7c051346
});

Cypress.Commands.add('interceptPaginatedDonations', () => {
  const defaultSortBys = {
    columns: DEFAULT_RESULTS_ORDERING.map((item) => item.id),
    directions: DEFAULT_RESULTS_ORDERING.map((item) => (item.desc ? 'desc' : 'asc'))
  };
  const sortableColumns = ['last_payment_date', 'amount', 'contributor_email', 'modified', 'status', 'flagged_date'];
  const filterableColumns = ['created', 'status', 'amount'];
  const api = new ApiResourceList(donationsData, defaultSortBys, sortableColumns);
  cy.intercept({ pathname: getEndpoint(CONTRIBUTIONS) }, (req) => {
    const urlSearchParams = new URLSearchParams(req.url.split('?')[1]);
    const pageSize = urlSearchParams.get('page_size');
    const pageNum = urlSearchParams.get('page');
    const ordering = urlSearchParams.get('ordering');
    const filters = {};
    filterableColumns.forEach((f) => (filters[f] = urlSearchParams.getAll(f)));
    req.reply(api.getResponse(pageSize, pageNum, ordering, filters));
  }).as('getDonations');
});

Cypress.Commands.add('editElement', (elementType) => {
  cy.getByTestId(`page-item-${elementType}`)
    .first()
    .within(() => {
      cy.getByTestId('pencil-button').click({ force: true });
    });
});

Cypress.Commands.add('setStripeCardElement', (elementName, value) => {
  return cy.getByTestId('edit-recurring-payment-modal').within(($modal) => {
    cy.wrap($modal)
      .get('iframe')
      .its('0.contentDocument.body')
      .should('not.be.empty')
      .then(cy.wrap)
      .find(`input[data-elements-stable-field-name="${elementName}"]`)
      .type(value);
  });
});

Cypress.Commands.add('interceptFbAnalytics', () => {
  cy.intercept({ method: 'GET', url: 'https://connect.facebook.net/*' }, { statusCode: 200 });
  cy.intercept({ method: 'GET', url: '*ev=Contribute*' }, { statusCode: 200 }).as('fbTrackContribution');
  cy.intercept({ method: 'GET', url: '*ev=Purchase*' }, { statusCode: 200 }).as('fbTrackPurchase');
});<|MERGE_RESOLUTION|>--- conflicted
+++ resolved
@@ -102,11 +102,7 @@
 Cypress.Commands.add('interceptStripeApi', () => {
   cy.intercept({ url: 'https://r.stripe.com/*', method: 'POST' }, { statusCode: 200 });
   cy.intercept({ url: 'https://m.stripe.com/*', method: 'POST' }, { statusCode: 200 });
-<<<<<<< HEAD
   cy.intercept({ url: 'https://api.stripe.com/**', method: 'GET' }, { statusCode: 200 });
-=======
-  cy.intercept({ method: 'GET', url: 'https://api.stripe.com/**' }, { statusCode: 200 });
->>>>>>> 7c051346
 });
 
 Cypress.Commands.add('interceptPaginatedDonations', () => {
