import logging
from dataclasses import dataclass, field

from django.conf import settings
from django.core.exceptions import ValidationError
from django.core.validators import MinLengthValidator
from django.db import models
from django.utils import timezone

import stripe

from apps.common.models import IndexedTimeStampedModel
from apps.common.utils import normalize_slug
from apps.config.validators import validate_slug_against_denylist
from apps.organizations.validators import validate_statement_descriptor_suffix
from apps.pages.defaults import (
    BENEFITS,
    DEFAULT_PERMITTED_PAGE_ELEMENTS,
    DEFAULT_PERMITTED_SIDEBAR_ELEMENTS,
    SWAG,
)
from apps.users.choices import Roles
from apps.users.models import RoleAssignment


logger = logging.getLogger(f"{settings.DEFAULT_LOGGER}.{__name__}")

# This is for limiting creation of pages, revenue programs, and role assignments
# in cases where our marketing materials use language about "unlimited". We don't
# want a malactor to be able to create an unbounded number of these entities. If a
# legitimate actor hits these limits, it can be handled via customer service.
UNLIMITED_CEILING = 200


# RFC-1035 limits domain labels to 63 characters, and RP slugs are used for subdomains,
# so we limit to 63 chars
RP_SLUG_MAX_LENGTH = 63
FISCAL_SPONSOR_NAME_MAX_LENGTH = 100

CURRENCY_CHOICES = [(k, k) for k in settings.CURRENCIES.keys()]

TAX_ID_MAX_LENGTH = TAX_ID_MIN_LENGTH = 9


@dataclass(frozen=True)
class Plan:
    """Used for modeling Organization plans"""

    name: str
    label: str
    sidebar_elements: list[str] = field(default_factory=lambda: DEFAULT_PERMITTED_SIDEBAR_ELEMENTS)
    page_elements: list[str] = field(default_factory=lambda: DEFAULT_PERMITTED_PAGE_ELEMENTS)
    page_limit: int = 1
    style_limit: int = 1
    custom_thank_you_page_enabled: bool = False


FreePlan = Plan(
    name="FREE",
    label="Free",
)

PlusPlan = Plan(
    name="PLUS",
    label="Plus",
    # If this limit gets hit, it can be dealt with as a customer service issue.
    page_limit=UNLIMITED_CEILING,
    style_limit=UNLIMITED_CEILING,
    custom_thank_you_page_enabled=True,
    sidebar_elements=DEFAULT_PERMITTED_SIDEBAR_ELEMENTS
    + [
        BENEFITS,
    ],
    page_elements=DEFAULT_PERMITTED_PAGE_ELEMENTS
    + [
        SWAG,
    ],
)


class Plans(models.TextChoices):

    FREE = FreePlan.name, FreePlan.label
    PLUS = PlusPlan.name, PlusPlan.label

    @classmethod
    def get_plan(cls, name):
        return {cls.FREE.value: FreePlan, cls.PLUS.value: PlusPlan}.get(name, None)


class OrganizationQuerySet(models.QuerySet):
    def filtered_by_role_assignment(self, role_assignment: RoleAssignment) -> models.QuerySet:
        match role_assignment.role_type:
            case Roles.HUB_ADMIN:
                return self.all()
            case Roles.ORG_ADMIN | Roles.RP_ADMIN:
                return self.filter(id=role_assignment.organization.id)
            case _:
                return self.none()


class OrganizationManager(models.Manager):
    pass


class Organization(IndexedTimeStampedModel):
    name = models.CharField(max_length=255, unique=True)
    plan_name = models.CharField(choices=Plans.choices, max_length=10, default=Plans.FREE)
    salesforce_id = models.CharField(max_length=255, blank=True, verbose_name="Salesforce ID")
    show_connected_to_slack = models.BooleanField(
        verbose_name="Show connected to Slack",
        default=False,
        help_text="Indicates Slack integration status, designed for manual operation by staff members when connected to the Hub’s Slack",
    )
    show_connected_to_salesforce = models.BooleanField(
        verbose_name="Show connected to Salesforce",
        default=False,
        help_text="Indicates Salesforce integration status, designed for manual operation by staff members",
    )
    show_connected_to_mailchimp = models.BooleanField(
        verbose_name="Show connected to Mailchimp",
        default=False,
        help_text="Indicates Mailchimp integration status, designed for manual operation by staff members",
    )

    # TODO: [DEV-2035] Remove Organization.slug field entirely
    slug = models.SlugField(
        # 63 here is somewhat arbitrary. This used to be set to `RP_SLUG_MAX_LENGTH` (which used to have a different name),
        # which is the maximum length a domain can be according to RFC-1035. We're retaining that value
        # but without a reference to the constant, because using the constant would imply there
        # are business requirements related to sub-domain length around this field which there are not
        # (and given TODO above, it would appear that the business requirements that originally
        # led to org slug being a field are no longer around)
        max_length=63,
        unique=True,
        validators=[validate_slug_against_denylist],
    )

    users = models.ManyToManyField("users.User", through="users.OrganizationUser")
    send_receipt_email_via_nre = models.BooleanField(
        default=True,
        help_text="If false, receipt email assumed to be sent via Salesforce. Other emails, e.g. magic_link, are always sent via NRE regardless of this setting",
    )

    objects = OrganizationManager.from_queryset(OrganizationQuerySet)()

    def __str__(self):
        return self.name

    @property
    def plan(self):
        return Plans.get_plan(self.plan_name)

    @property
    def admin_revenueprogram_options(self):
        rps = self.revenueprogram_set.all()
        return [(rp.name, rp.pk) for rp in rps]

    def user_is_member(self, user):
        return user in self.users.all()

    def user_is_owner(self, user):
        return user in [through.user for through in self.user_set.through.objects.filter(is_owner=True)]


class Benefit(IndexedTimeStampedModel):
    name = models.CharField(max_length=128, help_text="A way to uniquely identify this Benefit")
    description = models.TextField(help_text="The text that appears on the contribution page")
    revenue_program = models.ForeignKey("organizations.RevenueProgram", on_delete=models.CASCADE)

    class Meta:
        unique_together = (
            "name",
            "revenue_program",
        )
        ordering = ["benefitlevelbenefit__order"]

    def __str__(self):
        return self.name


class BenefitLevel(IndexedTimeStampedModel):
    name = models.CharField(max_length=128)
    lower_limit = models.PositiveIntegerField()
    upper_limit = models.PositiveIntegerField(null=True, blank=True)
    currency = models.CharField(max_length=3, default="usd")
    level = models.PositiveSmallIntegerField(help_text="Is this a first-level benefit, second-level, etc?", default=0)

    benefits = models.ManyToManyField("organizations.Benefit", through="organizations.BenefitLevelBenefit")

    revenue_program = models.ForeignKey("organizations.RevenueProgram", on_delete=models.CASCADE)

    class Meta:
        unique_together = (
            "name",
            "revenue_program",
        )
        ordering = ("level",)

    def __str__(self):
        return self.name

    @property
    def donation_range(self):
        upper_limit_str = f"-{self.upper_limit}" if self.upper_limit else "+"
        return f"${self.lower_limit}{upper_limit_str}"

    def clean(self):
        if self.upper_limit and self.upper_limit <= self.lower_limit:
            raise ValidationError("Upper limit must be greater than lower limit")


class BenefitLevelBenefit(models.Model):
    """
    The through table for the M2M relationship BenefitLevel <--> Benefit,
    including relationship metadata such as the order the Benefit shuold appear
    in for that BenefitLevel
    """

    benefit = models.ForeignKey(Benefit, on_delete=models.CASCADE)
    benefit_level = models.ForeignKey(BenefitLevel, on_delete=models.CASCADE)
    order = models.PositiveSmallIntegerField(help_text="The order in which this Benefit appears in this BenefitLevel")

    class Meta:
        ordering = ("order",)

    def __str__(self):
        return f'"{self.benefit}" {self.order} for "{self.benefit_level}" benefit level'


class CountryChoices(models.TextChoices):
    """Two-letter country codes

    These are used in RevenueProgram for the country value. In turn, they get sent to Stripe
    in SPA when payment request is made.
    """

    US = "US", "United States"
    CANADA = "CA", "Canada"


<<<<<<< HEAD
class RevenueProgramQuerySet(models.QuerySet):
    def filtered_by_role_assignment(self, role_assignment: RoleAssignment) -> models.QuerySet:
        match role_assignment.role_type:
            case Roles.HUB_ADMIN:
                return self.all()
            case Roles.ORG_ADMIN:
                return self.filter(organization=role_assignment.organization)
            case Roles.RP_ADMIN:
                return self.filter(id__in=role_assignment.revenue_programs.values_list("id", flat=True))
            case _:
                return self.none()


class RevenueProgramManager(models.Manager):
    pass
=======
class FiscalStatusChoices(models.TextChoices):
    """

    These are used in RevenueProgram to indicate the fiscal status of a record.
    """

    FOR_PROFIT = "for-profit"
    NONPROFIT = "nonprofit"
    FISCALLY_SPONSORED = "fiscally sponsored"
>>>>>>> e838425c


class RevenueProgram(IndexedTimeStampedModel):
    name = models.CharField(max_length=255)
    slug = models.SlugField(
        max_length=RP_SLUG_MAX_LENGTH,
        blank=True,
        unique=True,
        help_text="This will be used as the subdomain for contribution pages made under this revenue program. If left blank, it will be derived from the Revenue Program name.",
        validators=[validate_slug_against_denylist],
    )
    organization = models.ForeignKey("organizations.Organization", on_delete=models.CASCADE)
    contact_email = models.EmailField(max_length=255, blank=True)
    default_donation_page = models.ForeignKey(
        "pages.DonationPage",
        null=True,
        blank=True,
        on_delete=models.SET_NULL,
        help_text="Choose an optional default contribution page once you've saved your initial revenue program",
    )
<<<<<<< HEAD
    # TODO: [DEV-2403] non_profit should probably be moved to the payment provider?
    non_profit = models.BooleanField(default=True, verbose_name="Non-profit?")
    tax_id = models.CharField(
        blank=True, null=True, max_length=TAX_ID_MAX_LENGTH, validators=[MinLengthValidator(TAX_ID_MIN_LENGTH)]
    )
=======
    tax_id = models.CharField(blank=True, null=True, max_length=9, validators=[MinLengthValidator(9)])
>>>>>>> e838425c
    payment_provider = models.ForeignKey("organizations.PaymentProvider", null=True, on_delete=models.SET_NULL)
    domain_apple_verified_date = models.DateTimeField(blank=True, null=True)
    fiscal_sponsor_name = models.CharField(max_length=FISCAL_SPONSOR_NAME_MAX_LENGTH, null=True, blank=True)
    fiscal_status = models.TextField(choices=FiscalStatusChoices.choices, default=FiscalStatusChoices.NONPROFIT)

    # Analytics
    google_analytics_v3_domain = models.CharField(max_length=300, null=True, blank=True)
    google_analytics_v3_id = models.CharField(max_length=50, null=True, blank=True)
    google_analytics_v4_id = models.CharField(max_length=50, null=True, blank=True)
    facebook_pixel_id = models.CharField(max_length=100, null=True, blank=True)

    # Social links
    twitter_handle = models.CharField(
        max_length=15,
        blank=True,
        help_text="How can your contributors mention you on Twitter? Don't include '@' symbol",
    )
    website_url = models.URLField(blank=True, help_text="Does this Revenue Program have a website?")

    # Stripe Statement descriptor
    stripe_statement_descriptor_suffix = models.CharField(
        max_length=10, blank=True, null=True, validators=[validate_statement_descriptor_suffix]
    )

    # Strange, hopefully temporary, hacky bit to accommodate one ore two particular clients' needs
    allow_offer_nyt_comp = models.BooleanField(
        default=False,
        help_text="Should page authors for this Revenue Program see the option to offer their contributors a comp subscription to the New York Times?",
        verbose_name="Allow page editors to offer an NYT subscription",
    )
    country = models.CharField(
        max_length=2,
        choices=CountryChoices.choices,
        default=CountryChoices.US,
        verbose_name="Country",
        help_text="2-letter country code of RP's company. This gets included in data sent to stripe when creating a payment",
    )

    objects = RevenueProgramManager.from_queryset(RevenueProgramQuerySet)()

    def __str__(self):
        return self.name

    @property
    def payment_provider_stripe_verified(self):
        return self.payment_provider.stripe_verified if self.payment_provider else False

    @property
    def admin_style_options(self):
        styles = self.style_set.all()
        return [(c.name, c.pk) for c in styles]

    @property
    def admin_benefit_options(self):
        benefits = self.benefit_set.all()
        return [(c.name, c.pk) for c in benefits]

    @property
    def admin_benefitlevel_options(self):
        benefit_levels = self.benefitlevel_set.all()
        return [(c.name, c.pk) for c in benefit_levels]

    @property
    def stripe_account_id(self):
        if not self.payment_provider:
            return None
        return self.payment_provider.stripe_account_id

    @property
    def non_profit(self):
        return self.fiscal_status in (FiscalStatusChoices.FISCALLY_SPONSORED, FiscalStatusChoices.NONPROFIT)

    def clean_fields(self, **kwargs):
        if not self.id:
            self.slug = normalize_slug(self.name, self.slug, max_length=RP_SLUG_MAX_LENGTH)
        super().clean_fields(**kwargs)

    def clean(self):
        # Avoid state of a rev program's default page not being one of "its pages"
        if self.default_donation_page and self.default_donation_page.revenue_program != self:
            raise ValidationError(
                f'Contribution page "{self.default_donation_page}" is already associated with a revenue program, "{self.default_donation_page.revenue_program}"'
            )
        # Ensure no @ symbol on twitter_handle-- we'll add those later
        if self.twitter_handle and self.twitter_handle[0] == "@":
            self.twitter_handle = self.twitter_handle.replace("@", "")

        self.clean_fiscal_sponsor_name()

    def clean_fiscal_sponsor_name(self):
        """Ensure a fiscally sponsored record has the fiscal sponsor name"""
        if self.fiscal_status == FiscalStatusChoices.FISCALLY_SPONSORED and not self.fiscal_sponsor_name:
            raise ValidationError("Please enter the fiscal sponsor name.")
        elif self.fiscal_sponsor_name and self.fiscal_status != FiscalStatusChoices.FISCALLY_SPONSORED:
            raise ValidationError("Only fiscally sponsored Revenue Programs can have a fiscal sponsor name.")

    def stripe_create_apple_pay_domain(self):
        """
        Register an ApplePay domain with Apple (by proxy) for this RevenueProgram.

        NOTE: Cannot create ApplePay Domains using test key.

        "If you're hoping to test this locally, pretty much too bad"
            -- Steve Jobs
        """
        if settings.STRIPE_LIVE_MODE and not self.domain_apple_verified_date:
            try:
                stripe.ApplePayDomain.create(
                    api_key=settings.STRIPE_LIVE_SECRET_KEY,
                    domain_name=f"{self.slug}.{settings.DOMAIN_APEX}",
                    stripe_account=self.payment_provider.stripe_account_id,
                )
                self.domain_apple_verified_date = timezone.now()
                self.save()
            except stripe.error.StripeError:
                logger.exception(
                    "Failed to register ApplePayDomain for RevenueProgram %s because of StripeError",
                    self.name,
                )


class PaymentProvider(IndexedTimeStampedModel):
    stripe_account_id = models.CharField(max_length=255, unique=True, null=True, blank=True)
    stripe_product_id = models.CharField(max_length=255, blank=True, null=True)

    currency = models.CharField(max_length=3, choices=CURRENCY_CHOICES, default="USD")
    STRIPE = ("stripe", "Stripe")
    SUPPORTED_PROVIDERS = (STRIPE,)
    default_payment_provider = models.CharField(max_length=100, choices=SUPPORTED_PROVIDERS, default=STRIPE[0])

    stripe_oauth_refresh_token = models.CharField(max_length=255, blank=True)
    stripe_verified = models.BooleanField(
        default=False,
        help_text='A fully verified Stripe Connected account should have "charges_enabled: true" in Stripe',
    )

    def __str__(self):
        return f"Stripe Payment Provider acct:{self.stripe_account_id} product:{self.stripe_product_id}"

    def get_dependent_pages_with_publication_date(self):
        """Retreieve live and future live contribution pages that rely on this payment provider"""
        from apps.pages.models import DonationPage  # vs circular import

        return DonationPage.objects.filter(revenue_program__payment_provider=self, published_date__isnull=False)

    def is_verified_with_default_provider(self):
        payment_provider = self.default_payment_provider
        payment_provider_account_id = getattr(self, f"{payment_provider}_account_id", None)
        payment_provider_verified = getattr(self, f"{payment_provider}_verified", None)
        return payment_provider and payment_provider_account_id and payment_provider_verified

    def stripe_create_default_product(self):
        if not self.stripe_product_id:
            product = stripe.Product.create(
                name=settings.GENERIC_STRIPE_PRODUCT_NAME,
                stripe_account=self.stripe_account_id,
            )
            self.stripe_product_id = product["id"]
            self.save()

    def get_currency_dict(self):
        try:
            return {"code": self.currency, "symbol": settings.CURRENCIES[self.currency]}
        except KeyError:
            logger.error(
                'Currency settings for stripe account/product "%s"/"%s" misconfigured. Tried to access "%s", but valid options are: %s',
                self.stripe_account_id,
                self.stripe_product_id,
                self.currency,
                settings.CURRENCIES,
            )
            return {"code": "", "symbol": ""}<|MERGE_RESOLUTION|>--- conflicted
+++ resolved
@@ -79,7 +79,6 @@
 
 
 class Plans(models.TextChoices):
-
     FREE = FreePlan.name, FreePlan.label
     PLUS = PlusPlan.name, PlusPlan.label
 
@@ -239,7 +238,17 @@
     CANADA = "CA", "Canada"
 
 
-<<<<<<< HEAD
+class FiscalStatusChoices(models.TextChoices):
+    """
+
+    These are used in RevenueProgram to indicate the fiscal status of a record.
+    """
+
+    FOR_PROFIT = "for-profit"
+    NONPROFIT = "nonprofit"
+    FISCALLY_SPONSORED = "fiscally sponsored"
+
+
 class RevenueProgramQuerySet(models.QuerySet):
     def filtered_by_role_assignment(self, role_assignment: RoleAssignment) -> models.QuerySet:
         match role_assignment.role_type:
@@ -255,17 +264,6 @@
 
 class RevenueProgramManager(models.Manager):
     pass
-=======
-class FiscalStatusChoices(models.TextChoices):
-    """
-
-    These are used in RevenueProgram to indicate the fiscal status of a record.
-    """
-
-    FOR_PROFIT = "for-profit"
-    NONPROFIT = "nonprofit"
-    FISCALLY_SPONSORED = "fiscally sponsored"
->>>>>>> e838425c
 
 
 class RevenueProgram(IndexedTimeStampedModel):
@@ -286,15 +284,11 @@
         on_delete=models.SET_NULL,
         help_text="Choose an optional default contribution page once you've saved your initial revenue program",
     )
-<<<<<<< HEAD
     # TODO: [DEV-2403] non_profit should probably be moved to the payment provider?
     non_profit = models.BooleanField(default=True, verbose_name="Non-profit?")
     tax_id = models.CharField(
         blank=True, null=True, max_length=TAX_ID_MAX_LENGTH, validators=[MinLengthValidator(TAX_ID_MIN_LENGTH)]
     )
-=======
-    tax_id = models.CharField(blank=True, null=True, max_length=9, validators=[MinLengthValidator(9)])
->>>>>>> e838425c
     payment_provider = models.ForeignKey("organizations.PaymentProvider", null=True, on_delete=models.SET_NULL)
     domain_apple_verified_date = models.DateTimeField(blank=True, null=True)
     fiscal_sponsor_name = models.CharField(max_length=FISCAL_SPONSOR_NAME_MAX_LENGTH, null=True, blank=True)
