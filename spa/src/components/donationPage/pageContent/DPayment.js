import * as S from './DPayment.styled';
import DElement from './DElement';
import { ICONS } from 'assets/icons/SvgIcon';

// Util
import { getFrequencyAdverb } from 'utilities/parseFrequency';
import calculateStripeFee from 'utilities/calculateStripeFee';

// Context
import { usePage } from '../DonationPage';

// Stripe
import StripePayment from 'components/paymentProviders/stripe/StripePayment';

function DPayment({ element, live, ...props }) {
  /*
    element.content is an object, whose keys are providers.
    For instance, element.content.stripe is an array of supported payment types:
    eg ["card", "apple", "google"]

    Eventually we may support multiple providers, each with different supported payment methods.
    Vaguely, it seems likely we'd want some sort of tabbed-interface where each tab is a provider.
    For now, we only support stripe, so there's no need for a fancy interface.
  */
  return (
    <DElement>
      {live ? (
<<<<<<< HEAD
        <S.DPayment>{element?.content && element.content['stripe'] && <StripePayment />}</S.DPayment>
=======
        <S.DPayment>
          {element.content['stripe'] && <StripePayment offerPayFees={element.content?.offerPayFees} />}
        </S.DPayment>
>>>>>>> 341313d5
      ) : (
        <NotLivePlaceholder />
      )}
    </DElement>
  );
}

DPayment.type = 'DPayment';
DPayment.displayName = 'Payment';
DPayment.description = 'Allow donors to contribute';
DPayment.required = true;
DPayment.unique = true;

export default DPayment;

function NotLivePlaceholder() {
  return (
    <S.NotLivePlaceholder>
      [Placeholder] Donations <S.NotLiveIcon icon={ICONS.STRIPE_POWERED} />
    </S.NotLivePlaceholder>
  );
}

export function PayFeesWidget() {
  const { page, frequency, amount, payFee, setPayFee } = usePage();

  return (
    <S.PayFees data-testid="pay-fees">
      <S.PayFeesQQ>Agree to pay fees?</S.PayFeesQQ>
      <S.Checkbox
        label={
          amount
            ? `$${calculateStripeFee(amount, page.organization_is_nonprofit)} ${getFrequencyAdverb(frequency)}`
            : ''
        }
        toggle
        checked={payFee}
        onChange={(_e, { checked }) => setPayFee(checked)}
      />
      <S.PayFeesDescription>
        Paying the Stripe transaction fee, while not required, directs more money in support of our mission.
      </S.PayFeesDescription>
    </S.PayFees>
  );
}<|MERGE_RESOLUTION|>--- conflicted
+++ resolved
@@ -25,13 +25,11 @@
   return (
     <DElement>
       {live ? (
-<<<<<<< HEAD
-        <S.DPayment>{element?.content && element.content['stripe'] && <StripePayment />}</S.DPayment>
-=======
         <S.DPayment>
-          {element.content['stripe'] && <StripePayment offerPayFees={element.content?.offerPayFees} />}
+          {element?.content && element.content['stripe'] && (
+            <StripePayment offerPayFees={element.content?.offerPayFees} />
+          )}
         </S.DPayment>
->>>>>>> 341313d5
       ) : (
         <NotLivePlaceholder />
       )}
