# """conftest.py

# This file contains a set of globally available fixtures for pytest tests. Each named fixture in this module is
# globally available as a function parameter in any pytest test function/method, with no requirement for explicit import.

# These fixtures are meant to provide a set of predictable test configurations that directly map to our business logic.

# Many (though not all) of the fixtures in this module wrap Python test factories (created using FactoryBoy). By pairing test
# fixtures and factories, we are able to start passing these fixtures as parameters to `parametrize` decorator calls. What's more,
# we can use multiple calls to the `parametrize` decorator to create tests that are run for each item in the Cartesian product
# of the two parametrizations.

# Concretely, this allows us to parametrize, say, a set of known users vs a set of endpoints.

# Here's an example:

# ```
# @pytest_cases.parametrize(
#     "user",
#     (
#         pytest_cases.fixture_ref("org_user_free_plan"),
#         pytest_cases.fixture_ref("superuser"),
#     ),
# )
# @pytest_cases.parametrize(
#     "data,expect_status_code,error_response,has_fake_fields",
#     (
#         (pytest_cases.fixture_ref("rp_valid_patch_data"), status.HTTP_200_OK, None, False),
#         (
#             pytest_cases.fixture_ref("rp_invalid_patch_data_tax_id_too_short"),
#             status.HTTP_400_BAD_REQUEST,
#             {"tax_id": ["Ensure this field has at least 9 characters."]},
#             False,
#         ),
#         (
#             pytest_cases.fixture_ref("rp_invalid_patch_data_tax_id_too_long"),
#             status.HTTP_400_BAD_REQUEST,
#             {"tax_id": ["Ensure this field has no more than 9 characters."]},
#             False,
#         ),
#         (
#             pytest_cases.fixture_ref("rp_invalid_patch_data_unexpected_fields"),
#             status.HTTP_200_OK,
#             {},
#             True,
#         ),
#     ),
# )
# def test_patch_when_expected_user(
#     self, user, data, expect_status_code, error_response, has_fake_fields, api_client, revenue_program, mocker
# ):
# ```
# """
import datetime
import json
from dataclasses import asdict
from random import choice, randint, uniform
from unittest.mock import patch

import pytest
import stripe
from faker import Faker
from rest_framework.test import APIClient
from waffle import get_waffle_flag_model

from apps.common.tests.test_resources import DEFAULT_FLAGS_CONFIG_MAPPING
from apps.contributions.choices import CardBrand, ContributionInterval
from apps.contributions.stripe_contributions_provider import StripePiAsPortalContribution
from apps.contributions.tests.factories import ContributionFactory, ContributorFactory
from apps.organizations.models import (
    MailchimpEmailList,
    MailchimpProduct,
    MailchimpSegment,
    MailchimpStore,
)
from apps.organizations.tests.factories import OrganizationFactory, RevenueProgramFactory
from apps.pages.tests.factories import DonationPageFactory, StyleFactory
from apps.users.models import Roles, User
from apps.users.tests.factories import RoleAssignmentFactory, UserFactory


fake = Faker()


@pytest.fixture
def api_client():
    """A DRF test API client that can be used to make API-level requests"""
    return APIClient()


@pytest.fixture(autouse=True)
def dont_use_ssl(settings):
    settings.SECURE_SSL_REDIRECT = False


@pytest.fixture(autouse=True)
def suppress_google_cloud_secret_manager(settings):
    """Suppresses calls to Google Cloud Secret Manager in tests"""
    settings.ENABLE_GOOGLE_CLOUD_SECRET_MANAGER = False


@pytest.fixture()
def mock_stripe_retrieve_payment_method(monkeypatch):
    with open("apps/contributions/tests/fixtures/provider-payment-method-details.json") as f:
        payment_method_details = json.load(f)
    monkeypatch.setattr(
        "stripe.PaymentMethod.retrieve",
        lambda *args, **kwargs: payment_method_details,
    )


@pytest.fixture
def default_feature_flags():
    Flag = get_waffle_flag_model()
    for x in DEFAULT_FLAGS_CONFIG_MAPPING.values():
        Flag.objects.get_or_create(name=x["name"], defaults={k: v for k, v in x.items() if k != "name"})


@pytest.fixture
def hub_admin_user(default_feature_flags) -> User:
    """A user instance for a hub administrator

    The following items will be created (insofar as this note is not stale vis-a-vis implementation in RoleAssignmentFactory):

    - A user who is not a superuser
    - A role assignment
        - `user` is user
        - `role_type` is Roles.HUB_ADMIN
        - `revenue_programs` is empty list
        - `organization` is None
    """
    return RoleAssignmentFactory(role_type=Roles.HUB_ADMIN).user


@pytest.fixture
def org_user_free_plan(default_feature_flags) -> User:
    """A user instance for a self-onboarded free plan organization user

    The following items will be created (insofar as this note is not stale vis-a-vis implementation in RoleAssignmentFactory):

    - A user who is not a superuser
    - An organization on the free plan
    - A revenue program that is a child of the organization
    - A role assignment
        - `user` is user
        - `role_type` is Roles.ORG_ADMIN
        - `revenue_programs` has one item: the revenue program from above
        - `organization` is the organization from above
    """
    ra = RoleAssignmentFactory(
        org_admin_free_plan=True,
    )
    ra.revenue_programs.set([RevenueProgramFactory.create(organization=ra.organization)])
    ra.save()
    return ra.user


@pytest.fixture
def org_user_multiple_rps(org_user_free_plan, default_feature_flags) -> User:
    """A user instance for an org admin administering multiple RPs

    The following items will be created (insofar as this note is not stale vis-a-vis implementation in RoleAssignmentFactory):

    - A user who is not a superuser
    - An organization on the free plan
    - 3 revenue programs that are a children of the organization
    - A role assignment
        - `user` is user
        - `role_type` is Roles.ORG_ADMIN
        - `revenue_programs` has one item: the revenue program from above
        - `organization` is the organization from above
    """
    ra = RoleAssignmentFactory(
        org_admin_free_plan=True,
    )
    ra.revenue_programs.set(RevenueProgramFactory.create_batch(size=3, organization=ra.organization))
    ra.save()
    return ra.user


@pytest.fixture
def superuser(admin_user, default_feature_flags) -> User:
    """A user instance for superuser"""
    ra = RoleAssignmentFactory(
        user=admin_user,
        organization=None,
    )
    ra.user.is_superuser = True
    ra.user.save()
    return ra.user


@pytest.fixture
def rp_user(org_user_multiple_rps, default_feature_flags) -> User:
    """A user instance for a revenue program admin administering a subset of an organization's revenue programs

    The following items will be created (insofar as this note is not stale vis-a-vis implementation in RoleAssignmentFactory):

    - A user who is not a superuser
    - An organization on the free plan
    - 3 revenue programs that are a children of the organization
    - A role assignment
        - `user` is user
        - `role_type` is Roles.RP_ADMIN
        - `revenue_programs` has one item: the organization's first revenue program
        - `organization` is the organization from above
    """
    ra = RoleAssignmentFactory(
        role_type=Roles.RP_ADMIN,
        organization=org_user_multiple_rps.roleassignment.organization,
    )
    ra.revenue_programs.add(org_user_multiple_rps.roleassignment.revenue_programs.first().id)
    ra.save()
    return ra.user


@pytest.fixture
def user_no_role_assignment(default_feature_flags) -> User:
    return UserFactory()


@pytest.fixture
def user_with_unexpected_role(org_user_free_plan, default_feature_flags) -> User:
    return RoleAssignmentFactory(role_type="Surprise!").user


@pytest.fixture
def contributor_user(default_feature_flags) -> ContributorFactory:
    return ContributorFactory()


@pytest.fixture
def organization():
    return OrganizationFactory()


@pytest.fixture
def revenue_program(organization):
    return RevenueProgramFactory(organization=organization)


@pytest.fixture
def free_plan_revenue_program():
    return RevenueProgramFactory(onboarded=True, organization=OrganizationFactory(free_plan=True))


@pytest.fixture
def core_plan_revenue_program():
    return RevenueProgramFactory(onboarded=True, organization=OrganizationFactory(core_plan=True))


@pytest.fixture
def plus_plan_revenue_program():
    return RevenueProgramFactory(onboarded=True, organization=OrganizationFactory(plus_plan=True))


@pytest.fixture
def fiscally_sponsored_revenue_program():
    return RevenueProgramFactory(onboarded=True, fiscally_sponsored=True)


@pytest.fixture
def nonprofit_revenue_program():
    return RevenueProgramFactory(onboarded=True, non_profit=True)


@pytest.fixture
def for_profit_revenue_program():
    return RevenueProgramFactory(onboarded=True, for_profit=True)


@pytest.fixture
def live_donation_page():
    return DonationPageFactory(
        published=True,
        revenue_program=RevenueProgramFactory(onboarded=True, organization=OrganizationFactory(free_plan=True)),
    )


@pytest.fixture
def style():
    return StyleFactory()


@pytest.fixture
def one_time_contribution(live_donation_page):
    with patch("apps.contributions.models.Contribution.fetch_stripe_payment_method", return_value=None):
        return ContributionFactory(donation_page=live_donation_page, one_time=True)


@pytest.fixture
def monthly_contribution(live_donation_page):
    return ContributionFactory(donation_page=live_donation_page, monthly_subscription=True)


@pytest.fixture
def annual_contribution(live_donation_page):
    return ContributionFactory(donation_page=live_donation_page, annual_subscription=True)


@pytest.fixture
def flagged_contribution():
    return ContributionFactory(one_time=True, flagged=True)


@pytest.fixture
def rejected_contribution():
    return ContributionFactory(monthly_subscription=True, rejected=True)


@pytest.fixture
def canceled_contribution():
    return ContributionFactory(monthly_subscription=True, canceled=True)


@pytest.fixture
def refunded_contribution():
    return ContributionFactory(one_time=True, refunded=True)


@pytest.fixture
def successful_contribution():
    return ContributionFactory(one_time=True)


@pytest.fixture
def processing_contribution():
    return ContributionFactory(processing=True)


@pytest.mark.django_db()
@pytest.fixture
def donation_page():
    return DonationPageFactory()


@pytest.fixture
def stripe_payment_intent_retrieve_response():
    """This is a *dict* version of the data that a retrieved Stripe PaymentIntent object will have

    The Stripe Python SDK puts that data into a custom object type that can behave both like a dict and
    like a class instance (in terms of dot-based attribute access).
    """
    with open("apps/contributions/tests/fixtures/stripe-payment-intent-retrieve.json") as fl:
        return json.load(fl)


@pytest.fixture
def stripe_setup_intent_retrieve_response():
    """This is a *dict* version of the data that a retrieved Stripe SetupIntent object will have

    The Stripe Python SDK puts that data into a custom object type that can behave both like a dict and
    like a class instance (in terms of dot-based attribute access).
    """
    with open("apps/contributions/tests/fixtures/stripe-setup-intent-retrieve.json") as fl:
        return json.load(fl)


@pytest.fixture
def stripe_subscription_retrieve_response():
    """This is a *dict* version of the data that a retrieved Stripe Subscription object will have

    The Stripe Python SDK puts that data into a custom object type that can behave both like a dict and
    like a class instance (in terms of dot-based attribute access).
    """
    with open("apps/contributions/tests/fixtures/stripe-subscription-retrieve.json") as fl:
        return json.load(fl)


def make_mock_mailchimp_email_list():
    return MailchimpEmailList(
        id=fake.uuid4(),
        web_id=fake.uuid4(),
        name=fake.word(),
        contact={},
        permission_reminder="",
        use_archive_bar=choice([True, False]),
        campaign_defaults={},
        notify_on_subscribe=choice([True, False]),
        notify_on_unsubscribe=choice([True, False]),
        date_created="",
        list_rating="",
        email_type_option=choice([True, False]),
        subscribe_url_short="",
        subscribe_url_long="",
        beamer_address="",
        visibility="",
        double_optin=choice([True, False]),
        has_welcome=choice([True, False]),
        marketing_permissions=choice([True, False]),
        modules=[],
        stats={},
        _links=[],
    )


@pytest.fixture
def mailchimp_email_list():
    return make_mock_mailchimp_email_list()


@pytest.fixture
def mailchimp_email_list_from_api(mailchimp_email_list):
    return asdict(mailchimp_email_list)


@pytest.fixture
def mc_connected_rp(revenue_program, mocker):
    mocker.patch(
        "apps.organizations.models.RevenueProgram.mailchimp_access_token",
        return_value="something-truthy",
        new_callable=mocker.PropertyMock,
    )
    revenue_program.mailchimp_server_prefix = "something-truthy"
    revenue_program.mailchimp_list_id = "something-truthy"
    revenue_program.save()
    return revenue_program


@pytest.fixture
def mailchimp_store_from_api():
    return asdict(
        MailchimpStore(
            id=fake.uuid4(),
            list_id=fake.uuid4(),
            name=fake.word(),
            platform="",
            domain="",
            is_syncing=choice([True, False]),
            email_address="",
            currency_code="",
            money_format="",
            primary_locale="",
            timezone="",
            phone="",
            address={},
            connected_site={},
            automations={},
            list_is_active=choice([True, False]),
            created_at="",
            updated_at="",
            _links=[],
        )
    )


@pytest.fixture
def mailchimp_product_from_api():
    return asdict(
        MailchimpProduct(
            id=fake.uuid4(),
            currency_code="",
            title="",
            handle="",
            url="",
            description="",
            type="",
            vendor="",
            image_url="",
            variants=[],
            images=[],
            published_at_foreign="",
            _links=[],
        )
    )


@pytest.fixture
def mailchimp_contributor_segment_from_api():
    return asdict(
        MailchimpSegment(
            id=fake.uuid4(),
            name="Contributors",
            member_count=randint(0, 100),
            type=choice(["static", "saved", "fuzzy"]),
            created_at="",
            updated_at="",
            options={},
            list_id=fake.uuid4(),
            _links=[],
        )
    )


@pytest.fixture
def mailchimp_recurring_contributor_segment_from_api():
    return asdict(
        MailchimpSegment(
            id=fake.uuid4(),
            name="Recurring contributors",
            member_count=randint(0, 100),
            type=choice(["static", "saved", "fuzzy"]),
            created_at="",
            updated_at="",
            options={},
            list_id=fake.uuid4(),
            _links=[],
        )
    )


@pytest.fixture
<<<<<<< HEAD
def minimally_valid_contribution_form_data(donation_page):
    return {
        "agreed_to_pay_fees": True,
        "amount": "120",
        "captcha_token": "12345",
        "donor_selected_amount": 120.0,
        "email": "bill@smith.com",
        "first_name": "Bill",
        "interval": "one_time",
        "last_name": "Smith",
        "mailing_city": "Raleigh",
        "mailing_complement": "Ap 1",
        "mailing_country": "United States",
        "mailing_postal_code": "27603",
        "mailing_state": "North Carolina",
        "mailing_street": "123 Glenwood Avenue",
        "page": donation_page.id,
    }
=======
def pi_as_portal_contribution_factory(faker):
    class Factory:
        def get(self, *args, **kwargs):
            defaults = {
                "id": faker.uuid4(),
                "revenue_program": f"rp-{faker.word()}",
                "payment_type": "card",
                "status": "paid",
                "amount": 100,
                "card_brand": "visa",
                "created": faker.date_time(tzinfo=datetime.timezone.utc),
                "credit_card_expiration_date": "12/29",
                "interval": ContributionInterval["MONTHLY"],
                "is_cancelable": True,
                "is_modifiable": True,
                "last_payment_date": faker.date_time(tzinfo=datetime.timezone.utc),
                "last4": "1234",
                "provider_customer_id": faker.pystr_format(string_format="cus_????"),
                "stripe_account_id": faker.pystr_format(string_format="acct_????"),
                "subscription_id": faker.pystr_format(string_format="sub_????"),
            }
            return StripePiAsPortalContribution(**(defaults | kwargs))

    return Factory()


@pytest.fixture
def valid_metadata_factory(faker):
    VALID_METADTA_V1_1 = {
        "schema_version": "1.1",
        "source": "rev-engine",
        "contributor_id": faker.uuid4(),
        "agreed_to_pay_fees": True,
        "donor_selected_amount": uniform(100.0, 1000.0),
        "reason_for_giving": None,
        "referer": "https://www.somewhere.com",
        "revenue_program_id": faker.uuid4(),
        "revenue_program_slug": f"rp-{faker.word()}",
        "sf_campaign_id": None,
        "marketing_consent": None,
        "occupation": None,
        "comp_subscription": None,
        "honoree": None,
        "in_memory_of": None,
        "swag_opt_out": None,
        "t_shirt_size": None,
        "company_name": None,
    }

    class Factory:
        def get(self, *args, **kwargs):
            return VALID_METADTA_V1_1 | kwargs

    return Factory()


@pytest.fixture
def payment_method_data_factory(faker):
    """Fixture factory to generate data for a PaymentMethod"""
    DEFAULT_DATA = {
        "id": faker.pystr_format(string_format="pm_??????"),
        "object": "payment_method",
        "billing_details": {
            "address": {
                "city": faker.city(),
                "country": faker.country_code(),
                "line1": faker.street_address(),
                "line2": None,
                "postal_code": faker.postcode(),
                "state": faker.state_abbr(),
            },
            "email": faker.email(),
            "name": faker.name(),
            "phone": faker.phone_number(),
        },
        "card": {"brand": CardBrand.VISA.value, "last4": "4242", "exp_month": 8, "exp_year": 2022},
        "created": faker.unix_time(),
        "customer": faker.pystr_format(string_format="cus_??????"),
        "livemode": False,
        "metadata": {},
        "redaction": None,
        "type": "card",
    }

    class Factory:
        def get(self, *args, **kwargs):
            return DEFAULT_DATA | kwargs

    return Factory()


@pytest.fixture
def default_paid_pi_data_factory(payment_method_data_factory, valid_metadata_factory, faker):
    """Fixture factory to generate data for a PaymentIntent"""
    DEFAULT_DATA = {
        "id": faker.pystr_format(string_format="pi_??????"),
        "object": "payment_intent",
        "amount": (amt := faker.random_int(min=100, max=100000)),
        "amount_capturable": 0,
        "amount_details": {},
        "amount_received": amt,
        "application": None,
        "application_fee_amount": None,
        "automatic_payment_methods": None,
        "capture_method": "automatic",
        "client_secret": faker.pystr_format(string_format="pi_??????_secret_??????"),
        "confirmation_method": "automatic",
        "created": faker.unix_time(),
        "currency": "usd",
        "customer": faker.pystr_format(string_format="cus_??????"),
        "description": "",
        "invoice": None,
        "last_payment_error": None,
        "latest_charge": None,
        "live_mode": False,
        "metadata": valid_metadata_factory.get(),
        "next_action": None,
        "on_behalf_of": None,
        "payment_method": payment_method_data_factory.get(),
        "payment_method_options": {},
        "payment_method_types": ["card"],
        "processing": None,
        "receipt_email": None,
        "redaction": None,
        "review": None,
        "setup_future_usage": None,
        "shipping": None,
        "statement_descriptor": None,
        "statement_descriptor_suffix": None,
        "status": "succeeded",
        "transfer_data": None,
        "transfer_group": None,
    }

    class Factory:
        def get(self, *args, **kwargs) -> dict:
            return DEFAULT_DATA | kwargs

    return Factory()


@pytest.fixture
def invoice_line_item_data_factory(faker):
    """Fixture factory to generate data for an InvoiceLineItem"""
    DEFAULT_DATA = {
        "id": faker.pystr_format(string_format="ii_??????"),
        "object": "invoiceitem",
        "amount": 2000,
        "currency": "usd",
        "customer": faker.pystr_format(string_format="cus_??????"),
        "date": faker.unix_time(),
        "description": "support news",
        "discountable": True,
        "discounts": [],
        "invoice": faker.pystr_format(string_format="in_??????"),
        "livemode": False,
        "metadata": {},
        "period": {
            "end": faker.unix_time(),
            "start": faker.unix_time(),
        },
        "price": {
            "id": faker.pystr_format(string_format="price_??????"),
            "object": "price",
            "active": False,
            "billing_scheme": "per_unit",
            "created": faker.unix_time(),
            "currency": "usd",
            "custom_unit_amount": None,
            "livemode": False,
            "lookup_key": None,
            "metadata": {},
            "nickname": None,
            "product": faker.pystr_format(string_format="prod_??????"),
            "recurring": None,
            "tax_behavior": "unspecified",
            "tiers_mode": None,
            "transform_quantity": None,
            "type": "one_time",
            "unit_amount": 2000,
            "unit_amount_decimal": "2000",
        },
        "proration": False,
        "quantity": 1,
        "subscription": None,
        "tax_rates": [],
        "test_clock": None,
        "unit_amount": 2000,
        "unit_amount_decimal": "2000",
    }

    class Factory:
        def get(self, *args, **kwargs) -> dict:
            return DEFAULT_DATA | kwargs

    return Factory()


@pytest.fixture
def plan_data_factory(faker):
    """Fixture factory to generate data for a Plan"""
    DEFAULT_DATA = {
        "id": faker.pystr_format(string_format="price_??????"),
        "object": "plan",
        "active": True,
        "aggregate_usage": None,
        "amount": 200000,
        "amount_decimal": "200000",
        "billing_scheme": "per_unit",
        "created": faker.unix_time(),
        "currency": "usd",
        "interval": "year",
        "interval_count": 1,
        "livemode": False,
        "metadata": {},
        "nickname": None,
        "product": faker.pystr_format(string_format="prod_??????"),
        "tiers_mode": None,
        "transform_usage": None,
        "trial_period_days": None,
        "usage_type": "licensed",
    }

    class Factory:
        def get(self, *args, **kwargs) -> dict:
            return DEFAULT_DATA | kwargs

    return Factory()


@pytest.fixture
def subscription_data_factory(faker, plan_data_factory, payment_method_data_factory, valid_metadata_factory):
    """Factory to generate a subscription data

    NB: According to the official stripe docs for the version we're on (see
    https://web.archive.org/web/20200907115723/https://stripe.com/docs/api/subscriptions/object), the subscription
    object does not have a `.plan` attribute. Nevertheless, if you retrieve a subscription from the API using Python
    library via retrieving a payment intent (that is, if you retrieve a PI expanding pi.invoice.subscription.plan), there is
    indeed a `.plan` attribute. This fixture is meant to represent that data.
    """

    DEFAULT_DATA = {
        "id": faker.pystr_format(string_format="sub_??????"),
        "object": "subscription",
        "application": None,
        "application_fee_percent": None,
        "automatic_tax": {"enabled": False},
        "billing_cycle_anchor": faker.unix_time(),
        "billing_thresholds": None,
        "cancel_at": None,
        "cancel_at_period_end": False,
        "canceled_at": None,
        "cancellation_details": {"comment": None, "feedback": None, "reason": None},
        "collection_method": "charge_automatically",
        "created": faker.unix_time(),
        "currency": "usd",
        "current_period_end": faker.unix_time(),
        "current_period_start": faker.unix_time(),
        "customer": faker.pystr_format(string_format="cus_??????"),
        "days_until_due": None,
        "default_payment_method": payment_method_data_factory.get(),
        "default_source": None,
        "default_tax_rates": [],
        "description": None,
        "discount": None,
        "ended_at": None,
        "items": {
            "object": "list",
            "data": [
                {
                    "id": faker.pystr_format(string_format="si_??????"),
                    "object": "subscription_item",
                    "billing_thresholds": None,
                    "created": faker.unix_time(),
                    "metadata": {},
                    "price": {
                        "id": faker.pystr_format(string_format="plan_??????"),
                        "object": "price",
                        "active": True,
                        "billing_scheme": "per_unit",
                        "created": faker.unix_time(),
                        "currency": "usd",
                        "custom_unit_amount": None,
                        "livemode": False,
                        "lookup_key": None,
                        "metadata": {},
                        "nickname": None,
                        "product": faker.pystr_format(string_format="prod_??????"),
                        "recurring": {
                            "aggregate_usage": None,
                            "interval": "month",
                            "interval_count": 1,
                            "usage_type": "licensed",
                        },
                        "tax_behavior": "unspecified",
                        "tiers_mode": None,
                        "transform_quantity": None,
                        "type": "recurring",
                        "unit_amount": 2000,
                        "unit_amount_decimal": "2000",
                    },
                    "quantity": 1,
                    "subscription": faker.pystr_format(string_format="sub_??????"),
                    "tax_rates": [],
                }
            ],
            "has_more": False,
            "url": "/v1/subscription_items?subscription=sub_123",
        },
        "latest_invoice": faker.pystr_format(string_format="in_??????"),
        "livemode": False,
        "metadata": valid_metadata_factory.get(),
        "next_pending_invoice_item_invoice": None,
        "on_behalf_of": None,
        "pause_collection": None,
        "payment_settings": {
            "payment_method_options": None,
            "payment_method_types": None,
            "save_default_payment_method": None,
        },
        "pending_invoice_item_interval": None,
        "pending_setup_intent": None,
        "pending_update": None,
        "plan": plan_data_factory.get(),
        "schedule": faker.pystr_format(string_format="sub_sched_??????"),
        "start_date": faker.unix_time(),
        "status": "active",
        "test_clock": None,
        "transfer_data": None,
        "trial_end": None,
        "trial_settings": {"end_behavior": {"missing_payment_method": "create_invoice"}},
        "trial_start": None,
    }

    class Factory:
        def get(self, *args, **kwargs) -> dict:
            return DEFAULT_DATA | kwargs

    return Factory()


@pytest.fixture
def invoice_data_for_active_sub_factory(faker, subscription_data_factory, invoice_line_item_data_factory):
    """Factory for creating data that can be used to create a Stripe invoice using .construct_from

    In practice, this is for data that gets returned when retrieving a payment intent
    from Stripe when "invoice.subscription.plan" is expanded (the plan attribute is expanded in `subscription`
    above).
    """
    DEFAULT_DATA = {
        "id": faker.pystr_format(string_format="in_??????"),
        "status_transitions": {"paid_at": faker.unix_time()},
        "lines": {"data": [invoice_line_item_data_factory.get()]},
        "next_payment_attempt": faker.unix_time(),
        "subscription": subscription_data_factory.get(),
    }

    class Factory:
        def get(self, *args, **kwargs) -> dict:
            return DEFAULT_DATA | kwargs

    return Factory()


@pytest.fixture
def pi_data_for_active_subscription_factory(
    default_paid_pi_data_factory,
    invoice_data_for_active_sub_factory,
):
    DEFAULT_DATA = default_paid_pi_data_factory.get() | {"invoice": invoice_data_for_active_sub_factory.get()}

    class Factory:
        def get(self, *args, **kwargs) -> dict:
            return DEFAULT_DATA | kwargs

    return Factory()


@pytest.fixture
def pi_for_active_subscription_factory(pi_data_for_active_subscription_factory):
    class Factory:
        def get(self, *args, **kwargs) -> stripe.PaymentIntent:
            return stripe.PaymentIntent.construct_from(
                pi_data_for_active_subscription_factory.get() | kwargs, key="test"
            )

    return Factory()


@pytest.fixture
def pi_for_valid_one_time_factory(default_paid_pi_data_factory):
    class Factory:
        def get(self, *args, **kwargs) -> stripe.PaymentIntent:
            return stripe.PaymentIntent.construct_from(default_paid_pi_data_factory.get() | kwargs, key="test")

    return Factory()


@pytest.fixture
def subscription_factory(subscription_data_factory):
    """Factory for creating a Stripe subscription object"""

    class Factory:
        def get(self, *args, **kwargs) -> stripe.Subscription:
            return stripe.Subscription.construct_from(subscription_data_factory.get() | kwargs, key="test")

    return Factory()
>>>>>>> d6cdddb9
<|MERGE_RESOLUTION|>--- conflicted
+++ resolved
@@ -500,7 +500,6 @@
 
 
 @pytest.fixture
-<<<<<<< HEAD
 def minimally_valid_contribution_form_data(donation_page):
     return {
         "agreed_to_pay_fees": True,
@@ -519,7 +518,9 @@
         "mailing_street": "123 Glenwood Avenue",
         "page": donation_page.id,
     }
-=======
+
+
+@pytest.fixture
 def pi_as_portal_contribution_factory(faker):
     class Factory:
         def get(self, *args, **kwargs):
@@ -926,5 +927,4 @@
         def get(self, *args, **kwargs) -> stripe.Subscription:
             return stripe.Subscription.construct_from(subscription_data_factory.get() | kwargs, key="test")
 
-    return Factory()
->>>>>>> d6cdddb9
+    return Factory()