--- conflicted
+++ resolved
@@ -18,26 +18,8 @@
 const pageSlug = 'page-slug';
 const expectedPageSlug = `${pageSlug}/`;
 
-<<<<<<< HEAD
-// this is an absurdly long wait time, but BW has watched tests run with cypress open and has seen
-// the stripe API calls take this long to return.
-const LONG_WAIT = 30000;
-
-describe('Routing', () => {
-  it('should send a request containing the correct query params', () => {
-    cy.intercept({ method: 'GET', pathname: getEndpoint(LIVE_PAGE_DETAIL) }, (req) => {
-      expect(req.url).contains(`revenue_program=${EXPECTED_RP_SLUG}`);
-      expect(req.url).contains(`page=${pageSlug}`);
-    });
-    cy.visit(getTestingDonationPageUrl(expectedPageSlug));
-  });
-
-  it('should show a donation page if route is not reserved, first-level', () => {
-    cy.intercept('/api/v1/organizations/stripe_account_id/**', { fixture: 'stripe/org-account-id.json' });
-=======
 describe('Clearbit', () => {
   it('loads clearbit', () => {
->>>>>>> 73001371
     cy.intercept(
       { method: 'GET', pathname: getEndpoint(LIVE_PAGE_DETAIL) },
       { fixture: 'pages/live-page-1', statusCode: 200 }
