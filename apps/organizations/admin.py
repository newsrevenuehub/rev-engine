from pathlib import Path

from django.contrib import admin

from apps.organizations.models import Feature, Organization, Plan, RevenueProgram
from apps.users.admin import UserOrganizationInline


@admin.register(Organization)
class OrganizationAdmin(admin.ModelAdmin):
    organization_fieldset = (
        ("Organization", {"fields": ("name", "slug", "salesforce_id")}),
        (
            "Address",
            {
                "fields": (
                    "org_addr1",
                    "org_addr2",
                    ("org_city", "org_state", "org_zip"),
                )
            },
        ),
        (
            "Plan",
            {
                "fields": (
                    "non_profit",
                    "plan",
                )
            },
        ),
        ("Payment Provider", {"fields": ("default_payment_provider", "stripe_account_id", "stripe_verified")}),
    )

    fieldsets = organization_fieldset

<<<<<<< HEAD
    readonly_fields = ["name", "slug", "stripe_verified"]

=======
>>>>>>> 59c54525
    list_display = ["name", "slug", "plan", "org_state"]

    list_filter = ["name", "plan", "org_state"]

    inlines = [UserOrganizationInline]

    def get_readonly_fields(self, request, obj=None):
        if Path(request.path).parts[-1] == "add":
            return []
        return ["name", "slug"]


@admin.register(RevenueProgram)
class RevenueProgramAdmin(admin.ModelAdmin):
    fieldsets = (("RevenueProgram", {"fields": ("name", "slug", "organization")}),)

    list_display = ["name", "slug"]

    list_filter = ["name"]

    def get_readonly_fields(self, request, obj=None):
        if Path(request.path).parts[-1] == "add":
            return []
        return ["name", "slug", "organization"]


@admin.register(Plan)
class PlanAdmin(admin.ModelAdmin):
    fieldsets = (("Plan", {"fields": ("name", "features")}),)

    list_display = ["name"]

    list_filter = ["name"]


@admin.register(Feature)
class FeatureAdmin(admin.ModelAdmin):
    fieldsets = (("Feature", {"fields": ("name", "feature_type", "feature_value", "description")}),)

    list_display = ["name", "feature_type", "feature_value"]

    list_filter = ["name", "feature_type"]<|MERGE_RESOLUTION|>--- conflicted
+++ resolved
@@ -34,16 +34,13 @@
 
     fieldsets = organization_fieldset
 
-<<<<<<< HEAD
-    readonly_fields = ["name", "slug", "stripe_verified"]
-
-=======
->>>>>>> 59c54525
     list_display = ["name", "slug", "plan", "org_state"]
 
     list_filter = ["name", "plan", "org_state"]
 
     inlines = [UserOrganizationInline]
+
+    readonly_fields = ["name", "slug", "stripe_verified"]
 
     def get_readonly_fields(self, request, obj=None):
         if Path(request.path).parts[-1] == "add":
