--- conflicted
+++ resolved
@@ -56,11 +56,7 @@
   });
 
   describe('Free plan', () => {
-<<<<<<< HEAD
-    it.each([[undefined], [PLAN_LABELS.FREE]])(
-=======
     it.each([[undefined], [PLAN_NAMES.FREE]])(
->>>>>>> 5b27b02c
       'renders mailchimp card for "%s" organization plan',
       (organizationPlan) => {
         useConnectMailchimpMock.mockReturnValue({
