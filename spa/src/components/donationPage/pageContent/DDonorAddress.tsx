--- conflicted
+++ resolved
@@ -126,7 +126,6 @@
   return (
     <DElement>
       <Grid container spacing={3}>
-<<<<<<< HEAD
         {!zipAndCountryOnly && (
           <>
             <Grid item xs={12}>
@@ -145,7 +144,27 @@
                 required={!isOptional}
                 data-testid="mailing_street"
               />
+              <Button $showComplement={showComplement} onClick={toggleComplement}>
+                {showComplement ? '-' : '+'} Address line 2 (Apt, suite, etc.)
+              </Button>
             </Grid>
+            <Collapse in={showComplement} style={{ width: '100%' }}>
+              <CollapseChild>
+                <Grid item xs={12}>
+                  <TextField
+                    error={!!errors.mailing_complement}
+                    fullWidth
+                    id="mailing_complement"
+                    name="mailing_complement"
+                    label="Apt, suite, etc."
+                    value={complement}
+                    onChange={(e) => setComplement(e.target.value)}
+                    helperText={errors.mailing_complement}
+                    data-testid="mailing_complement"
+                  />
+                </Grid>
+              </CollapseChild>
+            </Collapse>
             <Grid item xs={12}>
               <TextField
                 error={!!errors.mailing_city}
@@ -177,74 +196,6 @@
           </>
         )}
         <Grid item xs={12} md={zipAndCountryOnly ? 6 : 4}>
-=======
-        <Grid item xs={12}>
-          <TextField
-            error={!!errors.mailing_street}
-            fullWidth
-            id="mailing_street"
-            name="mailing_street"
-            label="Address"
-            value={address}
-            onBlur={enableBrowserAutofillOnAddress}
-            onChange={(e) => setAddress(e.target.value)}
-            onFocus={disableBrowserAutofillOnAddress}
-            helperText={errors.mailing_street}
-            inputRef={addressInputRef}
-            required
-            data-testid="mailing_street"
-          />
-          <Button $showComplement={showComplement} onClick={toggleComplement}>
-            {showComplement ? '-' : '+'} Address line 2 (Apt, suite, etc.)
-          </Button>
-        </Grid>
-        <Collapse in={showComplement} style={{ width: '100%' }}>
-          <CollapseChild>
-            <Grid item xs={12}>
-              <TextField
-                error={!!errors.mailing_complement}
-                fullWidth
-                id="mailing_complement"
-                name="mailing_complement"
-                label="Apt, suite, etc."
-                value={complement}
-                onChange={(e) => setComplement(e.target.value)}
-                helperText={errors.mailing_complement}
-                data-testid="mailing_complement"
-              />
-            </Grid>
-          </CollapseChild>
-        </Collapse>
-        <Grid item xs={12}>
-          <TextField
-            error={!!errors.mailing_city}
-            fullWidth
-            id="mailing_city"
-            name="mailing_city"
-            label="City"
-            value={city}
-            onChange={(e) => setCity(e.target.value)}
-            helperText={errors.mailing_city}
-            required
-            data-testid="mailing_city"
-          />
-        </Grid>
-        <Grid item xs={12} md={4}>
-          <TextField
-            error={!!errors.mailing_state}
-            fullWidth
-            id="mailing_state"
-            name="mailing_state"
-            label={stateLabel}
-            value={state}
-            onChange={(e) => setState(e.target.value)}
-            helperText={errors.mailing_state}
-            required
-            data-testid="mailing_state"
-          />
-        </Grid>
-        <Grid item xs={12} md={4}>
->>>>>>> 962e30de
           <TextField
             error={!!errors.mailing_postal_code}
             fullWidth
