--- conflicted
+++ resolved
@@ -3,11 +3,7 @@
 import { createContext, useCallback, useContext, useEffect, useState } from 'react';
 import axios from 'ajax/axios';
 import { VERIFY_TOKEN } from 'ajax/endpoints';
-<<<<<<< HEAD
-import { LS_CONTRIBUTOR } from 'appSettings';
-=======
-import { SS_CONTRIBUTOR, LS_CSRF_TOKEN } from 'appSettings';
->>>>>>> 51944dfe
+import { SS_CONTRIBUTOR } from 'appSettings';
 
 /**
  * A contributor who has logged into the portal.
@@ -87,27 +83,13 @@
       throw new Error('No contributor in token verification response');
     }
 
-<<<<<<< HEAD
-    // Set values in context and in local storage for later usage. The local
-    // storage key is also needed for backwards compat with isAuthenticated() in
-=======
-    if (!data.csrftoken) {
-      throw new Error('No CSRF in token verification response');
-    }
-
     // Set values in context, in local storage, and session storage for later usage. The session
     // storage key is also needed for compatibility with isAuthenticated(contributorType) in
->>>>>>> 51944dfe
     // utilities/, used by ProtectedRoute.
 
     setContributor(data.contributor);
     identifyUserInSentry(data.contributor);
-<<<<<<< HEAD
-    localStorage.setItem(LS_CONTRIBUTOR, JSON.stringify(data.contributor));
-=======
     sessionStorage.setItem(SS_CONTRIBUTOR, JSON.stringify(data.contributor));
-    localStorage.setItem(LS_CSRF_TOKEN, data.csrftoken);
->>>>>>> 51944dfe
   }, []);
 
   // Try to initally set the contributor based on local storage.
