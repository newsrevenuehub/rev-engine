import logging
from datetime import datetime
from urllib.parse import urlparse

from django.conf import settings
from django.middleware import csrf

from rest_framework import status
from rest_framework.response import Response
from rest_framework.views import APIView
from rest_framework_simplejwt import exceptions
from rest_framework_simplejwt import views as simplejwt_views

from apps.api.authentication import ShortLivedTokenAuthentication
from apps.api.serializers import (
    ContributorObtainTokenSerializer,
    NoSuchContributorError,
    TokenObtainPairCookieSerializer,
)
from apps.api.throttling import ContributorRateThrottle
from apps.api.tokens import ContributorRefreshToken
from apps.contributions.serializers import ContributorSerializer
from apps.emails.tasks import send_donor_email


logger = logging.getLogger(f"{settings.DEFAULT_LOGGER}.{__name__}")

COOKIE_PATH = "/"


def _construct_rp_domain(subdomain, referer):
    """Find Revenue Program specific subdomain and use it to construct magic link host.

    Return RP specific domain or None if not found.
    """
    if ":" in subdomain:  # Assume full url.
        subdomain = urlparse(subdomain).hostname.split(".")[0]
    if not subdomain and referer:
        bits = urlparse(referer).hostname.split(".")
        if len(bits) > 2:
            subdomain = bits[0]
    if not subdomain:
        return None
    parsed = urlparse(settings.SITE_URL)
    domain_bits = parsed.hostname.split(".")
    if len(domain_bits) > 2:
        domain_bits = domain_bits[1:]  # All but leaf subdomain.
    domain = ".".join(
        [
            subdomain,
        ]
        + domain_bits
    )
    if parsed.port:
        domain += f":{parsed.port}"
    return domain


def set_token_cookie(response, token, expires):
    response.set_cookie(
        # get cookie key from settings
        settings.AUTH_COOKIE_KEY,
        # pull access token out of validated_data
        token,
        # expire access token when refresh token expires
        expires=expires,
        # we can tie the cookie to a specific domain for added security
        domain=getattr(settings, "AUTH_COOKIE_DOMAIN", None),
        path=COOKIE_PATH,
        # browsers should only send the cookie using HTTPS
        secure=not settings.DEBUG,
        # browsers should not allow javascript access to this cookie
        httponly=True,
        samesite=settings.AUTH_COOKIE_SAMESITE,
    )
    return response


class TokenObtainPairCookieView(simplejwt_views.TokenObtainPairView):
    """
    Subclasses simplejwt's TokenObtainPairView to handle tokens in cookies

    NB: sets permission_classes to an empty list, in case permissions are
    set as defaults in parent context. The JWT resource inherently needs to be
    accessible.
    """

    permission_classes = []
    serializer_class = TokenObtainPairCookieSerializer

    def post(self, request, *args, **kwargs):
        serializer = self.get_serializer(data=request.data)

        try:
            serializer.is_valid(raise_exception=True)
        except exceptions.TokenError as e:
            logging.info("TokenObtainPairPairCookie fail", exc_info=True)
            raise exceptions.InvalidToken(e.args[0])

        response = Response(serializer.validated_data, status=status.HTTP_200_OK)
        csrf_token = csrf.get_token(self.request)

        response = set_token_cookie(
            response, serializer.validated_data["access"], datetime.now() + settings.SIMPLE_JWT["ACCESS_TOKEN_LIFETIME"]
        )

        # We don't want 'access' or 'refresh' in response body
        response.data = {
            "detail": "success",
            "user": serializer.validated_data["user"],
            "csrftoken": csrf_token,
        }

        logging.info(
            f"TokenObtainPairPairCookie good; user {serializer.validated_data['user']} csrf_token {csrf_token}"
        )
        return response

    def delete(self, request, *args, **kwargs):
        response = Response({})
        response.delete_cookie(
            settings.AUTH_COOKIE_KEY,
            domain=getattr(settings, "AUTH_COOKIE_DOMAIN", None),
            path=COOKIE_PATH,
        )

        response.data = {"detail": "success"}

        logging.info("TokenObtainPairPairCookie cookie deleted")
        return response


class RequestContributorTokenEmailView(APIView):
    """
    Contributors enter their email address in to a form and request a magic link.

    Here we validate that email address, check if they exist. If they don't,
    we send the same response as if they did. We don't want to expose
    contributors here. We also rate-limit this endpoint by email requested to
    prevent reverse brute-forcing tokens (though that's nearly impossible
    without this protection).
    """

    authentication_classes = []
    permission_classes = []
    filter_backends = []
    throttle_classes = [ContributorRateThrottle]

    def post(self, request, *args, **kwargs):
        serializer = ContributorObtainTokenSerializer(data=request.data)

        try:
            serializer.is_valid(raise_exception=True)
            data = serializer.data
            email = data["email"]
            token = data["access"]
            domain = _construct_rp_domain(data.get("subdomain", ""), request.headers.get("Referer", ""))

            if not domain:
                return Response({"detail": "Missing Revenue Program subdomain"}, status=status.HTTP_404_NOT_FOUND)
            magic_link = f"{domain}/{settings.CONTRIBUTOR_VERIFY_URL}?token={token}&email={email}"

            send_donor_email(
                identifier=settings.EMAIL_TEMPLATE_IDENTIFIER_MAGIC_LINK_DONOR,
                to=email,
                subject="Manage your contributions",
                template_data={"magic_link": magic_link},
            )
        except NoSuchContributorError:
<<<<<<< HEAD
            logging.info(
                f"Request MagicLink fail; NoSuchContributor deserialize request.data {request.data}", exc_info=True
            )
            # Don't send special response here. We don't want to indicate whether or not a given address is in our system.
            return Response({"detail": "success"}, status=status.HTTP_200_OK)

        data = serializer.data
        email = data["email"]
        token = data["access"]

        magic_link = f"{settings.SITE_URL}/{settings.CONTRIBUTOR_VERIFY_URL}?token={token}&email={email}"

        send_donor_email(
            identifier=settings.EMAIL_TEMPLATE_IDENTIFIER_MAGIC_LINK_DONOR,
            to=email,
            subject="Manage your contributions",
            template_data={"magic_link": magic_link},
        )
        logging.info(f"Request MagicLink email sent; email {email} token {token} url {magic_link}")

        # Email is sent in an async task. We won't know success so send OK anyway.
=======
            # Send same response as "success". We don't want to indicate whether or not a given address is in our system.
            pass

        # Email is async task. We won't know if it succeeds or not so optimistically send OK.
>>>>>>> 119a18c8
        return Response({"detail": "success"}, status=status.HTTP_200_OK)


class VerifyContributorTokenView(APIView):
    """
    This view verifies a short-lived token using ShortLivedTokenAuthentication. Authenticated requests
    then return a simple "OK" response, but with our regular authentication scheme in place, including
    HTTP-only, samesite, secure Cookie stored JWT and anti-CSRF token.
    """

    authentication_classes = [ShortLivedTokenAuthentication]
    permission_classes = []

    def post(self, request, *args, **kwargs):
        response = Response(status=status.HTTP_200_OK)

        # Serializer contributor for response
        contributor_serializer = ContributorSerializer(request.user)

        # Generate parent token (refresh token) for contributor
        refresh = ContributorRefreshToken.for_contributor(request.user.uuid)

        # Generate long-lived token
        long_lived_token = str(refresh.long_lived_access_token)

        # Get anti-CSRF token
        csrf_token = csrf.get_token(self.request)

        # Set  access token using create_cookie directive
        response = set_token_cookie(
            response, long_lived_token, datetime.now() + settings.CONTRIBUTOR_LONG_TOKEN_LIFETIME
        )

        # Return generic response + csrf token
        response.data = {
            "detail": "success",
            "contributor": contributor_serializer.data,
            "csrftoken": csrf_token,
        }

        logging.info(
            f"VerifyContributorTokenView good; user {request.user} long_token {long_lived_token} csrf_token {csrf_token}"
        )
        return response<|MERGE_RESOLUTION|>--- conflicted
+++ resolved
@@ -166,35 +166,15 @@
                 subject="Manage your contributions",
                 template_data={"magic_link": magic_link},
             )
+            logging.info(f"Request MagicLink email sent; email {email} token {token} url {magic_link}")
         except NoSuchContributorError:
-<<<<<<< HEAD
             logging.info(
                 f"Request MagicLink fail; NoSuchContributor deserialize request.data {request.data}", exc_info=True
             )
-            # Don't send special response here. We don't want to indicate whether or not a given address is in our system.
-            return Response({"detail": "success"}, status=status.HTTP_200_OK)
-
-        data = serializer.data
-        email = data["email"]
-        token = data["access"]
-
-        magic_link = f"{settings.SITE_URL}/{settings.CONTRIBUTOR_VERIFY_URL}?token={token}&email={email}"
-
-        send_donor_email(
-            identifier=settings.EMAIL_TEMPLATE_IDENTIFIER_MAGIC_LINK_DONOR,
-            to=email,
-            subject="Manage your contributions",
-            template_data={"magic_link": magic_link},
-        )
-        logging.info(f"Request MagicLink email sent; email {email} token {token} url {magic_link}")
-
-        # Email is sent in an async task. We won't know success so send OK anyway.
-=======
             # Send same response as "success". We don't want to indicate whether or not a given address is in our system.
             pass
 
         # Email is async task. We won't know if it succeeds or not so optimistically send OK.
->>>>>>> 119a18c8
         return Response({"detail": "success"}, status=status.HTTP_200_OK)
 
 
