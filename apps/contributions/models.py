--- conflicted
+++ resolved
@@ -8,11 +8,8 @@
 from django.utils.safestring import mark_safe
 
 import stripe
-<<<<<<< HEAD
+from addict import Dict as AttrDict
 from slack_sdk.errors import SlackApiError
-=======
-from addict import Dict as AttrDict
->>>>>>> 71a46d84
 
 from apps.api.tokens import ContributorRefreshToken
 from apps.common.models import IndexedTimeStampedModel
@@ -26,7 +23,6 @@
 logger = logging.getLogger(f"{settings.DEFAULT_LOGGER}.{__name__}")
 
 
-<<<<<<< HEAD
 class ContributionIntervalError(Exception):
     pass
 
@@ -35,8 +31,6 @@
     pass
 
 
-=======
->>>>>>> 71a46d84
 class Contributor(IndexedTimeStampedModel):
     uuid = models.UUIDField(default=uuid.uuid4, primary_key=False, editable=False)
     email = models.EmailField(unique=True)
@@ -189,8 +183,6 @@
             return self.revenue_program.payment_provider.stripe_account_id
         return None
 
-<<<<<<< HEAD
-=======
     @property
     def billing_details(self) -> AttrDict:
         payment_provider_data = AttrDict(self.payment_provider_data).data.object
@@ -250,7 +242,6 @@
             return None
         return self.BAD_ACTOR_SCORES[self.bad_actor_score][1]
 
->>>>>>> 71a46d84
     def get_payment_manager_instance(self):
         """
         Selects the correct payment manager for this Contribution, then instantiates it.
@@ -290,17 +281,7 @@
                 logger.info("Something went wrong sending Slack notification")
         # Check if we should update stripe payment method details
         previous = self.__class__.objects.filter(pk=self.pk).first()
-<<<<<<< HEAD
-        logger.info(
-            "`Contribution.save` called. Existing contribution has id: %s and provider_payment_method_id: %s \n The save value for provider_payment_method_id is %s",
-            getattr(previous, "id", None),
-            getattr(previous, "provider_payment_method_id", None),
-            self.provider_payment_method_id,
-        )
-        # this is failing because provider_payment_method_id is blank at time webhook gets called
-=======
         # TODO: [DEV-3026]
->>>>>>> 71a46d84
         if (
             (previous and previous.provider_payment_method_id != self.provider_payment_method_id)
             or not previous
@@ -312,7 +293,6 @@
             # note on conditionality here (testing)
             if pm:
                 self.provider_payment_method_details = pm
-
         super().save(*args, **kwargs)
 
     @classmethod
