--- conflicted
+++ resolved
@@ -1,9 +1,7 @@
 import * as S from './ElementProperties.styled';
-<<<<<<< HEAD
-import { useTheme } from 'styled-components';
+
 import { useAlert } from 'react-alert';
-=======
->>>>>>> 9018c1f7
+
 
 // Elements
 import getElementEditor, { getElementValidator } from 'components/pageEditor/elementEditors/getElementEditor';
@@ -19,11 +17,8 @@
 import CircleButton from 'elements/buttons/CircleButton';
 
 function ElementProperties() {
-<<<<<<< HEAD
   const alert = useAlert();
-  const theme = useTheme();
-=======
->>>>>>> 9018c1f7
+
   const { selectedElement, setSelectedElement, elementContent, elements, setElements } = useEditInterfaceContext();
 
   const changesAreValid = () => {
@@ -72,23 +67,8 @@
       </S.ElementHeading>
       <S.ElementEditor>{getElementEditor(selectedElement.type)}</S.ElementEditor>
       <S.Buttons>
-<<<<<<< HEAD
-        <CircleButton
-          icon={faCheck}
-          color={theme.colors.success}
-          onClick={handleKeepChanges}
-          data-testid="keep-element-changes-button"
-        />
-        <CircleButton
-          icon={faTimes}
-          color={theme.colors.caution}
-          onClick={handleDiscardChanges}
-          data-testid="discard-element-changes-button"
-        />
-=======
         <CircleButton icon={faCheck} type="positive" onClick={handleKeepChanges} />
         <CircleButton icon={faTimes} type="caution" onClick={handleDiscardChanges} />
->>>>>>> 9018c1f7
       </S.Buttons>
     </S.ElementProperties>
   );
