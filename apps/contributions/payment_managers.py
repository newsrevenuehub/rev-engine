import logging

from django.conf import settings

import stripe

from apps.contributions.models import Contribution, ContributionInterval, ContributionStatus
from apps.contributions.serializers import (
    StripeOneTimePaymentSerializer,
    StripeRecurringPaymentSerializer,
)


logger = logging.getLogger(f"{settings.DEFAULT_LOGGER}.{__name__}")


class PaymentProviderError(Exception):
    """
    A PaymentProviderError generalizes all the errors that might be returned by various payment providers.
    """

    pass


class PaymentManager:
    serializer_class = None
    bad_actor_score = None
    bad_actor_response = None
    validated_data = None
    flagged = None
    contribution = None
    revenue_program = None
    flagged_date = None

    def __init__(self, data=None, contribution=None):
        """
        The PaymentManager class and its subclasses behave much like a ModelSerializer,
        but they operate on multiple local models as well as models held by the payment provider.

        A PaymentManager instantiated with `data` acts as a serializer for that data.
        It is able to validate and process the data, creating new model instances both
        locally and with the payment provider.

        A PaymentManager instantiated with a `Contribution` is like a ModelSerializer receiving an update
        to an existing instance. Here we use this class to perform updates on existing local and payment-provider
        models.
        """
        if contribution and not isinstance(contribution, Contribution):
            raise ValueError("PaymentManager contribution argument expected an instance of Contribution.")
        if contribution and data:
            raise ValueError("PaymentManager must be initialized with either data or a contribution, not both.")

        self.contribution = contribution
        self.data = data
        self.serializer_class = self.get_serializer_class(data=data, contribution=contribution)

    def get_serializer_class(self, **kwargs):  # pragma: no cover Abstract method
        raise NotImplementedError("Subclasses of PaymentManager must implement get_serializer_class")

<<<<<<< HEAD
=======
    def bundle_metadata(self, processor_obj: str):
        self.ensure_validated_data()

        if not self.data.get("contributor_id"):
            self.get_or_create_contributor()

        self.metadata_serializer.validate_secondary_metadata(self.data)
        return self.metadata_serializer.bundle_metadata(processor_obj)

    def _serialize_data(self):
        self.data_serializer = self.serializer_class(data=self.data)
        return self.data_serializer

    def _serialize_metadata(self):
        if not self.data.get("revenue_program_id"):
            self.get_revenue_program()

        self.metadata_serializer = ContributionMetadataSerializer(data=self.data)
        return self.metadata_serializer

    def validate(self):
        data_serializer = self._serialize_data()
        data_serializer.is_valid(raise_exception=False)

        metadata_serializer = self._serialize_metadata()
        metadata_serializer.is_valid(raise_exception=False)

        if data_serializer.errors or metadata_serializer.errors:
            errors = {**data_serializer.errors, **metadata_serializer.errors}
            raise drf_serializers.ValidationError(errors)

        self.validated_data = data_serializer.data

    def validate_badactor_data(self):
        # validate_badactor_data should not be called without first validating payment data.
        self.ensure_validated_data()
        serializer = BadActorSerializer(data=self.data)
        try:
            # Here we raise an exception and catch it to handle it on our own,
            # rather than let it pass through to the user.
            serializer.is_valid(raise_exception=True)
        except drf_serializers.ValidationError as ba_validation_error:
            logger.warning("BadActor serializer raised a ValidationError", exc_info=ba_validation_error)
        self.validated_badactor_data = serializer.data

    def ensure_validated_data(self):
        if not self.validated_data:
            raise ValueError("PaymentManager must call 'validate' before performing this action")

    def get_bad_actor_score(self):
        self.validate_badactor_data()
        try:
            response = make_bad_actor_request(self.validated_badactor_data)
            self.bad_actor_score = response.json()["overall_judgment"]
            self.bad_actor_response = response.json()
            if self.should_flag():
                self.flagged = True
                self.flagged_date = timezone.now()
            else:
                self.flagged = False
        except BadActorAPIError:
            self.flagged = False

    def ensure_bad_actor_score(self):
        if self.flagged is None:
            raise ValueError("PaymentManager must call 'get_bad_actor_score' before performing this action")

>>>>>>> 7d1bbf84
    def ensure_contribution(self):
        if not self.contribution:
            raise ValueError("Method requires PaymentManager to be instantiated with contribution instance")

    @staticmethod
    def get_subclass(contribution):
        payment_provider_used = contribution.payment_provider_used
        if payment_provider_used == "Stripe":
            return StripePaymentManager

<<<<<<< HEAD
=======
    def complete_payment(self, **kwargs):  # pragma: no cover Abstract method
        raise NotImplementedError("Subclass of PaymentManager must implement complete_payment.")

>>>>>>> 7d1bbf84

class StripePaymentManager(PaymentManager):
    payment_provider_name = "Stripe"

    def get_serializer_class(self, data=None, contribution=None):
        """
        Get serializer class based on whether data or contribution instance have interval of one-time,
        or something else.
        """
        interval = contribution.interval if contribution else data["interval"]
        if interval == ContributionInterval.ONE_TIME:
            return StripeOneTimePaymentSerializer
        return StripeRecurringPaymentSerializer

    def attach_payment_method_to_customer(self, stripe_customer_id, org_strip_account, payment_method_id=None):
        try:
            stripe.PaymentMethod.attach(
                payment_method_id if payment_method_id else self.validated_data["payment_method_id"],
                customer=stripe_customer_id,
                stripe_account=org_strip_account,
            )
        except stripe.error.StripeError as stripe_error:
            logger.exception("stripe.PaymentMethod.attach returned a StripeError")
            self._handle_stripe_error(stripe_error)

    def complete_payment(self, reject=False):
        if self.contribution.interval == ContributionInterval.ONE_TIME:
            self.complete_one_time_payment(reject)
        elif self.contribution.interval:
            self.complete_recurring_payment(reject)

    def complete_one_time_payment(self, reject=False):
        revenue_program = self.contribution.revenue_program
        previous_status = self.contribution.status
        self.contribution.status = ContributionStatus.PROCESSING
        self.contribution.save()

        try:
            if reject:
                stripe.PaymentIntent.cancel(
                    self.contribution.provider_payment_id,
                    stripe_account=revenue_program.payment_provider.stripe_account_id,
                    cancellation_reason="fraudulent",
                )
            else:
                stripe.PaymentIntent.capture(
                    self.contribution.provider_payment_id,
                    stripe_account=revenue_program.payment_provider.stripe_account_id,
                )

        except stripe.error.InvalidRequestError as invalid_request_error:
            self.contribution.status = previous_status
            self.contribution.save()
            logger.info("Contribution error for id (%s}", self.contribution.pk, exc_info=invalid_request_error)
            raise PaymentProviderError(invalid_request_error)
        except stripe.error.StripeError as stripe_error:
            self._handle_stripe_error(stripe_error, previous_status=previous_status)

    def complete_recurring_payment(self, reject=False):
        if reject:
            """
            If flagged, creation of the Stripe Subscription is deferred until it is "accepted".
            So to "reject", just don't create it. Set status of Contribution to "rejected"
            """
            self.contribution.status = ContributionStatus.REJECTED
            self.contribution.save()
            return

        revenue_program = self.contribution.revenue_program
        previous_status = self.contribution.status
        self.contribution.status = ContributionStatus.PROCESSING
        self.contribution.save()
        try:
            price_data = {
                "unit_amount": self.contribution.amount,
                "currency": self.contribution.currency,
                "product": revenue_program.payment_provider.stripe_product_id,
                "recurring": {
                    "interval": self.contribution.interval,
                },
            }
            subscription = stripe.Subscription.create(
                customer=self.contribution.provider_customer_id,
                default_payment_method=self.contribution.provider_payment_method_id,
                items=[{"price_data": price_data}],
                stripe_account=revenue_program.payment_provider.stripe_account_id,
                metadata=self.contribution.contribution_metadata,
            )
        except stripe.error.StripeError as stripe_error:
            self._handle_stripe_error(stripe_error, previous_status=previous_status)

        self.contribution.payment_provider_data = subscription
        self.contribution.provider_subscription_id = subscription.id
        self.contribution.save()
        return subscription

    def _handle_stripe_error(self, stripe_error, previous_status=None):
        if previous_status:
            self.contribution.status = previous_status
            self.contribution.save()
        message = stripe_error.error.message if stripe_error.error else "Could not complete payment"
        raise PaymentProviderError(message)<|MERGE_RESOLUTION|>--- conflicted
+++ resolved
@@ -57,76 +57,6 @@
     def get_serializer_class(self, **kwargs):  # pragma: no cover Abstract method
         raise NotImplementedError("Subclasses of PaymentManager must implement get_serializer_class")
 
-<<<<<<< HEAD
-=======
-    def bundle_metadata(self, processor_obj: str):
-        self.ensure_validated_data()
-
-        if not self.data.get("contributor_id"):
-            self.get_or_create_contributor()
-
-        self.metadata_serializer.validate_secondary_metadata(self.data)
-        return self.metadata_serializer.bundle_metadata(processor_obj)
-
-    def _serialize_data(self):
-        self.data_serializer = self.serializer_class(data=self.data)
-        return self.data_serializer
-
-    def _serialize_metadata(self):
-        if not self.data.get("revenue_program_id"):
-            self.get_revenue_program()
-
-        self.metadata_serializer = ContributionMetadataSerializer(data=self.data)
-        return self.metadata_serializer
-
-    def validate(self):
-        data_serializer = self._serialize_data()
-        data_serializer.is_valid(raise_exception=False)
-
-        metadata_serializer = self._serialize_metadata()
-        metadata_serializer.is_valid(raise_exception=False)
-
-        if data_serializer.errors or metadata_serializer.errors:
-            errors = {**data_serializer.errors, **metadata_serializer.errors}
-            raise drf_serializers.ValidationError(errors)
-
-        self.validated_data = data_serializer.data
-
-    def validate_badactor_data(self):
-        # validate_badactor_data should not be called without first validating payment data.
-        self.ensure_validated_data()
-        serializer = BadActorSerializer(data=self.data)
-        try:
-            # Here we raise an exception and catch it to handle it on our own,
-            # rather than let it pass through to the user.
-            serializer.is_valid(raise_exception=True)
-        except drf_serializers.ValidationError as ba_validation_error:
-            logger.warning("BadActor serializer raised a ValidationError", exc_info=ba_validation_error)
-        self.validated_badactor_data = serializer.data
-
-    def ensure_validated_data(self):
-        if not self.validated_data:
-            raise ValueError("PaymentManager must call 'validate' before performing this action")
-
-    def get_bad_actor_score(self):
-        self.validate_badactor_data()
-        try:
-            response = make_bad_actor_request(self.validated_badactor_data)
-            self.bad_actor_score = response.json()["overall_judgment"]
-            self.bad_actor_response = response.json()
-            if self.should_flag():
-                self.flagged = True
-                self.flagged_date = timezone.now()
-            else:
-                self.flagged = False
-        except BadActorAPIError:
-            self.flagged = False
-
-    def ensure_bad_actor_score(self):
-        if self.flagged is None:
-            raise ValueError("PaymentManager must call 'get_bad_actor_score' before performing this action")
-
->>>>>>> 7d1bbf84
     def ensure_contribution(self):
         if not self.contribution:
             raise ValueError("Method requires PaymentManager to be instantiated with contribution instance")
@@ -137,12 +67,6 @@
         if payment_provider_used == "Stripe":
             return StripePaymentManager
 
-<<<<<<< HEAD
-=======
-    def complete_payment(self, **kwargs):  # pragma: no cover Abstract method
-        raise NotImplementedError("Subclass of PaymentManager must implement complete_payment.")
-
->>>>>>> 7d1bbf84
 
 class StripePaymentManager(PaymentManager):
     payment_provider_name = "Stripe"
