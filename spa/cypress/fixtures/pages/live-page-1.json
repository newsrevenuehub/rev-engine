--- conflicted
+++ resolved
@@ -37,15 +37,9 @@
     "name": "MyProgram",
     "organization": 14,
     "default_donation_page": null,
-<<<<<<< HEAD
-    "org_google_analytics_v3_id": "UA-2222222",
-    "org_google_analytics_v3_domain": "www.google.com",
+    "google_analytics_v3_id": "UA-2222222",
+    "google_analytics_v3_domain": "www.google.com",
     "org_google_analytics_v4_id": "G-2222222"
-=======
-    "google_analytics_v3_id": "UA-2222222",
-    "google_analytics_v3_domain": "www.google.com"
-
->>>>>>> f4402d07
   },
   "revenue_program_pk": 1
 }