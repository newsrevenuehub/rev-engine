--- conflicted
+++ resolved
@@ -7,19 +7,12 @@
 jest.mock('notistack');
 jest.mock('components/paymentProviders/stripe/StripePaymentWrapper');
 jest.mock('hooks/usePortalContribution');
-<<<<<<< HEAD
 jest.mock('./useDetailAnchor');
+jest.mock('./Actions');
 jest.mock('./BillingDetails/BillingDetails');
 jest.mock('./BillingHistory/BillingHistory');
 jest.mock('./MobileHeader/MobileHeader');
 jest.mock('./PaymentMethod/PaymentMethod');
-=======
-jest.mock('./BillingDetails');
-jest.mock('./BillingHistory');
-jest.mock('./MobileHeader');
-jest.mock('./PaymentMethod');
-jest.mock('./Actions');
->>>>>>> fe00bbe8
 
 function tree(props?: Partial<ContributionDetailProps>) {
   return render(<ContributionDetail contributionId={1} contributorId={123} {...props} />);
@@ -136,7 +129,6 @@
       expect(history.dataset.payments).toBe(JSON.stringify(mockContribution.payments));
     });
 
-<<<<<<< HEAD
     it("doesn't disable any section initially", () => {
       tree();
       expect(screen.getByTestId('mock-billing-details').dataset.disabled).toBe('false');
@@ -195,6 +187,7 @@
           usePortalContributionMock.mockReturnValue({
             updateContribution,
             isLoading: false,
+            cancelContribution: jest.fn(),
             contribution: mockContribution as any,
             isError: false,
             isFetching: false,
@@ -212,32 +205,32 @@
           ]);
         });
       });
-=======
-    it('calls cancelContribution when the cancel button is clicked', () => {
-      const cancelContribution = jest.fn();
-      usePortalContributionMock.mockReturnValue({
-        isLoading: false,
-        contribution: mockContribution as any,
-        isError: false,
-        isFetching: false,
-        refetch: jest.fn(),
-        updateContribution: jest.fn(),
-        cancelContribution
-      });
-
-      tree();
-      const cancelButton = screen.getByText('Cancel Contribution');
-      cancelButton.click();
-
-      expect(cancelContribution).toBeCalledWith();
-      expect(cancelContribution).toBeCalledTimes(1);
->>>>>>> fe00bbe8
-    });
-
-    it('is accessible', async () => {
-      const { container } = tree();
-
-      expect(await axe(container)).toHaveNoViolations();
+
+      it('calls cancelContribution when the cancel button is clicked', () => {
+        const cancelContribution = jest.fn();
+        usePortalContributionMock.mockReturnValue({
+          isLoading: false,
+          contribution: mockContribution as any,
+          isError: false,
+          isFetching: false,
+          refetch: jest.fn(),
+          updateContribution: jest.fn(),
+          cancelContribution
+        });
+
+        tree();
+        const cancelButton = screen.getByText('Cancel Contribution');
+        cancelButton.click();
+
+        expect(cancelContribution).toBeCalledWith();
+        expect(cancelContribution).toBeCalledTimes(1);
+      });
+
+      it('is accessible', async () => {
+        const { container } = tree();
+
+        expect(await axe(container)).toHaveNoViolations();
+      });
     });
   });
 });