import logging
from datetime import datetime, timedelta
from typing import Literal

from django.conf import settings
from django.db.models import TextChoices
from django.utils import timezone

import reversion
from rest_framework import serializers, status
from rest_framework.exceptions import APIException, PermissionDenied
from stripe.error import StripeError

from apps.api.error_messages import GENERIC_BLANK, GENERIC_UNEXPECTED_VALUE
from apps.common.utils import get_original_ip_from_request
from apps.contributions.bad_actor import BadActorOverallScore
from apps.contributions.choices import BadActorAction, CardBrand, PaymentType
from apps.contributions.models import (
    Contribution,
    ContributionInterval,
    ContributionStatus,
    Contributor,
    Payment,
)
from apps.contributions.types import StripePaymentMetadataSchemaV1_4
from apps.contributions.utils import format_ambiguous_currency, get_sha256_hash
from apps.organizations.models import PaymentProvider, RevenueProgram
from apps.organizations.serializers import RevenueProgramSerializer
from apps.pages.models import DonationPage

from .bad_actor import BadActorAPIError, get_bad_actor_score
from .fields import StripeAmountField


class GenericPaymentError(APIException):
    status_code = 500
    default_detail = "Something unexpected happened"
    default_code = "unexpected_error"


logger = logging.getLogger(f"{settings.DEFAULT_LOGGER}.{__name__}")


# See https://stripe.com/docs/api/payment_intents/object#payment_intent_object-amount
# See https://stripe.com/docs/api/payment_intents/object#payment_intent_object-amount
# Stripe allows a maximum of eight digits here
STRIPE_MAX_AMOUNT = 99999999

# Revengine has its own restrictions (greater than Stripe's restrictions) on the min amount.
# Remember that 100 here is $1.00
REVENGINE_MIN_AMOUNT = 100


class ContributionSerializer(serializers.ModelSerializer):
    """Used when organizations are viewing a Contribution."""

    contributor_email = serializers.StringRelatedField(read_only=True, source="contributor")

    auto_accepted_on = serializers.SerializerMethodField()
    formatted_payment_provider_used = serializers.SerializerMethodField()
    provider_payment_url = serializers.SerializerMethodField()
    provider_subscription_url = serializers.SerializerMethodField()
    provider_customer_url = serializers.SerializerMethodField()
    revenue_program = RevenueProgramSerializer(read_only=True)

    def get_auto_accepted_on(self, obj):
        """Note.

        This value is not read when making the actual auto-accept determination, where `flagged_date` is used and the
        math re-calculated. This is just to improve front-end visibility of the "deadline" for examining flagged contributions.
        """
        if obj.flagged_date:
            return obj.flagged_date + timedelta(settings.FLAGGED_PAYMENT_AUTO_ACCEPT_DELTA)

    def get_formatted_payment_provider_used(self, obj):
        if not obj.payment_provider_used:
            return ""
        return obj.payment_provider_used.title()

    def get_provider_payment_url(self, obj):
        if not obj.provider_payment_id:
            return ""
        return f"{self._get_resource_url(obj, 'provider_payment_id')}/{obj.provider_payment_id}"

    def get_provider_subscription_url(self, obj):
        if not obj.provider_subscription_id:
            return ""
        return f"{self._get_resource_url(obj, 'provider_subscription_id')}/{obj.provider_subscription_id}"

    def get_provider_customer_url(self, obj):
        if not obj.provider_customer_id:
            return ""
        return f"{self._get_resource_url(obj, 'provider_customer_id')}/{obj.provider_customer_id}"

    def _get_base_provider_url(self, obj):
        base = "https://"
        if obj.payment_provider_used == PaymentProvider.STRIPE_LABEL:
            return base + "dashboard.stripe.com"

    def _get_resource_url(self, obj, resource):
        provider_url = self._get_base_provider_url(obj)
        if not provider_url:
            return ""
        if resource == "provider_payment_id":
            resource_url = "/payments"
        if resource == "provider_subscription_id":
            resource_url = "/subscriptions"
        if resource == "provider_customer_id":
            resource_url = "/customers"
        return provider_url + resource_url

    class Meta:
        model = Contribution
        fields = [
            "amount",
            "auto_accepted_on",
            "bad_actor_score",
            "contributor_email",
            "created",
            "currency",
            "donation_page_id",
            "flagged_date",
            "formatted_payment_provider_used",
            "id",
            "interval",
            "last_payment_date",
            "provider_customer_url",
            "provider_payment_url",
            "provider_subscription_url",
            "revenue_program",
            "status",
        ]


class ContributorSerializer(serializers.ModelSerializer):
    class Meta:
        model = Contributor
        fields = "__all__"


class CompSubscriptions(TextChoices):
    NYT = "nyt", "nyt"


class BadActorSerializer(serializers.Serializer):
    # Donation info
    amount = serializers.CharField(max_length=12)

    # Contributor info
    first_name = serializers.CharField(max_length=40)
    last_name = serializers.CharField(max_length=80)
    email = serializers.EmailField(max_length=80)
    action = serializers.ChoiceField(choices=BadActorAction.choices, required=False, default="", allow_blank=True)
    org = serializers.CharField(max_length=255, required=False, default="", allow_blank=True)
    street = serializers.CharField(max_length=255, required=False, default="", allow_blank=True)
    complement = serializers.CharField(max_length=255, required=False, default="", allow_blank=True)
    city = serializers.CharField(max_length=40, required=False, default="", allow_blank=True)
    state = serializers.CharField(max_length=80, required=False, default="", allow_blank=True)
    country = serializers.CharField(max_length=80, required=False, default="", allow_blank=True)
    zipcode = serializers.CharField(max_length=20, required=False, default="", allow_blank=True)
    country_code = serializers.CharField(max_length=10, required=False, default="", allow_blank=True)

    # Third-party risk assessment
    captcha_token = serializers.CharField(max_length=2550, required=False, allow_blank=True)

    # Request metadata
    ip = serializers.IPAddressField()
    referer = serializers.URLField()

    # Contribution additional
    reason_for_giving = serializers.CharField(max_length=255, required=False, allow_blank=True, default="")

    def to_internal_value(self, data):
        data["street"] = data.get("mailing_street")
        data["complement"] = data.get("mailing_complement")
        data["city"] = data.get("mailing_city")
        data["state"] = data.get("mailing_state")
        data["zipcode"] = data.get("mailing_postal_code")
        data["country"] = data.get("mailing_country")
        data["reason"] = data.get("reason_for_giving")
        return super().to_internal_value(data)


class AbstractPaymentSerializer(serializers.Serializer):
    # Payment details
    amount = serializers.IntegerField(
        min_value=REVENGINE_MIN_AMOUNT,
        max_value=STRIPE_MAX_AMOUNT,
        error_messages={
            "max_value": f"We can only accept contributions less than or equal to {format_ambiguous_currency(STRIPE_MAX_AMOUNT)}",
            "min_value": f"We can only accept contributions greater than or equal to {format_ambiguous_currency(REVENGINE_MIN_AMOUNT)}",
        },
    )
    interval = serializers.ChoiceField(choices=ContributionInterval.choices, default=ContributionInterval.ONE_TIME)
    # revenue_program_country tand currency are a different pattern, but important here.
    # They could be derived from the organization that this contribution is tied to,
    # but instead we send that info to each contribution page load and pass it back as params;
    # that way we are certain that the currency and country used by payment provider in the
    # form is the one we use here.
    revenue_program_country = serializers.CharField(max_length=2, required=True)
    currency = serializers.CharField(max_length=3, required=True)

    # DonorInfo
    email = serializers.EmailField(max_length=80)

    # These are used to attach the contribution to the right organization,
    # and associate it with the page it came from.
    revenue_program_slug = serializers.SlugField()
    donation_page_slug = serializers.SlugField(required=False, allow_blank=True)

    # Page id is a nice shortcut for getting the page, instead of page_slug + rp_slug
    page_id = serializers.IntegerField(required=False)
    phone = serializers.CharField(max_length=40, required=False, allow_blank=True)

    def convert_amount_to_cents(self, amount):
        """Stripe stores payment amounts in cents."""
        return int(float(amount) * 100)

    def to_internal_value(self, data):
        # Incoming "amount" will be a money-like string, like "12.99".
        # Stripe wants 1299
        amount = data.get("amount")
        if isinstance(amount, str):
            data["amount"] = self.convert_amount_to_cents(data["amount"])
        return super().to_internal_value(data)


class BaseCreatePaymentSerializer(serializers.Serializer):
    """Base serializer for the `CreateOneTimePaymentSerializer` and `CreateRecurringPaymentSerializer`.

    This base serializer contains extensive field level validation and several methods for causing side effects like the
    creation of NRE and Stripe entities.

    NB: This serializer accomodates a handful of fields that are conditionally requirable, meaning that an org can
    configure a contribution page to include/not include and require/not require those fields. In the field definitions
    below, the definitions for `phone`, `reason_for_giving`, and `reason_other` are involved in this logic. These fields
    are unique in that we pass `default=''`. We do this because we want to guarantee that there will always be keys for
    `reason_other`, `reason_for_giving`, and `phone` in the instantiated serializer's initial data, even if those fields
    were not sent in the request data. This allows us to avoid writing code to deal with the case of, say, `phone` is
    conditionally required, but no key/value pair is provided in the request data.

    Additionally, we have default values for "honoree" and "in_memory_of" to guarantee there are keys for those
    parameters to assist in validating `tribute_type`.
    """

    amount = StripeAmountField(
        min_value=REVENGINE_MIN_AMOUNT,
        max_value=STRIPE_MAX_AMOUNT,
        error_messages={
            "max_value": f"We can only accept contributions less than or equal to {format_ambiguous_currency(STRIPE_MAX_AMOUNT)}",
            "min_value": f"We can only accept contributions greater than or equal to {format_ambiguous_currency(REVENGINE_MIN_AMOUNT)}",
        },
        write_only=True,
    )
    interval = serializers.ChoiceField(
        choices=ContributionInterval.choices, default=ContributionInterval.ONE_TIME, write_only=True
    )
    email = serializers.EmailField(max_length=80, write_only=True)
    page = serializers.PrimaryKeyRelatedField(many=False, queryset=DonationPage.objects.all(), write_only=True)
    first_name = serializers.CharField(max_length=40, write_only=True)
    last_name = serializers.CharField(max_length=80, write_only=True)
    # TODO @MariclareHall: handle address structure & validation in a better way.
    # DEV-3440
    mailing_postal_code = serializers.CharField(
        max_length=20, write_only=True, required=False, allow_blank=True, default=""
    )
    mailing_street = serializers.CharField(
        max_length=255, write_only=True, required=False, allow_blank=True, default=""
    )
    mailing_complement = serializers.CharField(
        max_length=255, write_only=True, required=False, allow_blank=True, default=""
    )
    mailing_city = serializers.CharField(max_length=40, write_only=True, required=False, allow_blank=True, default="")
    mailing_state = serializers.CharField(max_length=80, write_only=True, required=False, allow_blank=True, default="")
    mailing_country = serializers.CharField(
        max_length=80, write_only=True, required=False, allow_blank=True, default=""
    )
    agreed_to_pay_fees = serializers.BooleanField(default=False, write_only=True)
    phone = serializers.CharField(max_length=40, required=False, allow_blank=True, write_only=True, default="")
    reason_for_giving = serializers.CharField(
        max_length=255, required=False, allow_blank=True, write_only=True, default=""
    )

    reason_other = serializers.CharField(max_length=255, required=False, allow_blank=True, write_only=True, default="")
    tribute_type = serializers.CharField(max_length=255, required=False, allow_blank=True, write_only=True)
    honoree = serializers.CharField(max_length=255, required=False, allow_blank=True, write_only=True, default="")
    in_memory_of = serializers.CharField(max_length=255, required=False, allow_blank=True, write_only=True, default="")
    swag_opt_out = serializers.BooleanField(required=False, default=False, write_only=True)
    swag_choices = serializers.CharField(
        max_length=settings.METADATA_MAX_SWAG_CHOICES_LENGTH, required=False, write_only=True, default=""
    )
    comp_subscription = serializers.ChoiceField(
        choices=CompSubscriptions.choices, required=False, allow_blank=True, write_only=True, default=""
    )
    sf_campaign_id = serializers.CharField(
        max_length=255, required=False, allow_blank=True, write_only=True, default=""
    )
    mc_campaign_id = serializers.CharField(
        max_length=255, required=False, allow_blank=True, write_only=True, default=""
    )
    captcha_token = serializers.CharField(max_length=2550, allow_blank=True, write_only=True)
    email_hash = serializers.CharField(read_only=True)
    donor_selected_amount = serializers.FloatField(write_only=True)
    client_secret = serializers.CharField(max_length=255, read_only=True, required=False)
    # This provides a way for the SPA to signal to the server that a contribution has been canceled,
    # without relying on easy-to-guess, integer ID value.
    uuid = serializers.CharField(read_only=True)

    def validate_tribute_type(self, value):
        """Ensure there are no unexpected values for tribute_type."""
        if value and value not in ("type_in_memory_of", "type_honoree"):
            raise serializers.ValidationError(GENERIC_UNEXPECTED_VALUE)
        return value

    def validate_honoree(self, value):
        """If tribute_type is `type_honoree` but no value has been provided for `honoree`, it's invalid."""
        if self.initial_data.get("tribute_type", None) == "type_honoree" and not value:
            raise serializers.ValidationError(GENERIC_BLANK)
        return value

    def validate_in_memory_of(self, value):
        """If tribute_type is `type_in_memory_of` but no value has been provided for `honoree`, it's invalid."""
        if self.initial_data.get("tribute_type", None) == "type_in_memory_of" and not value:
            raise serializers.ValidationError(GENERIC_BLANK)
        return value

    def validate_reason_other(self, value):
        """Guarantee there's a value if `reason_for_giving` is 'Other'."""
        if self.initial_data.get("reason_for_giving") == "Other" and not value:
            raise serializers.ValidationError(GENERIC_BLANK)
        return value

    def resolve_reason_for_giving(self, reason_for_giving, reason_other, preset_reasons):
        """If `reason_for_giving` value is "Other", then we update it to the value for `reason_other` from the form data. Plus...

        We validate that if `reason_for_giving` is not "Other" that it is one of the preset options (if any) on the page. This can't happen
        in the initial field level validation for `reason_for_giving` because we need the value for `data["page]` to be resolved, and that
        will only happen after all field-level validations have run.

        Additionally, if the request data contains `reason_other`, but no value for `reason_for_giving`, we also
        update `reason_for_giving` to the `reason_other` value. This can happen when an org has configured a page
        to ask contributors their reason for giving, but without providing a dropdown of pre-set options. In this case,
        the SPA only sends a value for `reason_other` and `reason_for_giving` will not be a field in the request body.
        """
        if all([reason_for_giving, reason_for_giving != "Other", reason_for_giving not in preset_reasons]):
            raise serializers.ValidationError({"reason_for_giving": GENERIC_UNEXPECTED_VALUE})
        if any(
            [
                reason_for_giving == "Other" and reason_other,
                # Given expected usage by SPA, "" would be the value when the serializer has provided its default value for
                # reason_for_giving because that field was not in the request data. If that happens and the SPA has included
                # `reason_other` as an entry in the request data, that means that the page has configured to require a reason_for_giving,
                # but a dropdown of preset choices has not been configured.
                "reason_for_giving" not in self.initial_data and "reason_other" in self.initial_data and reason_other,
            ]
        ):
            return reason_other
        return reason_for_giving

    def do_conditional_validation(self, data):
        """Handle validation of conditionally requirable fields."""
        errors = {}
        for element in [x for x in data["page"].elements if len(x.get("requiredFields", []))]:
            for field in element["requiredFields"]:
                # if it's blank or none or no key for it in data
                if data.get(field, None) in (None, ""):
                    errors[field] = GENERIC_BLANK
        if errors:
            raise serializers.ValidationError(errors)

    def validate(self, data):
        """Validate any fields whose "is_required" behavior is determined dynamically by the org.

        Some fields are statically (aka, always) required and we can specify that by setting `required=True` on the field definition
        (or by not setting at all, because required is True by default).

        However, RevEngine allows users to configure a subset of fields as required or not required, and that
        can only be known by retrieving the associated contribution page data.

        So in this `validate` method, we find any contribution page elements that are dynamically requirable and ensure that the submitted
        data contains non blank values.


        We also resolve `data["reason_for_giving"]`'s value in case it is "Other". This is not strictly speaking
        validation, but it can only happen after field level validations have run, so this is place in DRF serializer flow
        it should happen. The method we use for this (resolve_reason_for_giving) can result in a validation error in some cases.
        """
        preset_options = next(
            (elem["content"]["reasons"] for elem in data["page"].elements if elem["type"] == "DReason"), []
        )
        data["reason_for_giving"] = self.resolve_reason_for_giving(
            data.get("reason_for_giving"), data.get("reason_other"), preset_options
        )
        self.do_conditional_validation(data)
        return data

    def get_bad_actor_score(self, data, action: BadActorAction) -> BadActorOverallScore | None:
        """Based on validated data, make a request to bad actor API and return its response.

        Note that this method is meant to be ironclad against exceptions. If anything goes wrong, it should return None.
        """
        try:
            data = data | {
                # we use a PrimaryKeyRelated serializer field for page in BaseCreatePaymentSerializer
                # but BadActorSerializer wants to pk, so we reformat here.
                "page": data["page"].id,
                "referer": self.context["request"].META.get("HTTP_REFERER"),
                "ip": get_original_ip_from_request(self.context["request"]),
                "action": action,
                "org": data["page"].organization.id,
            }
<<<<<<< HEAD
            logger.info("BadActorSerializer data: %s", data)
=======

            country_code = self.context["request"].headers.get("Cf-Ipcountry", None)
            if country_code:
                data["country_code"] = country_code
            logger.info("BadActorSerializer data: %s", data)

>>>>>>> 721d8b1f
            serializer = BadActorSerializer(data=data)
            serializer.is_valid(raise_exception=True)
            return get_bad_actor_score(serializer.validated_data)
        except serializers.ValidationError as exc:
            logger.warning("BadActor serializer raised a ValidationError", exc_info=exc)
            return None
        except BadActorAPIError:
            logger.exception("BadActor API request failed communicating with API")
            return None
        except Exception:
            logger.exception("Something unexpected happened trying to get bad actor sore")
            return None

    def should_reject(self, bad_actor_score):
        """Determine if bad actor score should lead to contribution being rejected."""
        return bad_actor_score == settings.BAD_ACTOR_REJECT_SCORE

    def should_flag(self, bad_actor_score):
        """Determine if bad actor score should lead to contribution being flagged."""
        return bad_actor_score == settings.BAD_ACTOR_FLAG_SCORE

    def build_contribution(
        self, contributor: Contributor, validated_data: dict, bad_actor_response: BadActorOverallScore | None
    ):
        """Create an NRE contribution using validated data."""
        contribution_data = {
            "amount": validated_data["amount"],
            "interval": validated_data["interval"],
            "currency": validated_data["page"].revenue_program.payment_provider.currency,
            "status": ContributionStatus.PROCESSING,
            "donation_page": validated_data["page"],
            "contributor": contributor,
            "payment_provider_used": PaymentProvider.STRIPE_LABEL,
        }
        if bad_actor_response:
            contribution_data["bad_actor_score"] = bad_actor_response.overall_judgment
            contribution_data["bad_actor_response"] = bad_actor_response.dict()
            if self.should_reject(contribution_data["bad_actor_score"]):
                contribution_data["status"] = ContributionStatus.REJECTED
            elif self.should_flag(contribution_data["bad_actor_score"]):
                contribution_data["status"] = ContributionStatus.FLAGGED
                contribution_data["flagged_date"] = timezone.now()
        return Contribution(**contribution_data)

    def generate_stripe_metadata(self, contribution: Contribution) -> StripePaymentMetadataSchemaV1_4:
        """Generate Stripe metadata for a contribution based on validated data."""
        logger.info("Generating stripe metadata for contribution %s", contribution.id)
        return StripePaymentMetadataSchemaV1_4(
            agreed_to_pay_fees=self.validated_data["agreed_to_pay_fees"],
            contributor_id=contribution.contributor.id,
            # the `or None` pattern here and below because in validated data, these fields are allowed to be blank, but in
            # the Stripe metadata, we want to send null, not blank.
            # TODO @BW: Coordinate comp_subscription between server and SPA
            # DEV-3827
            comp_subscription=self.validated_data["comp_subscription"] or None,
            donor_selected_amount=self.validated_data["donor_selected_amount"],
            honoree=self.validated_data["honoree"] or None,
            in_memory_of=self.validated_data["in_memory_of"] or None,
            reason_for_giving=self.validated_data["reason_for_giving"] or None,
            referer=self._context["request"].META["HTTP_REFERER"],
            revenue_program_id=self.validated_data["page"].revenue_program.id,
            revenue_program_slug=self.validated_data["page"].revenue_program.slug,
            sf_campaign_id=self.validated_data["sf_campaign_id"] or None,
            mc_campaign_id=self.validated_data["mc_campaign_id"] or None,
            swag_choices=self.validated_data["swag_choices"] or None,
            swag_opt_out=self.validated_data["swag_opt_out"],
            source="rev-engine",
            schema_version="1.4",
        )


class CreateOneTimePaymentSerializer(BaseCreatePaymentSerializer):
    """Serializer to enable creating a contribution + one-time payment."""

    def create(self, validated_data):
        """Create a one-time contribution...

        Plus:
        - Contributor (if not already exist)
        - Get bad actor score based on submitted data
        - Stripe Customer
        - Stripe PaymentIntent

        In success case, this method returns a the client_secret from the Stripe PaymentIntent,
        which is used to initialize the StripeElement in the SPA.

        If the contribution gets flagged after making bad actor API request,
        we raise a PermissionDenied exception, which will signal to the SPA
        that the PaymentElement should not be loaded.

        """
        logger.info("`CreateOneTimePaymentSerializer.create` called with validated data: %s", validated_data)
        contributor, _ = Contributor.objects.get_or_create(email=validated_data["email"])
        contribution = self.build_contribution(
            contributor,
            validated_data,
            self.get_bad_actor_score(validated_data, action=BadActorAction.CONTRIBUTION.value),
        )
        if contribution.status == ContributionStatus.REJECTED:
            logger.info("`CreateOneTimePaymentSerializer.create` is saving a new contribution with REJECTED status")
            contribution.save()
            logger.info(
                "`CreateOneTimePaymentSerializer.create` saved a new contribution with REJECTED status with ID %s",
                contribution.id,
            )
            # In the case of a rejected contribution, we don't create a Stripe customer or
            # Stripe payment intent, so we raise exception, and leave to SPA to handle accordingly
            raise PermissionDenied("Cannot authorize contribution")

        try:
            logger.info("`CreateOneTimePaymentSerializer.create` is attempting to create a Stripe customer")
            customer = contribution.create_stripe_customer(**validated_data, save=False)
            logger.info(
                "`CreateOneTimePaymentSerializer.create` successfully created a Stripe customer with id %s", customer.id
            )
            contribution.provider_customer_id = customer["id"]
        except StripeError:
            logger.info(
                "`CreateOneTimePaymentSerializer.create` is saving a new contribution after encountering a Stripe error"
            )
            contribution.save()
            logger.exception(
                "CreateOneTimePaymentSerializer.create encountered a Stripe error while attempting to create a Stripe"
                " customer for contributor with id %s",
                contributor.id,
            )
            raise GenericPaymentError() from None

        try:
            contribution.contribution_metadata = self.generate_stripe_metadata(contribution).model_dump(mode="json")
        except ValueError:
            logger.exception("Unable to create valid Stripe metadata")
            raise APIException("Cannot authorize contribution") from None

        try:
            logger.info("`CreateOneTimePaymentSerializer.create` is attempting to create a Stripe payment intent")
            payment_intent = contribution.create_stripe_one_time_payment_intent(
                save=False, metadata=contribution.contribution_metadata
            )
            logger.info(
                "`CreateOneTimePaymentSerializer.create` successfully created a Stripe payment intent with id %s",
                payment_intent.id,
            )
        except StripeError:
            logger.exception(
                "CreateOneTimePaymentSerializer.create encountered a Stripe error while attempting to create a payment"
                " intent for contribution with id %s",
                contribution.id,
            )
            logger.info(
                "`CreateOneTimePaymentSerializer.create` is saving a new contribution after encountering a Stripe error"
                " attempting to create a Stripe Payment intent"
            )
            contribution.save()
            logger.info(
                "`CreateOneTimePaymentSerializer.create` created a contribution with id %s",
                contribution.id,
            )
            raise GenericPaymentError() from None

        contribution.provider_payment_id = payment_intent.id
        logger.info("`CreateOneTimePaymentSerializer.create` is saving a new contribution")

        contribution.save()
        logger.info("`CreateOneTimePaymentSerializer.create` saved a new contribution with ID %s", contribution.id)

        return {
            "uuid": str(contribution.uuid),
            "client_secret": payment_intent["client_secret"],
            "email_hash": get_sha256_hash(contributor.email),
        }


class CreateRecurringPaymentSerializer(BaseCreatePaymentSerializer):
    """Serializer to enable creating a contribution + recurring payment."""

    interval = serializers.ChoiceField(
        choices=[ContributionInterval.MONTHLY, ContributionInterval.YEARLY], write_only=True
    )

    def create(self, validated_data):
        """Create a recurring contribution...

        Plus:
        - Contributor (if not already exist)
        - Get bad actor score based on submitted data
        - Stripe Customer
        - Stripe Subscription

        In success case, this method returns a the client_secret from the Stripe Subcription,
        which is used to initialize the StripeElement in the SPA.

        If the contribution gets flagged after making bad actor API request,
        we raise a PermissionDenied exception, which will signal to the SPA
        that the PaymentElement should not be loaded.
        """
        logger.info("`CreateRecurringPaymentSerializer.create` called with validated data: %s", validated_data)
        contributor, _ = Contributor.objects.get_or_create(email=validated_data["email"])
        logger.info("`CreateRecurringPaymentSerializer.create` is building a contribution")
        contribution = self.build_contribution(
            contributor,
            validated_data,
            self.get_bad_actor_score(validated_data, action=BadActorAction.CONTRIBUTION.value),
        )
        if contribution.status == ContributionStatus.REJECTED:
            logger.info(
                "`CreateRecurringPaymentSerializer.create` is saving a new contribution with REJECTED status for contributor with ID %s",
                contributor.id,
            )
            contribution.save()
            # In the case of a rejected contribution, we don't create a Stripe customer or
            # Stripe payment intent, so we raise exception, and leave to SPA to handle accordingly
            logger.info(
                "`CreateRecurringPaymentSerializer.create` created a new rejected contribution with ID %s",
                contribution.id,
            )
            raise PermissionDenied("Cannot authorize contribution")

        try:
            contribution.contribution_metadata = self.generate_stripe_metadata(contribution).model_dump(mode="json")
        except ValueError:
            logger.exception("Unable to create valid Stripe metadata")
            raise APIException("Cannot authorize contribution") from None

        try:
            logger.info(
                "`CreateRecurringPaymentSerializer.create` is attempting to create a Stripe customer for contributor with ID %s",
                contributor.id,
            )
            customer = contribution.create_stripe_customer(**validated_data)
            logger.info(
                "`CreateRecurringPaymentSerializer.create` successfully created a Stripe customer with ID %s",
                customer.id,
            )
        except StripeError:
            logger.exception(
                "RecurringPaymentSerializer.create encountered a Stripe error while attempting to create a stripe customer"
                " for contributor with id %s",
                contributor.id,
            )
            logger.info(
                "`CreateRecurringPaymentSerializer.create` is saving a new contribution for contributor with ID %s "
                "after encountering an error creating a Stripe customer",
                contributor.id,
            )
            contribution.save()
            logger.info(
                "`CreateRecurringPaymentSerializer.create` created a new contribution with ID %s", contribution.id
            )
            raise GenericPaymentError() from None

        contribution.provider_customer_id = customer.id

        try:
            if contribution.status == ContributionStatus.FLAGGED:
                logger.info("`CreateRecurringPaymentSerializer.create` is attempting to create a Stripe setup intent")
                setup_intent = contribution.create_stripe_setup_intent(metadata=contribution.contribution_metadata)

                contribution.provider_setup_intent_id = setup_intent.id
                client_secret = setup_intent.client_secret

                logger.info(
                    "`CreateRecurringPaymentSerializer.create` successfully created a Stripe setup intent with ID %s"
                    " for contribution with ID %s",
                    setup_intent.id,
                    contribution.id,
                )

            else:
                logger.info(
                    "`CreateRecurringPaymentSerializer.create` is attempting to create a Stripe subscription for contributor with ID %s",
                    contributor.id,
                )
                subscription = contribution.create_stripe_subscription(metadata=contribution.contribution_metadata)

                contribution.provider_subscription_id = subscription.id
                contribution.provider_payment_id = subscription.latest_invoice.payment_intent.id
                client_secret = subscription.latest_invoice.payment_intent.client_secret

                logger.info(
                    "`CreateRecurringPaymentSerializer.create` successfully created a Stripe subscription with ID %s"
                    " for contribution with ID %s",
                    subscription.id,
                    contribution.id,
                )

        except StripeError:
            logger.exception(
                "RecurringPaymentSerializer.create encountered a Stripe error while attempting to create client_secret"
                " for contribution with id %s",
                contribution.id,
            )
            logger.info(
                "`CreateRecurringPaymentSerializer.create` is saving a new contribution for "
                "contributor with ID %s after encountering an error creating a Stripe %s",
                contributor.id,
                "setup intent" if contribution.status == ContributionStatus.FLAGGED else "subscription",
            )
            contribution.save()
            logger.info(
                "`CreateRecurringPaymentSerializer.create` saved a new contribution with ID %s", contribution.id
            )
            raise GenericPaymentError() from None

        logger.info("`CreateRecurringPaymentSerializer.create` is saving a new contribution")
        contribution.save()
        logger.info("`CreateRecurringPaymentSerializer.create` saved a new contribution with ID %s", contribution.id)
        return {
            "uuid": str(contribution.uuid),
            "client_secret": client_secret,
            "email_hash": get_sha256_hash(contributor.email),
        }


class StripeOneTimePaymentSerializer(AbstractPaymentSerializer):
    """A Stripe one-time payment is a light-weight, low-state payment.

    It utilizes Stripe's PaymentIntent for an ad-hoc contribution.
    """


class StripeRecurringPaymentSerializer(AbstractPaymentSerializer):
    """A Stripe recurring payment tracks payment information using a Stripe PaymentMethod."""

    payment_method_id = serializers.CharField(max_length=255)


class PaymentProviderContributionSerializer(serializers.Serializer):
    """Payments provider serializer, payment provider Eg: Stripe."""

    # id will be payment intent object id in our case, which will start with ch_ and doesn't exceed 255 chars
    # https://stripe.com/docs/upgrades#what-changes-does-stripe-consider-to-be-backwards-compatible
    id = serializers.CharField(max_length=255)
    subscription_id = serializers.CharField(
        max_length=255, required=False, allow_blank=True, help_text="Stripe Subscription ID"
    )
    # TODO @DC: remove these two booleans after the frontend is fully using the Subscriptions API
    # DEV-2320
    is_modifiable = serializers.BooleanField(
        required=True, help_text="if recurring then can the payment method be modified"
    )
    is_cancelable = serializers.BooleanField(
        required=True, help_text="if recurring then can the payment method be canceled"
    )
    status = serializers.ChoiceField(choices=ContributionStatus.choices)
    card_brand = serializers.ChoiceField(choices=CardBrand.choices, required=False, allow_null=True)
    last4 = serializers.IntegerField()
    payment_type = serializers.ChoiceField(choices=PaymentType.choices, required=False, allow_null=True)
    interval = serializers.ChoiceField(choices=ContributionInterval.choices)
    revenue_program = serializers.CharField(max_length=63)
    amount = serializers.IntegerField()
    provider_customer_id = serializers.CharField(max_length=255)
    credit_card_expiration_date = serializers.CharField(max_length=7)
    created = serializers.DateTimeField()
    # we allow_null and set default to None because apps.contributions.stripe_contributions_provider.StripePaymentIntent
    # is used for both Stripe payment intents (main use case) and for wrapping Stripe subscriptions
    # that don't have invoices (that is, subscriptions with a future first charge date)
    last_payment_date = serializers.DateTimeField(allow_null=True, default=None)
    stripe_account_id = serializers.CharField(max_length=255, required=False, allow_blank=True)


class SubscriptionsSerializer(serializers.Serializer):
    """Serializer for Stripe Subscriptions."""

    id = serializers.SerializerMethodField()
    is_modifiable = serializers.SerializerMethodField()
    is_cancelable = serializers.SerializerMethodField()
    status = serializers.ChoiceField(choices=ContributionStatus.choices)
    card_brand = serializers.SerializerMethodField()
    last4 = serializers.SerializerMethodField()
    payment_type = serializers.SerializerMethodField()
    next_payment_date = serializers.SerializerMethodField()
    interval = serializers.SerializerMethodField()
    revenue_program_slug = serializers.SerializerMethodField()
    amount = serializers.SerializerMethodField()
    customer_id = serializers.SerializerMethodField()
    credit_card_expiration_date = serializers.SerializerMethodField()
    created = serializers.SerializerMethodField()
    last_payment_date = serializers.SerializerMethodField()
    stripe_account_id = serializers.CharField(max_length=255, required=False, allow_blank=True)

    def _card(self, instance):
        return instance.default_payment_method.card

    def get_id(self, instance):
        return instance.id

    def get_card_brand(self, instance):
        return self._card(instance).brand

    def get_next_payment_date(self, instance):
        return datetime.fromtimestamp(int(instance.current_period_end), tz=timezone.utc)

    def get_last_payment_date(self, instance):
        return datetime.fromtimestamp(int(instance.current_period_start), tz=timezone.utc)

    def get_created(self, instance):
        return datetime.fromtimestamp(int(instance.created), tz=timezone.utc)

    def get_last4(self, instance):
        return instance.default_payment_method.card.last4

    def get_credit_card_expiration_date(self, instance):
        return (
            f"{self._card(instance).exp_month}/{self._card(instance).exp_year}"
            if self._card(instance).exp_month
            else None
        )

    def get_is_modifiable(self, instance):
        return instance.status not in ["incomplete_expired", "canceled", "unpaid"]

    def get_is_cancelable(self, instance):
        return instance.status not in ["incomplete", "incomplete_expired", "canceled", "unpaid"]

    def get_interval(self, instance):
        plan = instance.get("plan")
        interval = plan.get("interval")
        interval_count = plan.get("interval_count")
        if interval == "year" and interval_count == 1:
            return ContributionInterval.YEARLY
        if interval == "month" and interval_count == 1:
            return ContributionInterval.MONTHLY
        raise serializers.ValidationError(f"Invalid interval: {plan.id}{interval}/{interval_count}")

    def get_revenue_program_slug(self, instance):
        metadata = instance.get("metadata")
        if not metadata or "revenue_program_slug" not in metadata:
            raise serializers.ValidationError(f"Metadata is invalid for subscription: {instance.id}")
        return metadata["revenue_program_slug"]

    def get_amount(self, instance):
        return instance.plan.amount

    def get_customer_id(self, instance):
        return instance.get("customer")

    def get_payment_type(self, instance):
        return instance.default_payment_method.type


PORTAL_CONTRIBUTION_BASE_SERIALIZER_FIELDS = [
    "id",
    "amount",
    "card_brand",
    "card_expiration_date",
    "card_last_4",
    "created",
    "first_payment_date",
    "interval",
    "is_cancelable",
    "is_modifiable",
    "last_payment_date",
    "next_payment_date",
    "payment_type",
    "revenue_program",
    "status",
]


class PortalContributionBaseSerializer(serializers.ModelSerializer):
    card_brand = serializers.CharField(read_only=True, allow_blank=True)
    card_expiration_date = serializers.CharField(read_only=True, allow_blank=True)
    card_last_4 = serializers.CharField(read_only=True, allow_blank=True)
    first_payment_date = serializers.DateTimeField()
    last_payment_date = serializers.DateTimeField(source="_last_payment_date", read_only=True, allow_null=True)
    next_payment_date = serializers.DateTimeField(read_only=True, allow_null=True)
    revenue_program = serializers.PrimaryKeyRelatedField(read_only=True)

    class Meta:
        model = Contribution
        fields = PORTAL_CONTRIBUTION_BASE_SERIALIZER_FIELDS
        read_only_fields = PORTAL_CONTRIBUTION_BASE_SERIALIZER_FIELDS

    def create(self, validated_data):
        logger.info("create called but not supported. this will be a no-op")
        raise NotImplementedError("create is not supported on this serializer")

    def delete(self, instance):
        logger.info("delete called but not supported. this will be a no-op")
        raise NotImplementedError("delete is not supported on this serializer")

    def update(self, instance, validated_data):
        logger.info("update called but not supported. this will be a no-op")
        raise NotImplementedError("update is not supported on this serializer")


PORTAL_CONTRIBIBUTION_PAYMENT_SERIALIZER_DB_FIELDS = [
    "id",
    "amount_refunded",
    "created",
    "transaction_time",
    "gross_amount_paid",
    "net_amount_paid",
    "status",
]

PAYMENT_PAID = "paid"
PAYMENT_REFUNDED = "refunded"


class PortalContributionPaymentSerializer(serializers.ModelSerializer):
    status = serializers.SerializerMethodField(read_only=True)

    class Meta:
        model = Payment
        fields = PORTAL_CONTRIBIBUTION_PAYMENT_SERIALIZER_DB_FIELDS
        read_only_fields = PORTAL_CONTRIBIBUTION_PAYMENT_SERIALIZER_DB_FIELDS

    @staticmethod
    def get_status(payment: Payment) -> Literal["paid", "refunded"]:
        # If the amount refunded is 0, then the payment status is "paid", otherwise it is "refunded"
        return PAYMENT_PAID if payment.amount_refunded == 0 else PAYMENT_REFUNDED


PORTAL_CONTRIBUTION_DETAIL_SERIALIZER_DB_FIELDS = [
    *PORTAL_CONTRIBUTION_BASE_SERIALIZER_FIELDS,
    "payments",
    "paid_fees",
    "canceled_at",
    "card_owner_name",
    "stripe_account_id",
]


class PortalContributionDetailSerializer(PortalContributionBaseSerializer):
    card_owner_name = serializers.CharField(read_only=True, allow_blank=True)
    payments = PortalContributionPaymentSerializer(many=True, read_only=True, source="payment_set")
    provider_payment_method_id = serializers.CharField(write_only=True, required=False)
    amount = serializers.IntegerField(
        required=False,
        min_value=REVENGINE_MIN_AMOUNT,
        max_value=STRIPE_MAX_AMOUNT,
        error_messages={
            "max_value": f"We can only accept contributions less than or equal to {format_ambiguous_currency(STRIPE_MAX_AMOUNT)}",
            "min_value": f"We can only accept contributions greater than or equal to {format_ambiguous_currency(REVENGINE_MIN_AMOUNT)}",
        },
    )

    class Meta:
        model = Contribution
        fields = [*PORTAL_CONTRIBUTION_DETAIL_SERIALIZER_DB_FIELDS, "provider_payment_method_id"]
        read_only_fields = PORTAL_CONTRIBUTION_DETAIL_SERIALIZER_DB_FIELDS

    def update(self, instance: Contribution, validated_data) -> Contribution:
        if validated_data:
            if provider_payment_method_id := validated_data.get("provider_payment_method_id", None):
                instance.update_payment_method_for_subscription(
                    provider_payment_method_id=provider_payment_method_id,
                )
            if amount := validated_data.get("amount", None):
                instance.update_subscription_amount(
                    amount=amount,
                )
            for key, value in validated_data.items():
                setattr(instance, key, value)
            with reversion.create_revision():
                instance.save(update_fields={*validated_data.keys(), "modified"})
                reversion.set_comment("Updated by PortalContributionDetailSerializer.update")
        return instance


class PortalContributionListSerializer(PortalContributionBaseSerializer):
    class Meta:
        model = Contribution
        fields = PORTAL_CONTRIBUTION_BASE_SERIALIZER_FIELDS
        read_only_fields = PORTAL_CONTRIBUTION_BASE_SERIALIZER_FIELDS


class SwitchboardContributionSerializer(serializers.ModelSerializer):
    revenue_program = serializers.PrimaryKeyRelatedField(
        queryset=RevenueProgram.objects.all(), source="_revenue_program"
    )

    class Meta:
        model = Contribution
        fields = ["revenue_program", "id"]
        read_only_fields = ["id"]

    def update(self, instance, validated_data):
        """Update the revenue program of a contribution.

        Here, if _revenue_program is being set and instance currently has donation_page set,
        we also set donation_page to None because of our constraint on the model.

        Note that at present we only allow updpating the ._revenue_program field of a contribution. If this changes in future
        this update override will need to be modified accordingly.
        """
        logger.debug("Updating contribution %s with validated data %s", instance, validated_data)
        if (rp := validated_data.pop("_revenue_program", None)) and instance._revenue_program != rp:
            update_fields = {"modified", "_revenue_program"}
            instance._revenue_program = rp
            if instance.donation_page:
                instance.donation_page = None
                update_fields.add("donation_page")
            with reversion.create_revision():
                instance.save(update_fields=update_fields)
                reversion.set_comment("Updated by SwitchboardContributionSerializer.update")
        return instance

    def validate_revenue_program(self, value: RevenueProgram) -> None:
        """Ensure that the revenue program being set is from the same organization as the current revenue program.

        Note that the actual model attribute here is `._revenue_program`.
        """
        logger.debug("Validating revenue program %s", value)
        if (rp := self.instance.revenue_program) and rp.organization != value.organization:
            raise serializers.ValidationError(
                "Cannot assign contribution to a revenue program from a different organization",
                code=status.HTTP_400_BAD_REQUEST,
            )
        return value<|MERGE_RESOLUTION|>--- conflicted
+++ resolved
@@ -409,16 +409,12 @@
                 "action": action,
                 "org": data["page"].organization.id,
             }
-<<<<<<< HEAD
-            logger.info("BadActorSerializer data: %s", data)
-=======
 
             country_code = self.context["request"].headers.get("Cf-Ipcountry", None)
             if country_code:
                 data["country_code"] = country_code
             logger.info("BadActorSerializer data: %s", data)
 
->>>>>>> 721d8b1f
             serializer = BadActorSerializer(data=data)
             serializer.is_valid(raise_exception=True)
             return get_bad_actor_score(serializer.validated_data)
