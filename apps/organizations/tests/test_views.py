--- conflicted
+++ resolved
@@ -1532,13 +1532,8 @@
 
         send_email_spy = mocker.spy(send_templated_email, "delay")
         mocker.patch("apps.emails.tasks.get_test_magic_link", return_value="fake_magic_link")
-<<<<<<< HEAD
         expected_data = make_send_test_magic_link_email_data(test_email_user, rp)
-=======
-        expected_data = make_send_test_magic_link_email_data(user, rp)
         expected_data["style"]["logo_url"] = os.path.join(settings.SITE_URL, "static", "nre-logo-white.png")
->>>>>>> 921271af
-
         api_client.post(
             reverse("send-test-email"),
             data={"revenue_program": rp.id, "email_name": "magic_link"},
