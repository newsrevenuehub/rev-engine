"""
Django settings for revengine project.

Generated by 'django-admin startproject' using Django 3.0.

For more information on this file, see
https://docs.djangoproject.com/en/3.0/topics/settings/

For the full list of settings and their values, see
https://docs.djangoproject.com/en/3.0/ref/settings/
"""

# Build paths inside the project like this: os.path.join(BASE_DIR, ...)
import os
from datetime import timedelta
from pathlib import Path


PROJECT_DIR = os.path.dirname(os.path.dirname(os.path.abspath(__file__)))
BASE_DIR = os.path.dirname(PROJECT_DIR)

# Quick-start development settings - unsuitable for production
# See https://docs.djangoproject.com/en/3.0/howto/deployment/checklist/

DEBUG = os.getenv("DJANGO_DEBUG", "False") == "True"
ENVIRONMENT = os.getenv("ENVIRONMENT", "unknown")

# Application definition

INSTALLED_APPS = [
    "apps.common",
    "apps.api",
    "apps.users",
    "apps.organizations",
    "apps.pages",
    "apps.emails",
    "apps.contributions",
    "apps.slack",
    "apps.element_media",
    "apps.public",
    "apps.config",
    "django.contrib.admin",
    "django.contrib.auth",
    "django.contrib.contenttypes",
    "django.contrib.sessions",
    "django.contrib.messages",
    "django.contrib.staticfiles",
    "django_celery_beat",
    "rest_framework",
    "django_filters",
    "sorl.thumbnail",
    "sorl_thumbnail_serializer",
    "solo",
    "anymail",
    "django_json_widget",
    "health_check",
    "health_check.db",
    "health_check.cache",
    "health_check.contrib.migrations",
    "health_check.contrib.redis",
    "waffle",
    "reversion",
    "reversion_compare",
    "django_test_migrations.contrib.django_checks.AutoNames",
]


MIDDLEWARE = [
    "django.middleware.security.SecurityMiddleware",
    "whitenoise.middleware.WhiteNoiseMiddleware",
    "django.contrib.sessions.middleware.SessionMiddleware",
    "django.middleware.common.CommonMiddleware",
    "django.middleware.csrf.CsrfViewMiddleware",
    "django.contrib.auth.middleware.AuthenticationMiddleware",
    "django.contrib.messages.middleware.MessageMiddleware",
    "django.middleware.clickjacking.XFrameOptionsMiddleware",
    "apps.common.middleware.LogFourHundredsMiddleware",
    "csp.middleware.CSPMiddleware",
    "waffle.middleware.WaffleMiddleware",
]

ROOT_URLCONF = "revengine.urls"
AUTH_USER_MODEL = "users.User"

TEMPLATES = [
    {
        "BACKEND": "django.template.backends.django.DjangoTemplates",
        "DIRS": [
            os.path.join(PROJECT_DIR, "templates"),
        ],
        "APP_DIRS": True,
        "OPTIONS": {
            "context_processors": [
                "django.template.context_processors.debug",
                "django.template.context_processors.request",
                "django.contrib.auth.context_processors.auth",
                "django.contrib.messages.context_processors.messages",
            ],
        },
    },
]

# REST_FRAMEWORK CONFIGURATION
REST_FRAMEWORK = {
    "DEFAULT_AUTHENTICATION_CLASSES": [
        "apps.api.authentication.JWTHttpOnlyCookieAuthentication",
    ],
    "DEFAULT_PERMISSION_CLASSES": [
        "rest_framework.permissions.IsAuthenticated",
        "apps.api.permissions.HasRoleAssignment",
    ],
    "DEFAULT_PAGINATION_CLASS": "apps.api.pagination.ApiStandardPagination",
    "PAGE_SIZE": 10,
}

SIMPLE_JWT = {  # https://django-rest-framework-simplejwt.readthedocs.io/en/latest/settings.html
    "ACCESS_TOKEN_LIFETIME": timedelta(hours=float(os.getenv("ACCESS_TOKEN_LIFETIME_HOURS", 12))),
    "REFRESH_TOKEN_LIFETIME": timedelta(days=2),
}

CONTRIBUTOR_ID_CLAIM = "contrib_id"
CONTRIBUTOR_SHORT_TOKEN_LIFETIME = timedelta(minutes=15)
CONTRIBUTOR_LONG_TOKEN_LIFETIME = timedelta(hours=3)
CONTRIBUTOR_VERIFY_URL = "contributor-verify"
# In format num/[second, minute, hour, day]
# https://www.django-rest-framework.org/api-guide/throttling/#setting-the-throttling-policy
CONTRIBUTOR_MAGIC_LINK_REQUEST_THROTTLE_RATE = os.getenv("CONTRIBUTOR_MAGIC_LINK_REQUEST_THROTTLE_RATE", "6/minute")

USER_TTL = timedelta(hours=24)

# Contributions cache set to 30 minutes < CONTRIBUTOR_LONG_TOKEN_LIFETIME
CONTRIBUTION_CACHE_TTL = timedelta(minutes=30)
CONTRIBUTION_CACHE_DB = "default"

AUTH_COOKIE_KEY = "Authorization"
# Set SAMESITE setting below to 'Strict' to ask recieving browsers not to send this cookie
# across origins. Once this API supports public access, this needs to be loosened.
AUTH_COOKIE_SAMESITE = "Strict"  # or 'Lax' or None

ORG_SLUG_PARAM = "orgSlug"
RP_SLUG_PARAM = "revProgramSlug"
PAGE_SLUG_PARAM = "slug"

WSGI_APPLICATION = "revengine.wsgi.application"


# Database
# https://docs.djangoproject.com/en/3.0/ref/settings/#databases

DATABASES = {
    "default": {
        "ENGINE": "django.db.backends.postgresql_psycopg2",
        "NAME": "revengine",
        "USER": "",
        "PASSWORD": "",
        "HOST": "",
        "PORT": "",
    }
}

DEFAULT_AUTO_FIELD = "django.db.models.AutoField"

if os.getenv("DATABASE_URL"):
    import dj_database_url

    db_from_env = dj_database_url.config(
        conn_max_age=500,
        ssl_require=os.getenv("DATABASE_SSL", False),
    )
    DATABASES["default"].update(db_from_env)


REDIS_URL = os.getenv("REDIS_TLS_URL", os.getenv("REDIS_URL", "redis://redis:6379"))
CACHE_HOST = REDIS_URL
CONNECTION_POOL_KWARGS = {}
if CACHE_HOST.startswith("rediss"):
    import ssl

    # See: https://github.com/mirumee/saleor/issues/6926
    CONNECTION_POOL_KWARGS = {
        "ssl_cert_reqs": ssl.CERT_NONE,
    }

CACHES = {
    "default": {
        "BACKEND": "django_redis.cache.RedisCache",
        "LOCATION": f"{CACHE_HOST}/0",
        "OPTIONS": {
            "CLIENT_CLASS": "django_redis.client.DefaultClient",
            "CONNECTION_POOL_KWARGS": CONNECTION_POOL_KWARGS,
        },
    }
}


# Password validation
# https://docs.djangoproject.com/en/3.0/ref/settings/#auth-password-validators

AUTH_PASSWORD_VALIDATORS = [
    {
        "NAME": "django.contrib.auth.password_validation.UserAttributeSimilarityValidator",
    },
    {
        "NAME": "django.contrib.auth.password_validation.MinimumLengthValidator",
    },
    {
        "NAME": "django.contrib.auth.password_validation.CommonPasswordValidator",
    },
    {
        "NAME": "django.contrib.auth.password_validation.NumericPasswordValidator",
    },
]


# Internationalization
# https://docs.djangoproject.com/en/3.0/topics/i18n/

LANGUAGE_CODE = "en-us"

TIME_ZONE = "UTC"

USE_I18N = True

USE_L10N = True

USE_TZ = True


# Static files (CSS, JavaScript, Images)
# https://docs.djangoproject.com/en/3.0/howto/static-files/

STATICFILES_FINDERS = [
    "django.contrib.staticfiles.finders.FileSystemFinder",
    "django.contrib.staticfiles.finders.AppDirectoriesFinder",
]

STATICFILES_DIRS = [
    os.path.join(PROJECT_DIR, "static"),
]

STATIC_ROOT = os.path.join(BASE_DIR, "public/static")
STATIC_URL = "/static/"

MEDIA_ROOT = os.path.join(BASE_DIR, "public/media")
MEDIA_URL = "/media/"
MEDIA_STORAGE_BUCKET_NAME = os.getenv("MEDIA_STORAGE_BUCKET_NAME", "")
DEFAULT_FILE_STORAGE = os.getenv("DEFAULT_FILE_STORAGE", "django.core.files.storage.FileSystemStorage")

MEDIA_LOCATION = os.getenv("MEDIA_LOCATION", "")


# Logging

LOGGING = {
    "version": 1,
    "disable_existing_loggers": False,
    "filters": {"require_debug_false": {"()": "django.utils.log.RequireDebugFalse"}},
    "formatters": {"basic": {"format": "%(asctime)s %(name)-20s %(levelname)-8s %(message)s"}},
    "handlers": {
        "console": {
            "level": "INFO",
            "class": "logging.StreamHandler",
            "formatter": "basic",
        },
        "null": {
            "class": "logging.NullHandler",
        },
    },
    "loggers": {
        # Redefining the logger for the django module
        # prevents invoking the AdminEmailHandler
        "django": {
            "handlers": ["console"],
            "level": "INFO",
            "propagate": False,
        },
        # don't warn about incorrect http_host
        # see https://docs.djangoproject.com/en/3.2/topics/logging/#django-security
        "django.security.DisallowedHost": {
            "handlers": ["null"],
            "propagate": False,
        },
    },
    "root": {
        "handlers": ["console"],
        "level": "INFO",
    },
}

DEFAULT_LOGGER = "warn"


PHONENUMBER_DB_FORMAT = "NATIONAL"
PHONENUMBER_DEFAULT_FORMAT = "NATIONAL"
PHONENUMBER_DEFAULT_REGION = "US"

# Stripe configs
STRIPE_LIVE_SECRET_KEY = os.getenv("LIVE_HUB_STRIPE_API_SECRET_KEY", "")
STRIPE_TEST_SECRET_KEY = os.getenv("TEST_HUB_STRIPE_API_SECRET_KEY", "")
STRIPE_OAUTH_SCOPE = "read_write"
STRIPE_LIVE_MODE = os.environ.get("STRIPE_LIVE_MODE", "false").lower() == "true"

GENERIC_STRIPE_PRODUCT_NAME = "Contribution via RevEngine"

# Get it from the section in the Stripe dashboard where you added the webhook endpoint
STRIPE_WEBHOOK_SECRET = os.getenv("STRIPE_WEBHOOK_SECRET", "")

WEBHOOK_URL = r"^revengine-stripe-webhook/"

DEFAULT_CURRENCY = "usd"

STRIPE_WEBHOOK_EVENTS = [
    "payment_intent.canceled",
    "payment_intent.payment_failed",
    "payment_intent.succeeded",
    "customer.subscription.updated",
    "customer.subscription.deleted",
]


# SITE_URL must include scheme and optionally port, https://example.com.
SITE_URL = os.getenv("SITE_URL", "")

# TODO: Isn't DOMAIN_APEX just be SITE_URL without any subdomain?
DOMAIN_APEX = os.getenv("DOMAIN_APEX")
# Application subdomains (that are NOT revenue program slugs)
DASHBOARD_SUBDOMAINS = os.getenv("DASHBOARD_SUBDOMAINS", "www:dashboard:").split(":")

# BadActor API
BAD_ACTOR_API_URL = os.getenv("BAD_ACTOR_API_URL", "https://bad-actor-test.fundjournalism.org/v1/bad_actor/")
# NOTE: We've been given keys with some characters that might need escaping as environment variables, eg "$"
BAD_ACTOR_API_KEY = os.getenv("BAD_ACTOR_API_KEY", "testing_123")

BAD_ACTOR_FAIL_ABOVE = 3

# This is the interval at which flagged payments will be automatically captured.
# NOTE: Stripe automatically REJECTS flagged payments every 7 days. Make sure this delta is less than 6.5 days to be safe.
FLAGGED_PAYMENT_AUTO_ACCEPT_DELTA = timedelta(days=3)

HEALTHCHECK_URL_AUTO_ACCEPT_FLAGGED_PAYMENTS = os.environ.get("HEALTHCHECK_URL_AUTO_ACCEPT_FLAGGED_PAYMENTS")

# Transactional Email
EMAIL_BACKEND = "django.core.mail.backends.console.EmailBackend"
EMAIL_SUBJECT_PREFIX = "[RevEngine] "

EMAIL_DEFAULT_TRANSACTIONAL_SENDER = os.getenv(
    "EMAIL_DEFAULT_TRANSACTIONAL_SENDER", "News Revenue Engine <no-reply@fundjournalism.org>"
)

ADMINS = [("dc", "daniel@fundjournalism.org")]

# this is only used by HubAdmins, not OrgAdmins, but needs to be named generically as LOGIN_URL
# so our implementation of password reset flow for HubAdmins works as expected
LOGIN_URL = "/nrhadmin/"

# Set USE_DEBUG_INTERVALS to True if you want recurring payment intervals to be truncated for testing (as much as possible, currently)
USE_DEBUG_INTERVALS = os.getenv("USE_DEBUG_INTERVALS", False)

# Images config
THUMBNAIL_COLORSPACE = None
THUMBNAIL_PRESERVE_FORMAT = True
THUMBNAIL_PRESERVE_FORMAT = True

# Middleware Logging Codes
MIDDLEWARE_LOGGING_CODES = [400, 404, 403]

# First in this list will be default.
# Use the 2-char country code here for Stripe's sake.
COUNTRIES = ["US", "CA"]
# Map currency-code to symbol
CURRENCIES = {"USD": "$", "CAD": "$"}

CSP_REPORTING_ENABLE = os.environ.get("CSP_REPORTING_ENABLE", "false").lower() == "true"
# Django-CSP configuration
# For now, report only.

# For now, we're drastically relaxing the CSP by allowing 'unsafe-eval' and 'unsafe-inline'. Adding those rules precludes the use of a nonce.
# Restore this nonce setup when we successfully disallow 'unsafe-eval' and 'unsafe-inline'
# CSP_INCLUDE_NONCE_IN = (
#     "style-src",
#     "script-src",
# )
CSP_REPORT_ONLY = os.getenv("CSP_REPORT_ONLY", True)

if CSP_REPORTING_ENABLE:
    CSP_REPORT_URI = os.getenv("CSP_REPORT_URI")

CSP_DEFAULT_SRC = (
    "'self'",
    "*.fundjournalism.org",
)
CSP_SCRIPT_SRC = (
    "'self'",
    "'unsafe-inline'",  # this is gross. Fix me ASAP
    "'unsafe-eval'",  # this is gross. Fix me ASAP
    "https://js.stripe.com",
    "https://risk.clearbit.com",
    "https://www.google-analytics.com",
    "https://maps.googleapis.com",
    "https://www.google.com/recaptcha/",
    "https://www.gstatic.com/recaptcha/",
    "https://pay.google.com",
    "https://connect.facebook.net",
    "https://ajax.googleapis.com",
    "https://use.typekit.net",
)
CSP_STYLE_SRC = (
    "'self'",
    "'unsafe-inline'",
    "https://fonts.googleapis.com",  # this is gross. Fix me ASAP
    "https://maps.googleapis.com",
)
CSP_IMG_SRC = (
    "*",
    "'self'",
    "data:",
)
CSP_FONT_SRC = ("'self'", "data:", "https://fonts.gstatic.com", "https://use.typekit.net")
CSP_FRAME_SRC = (
    "https://js.stripe.com",
    "https://hooks.stripe.com",
    "https://www.google.com/recaptcha/",
    "https://recaptcha.google.com/recaptcha/",
    "https://pay.google.com",
    "https://www.facebook.com",
)
CSP_CONNECT_SRC = (
    "'self'",
    "https://www.google-analytics.com",
    "https://maps.googleapis.com",
    "https://*.ingest.sentry.io",
    "https://risk.clearbit.com",
)
CSP_OBJECT_SRC = ("'none'",)

# More security headers
SECURE_CONTENT_TYPE_NOSNIFF = True
X_FRAME_OPTIONS = "SAMEORIGIN"
SECURE_REFERRER_POLICY = "strict-origin-when-cross-origin"

# Stripe API Target Version
STRIPE_API_VERSION = "2020-08-27"

SECURE_SSL_REDIRECT = os.environ.get("SECURE_SSL_REDIRECT", "true").lower() == "true"

# Google Tag Manager ID - Config Vars Heroku
HUB_GTM_ID = os.getenv("HUB_GTM_ID")


# Sentry Configuration
SENTRY_ENABLE_FRONTEND = os.environ.get("SENTRY_ENABLE_FRONTEND", "false").lower() == "true"
SENTRY_DSN_FRONTEND = os.environ.get("SENTRY_DSN_FRONTEND")

SENTRY_ENABLE_BACKEND = os.environ.get("SENTRY_ENABLE_BACKEND", "false").lower() == "true"
SENTRY_DSN_BACKEND = os.environ.get("SENTRY_DSN_BACKEND")


# Front End Environment Variables - Config Vars Heroku
SPA_ENV_VARS = {
    "HUB_STRIPE_API_PUB_KEY": os.getenv("SPA_ENV_HUB_STRIPE_API_PUB_KEY"),
    "CAPTURE_PAGE_SCREENSHOT": os.getenv("SPA_ENV_CAPTURE_PAGE_SCREENSHOT", "false").lower() == "true",
    "SALESFORCE_CAMPAIGN_ID_QUERYPARAM": os.getenv("SPA_ENV_APP_SALESFORCE_CAMPAIGN_ID_QUERYPARAM", "campaign"),
    "FREQUENCY_QUERYPARAM": os.getenv("SPA_ENV_FREQUENCY_QUERYPARAM", "frequency"),
    "AMOUNT_QUERYPARAM": os.getenv("SPA_ENV_AMOUNT_QUERYPARAM", "amount"),
    "REVENGINE_API_VERSION": os.getenv("SPA_ENV_REVENGINE_API_VERSION", "v1"),
    "STRIPE_API_VERSION": STRIPE_API_VERSION,
    "STRIPE_OAUTH_SCOPE": STRIPE_OAUTH_SCOPE,
    "SENTRY_ENABLE_FRONTEND": SENTRY_ENABLE_FRONTEND,
    "SENTRY_DSN_FRONTEND": SENTRY_DSN_FRONTEND,
    "STRIPE_CLIENT_ID": os.getenv("SPA_ENV_STRIPE_CLIENT_ID"),
    "HUB_GOOGLE_MAPS_API_KEY": os.getenv("SPA_ENV_HUB_GOOGLE_MAPS_API_KEY"),
    "HUB_V3_GOOGLE_ANALYTICS_ID": os.getenv("SPA_ENV_HUB_V3_GOOGLE_ANALYTICS_ID"),
    "ENVIRONMENT": ENVIRONMENT,
    "DASHBOARD_SUBDOMAINS": DASHBOARD_SUBDOMAINS,
}

# Meta data static values
METADATA_SOURCE = os.getenv("METADATA_SOURCE", "rev-engine")
METADATA_SCHEMA_VERSION = os.getenv("METADATA_SCHEMA_VERSION", "1.0")


# Add reversion models to admin interface
ADD_REVERSION_ADMIN = True

<<<<<<< HEAD
# Serve SPA via django
FRONTEND_BUILD_DIR = Path(BASE_DIR) / "spa/public"
TEMPLATES[0]["DIRS"] = [FRONTEND_BUILD_DIR, os.path.join(PROJECT_DIR, "templates")]
=======
# This is for django-test-migrations
# we ignore waffle and celery beat's migrations because they are beyond our control,
# and dtm complains about their migration file names
DTM_IGNORED_MIGRATIONS = {
    ("waffle", "*"),
    ("django_celery_beat", "*"),
}
>>>>>>> 97198809
<|MERGE_RESOLUTION|>--- conflicted
+++ resolved
@@ -482,16 +482,13 @@
 # Add reversion models to admin interface
 ADD_REVERSION_ADMIN = True
 
-<<<<<<< HEAD
 # Serve SPA via django
 FRONTEND_BUILD_DIR = Path(BASE_DIR) / "spa/public"
 TEMPLATES[0]["DIRS"] = [FRONTEND_BUILD_DIR, os.path.join(PROJECT_DIR, "templates")]
-=======
 # This is for django-test-migrations
 # we ignore waffle and celery beat's migrations because they are beyond our control,
 # and dtm complains about their migration file names
 DTM_IGNORED_MIGRATIONS = {
     ("waffle", "*"),
     ("django_celery_beat", "*"),
-}
->>>>>>> 97198809
+}