--- conflicted
+++ resolved
@@ -279,6 +279,7 @@
 # Application subdomains (that are NOT revenue program slugs)
 DASHBOARD_SUBDOMAINS = os.getenv("DASHBOARD_SUBDOMAINS", "support:www:dashboard:").split(":")
 
+
 # BadActor API
 BAD_ACTOR_API_URL = os.getenv("BAD_ACTOR_API_URL", "https://bad-actor-test.fundjournalism.org/v1/bad_actor/")
 # NOTE: We've been given keys with some characters that might need escaping as environment variables, eg "$"
@@ -324,16 +325,8 @@
 # Map currency-code to symbol
 CURRENCIES = {"USD": "$", "CAD": "$"}
 
-<<<<<<< HEAD
-
-# Application subdomains (that are NOT revenue program slugs)
-DASHBOARD_SUBDOMAINS = os.getenv("DASHBOARD_SUBDOMAINS", "support:www:dashboard:").split(":")
-DOMAIN_APEX = os.getenv("DOMAIN_APEX")
 
 CSP_REPORTING_ENABLE = os.getenv("CSP_REPORTING_ENABLE", "false").lower() == "true"
-=======
-CSP_REPORTING_ENABLE = os.environ.get("CSP_REPORTING_ENABLE", "false").lower() == "true"
->>>>>>> 8066bc59
 # Django-CSP configuration
 # For now, report only.
 
