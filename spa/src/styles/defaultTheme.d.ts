--- conflicted
+++ resolved
@@ -8,7 +8,7 @@
 declare module 'styled-components' {
   export interface DefaultTheme {
     colors: {
-<<<<<<< HEAD
+      cstm_mainBackground?: string;
       primary: '#20bfdd';
       primaryLight: '#c7eff7';
       secondary: '#99D17B';
@@ -21,21 +21,6 @@
       navSelectedBackground: '#eaf37a';
       navSectionLabelColor: '#ddcbe7';
       black: '#080708';
-=======
-      cstm_mainBackground?: string;
-      primary: string;
-      primaryLight: string;
-      secondary: string;
-      fieldBackground: string;
-      paneBackground: string;
-      inputBackground: string;
-      inputBorder: string;
-      sidebarBackground: string;
-      topbarBackground: string;
-      navSelectedBackground: string;
-      navSectionLabelColor: string;
-      black: string;
->>>>>>> 2ef81474
       account: {
         purple: ['#523a5e', '#25192b', '#19111e'];
         yellow: ['#f5ff75'];
