--- conflicted
+++ resolved
@@ -372,23 +372,13 @@
             {
                 "rp_name": self.donation_page.revenue_program.name,
                 # nb, we have to send this as pre-formatted because this data will be serialized
-                # when sent to the Celery worker
-<<<<<<< HEAD
+                # when sent to the Celery worker.
                 "contribution_date": next_charge_date.strftime("%m/%d/%Y"),
                 "contribution_amount": self.formatted_amount,
                 "contribution_interval_display_value": self.interval,
                 "non_profit": self.donation_page.revenue_program.non_profit,
                 "contributor_email": self.contributor.email,
                 "tax_id": self.donation_page.revenue_program.tax_id,
-=======
-                "charge_date": next_charge_date.strftime("%m/%d/%Y"),
-                "contribution_amount": self.formatted_amount,
-                "contribution_interval": self.interval.value,
-                "is_non_profit": self.donation_page.revenue_program.non_profit,
-                "contributor_email": self.contributor.email,
-                # todo -- update this after DEV-2519 merged
-                "tax_id": getattr(self.donation_page.revenue_program, "tax_id", "tax-id-coming-soon"),
->>>>>>> 537bd1d0
                 "magic_link": mark_safe(
                     f"https://{construct_rp_domain(self.donation_page.revenue_program.slug)}/{settings.CONTRIBUTOR_VERIFY_URL}"
                     f"?token={token}&email={quote_plus(self.contributor.email)}"
