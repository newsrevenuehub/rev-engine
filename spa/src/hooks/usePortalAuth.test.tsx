--- conflicted
+++ resolved
@@ -2,11 +2,7 @@
 import MockAdapter from 'axios-mock-adapter';
 import { useState } from 'react';
 import Axios from 'ajax/axios';
-<<<<<<< HEAD
-import { LS_CONTRIBUTOR } from 'appSettings';
-=======
-import { SS_CONTRIBUTOR, LS_CSRF_TOKEN } from 'appSettings';
->>>>>>> 51944dfe
+import { SS_CONTRIBUTOR } from 'appSettings';
 import { fireEvent, render, screen, waitFor } from 'test-utils';
 import { PortalAuthContextProvider, usePortalAuthContext } from './usePortalAuth';
 
