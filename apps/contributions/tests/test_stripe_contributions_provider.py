import datetime
import json

import pytest
import pytest_cases
import stripe
from addict import Dict as AttrDict
from rest_framework.utils.serializer_helpers import ReturnDict

from apps.contributions.models import ContributionInterval, ContributionStatus
from apps.contributions.serializers import PaymentProviderContributionSerializer
from apps.contributions.stripe_contributions_provider import (
    MAX_STRIPE_CUSTOMERS_LIMIT,
    MAX_STRIPE_RESPONSE_LIMIT,
    ContributionIgnorableError,
    ContributionsCacheProvider,
    InvalidIntervalError,
    InvalidMetadataError,
    StripeContributionsProvider,
    StripePaymentIntent,
    SubscriptionsCacheProvider,
    logger,
)
from apps.contributions.tests import RedisMock
from apps.contributions.types import StripePiAsPortalContribution, StripePiSearchResponse


@pytest.fixture
def pi_for_one_time_when_no_payment_method(pi_for_valid_one_time_factory):
    pi = pi_for_valid_one_time_factory.get()
    pi.payment_method = None
    return pi


@pytest.fixture
def pi_for_imported_legacy_subscription():
    with open("apps/contributions/tests/fixtures/example-legacy-imported-pi.json") as fl:
        return stripe.PaymentIntent.construct_from(json.load(fl), "test")


@pytest.fixture
def pi_for_valid_one_time(pi_for_valid_one_time_factory):
    return pi_for_valid_one_time_factory.get()


@pytest.fixture
def pi_for_active_subscription(pi_for_active_subscription_factory):
    return pi_for_active_subscription_factory.get()


@pytest.fixture
def pi_with_unexpanded_payment_method(pi_for_valid_one_time_factory):
    return pi_for_valid_one_time_factory.get(payment_method="pm_12345")


@pytest.fixture
def pi_no_pm_no_invoice_charges_is_zero_length():
    # don't reuse the fixture from above because modifications to it will affect fixture used alone
    with open("apps/contributions/tests/fixtures/example-legacy-imported-pi.json") as fl:
        pi = stripe.PaymentIntent.construct_from(json.load(fl), "test")
    pi.charges.data = []
    pi.charges.total_count = 0
    pi.invoice = None
    return pi


@pytest.fixture
def card(pi_for_valid_one_time):
    return pi_for_valid_one_time.payment_method.card


@pytest.fixture
def pi_without_invoice(pi_for_valid_one_time_factory):
    return pi_for_valid_one_time_factory.get(invoice=None)


@pytest.fixture
def pi_with_invoice_but_falsy_lines_data(pi_for_active_subscription_factory):
    pi = pi_for_active_subscription_factory.get()
    pi.invoice.lines.data = []
    return pi


@pytest.fixture
def pi_for_canceled_subscription(pi_for_active_subscription_factory):
    pi = pi_for_active_subscription_factory.get()
    pi.invoice.subscription.status = "canceled"
    return pi


@pytest.fixture
def pi_no_metadata(pi_for_valid_one_time_factory):
    return pi_for_valid_one_time_factory.get(metadata=None)


@pytest.fixture
def pi_no_revenue_program_in_metadata(pi_for_valid_one_time_factory):
    return pi_for_valid_one_time_factory.get(metadata={"foo": "bar"})


@pytest.fixture
def dummy_card():
    # .DUMMY_CARD is an attrdict and when trying to pass that as a parameter in tests, got an error
    # so we create a fixture to pass instead
    return StripePaymentIntent.DUMMY_CARD


@pytest.fixture
def pm_with_card(card):
    return stripe.PaymentMethod.construct_from(AttrDict({"card": card}), "test")


@pytest.fixture
def pm_no_card():
    return stripe.PaymentMethod.construct_from(AttrDict({}), "test")


@pytest.mark.django_db
class TestStripePaymentIntent:
    def test_payment_intent_with_canceled_subscription(self, pi_for_canceled_subscription):
        payment_intent = StripePaymentIntent(pi_for_canceled_subscription)
        assert payment_intent.subscription_id == pi_for_canceled_subscription.invoice.subscription.id
        assert payment_intent.is_modifiable is False
        assert payment_intent.is_cancelable is False

    def test_payment_intent_with_active_subscription(self, pi_for_active_subscription):
        payment_intent = StripePaymentIntent(pi_for_active_subscription)
        assert payment_intent.subscription_id == pi_for_active_subscription.invoice.subscription.id
        assert payment_intent.is_modifiable is True
        assert payment_intent.is_cancelable is True

    def test_invoice_line_item_when_no_invoice(self, pi_without_invoice):
        assert StripePaymentIntent(pi_without_invoice).invoice_line_item == {}

    def test_invoice_line_item_when_invoice_but_no_lines(self, pi_with_invoice_but_falsy_lines_data):
        assert StripePaymentIntent(pi_with_invoice_but_falsy_lines_data).invoice_line_item == {}

    def test_invoice_line_item_when_lines(self, pi_for_active_subscription):
        assert (
            StripePaymentIntent(pi_for_active_subscription).invoice_line_item
            == pi_for_active_subscription.invoice.lines.data[0]
        )

    def test_revenue_program(self, pi_for_valid_one_time):
        assert (
            StripePaymentIntent(pi_for_valid_one_time).revenue_program
            == pi_for_valid_one_time.metadata["revenue_program_slug"]
        )

    def test_revenue_program_when_no_metadata(self, pi_no_metadata):
        with pytest.raises(InvalidMetadataError):
            StripePaymentIntent(pi_no_metadata).revenue_program

    def test_revenue_program_when_rp_slug_not_in_metadata(self, pi_no_revenue_program_in_metadata):
        with pytest.raises(InvalidMetadataError):
            StripePaymentIntent(pi_no_revenue_program_in_metadata).revenue_program

    def test_subscription_id_when_one_time(self, pi_for_valid_one_time):
        assert StripePaymentIntent(pi_for_valid_one_time).subscription_id is None

    def test_subscription_id_when_recurring(self, pi_for_active_subscription):
        assert (
            StripePaymentIntent(pi_for_active_subscription).subscription_id
            == pi_for_active_subscription.invoice.subscription.id
        )

    # TODO: [DEV-3987] Fix StripePaymentIntent.refunded property
    # We'll test this once there is a functional implementation. At the moment
    # the real implementation is faulty, so no reason to test it.
    # def test_refunded(self):
    #     pass

    def test_id(self, pi_for_valid_one_time):
        assert StripePaymentIntent(pi_for_valid_one_time).id == pi_for_valid_one_time.id

    def test_canceled_when_no_pi_has_no_invoice(self, pi_for_valid_one_time_factory):
        pi = pi_for_valid_one_time_factory.get()
        assert pi.invoice is None
        assert StripePaymentIntent(pi).is_cancelable is False

    @pytest.mark.parametrize(
        "status, expected",
        (
            ("active", False),
            ("canceled", True),
        ),
    )
    def test_canceled_when_pi_has_invoice(self, status, expected, pi_for_active_subscription_factory):
        pi = pi_for_active_subscription_factory.get()
        assert pi.invoice is not None
        pi.invoice.subscription.status = status
        assert StripePaymentIntent(pi).canceled is expected

    def test_status_when_refunded(self, pi_for_valid_one_time_factory):
        pi = pi_for_valid_one_time_factory.get(refunded=True)
        instance = StripePaymentIntent(pi)
        assert pi.refunded is True
        assert instance.status == ContributionStatus.REFUNDED

    def test_status_when_canceled(self, pi_for_active_subscription_factory):
        pi = pi_for_active_subscription_factory.get()
        pi.invoice.subscription.status = "canceled"
        instance = StripePaymentIntent(pi)
        assert instance.canceled is True
        assert instance.status == ContributionStatus.CANCELED

    def test_status_when_succeeded(self, pi_for_valid_one_time_factory):
        pi = pi_for_valid_one_time_factory.get(status="succeeded")
        assert StripePaymentIntent(pi).status == ContributionStatus.PAID

    def test_status_when_pending(self, pi_for_valid_one_time_factory):
        pi = pi_for_valid_one_time_factory.get(status="pending")
        assert StripePaymentIntent(pi).status == ContributionStatus.PROCESSING

    def test_status_when_other_status(self, pi_for_valid_one_time_factory):
        pi = pi_for_valid_one_time_factory.get(status="unexpected")
        assert StripePaymentIntent(pi).status == ContributionStatus.FAILED

    @pytest_cases.parametrize(
        "payment_method, expected",
        (
            (None, pytest_cases.fixture_ref(dummy_card)),
            (pytest_cases.fixture_ref(pm_no_card), pytest_cases.fixture_ref(dummy_card)),
            (pytest_cases.fixture_ref(pm_with_card), pytest_cases.fixture_ref(card)),
        ),
    )
    def test_card(self, payment_method, expected, pi_for_valid_one_time_factory, mocker):
        mocker.patch(
            "apps.contributions.stripe_contributions_provider.StripePaymentIntent.payment_method", payment_method
        )
        assert StripePaymentIntent(None).card == expected

    def test_last_payment_date_when_no_invoice(self, pi_without_invoice):
        # StripePaymentIntent(pi_without_invoice).last_payment_date generates dates with microseconds
        # whilst datetime.datetime.fromtimestamp doesn't. Setting the microseconds to 0 so tests pass
        assert StripePaymentIntent(pi_without_invoice).last_payment_date == datetime.datetime.fromtimestamp(
            int(pi_without_invoice.created), tz=datetime.timezone.utc
        ).replace(microsecond=0)

    def test_last_payment_date_when_status_transitions_no_paid_at(self, pi_for_active_subscription):
        pi_for_active_subscription.invoice.status_transitions.paid_at = None
        assert StripePaymentIntent(pi_for_active_subscription).last_payment_date is None

    def test_last_payment_date_when_status_transitions_paid_at(self, pi_for_active_subscription):
        # StripePaymentIntent(pi_without_invoice).last_payment_date generates dates with microseconds
        # whilst datetime.datetime.fromtimestamp doesn't. Setting the microseconds to 0 so tests pass
        assert (paid_at := pi_for_active_subscription.invoice.status_transitions.paid_at)
        assert StripePaymentIntent(pi_for_active_subscription).last_payment_date == datetime.datetime.fromtimestamp(
            paid_at, tz=datetime.timezone.utc
        ).replace(microsecond=0)

    def test_credit_card_expiration_date_when_card_has_month(self, pi_for_valid_one_time):
        assert pi_for_valid_one_time.payment_method.card.exp_month
        assert (
            StripePaymentIntent(pi_for_valid_one_time).credit_card_expiration_date
            == f"{pi_for_valid_one_time.payment_method.card.exp_month}/{pi_for_valid_one_time.payment_method.card.exp_year}"
        )

    def test_credit_card_expiration_date_when_card_not_have_month(self, pi_no_pm_no_invoice_charges_is_zero_length):
        assert StripePaymentIntent(pi_no_pm_no_invoice_charges_is_zero_length).credit_card_expiration_date is None

    @pytest.mark.parametrize(
        "payment_method, expected",
        (
            (None, None),
            (stripe.PaymentMethod.construct_from({"type": "card"}, "test"), "card"),
        ),
    )
    def test_payment_type(self, payment_method, expected, mocker):
        mocker.patch(
            "apps.contributions.stripe_contributions_provider.StripePaymentIntent.payment_method",
            return_value=payment_method,
            new_callable=mocker.PropertyMock,
        )
        assert StripePaymentIntent(None).payment_type == expected

    def test_interval_when_no_invoice(self, pi_without_invoice):
        assert StripePaymentIntent(pi_without_invoice).interval is ContributionInterval.ONE_TIME

    @pytest.mark.parametrize(
        "interval, interval_count, expected_val, expected_error",
        (
            ("year", 1, ContributionInterval.YEARLY, None),
            ("month", 1, ContributionInterval.MONTHLY, None),
            ("unexpected", 1, None, InvalidIntervalError),
            ("year", 2, None, InvalidIntervalError),
            ("month", 2, None, InvalidIntervalError),
        ),
    )
    def test_interval_when_invoice(self, interval, interval_count, expected_val, expected_error):
        pi = stripe.PaymentIntent.construct_from(
            {
                "id": "pi_1",
                "invoice": {
                    "lines": {
                        "data": [
                            {
                                "plan": {"interval": interval, "interval_count": interval_count},
                            }
                        ]
                    }
                },
            },
            key="test",
        )
        if expected_error:
            with pytest.raises(expected_error):
                StripePaymentIntent(pi).interval
        else:
            assert StripePaymentIntent(pi).interval == expected_val

    @pytest_cases.parametrize(
        "pi, get_expected_fn",
        (
            (
                pytest_cases.fixture_ref(pi_for_imported_legacy_subscription),
                lambda x: x.charges.data[0].payment_method_details,
            ),
            (
                pytest_cases.fixture_ref(pi_for_one_time_when_no_payment_method),
                lambda x: None,
            ),
            (
                pytest_cases.fixture_ref(pi_for_valid_one_time),
                lambda x: x.payment_method,
            ),
            (
                pytest_cases.fixture_ref(pi_for_active_subscription),
                lambda x: x.invoice.subscription.default_payment_method,
            ),
            (
                pytest_cases.fixture_ref(pi_with_unexpanded_payment_method),
                lambda x: None,
            ),
            (
                pytest_cases.fixture_ref(pi_no_pm_no_invoice_charges_is_zero_length),
                lambda x: None,
            ),
            (
                pytest_cases.fixture_ref("pi_for_accepted_flagged_recurring_contribution"),
                lambda x: x.invoice.subscription.default_payment_method,
            ),
        ),
    )
    def test_payment_method(self, pi, get_expected_fn):
        assert StripePaymentIntent(pi).payment_method == get_expected_fn(pi)


@pytest.fixture
def customer_factory(faker):
    class Factory:
        def get(self):
            return stripe.Customer.construct_from(
                {"id": faker.pystr_format(string_format="cust_?????"), "name": faker.name()}, key="test"
            )

    return Factory()


class TestStripeContributionsProvider:
    def test__init__(self):
        provider = StripeContributionsProvider((email := "foo@bar.com"), (id := "some-account-id"))
        assert provider.email_id == email
        assert provider.stripe_account_id == id

    def test_customers(self, mocker, customer_factory):
        customers = [customer_factory.get(), customer_factory.get()]
        mock_search = mocker.patch("stripe.Customer.search")
        mock_search.return_value.auto_paging_iter.return_value = customers
        assert StripeContributionsProvider(
            email_id=(email := "foo@bar.com"), stripe_account_id=(id := "test")
        ).customers == [x.id for x in customers]
        mock_search.assert_called_once_with(
            query=f"email:'{email}'", limit=MAX_STRIPE_RESPONSE_LIMIT, stripe_account=id
        )

    def test_generate_chunked_customers_query(self, mocker, customer_factory):
        customers = [customer_factory.get().id for _ in range(MAX_STRIPE_CUSTOMERS_LIMIT + 1)]
        mocker.patch.object(
            StripeContributionsProvider, "customers", new_callable=mocker.PropertyMock, return_value=customers
        )
        query = list(
            StripeContributionsProvider(
                email_id="foo@bar.com", stripe_account_id="test"
            ).generate_chunked_customers_query()
        )
        # we expect to get back two, because we have one more customer than the limit
        assert len(query) == 2
        assert query[0] == " OR ".join([f"customer:'{x}'" for x in customers[:MAX_STRIPE_CUSTOMERS_LIMIT]])
        assert query[1] == f"customer:'{customers[-1]}'"

    @pytest.mark.parametrize("page", ("1", None))
    def test_fetch_payment_intents(self, page, mocker):
        mock_search_result = AttrDict(
            {
                "url": "https://stripe.com",
                "has_more": False,
                "next_page": None,
                "object": "search_result",
            }
        )
        # initially tried to put data in init of mock_search_result, but it doing it that way
        # caused the PI object to be cast to dict.
        mock_search_result.data = [
            stripe.PaymentIntent.construct_from({"id": "pi_1", "amount": 100}, key="test"),
            stripe.PaymentIntent.construct_from({"id": "pi_2", "amount": 200}, key="test"),
        ]
        mock_search = mocker.patch(
            "stripe.PaymentIntent.search",
            return_value=mock_search_result,
        )
        provider = StripeContributionsProvider(email_id="foo@bar.com", stripe_account_id="test")
        pis = provider.fetch_payment_intents(query=(query := "foo"), page=page)
        assert isinstance(pis, StripePiSearchResponse)
        assert pis.data == mock_search_result.data
        assert pis.has_more == mock_search_result.has_more
        assert pis.url == mock_search_result.url
        assert pis.next_page == mock_search_result.next_page

        mock_search_kwargs = {
            "query": query,
            "expand": provider.FETCH_PI_EXPAND_FIELDS,
            "limit": MAX_STRIPE_RESPONSE_LIMIT,
            "stripe_account": provider.stripe_account_id,
        }
        if page:
            mock_search_kwargs["page"] = page

        mock_search.assert_called_once_with(**mock_search_kwargs)

    def test_fetch_uninvoiced_subscriptions_for_customer(self, mocker):
        mock_list = mocker.patch("stripe.Subscription.list", return_value=(sub_list := mocker.Mock()))
        sub_list.auto_paging_iter.return_value = [
            stripe.Subscription.construct_from(
                {"id": "sub_1", "status": "active", "latest_invoice": "something-truthy"}, key="test"
            ),
            stripe.Subscription.construct_from(
                {"id": (id := "sub_2"), "status": "active", "latest_invoice": None}, key="test"
            ),
        ]

        provider = StripeContributionsProvider(email_id="foo@bar.com", stripe_account_id=(account_id := "test"))
        subs = provider.fetch_uninvoiced_subscriptions_for_customer(customer_id=(cust_id := "cust_1"))
        # only the one without a latest_invoice should appear
        assert len(subs) == 1
        assert subs[0].id == id
        mock_list.assert_called_once_with(
            customer=cust_id,
            expand=["data.default_payment_method"],
            limit=MAX_STRIPE_RESPONSE_LIMIT,
            stripe_account=account_id,
            status="active",
        )

    def test_fetch_uninvoiced_subscriptions_for_contributor(self, mocker):
        mocker.patch(
            "apps.contributions.stripe_contributions_provider.StripeContributionsProvider.fetch_uninvoiced_subscriptions_for_customer",
            return_value=(subs := [mocker.Mock(), mocker.Mock()]),
        )
        mocker.patch(
            "apps.contributions.stripe_contributions_provider.StripeContributionsProvider.customers",
            new_callable=mocker.PropertyMock,
            return_value=(customers := ["cus_1", "cus_2"]),
        )
        provider = StripeContributionsProvider(email_id="foo@bar.com", stripe_account_id="test")
        fetched = provider.fetch_uninvoiced_subscriptions_for_contributor()
        provider.fetch_uninvoiced_subscriptions_for_customer.assert_has_calls([mocker.call(x) for x in customers])
        # we're returning `subs` twice, once for each customer
        assert fetched == subs + subs

    @pytest.mark.parametrize(
        "interval,interval_count,expected,expected_error",
        (
            ("year", 1, ContributionInterval.YEARLY, None),
            ("month", 1, ContributionInterval.MONTHLY, None),
            ("unexpected", 1, None, InvalidIntervalError),
            ("year", 2, None, InvalidIntervalError),
            ("month", 2, None, InvalidIntervalError),
        ),
    )
    def test_get_interval_from_subscription(self, interval, interval_count, expected, expected_error, mocker):
        provider = StripeContributionsProvider(email_id="foo@bar.com", stripe_account_id="test")
        sub = stripe.Subscription.construct_from(
            {
                "id": "sub_1",
                "plan": {
                    "interval": interval,
                    "interval_count": interval_count,
                },
            },
            key="test",
        )
        if expected_error:
            with pytest.raises(expected_error):
                provider.get_interval_from_subscription(sub)
        else:
            assert provider.get_interval_from_subscription(sub) == expected

    def test_cast_subscription_to_pi_for_portal(self, faker):
        sub = stripe.Subscription.construct_from(
            {
                "id": "sub_1",
                "plan": {"amount": 100, "interval": "month", "interval_count": 1},
                "created": faker.unix_time(),
                "default_payment_method": {
                    "card": {
                        "brand": "visa",
                        "last4": 1234,
                        "exp_month": (month := 1),
                        "exp_year": (year := 2024),
                    },
                    "type": "card",
                },
                "customer": faker.pystr_format(string_format="cust_?????"),
                "metadata": {"revenue_program_slug": "testrp"},
                "status": "active",
            },
            key="test",
        )
        provider = StripeContributionsProvider(email_id="foo@bar.com", stripe_account_id=(account_id := "test"))
        result = provider.cast_subscription_to_pi_for_portal(sub)
        assert isinstance(result, StripePiAsPortalContribution)
        assert result.amount == sub.plan.amount
<<<<<<< HEAD
        # StripePaymentIntent(pi_without_invoice).last_payment_date generates dates with microseconds
        # whilst datetime.datetime.fromtimestamp doesn't. Setting the microseconds to 0 so tests pass
=======
>>>>>>> a4c7bdc7
        assert result.created == datetime.datetime.fromtimestamp(sub.created, tz=datetime.timezone.utc).replace(
            microsecond=0
        )
        assert result.credit_card_expiration_date == f"{month}/{year}"
        assert result.id == sub.id
        assert result.interval == ContributionInterval.MONTHLY
        assert result.is_cancelable is True
        assert result.is_modifiable is True
        assert result.last4 == sub.default_payment_method.card.last4
        assert result.payment_type == sub.default_payment_method.type
        assert result.provider_customer_id == sub.customer
        assert result.revenue_program == sub.metadata.revenue_program_slug
        assert result.status == ContributionStatus.PAID
        assert result.stripe_account_id == account_id
        assert result.subscription_id == sub.id

    def test_cast_subscription_to_pi_for_portal_when_attribute_error(self, faker):
        sub = stripe.Subscription.construct_from(
            {
                "id": "sub_1",
                "plan": {"amount": 100, "interval": "month", "interval_count": 1},
                "created": faker.unix_time(),
                "default_payment_method": None,
                "customer": faker.pystr_format(string_format="cust_?????"),
                "metadata": {"revenue_program_slug": "testrp"},
                "status": "active",
            },
            key="test",
        )
        provider = StripeContributionsProvider(email_id="foo@bar.com", stripe_account_id="test")
        with pytest.raises(ContributionIgnorableError):
            provider.cast_subscription_to_pi_for_portal(sub)


@pytest.fixture()
def mock_redis_cache_for_pis_factory(mocker):
    class Factory:
        def get(self, cache_provider):
            redis_mock = RedisMock()
            mocker.patch.object(cache_provider, "cache", redis_mock)
            return redis_mock

    return Factory()


@pytest.fixture
def mock_redis_cache_for_subs_factory(mocker):
    class Factory:
        def get(self, cache_provider):
            redis_mock = RedisMock()
            mocker.patch.object(cache_provider, "cache", redis_mock)
            return redis_mock

    return Factory()


class TestContributionsCacheProvider:
    EMAIL_ID = "foo@BAR.com"
    STRIPE_ACCOUNT_ID = "tEst"

    def get_cache_provider(self):
        return ContributionsCacheProvider(
            stripe_account_id=self.STRIPE_ACCOUNT_ID,
            email_id=self.EMAIL_ID,
        )

    def test__init__(self):
        provider = self.get_cache_provider()
        assert provider.key == f"{self.EMAIL_ID}-payment-intents-{self.STRIPE_ACCOUNT_ID}".lower()
        assert provider.stripe_account_id == self.STRIPE_ACCOUNT_ID

    def test_serialize(self, pi_for_active_subscription_factory, pi_for_valid_one_time_factory):
        provider = self.get_cache_provider()
        data = provider.serialize(
            [(pi_1 := pi_for_active_subscription_factory.get()), (pi_2 := pi_for_valid_one_time_factory.get())]
        )
        for x in [pi_1, pi_2]:
            serialized = data[x.id]
            assert isinstance(serialized, ReturnDict)
            assert isinstance(serialized.serializer, PaymentProviderContributionSerializer)

    def test_serialize_when_contribution_ignorable_error(self, mocker, pi_for_valid_one_time_factory):
        logger_spy = mocker.spy(logger, "warning")
        pi = pi_for_valid_one_time_factory.get()
        # StripePiAsPortalContribution will raise an InvalidMetadataError
        # if this key is not in metadata
        del pi.metadata["revenue_program_slug"]
        provider = self.get_cache_provider()
        data = provider.serialize([pi])
        assert data == {}
        logger_spy.assert_called_once_with("Unable to process Contribution [%s]", pi.id, exc_info=mocker.ANY)

    def test_upsert_uninvoiced_subscriptions(self, mock_redis_cache_for_pis_factory, subscription_factory):
        cache_provider = self.get_cache_provider()
        mock_redis_cache_for_pis = mock_redis_cache_for_pis_factory.get(cache_provider)
        subscription = subscription_factory.get()
        cache_provider.upsert_uninvoiced_subscriptions([subscription])
        cached = json.loads(mock_redis_cache_for_pis._data.get(cache_provider.key))
        assert cached[subscription.id]["id"] == subscription.id

    def test_upsert_uninvoiced_subscriptions_overwrite(self, subscription_factory, mock_redis_cache_for_pis_factory):
        cache_provider = self.get_cache_provider()
        mock_redis_cache_for_pis = mock_redis_cache_for_pis_factory.get(cache_provider)
        subscription = subscription_factory.get()
        cache_provider.upsert_uninvoiced_subscriptions([subscription])
        cached = json.loads(mock_redis_cache_for_pis._data.get(cache_provider.key))
        assert len(cached) == 1
        assert cached[subscription.id]["created"] == subscription.created
        sub2 = subscription_factory.get()
        # ensure different ID
        sub2.id = subscription.id[::-1]
        cache_provider.upsert_uninvoiced_subscriptions([sub2])
        cached = json.loads(mock_redis_cache_for_pis._data.get(cache_provider.key))
        assert len(cached) == 2
        for k in [subscription.id, sub2.id]:
            assert k in cached

    def test_upsert_uninvoiced_subscriptions_override(self, mock_redis_cache_for_pis_factory, subscription_factory):
        cache_provider = self.get_cache_provider()
        mock_redis_cache_for_pis = mock_redis_cache_for_pis_factory.get(cache_provider)
        subscription = subscription_factory.get()
        cache_provider.upsert_uninvoiced_subscriptions([subscription])
        cached = json.loads(mock_redis_cache_for_pis._data.get(cache_provider.key))
        assert cached[subscription.id]["created"] == subscription.created
        subscription.created = subscription.created + 1000
        cache_provider.upsert_uninvoiced_subscriptions([subscription])
        cached = json.loads(mock_redis_cache_for_pis._data.get(cache_provider.key))
        assert len(cached) == 1
        assert cached[subscription.id]["created"] == subscription.created

    def test_upsert(self, pi_for_valid_one_time_factory, mock_redis_cache_for_pis_factory):
        provider = self.get_cache_provider()
        mock_redis_cache_for_pis = mock_redis_cache_for_pis_factory.get(provider)
        provider.upsert((pis := [pi_for_valid_one_time_factory.get()]))
        cached = json.loads(mock_redis_cache_for_pis._data.get(provider.key))
        for x in pis:
            assert cached[x.id] == dict(provider.serializer(instance=provider.converter(x)).data) | {
                "stripe_account_id": self.STRIPE_ACCOUNT_ID
            }

    def test_upsert_overwrite(self, pi_for_valid_one_time_factory, mock_redis_cache_for_pis_factory):
        provider = self.get_cache_provider()
        mock_redis_cache_for_pis = mock_redis_cache_for_pis_factory.get(provider)
        provider.upsert([(pi := pi_for_valid_one_time_factory.get())])
        cached = json.loads(mock_redis_cache_for_pis._data.get(provider.key))
        assert len(cached) == 1
        assert pi.id in cached
        pi_2 = pi_for_valid_one_time_factory.get()
        # ensure different id
        pi_2.id = pi.id[::-1]
        provider.upsert([pi_2])
        cached = json.loads(mock_redis_cache_for_pis._data.get(provider.key))
        assert len(cached) == 2
        assert pi.id in cached
        assert pi_2.id in cached

    def test_upsert_updates(self, mock_redis_cache_for_pis_factory, pi_for_valid_one_time_factory):
        provider = self.get_cache_provider()
        mock_redis_cache_for_pis = mock_redis_cache_for_pis_factory.get(provider)
        provider.upsert([(pi := pi_for_valid_one_time_factory.get())])
        cached = json.loads(mock_redis_cache_for_pis._data.get(provider.key))
        assert cached[pi.id]["amount"] == pi.amount
        pi.amount = (new_amount := pi.amount + 100)
        provider.upsert([pi])
        cached = json.loads(mock_redis_cache_for_pis._data.get(provider.key))
        assert cached[pi.id]["amount"] == new_amount

    def test_load_when_no_data(self, mock_redis_cache_for_pis_factory):
        provider = self.get_cache_provider()
        mock_redis_cache_for_pis_factory.get(provider)
        assert provider.load() == []

    def test_load_happy_path(self, mock_redis_cache_for_pis_factory, pi_for_valid_one_time_factory):
        provider = self.get_cache_provider()
        mock_redis_cache_for_pis_factory.get(provider)
        provider.upsert([(pi := pi_for_valid_one_time_factory.get())])
        assert provider.load()[0] == StripePiAsPortalContribution(
            **(
                dict(provider.serializer(instance=provider.converter(pi)).data)
                | {"stripe_account_id": provider.stripe_account_id}
            )
        )

    def test_convert_uninvoiced_subs_into_contributions_ignores_ignorable_errors(revenue_program, mocker):
        mocker.patch(
            "apps.contributions.stripe_contributions_provider.StripeContributionsProvider.cast_subscription_to_pi_for_portal",
            side_effect=[ContributionIgnorableError("ruh roh")],
        )
        logger_spy = mocker.spy(logger, "warning")
        provider = ContributionsCacheProvider(email_id="", stripe_account_id="")
        subs = [(sub1 := mocker.Mock(id="my-id"))]
        assert provider.convert_uninvoiced_subs_into_contributions(subs) == []
        logger_spy.assert_called_once_with(
            "Unable to cast subscription %s to a portal contribution", sub1.id, exc_info=mocker.ANY
        )

    def test_serialize_when_invalid_metadata_on_a_pi(self, pi_for_active_subscription_factory, mocker):
        logger_spy = mocker.patch("apps.contributions.stripe_contributions_provider.logger.warning")
        invalid = pi_for_active_subscription_factory.get()
        valid = pi_for_active_subscription_factory.get()
        invalid.metadata = {"foo": "bar"}
        provider = ContributionsCacheProvider(email_id="foo@bar.com", stripe_account_id="test")
        serialized = provider.serialize([invalid, valid])
        logger_spy.assert_called_once_with(
            "Unable to process Contribution [%s]",
            invalid.id,
            exc_info=mocker.ANY,
        )

        assert isinstance(logger_spy.call_args[1]["exc_info"], InvalidMetadataError)
        assert set(serialized.keys()) == {valid.id}


class TestSubscriptionsCacheProvider:
    EMAIL_ID = "foo@BAR.com"
    STRIPE_ACCOUNT_ID = "test-ID"

    def get_provider(self):
        return SubscriptionsCacheProvider(self.EMAIL_ID, self.STRIPE_ACCOUNT_ID)

    def test__init__(self):
        provider = self.get_provider()
        assert provider.stripe_account_id == self.STRIPE_ACCOUNT_ID
        assert provider.key == f"{self.EMAIL_ID}-subscriptions-{self.STRIPE_ACCOUNT_ID}".lower()

    def test_serialize_happy_path(self, subscription_factory):
        cache_provider = self.get_provider()
        data = cache_provider.serialize([(sub := subscription_factory.get())])
        assert data[sub.id]["id"] == sub.id
        assert isinstance(data[sub.id], ReturnDict)
        assert isinstance(data[sub.id].serializer, cache_provider.serializer)

    def test_upsert(self, mock_redis_cache_for_subs_factory, subscription_factory):
        cache_provider = self.get_provider()
        mock_redis_cache = mock_redis_cache_for_subs_factory.get(cache_provider)
        cache_provider.upsert([(sub := subscription_factory.get())])
        cached = json.loads(mock_redis_cache._data.get(cache_provider.key))
        assert cached[sub.id]["id"] == sub.id

    def test_load_when_empty(self, mock_redis_cache_for_subs_factory):
        cache_provider = self.get_provider()
        mock_redis_cache_for_subs_factory.get(cache_provider)
        assert cache_provider.load() == []

    def test_load_happy_path(self, mock_redis_cache_for_subs_factory, subscription_factory):
        cache_provider = self.get_provider()
        mock_redis_cache_for_subs_factory.get(cache_provider)
        cache_provider.upsert([(sub := subscription_factory.get())])
        cached = cache_provider.load()
        assert cached[0].id == sub.id<|MERGE_RESOLUTION|>--- conflicted
+++ resolved
@@ -521,11 +521,6 @@
         result = provider.cast_subscription_to_pi_for_portal(sub)
         assert isinstance(result, StripePiAsPortalContribution)
         assert result.amount == sub.plan.amount
-<<<<<<< HEAD
-        # StripePaymentIntent(pi_without_invoice).last_payment_date generates dates with microseconds
-        # whilst datetime.datetime.fromtimestamp doesn't. Setting the microseconds to 0 so tests pass
-=======
->>>>>>> a4c7bdc7
         assert result.created == datetime.datetime.fromtimestamp(sub.created, tz=datetime.timezone.utc).replace(
             microsecond=0
         )
