import { useEffect, useState, Fragment } from 'react';
import orderBy from 'lodash.orderby';
import { Content } from './Pages.styled';

// Router
import { useHistory } from 'react-router-dom';
import { EDITOR_ROUTE } from 'routes';

// Deps
import { useAlert } from 'react-alert';

// Constants
import { GENERIC_ERROR } from 'constants/textConstants';

// AJAX
import useRequest from 'hooks/useRequest';
import { LIST_PAGES } from 'ajax/endpoints';

// Children
import GenericErrorBoundary from 'components/errors/GenericErrorBoundary';
import EditButton from 'components/common/Button/EditButton';
import NewButton from 'components/common/Button/NewButton';
import Hero from 'components/common/Hero';
<<<<<<< HEAD
import joinPath from 'utilities/joinPath';
=======
import useModal from 'hooks/useModal';

import AddPageModal from './AddPageModal';
>>>>>>> 210dbe2a

export const pagesbyRP = (pgsRaw, qry) => {
  const pagesByRevProgram = [];
  const pgs = qry
    ? pgsRaw.filter((page) => {
        return (
          page?.revenue_program &&
          (page.slug.toLowerCase().indexOf(qry) !== -1 ||
            page.name.toLowerCase().indexOf(qry) !== -1 ||
            page.revenue_program.slug.toLowerCase().indexOf(qry) !== -1 ||
            page.revenue_program.name.toLowerCase().indexOf(qry) !== -1)
        );
      })
    : pgsRaw;

  let revPrograms = new Set(pgs.map((p) => p?.revenue_program?.id));

  revPrograms.forEach((rpId) => {
    if (rpId) {
      const pagesForRp = pgs.filter((p) => p?.revenue_program?.id === rpId);
      pagesByRevProgram.push({
        name: pagesForRp[0].revenue_program.name,
        pages: pagesForRp
      });
    }
  });
  return orderBy(pagesByRevProgram, 'name');
};

function Pages() {
  const alert = useAlert();
  const history = useHistory();
  const requestGetPages = useRequest();
  const [pages, setPages] = useState([]);
  const [pageSearchQuery, setPageSearchQuery] = useState([]);
  const { open: showAddPageModal, handleClose, handleOpen } = useModal();

  useEffect(() => {
    requestGetPages(
      { method: 'GET', url: LIST_PAGES },
      {
        onSuccess: ({ data }) => {
          setPages(data);
        },
        onFailure: () => alert.error(GENERIC_ERROR)
      }
    );
  }, [alert]);

  const handleEditPage = (page) => {
    const path = joinPath([EDITOR_ROUTE, page.revenue_program.slug, page.slug, '/']);
    history.push({ pathname: path, state: { pageId: page.id } });
  };

  const pagesByRevenueProgram = pagesbyRP(pages, pageSearchQuery);

  return (
    <>
      <GenericErrorBoundary>
        <Hero
          title="Pages"
          subtitle="Welcome to Pages. Here you can create, manage, and publish contribution pages. Create a new page by selecting the ‘New Page’ button below."
          placeholder="Pages"
          onChange={setPageSearchQuery}
        />
        <Content data-testid="pages-list">
          <NewButton onClick={handleOpen} />
          {!!pagesByRevenueProgram.length &&
            pagesByRevenueProgram.map((revenueProgram) => (
              <Fragment key={revenueProgram.name}>
                {revenueProgram.pages.map((donationPage) => (
                  <EditButton key={donationPage.id} {...donationPage} onClick={() => handleEditPage(donationPage)} />
                ))}
              </Fragment>
            ))}
        </Content>
      </GenericErrorBoundary>
      {showAddPageModal && (
        <AddPageModal
          isOpen={showAddPageModal}
          closeModal={handleClose}
          pagesByRevenueProgram={pagesByRevenueProgram}
        />
      )}
    </>
  );
}

export default Pages;<|MERGE_RESOLUTION|>--- conflicted
+++ resolved
@@ -21,13 +21,10 @@
 import EditButton from 'components/common/Button/EditButton';
 import NewButton from 'components/common/Button/NewButton';
 import Hero from 'components/common/Hero';
-<<<<<<< HEAD
 import joinPath from 'utilities/joinPath';
-=======
 import useModal from 'hooks/useModal';
 
 import AddPageModal from './AddPageModal';
->>>>>>> 210dbe2a
 
 export const pagesbyRP = (pgsRaw, qry) => {
   const pagesByRevProgram = [];
