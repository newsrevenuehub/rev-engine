--- conflicted
+++ resolved
@@ -74,7 +74,6 @@
         self.data = data
         self.serializer_class = self.get_serializer_class(data=data, contribution=contribution)
 
-<<<<<<< HEAD
     def bundle_metadata(self, metadata: dict, processor_obj: str):
         # First get all default metadata and all meta related to the processor object
         all_meta = ContributionMetadata.objects.filter(
@@ -83,9 +82,6 @@
         return ContributionMetadata.bundle_metadata(all_meta, metadata, self)
 
     def get_serializer_class(self, **kwargs):
-=======
-    def get_serializer_class(self, **kwargs):  # pragma: no cover
->>>>>>> b72eda1b
         raise NotImplementedError("Subclasses of PaymentManager must implement get_serializer_class")
 
     def validate(self):
@@ -152,13 +148,8 @@
         contributor, _ = Contributor.objects.get_or_create(email=self.validated_data["email"])
         return contributor
 
-<<<<<<< HEAD
     def create_contribution(self, organization, contributor, provider_reference_instance=None, provider_customer_id=""):
         if not self.payment_provider_name:
-=======
-    def create_contribution(self, organization, provider_reference_instance=None, provider_customer_id=""):
-        if not self.payment_provider_name:  # pragma: no cover
->>>>>>> b72eda1b
             raise ValueError("Subclass of PaymentManager must set payment_provider_name property")
 
         status = ContributionStatus.FLAGGED if self.flagged else ContributionStatus.PROCESSING
