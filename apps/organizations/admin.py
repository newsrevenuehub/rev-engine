--- conflicted
+++ resolved
@@ -32,13 +32,8 @@
         ("Payment Provider", {"fields": ("default_payment_provider", "stripe_account_id")}),
     )
 
-<<<<<<< HEAD
-=======
     fieldsets = organization_fieldset
 
-    readonly_fields = ["name", "slug"]
-
->>>>>>> c15c1d17
     list_display = ["name", "slug", "plan", "org_state"]
 
     list_filter = ["name", "plan", "org_state"]
