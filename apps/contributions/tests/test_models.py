import datetime
import json
import re
from datetime import timedelta
from pathlib import Path
from unittest.mock import Mock
from urllib.parse import parse_qs, urlparse
from zoneinfo import ZoneInfo

from django.conf import settings
from django.core import mail
from django.db import IntegrityError

import pytest
import reversion
import stripe
from addict import Dict as AttrDict
from bs4 import BeautifulSoup

from apps.contributions.models import (
    BillingHistoryItem,
    Contribution,
    ContributionInterval,
    ContributionIntervalError,
    ContributionQuerySet,
    ContributionStatus,
    ContributionStatusError,
    Contributor,
    Payment,
    ensure_stripe_event,
    logger,
    send_thank_you_email,
)
from apps.contributions.serializers import STRIPE_MAX_AMOUNT
from apps.contributions.tasks import task_pull_serialized_stripe_contributions_to_cache
from apps.contributions.tests.factories import (
    ContributionFactory,
    ContributorFactory,
    PaymentFactory,
)
from apps.contributions.types import StripeEventData
from apps.emails.helpers import convert_to_timezone_formatted
from apps.emails.tasks import make_send_thank_you_email_data, send_templated_email
from apps.organizations.models import FiscalStatusChoices, FreePlan
from apps.organizations.tests.factories import OrganizationFactory, RevenueProgramFactory
from apps.pages.tests.factories import DonationPageFactory, StyleFactory
from apps.users.choices import Roles


<<<<<<< HEAD
@pytest.mark.django_db
=======
class MockSubscription:
    def __init__(self, status):
        self.status = status


@pytest.mark.django_db()
>>>>>>> 4c329d5f
class TestContributorModel:
    @pytest.fixture
    def customer_id(self, faker):
        return faker.pystr_format(string_format="cus_??????")

    @pytest.fixture
    def one_time_contribution_with_payment(self, contributor_user, faker, customer_id):
        contribution = ContributionFactory(
            one_time=True,
            provider_customer_id=customer_id,
            contributor=contributor_user,
        )
        PaymentFactory(
            contribution=contribution,
            amount_refunded=0,
            gross_amount_paid=contribution.amount,
            net_amount_paid=contribution.amount - 100,
        )
        return contribution

    @pytest.fixture
    def one_time_contribution_with_refund(self, contributor_user, faker, customer_id):
        contribution = ContributionFactory(
            one_time=True,
            provider_customer_id=customer_id,
            contributor=contributor_user,
        )
        PaymentFactory(
            contribution=contribution,
            amount_refunded=0,
            gross_amount_paid=contribution.amount,
            net_amount_paid=contribution.amount - 100,
        )
        PaymentFactory(
            contribution=contribution,
            amount_refunded=contribution.amount - 100,
            gross_amount_paid=contribution.amount,
            net_amount_paid=0,
        )
        return contribution

    @pytest.fixture
    def monthly_contribution_multiple_payments(
        self,
        contributor_user,
        customer_id,
    ):
        then = datetime.datetime.now(datetime.timezone.utc) - timedelta(days=30)
        contribution = ContributionFactory(
            monthly_subscription=True,
            status=ContributionStatus.CANCELED,
            created=then,
            contributor=contributor_user,
            provider_customer_id=customer_id,
        )
        for x in (then, then + timedelta(days=30)):
            PaymentFactory(
                created=x,
                contribution=contribution,
                amount_refunded=0,
                gross_amount_paid=contribution.amount,
                net_amount_paid=contribution.amount - 100,
            )
        return contribution

    @pytest.fixture
    def portal_contributor_with_multiple_contributions_from_different_rps(
        self,
        monthly_contribution_multiple_payments,
        one_time_contribution_with_payment,
        one_time_contribution_with_refund,
    ):
        return monthly_contribution_multiple_payments.contributor

    @pytest.fixture(
        params=[
            "one_time_contribution_with_payment",
            "one_time_contribution_with_refund",
            "monthly_contribution_multiple_payments",
        ]
    )
    def contribution(self, request):
        return request.getfixturevalue(request.param)

    def test__str__(self, contributor_user):
        assert str(contributor_user) == contributor_user.email

    def test_is_authenticated(self, contributor_user):
        assert contributor_user.is_authenticated is True

    def test_is_superuser(self, contributor_user):
        assert contributor_user.is_superuser is False

    def test_create_magic_link(self, one_time_contribution):
        assert isinstance(one_time_contribution, Contribution)
        parsed = urlparse(Contributor.create_magic_link(one_time_contribution))
        assert parsed.scheme == "https"
        expected_domain = urlparse(settings.SITE_URL).netloc
        assert parsed.netloc == f"{one_time_contribution.revenue_program.slug}.{expected_domain}"
        params = parse_qs(parsed.query)
        assert params["token"][0]
        assert params["email"][0] == one_time_contribution.contributor.email

    def test_get_impact(self, contribution, contributor_user):
        total_paid = 0
        total_refunded = 0
        for payment in contribution.payment_set.all():
            total_paid += payment.net_amount_paid
            total_refunded += payment.amount_refunded

        assert contributor_user.get_impact() == {
            "total": total_paid - total_refunded,
            "total_paid": total_paid,
            "total_refunded": total_refunded,
        }

    def test_get_impact_with_no_contributions(self, contributor_user):
        assert contributor_user.contribution_set.count() == 0
        assert contributor_user.get_impact() == {"total": 0, "total_paid": 0, "total_refunded": 0}

    def test_get_impact_with_no_payments(self, contributor_user):
        contribution = ContributionFactory(
            one_time=True,
            contributor=contributor_user,
        )
        assert contribution.payment_set.count() == 0
        assert contributor_user.get_impact() == {"total": 0, "total_paid": 0, "total_refunded": 0}

    def test_get_impact_no_rp_filter(self, portal_contributor_with_multiple_contributions_from_different_rps):
        total_paid = 0
        total_refunded = 0
        for contribution in portal_contributor_with_multiple_contributions_from_different_rps.contribution_set.all():
            for payment in contribution.payment_set.all():
                total_paid += payment.net_amount_paid
                total_refunded += payment.amount_refunded

        assert portal_contributor_with_multiple_contributions_from_different_rps.get_impact() == {
            "total": total_paid - total_refunded,
            "total_paid": total_paid,
            "total_refunded": total_refunded,
        }

    def test_get_impact_filter_by_rp_id(
        self, contribution, portal_contributor_with_multiple_contributions_from_different_rps
    ):
        rp_id = contribution.donation_page.revenue_program.id
        total_paid = 0
        total_refunded = 0
        for payment in contribution.payment_set.all():
            total_paid += payment.net_amount_paid
            total_refunded += payment.amount_refunded

        assert portal_contributor_with_multiple_contributions_from_different_rps.get_impact([rp_id]) == {
            "total": total_paid - total_refunded,
            "total_paid": total_paid,
            "total_refunded": total_refunded,
        }

    @pytest.mark.parametrize(
        "value",
        [
            None,
            "",
            "Something",
            1,
            True,
            False,
            {},
            lambda x: None,
        ],
    )
    def test_create_magic_link_with_invalid_values(self, value):
        with pytest.raises(ValueError, match="Invalid value provided for `contribution`"):
            Contributor.create_magic_link(value)


test_key = "test_key"


@pytest.fixture
def contribution_with_no_provider_payment_method_id(one_time_contribution):
    one_time_contribution.provider_payment_method_id = None
    one_time_contribution.save()
    return one_time_contribution


@pytest.fixture
def contribution_with_provider_payment_method_id(one_time_contribution):
    one_time_contribution.provider_payment_method_id = "something"
    one_time_contribution.save()
    return one_time_contribution


SHORT_LIVED_ACCESS_TOKEN = "short-lived"


class MockForContributorReturn:
    def __init__(self, *args, **kwargs):
        self.short_lived_access_token = SHORT_LIVED_ACCESS_TOKEN


@pytest.mark.django_db
class TestContributionModel:
    @pytest.fixture(params=["one_time_contribution", "monthly_contribution", "annual_contribution"])
    def contribution(self, request):
        return request.getfixturevalue(request.param)

    @pytest.fixture(
        params=[
            "one_time_contribution_with_payment",
            "monthly_contribution_multiple_payments",
            "monthly_contribution_with_refund",
        ]
    )
    def contribution_billing_history(self, request):
        return request.getfixturevalue(request.param)

    def test_get_billing_history(self, contribution_billing_history: Contribution):
        billing_history = contribution_billing_history.get_billing_history()

        expected_value = [
            BillingHistoryItem(
                payment_date=convert_to_timezone_formatted(payment.transaction_time, "America/New_York"),
                payment_amount=(
                    contribution_billing_history.format_amount(payment.amount_refunded)
                    if payment.amount_refunded
                    else contribution_billing_history.format_amount(payment.gross_amount_paid)
                ),
                payment_status=("Paid" if payment.amount_refunded == 0 else "Refunded"),
            )
            for payment in contribution_billing_history.payment_set.all()
        ]

        assert billing_history == expected_value

    def test_create_stripe_customer(self, contribution, mocker, monkeypatch):
        """Show Contribution.create_stripe_customer calls Stripe with right params and returns the customer object."""
        customer_create_return_val = {"id": "cus_fakefakefake"}
        monkeypatch.setattr("stripe.Customer.create", lambda *args, **kwargs: customer_create_return_val)
        spy = mocker.spy(stripe.Customer, "create")
        call_args = {
            "first_name": "Jane",
            "last_name": "doe",
            "phone": "555-555-5555",
            "mailing_street": "123 Street Lane",
            "mailing_complement": "Ap 1",
            "mailing_city": "Small Town",
            "mailing_state": "OK",
            "mailing_postal_code": "12345",
            "mailing_country": "US",
        }
        customer = contribution.create_stripe_customer(**call_args)
        spy.assert_called_once_with(
            name=(name := f"{call_args['first_name']} {call_args['last_name']}"),
            email=contribution.contributor.email,
            address=(
                address := {
                    "line1": call_args["mailing_street"],
                    "line2": call_args["mailing_complement"] or "",
                    "city": call_args["mailing_city"],
                    "state": call_args["mailing_state"],
                    "postal_code": call_args["mailing_postal_code"],
                    "country": call_args["mailing_country"],
                }
            ),
            shipping={"address": address, "name": name},
            phone=call_args["phone"],
            stripe_account=contribution.revenue_program.payment_provider.stripe_account_id,
        )
        assert customer == customer_create_return_val

    def test_formatted_amount_property(self, one_time_contribution):
        one_time_contribution.amount = 1000
        one_time_contribution.save()
        assert one_time_contribution.formatted_amount == "$10.00 USD"

    @pytest.mark.parametrize("has_donation_page", [True, False])
    def test_revenue_program_property(self, contribution, has_donation_page):
        if has_donation_page:
            assert contribution._revenue_program is None
            assert contribution.revenue_program is not None
        else:
            contribution._revenue_program = contribution.revenue_program
            contribution.donation_page = None
            contribution.save()

    @pytest.mark.parametrize(
        (
            "has_revenue_program_via_donation_page",
            "has_revenue_program_via__revenue_program",
            "has_payment_provider",
            "expect_result",
        ),
        [
            (True, False, False, False),
            (False, True, False, False),
            (True, False, True, True),
            (False, True, True, True),
        ],
    )
    def test_stripe_account_id_property(
        self,
        contribution,
        has_revenue_program_via_donation_page,
        has_revenue_program_via__revenue_program,
        has_payment_provider,
        expect_result,
    ):
        if has_revenue_program_via_donation_page:
            assert contribution.donation_page.revenue_program
            assert contribution._revenue_program is None
        if has_revenue_program_via__revenue_program:
            contribution._revenue_program = contribution.revenue_program
            contribution.donation_page = None
            contribution.save()
        if has_payment_provider:
            assert contribution.revenue_program.payment_provider
        else:
            contribution.revenue_program.payment_provider = None
            contribution.save()
        if expect_result:
            assert contribution.stripe_account_id == contribution.revenue_program.payment_provider.stripe_account_id
        else:
            assert contribution.stripe_account_id is None

    def test_str(self, one_time_contribution):
        assert (
            str(one_time_contribution)
            == f"Contribution #{one_time_contribution.id} {one_time_contribution.formatted_amount},"
            f" {one_time_contribution.created.strftime('%Y-%m-%d %H:%M:%S')}"
        )

    def test_fetch_stripe_payment_method_when_no_provider_payment_method_id(self, mocker):
        contribution = ContributionFactory(provider_payment_method_id=None)
        assert contribution.fetch_stripe_payment_method() is None

    def test_fetch_stripe_payment_method_happy_path(self, one_time_contribution, mocker):
        return_value = AttrDict({"key": "val"})
        mock_retrieve_pm = mocker.patch("stripe.PaymentMethod.retrieve", return_value=return_value)
        assert (
            one_time_contribution.fetch_stripe_payment_method(one_time_contribution.provider_payment_method_id)
            == return_value
        )
        mock_retrieve_pm.assert_called_once_with(
            one_time_contribution.provider_payment_method_id,
            stripe_account=one_time_contribution.revenue_program.payment_provider.stripe_account_id,
        )

    def test_fetch_stripe_payment_method_when_stripe_error(self, one_time_contribution, mocker):
        mock_retrieve_pm = mocker.patch("stripe.PaymentMethod.retrieve", side_effect=stripe.error.StripeError("error"))
        assert (
            one_time_contribution.fetch_stripe_payment_method(one_time_contribution.provider_payment_method_id) is None
        )
        mock_retrieve_pm.assert_called_once_with(
            one_time_contribution.provider_payment_method_id,
            stripe_account=one_time_contribution.revenue_program.payment_provider.stripe_account_id,
        )

    def test_create_stripe_one_time_payment_intent(self, one_time_contribution, monkeypatch, mocker):
        """Show Contribution.create_stripe_one_time_payment_intent calls Stripe with right params...

        ...that it returns the created payment intent, and that it saves the payment intent ID and
        client secret back to the contribution
        """
        create_pi_return_val = AttrDict(
            {
                "id": "fake_id",
                "client_secret": "fake_client_secret",
                "customer": "fake_stripe_customer_id",
            }
        )
        monkeypatch.setattr("stripe.PaymentIntent.create", lambda *args, **kwargs: create_pi_return_val)
        spy = mocker.spy(stripe.PaymentIntent, "create")
        metadata = {}
        assert one_time_contribution.create_stripe_one_time_payment_intent(metadata=metadata) == create_pi_return_val
        spy.assert_called_once_with(
            amount=one_time_contribution.amount,
            currency=one_time_contribution.currency,
            customer=one_time_contribution.provider_customer_id,
            metadata=metadata,
            statement_descriptor_suffix=(
                (rp := one_time_contribution.revenue_program).stripe_statement_descriptor_suffix
            ),
            stripe_account=rp.stripe_account_id,
            capture_method="automatic",
            idempotency_key=f"{one_time_contribution.uuid}-payment-intent",
        )

    def test_create_stripe_subscription(self, contribution, monkeypatch, mocker):
        """Show Contribution.create_stripe_subscription calls Stripe with right params...

        ...that it returns the created subscription
        """
        contribution.provider_subscription_id = None
        return_value = {
            "id": "fake_id",
            "latest_invoice": {"payment_intent": {"client_secret": "fake_client_secret", "id": "pi_fakefakefake"}},
            "customer": "fake_stripe_customer_id",
        }
        monkeypatch.setattr("stripe.Subscription.create", lambda *args, **kwargs: return_value)
        stripe_spy = mocker.spy(stripe.Subscription, "create")
        metadata = {"foo": "bar"}
        subscription = contribution.create_stripe_subscription(metadata)
        stripe_spy.assert_called_once_with(
            customer=contribution.provider_customer_id,
            items=[
                {
                    "price_data": {
                        "unit_amount": contribution.amount,
                        "currency": contribution.currency,
                        "product": contribution.revenue_program.payment_provider.stripe_product_id,
                        "recurring": {"interval": contribution.interval},
                    }
                }
            ],
            stripe_account=contribution.revenue_program.stripe_account_id,
            metadata=metadata,
            payment_behavior="default_incomplete",
            payment_settings={"save_default_payment_method": "on_subscription"},
            expand=["latest_invoice.payment_intent"],
            off_session=False,
            default_payment_method=None,
            idempotency_key=f"{contribution.uuid}-subscription",
        )
        assert subscription == return_value

    def test_create_stripe_setup_intent(self, contribution, monkeypatch, mocker):
        """Show Contribution.create_stripe_setup_intent calls Stripe with right params...

        ...that it returns the created setup intent, and that it saves the right data
        back to the contribution
        """
        return_value = AttrDict(
            {
                "id": "fake_id",
                "client_secret": "fake_client_secret",
            }
        )
        monkeypatch.setattr("stripe.SetupIntent.create", lambda *args, **kwargs: return_value)
        spy = mocker.spy(stripe.SetupIntent, "create")
        metadata = {"meta": "data"}
        setup_intent = contribution.create_stripe_setup_intent(metadata)
        spy.assert_called_once_with(
            customer=contribution.provider_customer_id,
            stripe_account=contribution.revenue_program.stripe_account_id,
            metadata=metadata,
            idempotency_key=f"{contribution.uuid}-setup-intent",
        )
        assert setup_intent == return_value

    @pytest.fixture(params=["one_time_contribution", "monthly_contribution", "annual_contribution"])
    def handle_thank_you_email_contribution(self, request):
        return request.getfixturevalue(request.param)

    @pytest.mark.usefixtures("_mock_stripe_customer")
    @pytest.mark.parametrize("send_receipt_email_via_nre", [True, False])
    @pytest.mark.parametrize("show_billing_history", [False, True])
    def test_handle_thank_you_email(
        self, contribution: Contribution, send_receipt_email_via_nre, show_billing_history, mocker, settings
    ):
        """Show that when org configured to have NRE send thank you emails, send_templated_email gets called with expected args."""
        settings.CELERY_TASK_ALWAYS_EAGER = True
        (org := contribution.revenue_program.organization).send_receipt_email_via_nre = send_receipt_email_via_nre
        org.save()
        send_thank_you_email_spy = mocker.spy(send_thank_you_email, "delay")

        mocker.patch("apps.contributions.models.Contributor.create_magic_link", return_value="fake_magic_link")
        contribution.handle_thank_you_email(show_billing_history=show_billing_history)
        expected_data = make_send_thank_you_email_data(contribution, show_billing_history=show_billing_history)

        if send_receipt_email_via_nre:
            send_thank_you_email_spy.assert_called_once_with(expected_data)
        else:
            send_thank_you_email_spy.assert_not_called()

    def test_cancel_calls_save_with_right_update_fields(self, one_time_contribution, mocker, monkeypatch):
        # there are other paths through that call save where different stripe return values would need to
        # be provided. We're only testing processing case, and assume that it also means that save calls right update
        # fields for all non-error paths through cancel function.
        one_time_contribution.status = ContributionStatus.PROCESSING
        one_time_contribution.save()
        mock_cancel = Mock()
        monkeypatch.setattr("stripe.PaymentIntent.cancel", mock_cancel)
        save_spy = mocker.spy(Contribution, "save")
        one_time_contribution.cancel()
        save_spy.assert_called_once_with(one_time_contribution, update_fields={"status", "modified"})

    def test_cancel_creates_a_revision(self, one_time_contribution, mocker, monkeypatch):
        """Show that cancel creates a revision with the right comment."""
        one_time_contribution.status = ContributionStatus.PROCESSING
        one_time_contribution.save()
        mock_create_revision = mocker.patch("reversion.create_revision")
        mock_create_revision.__enter__.return_value = None
        mock_cancel = Mock()
        monkeypatch.setattr("stripe.PaymentIntent.cancel", mock_cancel)
        mock_set_revision_comment = mocker.patch("reversion.set_comment")
        one_time_contribution.cancel()
        mock_create_revision.assert_called_once()
        mock_set_revision_comment.assert_called_once_with(
            f"`Contribution.cancel` saved changes to contribution with ID {one_time_contribution.id}"
        )

    @pytest.mark.parametrize(
        "status",
        [
            ContributionStatus.PROCESSING,
            ContributionStatus.FLAGGED,
        ],
    )
    def test_cancel_when_one_time(self, status, monkeypatch):
        contribution = ContributionFactory(one_time=True, status=status)
        mock_cancel = Mock()
        monkeypatch.setattr("stripe.PaymentIntent.cancel", mock_cancel)
        contribution.cancel()
        contribution.refresh_from_db()
        assert contribution.status == ContributionStatus.CANCELED
        mock_cancel.assert_called_once_with(
            contribution.provider_payment_id,
            stripe_account=contribution.revenue_program.stripe_account_id,
        )

    @pytest.mark.parametrize(
        ("status", "contribution_type", "has_payment_method_id"),
        [
            (ContributionStatus.PROCESSING, "monthly_subscription", True),
            (ContributionStatus.PROCESSING, "annual_subscription", True),
            (ContributionStatus.FLAGGED, "monthly_subscription", True),
            (ContributionStatus.FLAGGED, "annual_subscription", True),
            (ContributionStatus.PROCESSING, "monthly_subscription", False),
            (ContributionStatus.PROCESSING, "annual_subscription", False),
            (ContributionStatus.FLAGGED, "monthly_subscription", False),
            (ContributionStatus.FLAGGED, "annual_subscription", False),
        ],
    )
    def test_cancel_when_recurring(self, status, contribution_type, has_payment_method_id, monkeypatch):
        contribution = ContributionFactory(
            **{
                contribution_type: True,
                "status": status,
                "provider_payment_method_id": "some-id" if has_payment_method_id else None,
            }
        )
        mock_delete_sub = Mock()
        monkeypatch.setattr("stripe.Subscription.delete", mock_delete_sub)
        mock_pm_detach = Mock()

        class MockPaymentMethod:
            def __init__(self, *args, **kwargs):
                self.detach = mock_pm_detach

        mock_retrieve_pm = Mock(return_value=MockPaymentMethod())
        monkeypatch.setattr("stripe.PaymentMethod.retrieve", mock_retrieve_pm)

        contribution.cancel()
        contribution.refresh_from_db()
        assert contribution.status == ContributionStatus.CANCELED

        if status == ContributionStatus.PROCESSING:
            mock_delete_sub.assert_called_once_with(
                contribution.provider_subscription_id,
                stripe_account=contribution.revenue_program.stripe_account_id,
            )
        elif has_payment_method_id:
            mock_retrieve_pm.assert_called_once_with(
                contribution.provider_payment_method_id,
                stripe_account=contribution.revenue_program.stripe_account_id,
            )
            mock_pm_detach.assert_called_once()
        else:
            mock_pm_detach.assert_not_called()

    def test_cancel_when_unpermitted_interval(self, monkeypatch):
        contribution = ContributionFactory(
            annual_subscription=True, status=ContributionStatus.PROCESSING, interval="foobar"
        )
        last_modified = contribution.modified
        mock_stripe_method = Mock()
        monkeypatch.setattr("stripe.PaymentIntent.cancel", mock_stripe_method)
        monkeypatch.setattr("stripe.Subscription.delete", mock_stripe_method)
        monkeypatch.setattr("stripe.PaymentMethod.retrieve", mock_stripe_method)
        monkeypatch.setattr("stripe.PaymentMethod.detach", mock_stripe_method)
        with pytest.raises(ContributionIntervalError):
            contribution.cancel()
        assert contribution.modified == last_modified
        mock_stripe_method.assert_not_called()

    @pytest.mark.django_db
    @pytest.mark.parametrize("trait", ["one_time", "annual_subscription", "monthly_subscription"])
    def test_contribution_billing_details(self, trait):
        contribution = ContributionFactory(**{trait: True})
        assert contribution.billing_details
        assert contribution.billing_details == contribution.provider_payment_method_details["billing_details"]

    @pytest.mark.parametrize(
        "status",
        [
            ContributionStatus.CANCELED,
            ContributionStatus.FAILED,
            ContributionStatus.PAID,
            ContributionStatus.REFUNDED,
            ContributionStatus.REJECTED,
            "unexpected",
        ],
    )
    def test_cancel_when_unpermitted_status(self, status, monkeypatch):
        contribution = ContributionFactory(annual_subscription=True, status=status)
        last_modified = contribution.modified
        mock_stripe_method = Mock()
        monkeypatch.setattr("stripe.PaymentIntent.cancel", mock_stripe_method)
        monkeypatch.setattr("stripe.Subscription.delete", mock_stripe_method)
        monkeypatch.setattr("stripe.PaymentMethod.retrieve", mock_stripe_method)
        monkeypatch.setattr("stripe.PaymentMethod.detach", mock_stripe_method)

        with pytest.raises(ContributionStatusError):
            contribution.cancel()
        assert contribution.modified == last_modified
        mock_stripe_method.assert_not_called()

    @pytest.mark.parametrize(
        ("setup_intent_id", "stripe_account_id", "expect_retrieve"),
        [
            (None, None, False),
            (None, "something", False),
            ("something", None, False),
            ("something", "else", True),
        ],
    )
    def test_stripe_setup_intent_property(
        self, contribution, setup_intent_id, stripe_account_id, expect_retrieve, monkeypatch, mocker
    ):
        contribution.provider_setup_intent_id = setup_intent_id
        contribution.save()
        (provider := contribution.revenue_program.payment_provider).stripe_account_id = stripe_account_id
        provider.save()
        return_val = {"foo": "bar"}
        monkeypatch.setattr("stripe.SetupIntent.retrieve", lambda *args, **kwargs: return_val)
        spy = mocker.spy(stripe.SetupIntent, "retrieve")
        si = contribution.stripe_setup_intent
        if expect_retrieve:
            spy.assert_called_once_with(setup_intent_id, stripe_account=stripe_account_id)
        else:
            spy.assert_not_called()
        assert si == (return_val if expect_retrieve else None)

    def test_stripe_setup_intent_property_when_stripe_error(self, monkeypatch, mocker):
        contribution = ContributionFactory(monthly_subscription=True, flagged=True)

        def mock_retrieve(*args, **kwargs):
            raise stripe.error.StripeError()

        monkeypatch.setattr("stripe.SetupIntent.retrieve", mock_retrieve)
        spy = mocker.spy(logger, "exception")
        assert contribution.stripe_setup_intent is None
        spy.assert_called_once_with(
            "`Contribution.stripe_setup_intent` encountered a Stripe error trying to retrieve stripe setup intent"
            " with ID %s and stripe account ID %s for contribution with ID %s",
            contribution.provider_setup_intent_id,
            contribution.revenue_program.payment_provider.stripe_account_id,
            contribution.id,
        )

    @pytest.mark.parametrize(
        ("payment_intent_id", "stripe_account_id", "expect_retrieve"),
        [
            (None, None, False),
            (None, "something", False),
            ("something", None, False),
            ("something", "else", True),
        ],
    )
    def test_stripe_payment_intent_property(
        self, contribution, payment_intent_id, stripe_account_id, expect_retrieve, monkeypatch, mocker
    ):
        contribution.provider_payment_id = payment_intent_id
        contribution.save()
        (provider := contribution.revenue_program.payment_provider).stripe_account_id = stripe_account_id
        provider.save()
        return_val = {"foo": "bar"}
        monkeypatch.setattr("stripe.PaymentIntent.retrieve", lambda *args, **kwargs: return_val)
        spy = mocker.spy(stripe.PaymentIntent, "retrieve")
        pi = contribution.stripe_payment_intent
        if expect_retrieve:
            spy.assert_called_once_with(
                payment_intent_id,
                stripe_account=stripe_account_id,
            )
        else:
            spy.assert_not_called()
        assert pi == (return_val if expect_retrieve else None)

    def test_stripe_payment_intent_property_when_stripe_error(self, monkeypatch, mocker):
        contribution = ContributionFactory(one_time=True)

        def mock_retrieve(*args, **kwargs):
            raise stripe.error.StripeError()

        monkeypatch.setattr("stripe.PaymentIntent.retrieve", mock_retrieve)
        spy = mocker.spy(logger, "exception")
        assert contribution.stripe_payment_intent is None
        spy.assert_called_once_with(
            "`Contribution.stripe_payment_intent` encountered a Stripe error trying to retrieve stripe payment intent"
            " with ID %s and stripe account ID %s for contribution with ID %s",
            contribution.provider_payment_id,
            contribution.revenue_program.payment_provider.stripe_account_id,
            contribution.id,
        )

    @pytest.mark.parametrize(
        ("subscription_id", "stripe_account_id", "expect_retrieve"),
        [
            (None, None, False),
            (None, "something", False),
            ("something", None, False),
            ("something", "else", True),
        ],
    )
    def test_stripe_subscription_property(
        self, contribution, subscription_id, stripe_account_id, expect_retrieve, monkeypatch, mocker
    ):
        contribution.provider_subscription_id = subscription_id
        contribution.save()
        (provider := contribution.revenue_program.payment_provider).stripe_account_id = stripe_account_id
        provider.save()
        return_val = {"foo": "bar"}
        monkeypatch.setattr("stripe.Subscription.retrieve", lambda *args, **kwargs: return_val)
        spy = mocker.spy(stripe.Subscription, "retrieve")
        sub = contribution.stripe_subscription
        if expect_retrieve:
            spy.assert_called_once_with(subscription_id, stripe_account=stripe_account_id)
        else:
            spy.assert_not_called()
        assert sub == (return_val if expect_retrieve else None)

    def test_stripe_subscription_property_when_stripe_error(self, monkeypatch, mocker):
        contribution = ContributionFactory(monthly_subscription=True)

        def mock_retrieve(*args, **kwargs):
            raise stripe.error.StripeError()

        monkeypatch.setattr("stripe.Subscription.retrieve", mock_retrieve)
        spy = mocker.spy(logger, "exception")
        assert contribution.stripe_subscription is None
        spy.assert_called_once_with(
            "`Contribution.stripe_subscription` encountered a Stripe error trying to retrieve stripe subscription"
            " with ID %s and stripe account ID %s for contribution with ID %s",
            contribution.provider_subscription_id,
            contribution.revenue_program.payment_provider.stripe_account_id,
            contribution.id,
        )

    @pytest.mark.parametrize("trait", ["one_time", "annual_subscription", "monthly_subscription"])
    def test_billing_details(self, trait):
        details = {"foo": "bar", "billing_details": "details"}
        contribution = ContributionFactory(**{trait: True, "provider_payment_method_details": details})
        assert contribution.billing_details
        assert contribution.billing_details == contribution.provider_payment_method_details["billing_details"]

    @pytest.mark.parametrize("trait", ["one_time", "annual_subscription", "monthly_subscription"])
    @pytest.mark.parametrize("name_val", ["something", None, False, ""])
    def test_billing_name(self, trait, name_val):
        data = {"billing_details": {"name": name_val}}
        # need `provider_payment_method_id` to be `None` to be none so we don't try to retrieve the payment method
        # on save.
        contribution = ContributionFactory(
            **{trait: True, "provider_payment_method_details": data, "provider_payment_method_id": None}
        )
        assert contribution.billing_name == (name_val or "")

    @pytest.mark.parametrize("trait", ["one_time", "annual_subscription", "monthly_subscription"])
    @pytest.mark.parametrize(
        ("make_contribution_fn", "expected_val"),
        [
            (
                lambda trait: ContributionFactory(contributor=ContributorFactory(email=""), **{trait: True}),
                "",
            ),
            (
                lambda trait: ContributionFactory(contributor=ContributorFactory(email="something"), **{trait: True}),
                "something",
            ),
            (
                lambda trait: ContributionFactory(contributor=None, **{trait: True}),
                "",
            ),
        ],
    )
    def test_billing_email(
        self,
        trait,
        make_contribution_fn,
        expected_val,
    ):
        contribution = make_contribution_fn(trait)
        assert contribution.billing_email == expected_val

    @pytest.mark.parametrize("trait", ["one_time", "annual_subscription", "monthly_subscription"])
    @pytest.mark.parametrize("phone_val", ["something", None, False, ""])
    def test_billing_phone(self, trait, phone_val):
        data = {"billing_details": {"phone": phone_val}}
        contribution = ContributionFactory(**{trait: True, "provider_payment_method_details": data})
        assert contribution.billing_phone == (phone_val or "")

    @pytest.mark.parametrize("trait", ["one_time", "annual_subscription", "monthly_subscription"])
    def test_billing_address(self, trait):
        data = {
            "billing_details": {
                "address": {
                    "line1": "123 Main St",
                    "line2": "Special",
                    "city": "Metropolis",
                    "state": "MN",
                    "postal_code": "12345",
                    "country": "US",
                }
            }
        }
        contribution = ContributionFactory(**{trait: True, "provider_payment_method_details": data})
        order = ("line1", "line2", "city", "state", "postal_code", "country")
        assert contribution.billing_address == ",".join([data["billing_details"]["address"][x] for x in order])

    @pytest.mark.parametrize(
        "trait",
        [
            "one_time",
            "annual_subscription",
            "monthly_subscription",
        ],
    )
    def test_formatted_donor_selected_amount_happy_path(self, trait):
        kwargs = {trait: True}
        contribution = ContributionFactory(**kwargs)
        assert contribution.formatted_donor_selected_amount
        assert (
            contribution.formatted_donor_selected_amount
            == f"{'{:.2f}'.format(float(contribution.contribution_metadata['donor_selected_amount']))} {contribution.currency.upper()}"
        )

    @pytest.mark.parametrize(
        "metadata",
        [{"donor_selected_amount": "cats"}, {}, None],
    )
    def test_formatted_donor_selected_amount_when_bad_contribution_metadata(self, metadata, mocker):
        logger_spy = mocker.spy(logger, "warning")
        contribution = ContributionFactory(contribution_metadata=metadata)
        contribution.save()
        assert contribution.formatted_donor_selected_amount == ""
        logger_spy.assert_called_once()

    @pytest.mark.parametrize(("name", "symbol"), settings.CURRENCIES.items())
    def test_get_currency_dict(self, name, symbol):
        contribution = ContributionFactory(currency=name, provider_payment_method_id=None)
        assert contribution.get_currency_dict() == {"code": name, "symbol": symbol}

    def test_get_currency_dict_bad_value(self, mocker):
        logger_spy = mocker.spy(logger, "exception")
        contribution = ContributionFactory(currency="???", provider_payment_method_id=None)
        assert contribution.get_currency_dict() == {"code": "", "symbol": ""}
        logger_spy.assert_called_once_with(
            'Currency settings for stripe account "%s" misconfigured. Tried to access "%s", but valid options are: %s',
            contribution.stripe_account_id,
            "???",
            settings.CURRENCIES,
        )

    @pytest.fixture
    def _synchronous_email_send_task(self, settings):
        settings.EMAIL_BACKEND = "django.core.mail.backends.locmem.EmailBackend"
        settings.CELERY_ALWAYS_EAGER = True

    @pytest.fixture
    def _mock_contributor_refresh_token(self, mocker):
        mocker.patch(
            "apps.api.tokens.ContributorRefreshToken.for_contributor",
            side_effect=lambda *args, **kwargs: MockForContributorReturn(),
        )

    @pytest.fixture
    def _mock_stripe_customer(self, mocker):
        mocker.patch("stripe.Customer.retrieve", return_value=AttrDict({"name": "Fake Customer Name"}))

    @pytest.fixture(
        params=["fiscally_sponsored_revenue_program", "nonprofit_revenue_program", "for_profit_revenue_program"]
    )
    def revenue_program(self, request):
        return request.getfixturevalue(request.param)

    @pytest.mark.usefixtures("_mock_contributor_refresh_token", "_synchronous_email_send_task", "_mock_stripe_customer")
    @pytest.mark.parametrize("tax_id", [None, "123456789"])
    @pytest.mark.parametrize(
        "email_method_name",
        [
            "send_recurring_contribution_email_reminder",
            "send_recurring_contribution_canceled_email",
            "send_recurring_contribution_payment_updated_email",
        ],
    )
    def test_send_recurring_contribution_emails_rendered_text(
        self,
        revenue_program,
        tax_id,
        email_method_name,
        annual_contribution,
        mocker,
    ):
        revenue_program.tax_id = tax_id
        revenue_program.save()
        annual_contribution.donation_page.revenue_program = revenue_program
        annual_contribution.donation_page.save()
        mocker.spy(send_templated_email, "delay")
        now = datetime.datetime.now(datetime.timezone.utc)

        email_expectations = [
            f"Email: {annual_contribution.contributor.email}",
            f"Amount Contributed: {annual_contribution.formatted_amount}/{annual_contribution.interval}",
        ]

        if email_method_name == "send_recurring_contribution_email_reminder":
            email_expectations.append(
                f"Scheduled: {now.strftime('%m/%d/%Y')}",
            )
        if email_method_name == "send_recurring_contribution_canceled_email":
            email_expectations.append(
                f"Date Canceled: {now.strftime('%m/%d/%Y')}",
            )

        if revenue_program.non_profit and email_method_name != "send_recurring_contribution_canceled_email":
            email_expectations.append("This receipt may be used for tax purposes.")

            if revenue_program.fiscal_status == FiscalStatusChoices.FISCALLY_SPONSORED:
                email_expectations.append(
                    f"All contributions or gifts to { revenue_program.name } are tax deductible through our fiscal sponsor"
                    f" {revenue_program.fiscal_sponsor_name}."
                )
                if tax_id:
                    email_expectations.append(f"{revenue_program.fiscal_sponsor_name}'s tax ID is {tax_id}")

            if revenue_program.fiscal_status == FiscalStatusChoices.NONPROFIT:
                email_expectations.append(
                    f"{annual_contribution.revenue_program.name} is a 501(c)(3) nonprofit organization"
                )
                if tax_id:
                    email_expectations.append(f"with a Federal Tax ID #{tax_id}")

        if not revenue_program.non_profit and email_method_name != "send_recurring_contribution_canceled_email":
            email_expectations.append(
                f"Contributions to {annual_contribution.revenue_program.name} are not deductible as charitable donations."
            )

        getattr(annual_contribution, email_method_name)()

        assert len(mail.outbox) == 1
        soup_text = (soup := BeautifulSoup(mail.outbox[0].alternatives[0][0], "html.parser")).get_text(
            separator=" ", strip=True
        )
        text_email = mail.outbox[0].body
        for x in email_expectations:
            assert x in text_email
            assert x in soup_text

        magic_link = Contributor.create_magic_link(annual_contribution)
        assert soup.find("a", href=magic_link, text=re.compile("Manage contributions here"))
        assert magic_link in text_email

    @pytest.mark.usefixtures("_mock_contributor_refresh_token", "_synchronous_email_send_task", "_mock_stripe_customer")
    def test_send_recurring_contribution_email_reminder_timestamp_override(self, annual_contribution):
        annual_contribution.send_recurring_contribution_email_reminder("test-timestamp")
        assert "Scheduled: test-timestamp" in mail.outbox[0].body

    @pytest.mark.usefixtures(
        "_synchronous_email_send_task",
        "_mock_contributor_refresh_token",
        "_mock_stripe_customer",
    )
    @pytest.mark.parametrize(
        "has_default_donation_page",
        [False, True],
    )
    @pytest.mark.parametrize(
        "email_method_name",
        [
            "send_recurring_contribution_email_reminder",
            "send_recurring_contribution_payment_updated_email",
        ],
    )
    def test_send_recurring_contribution_emails_rendered_styles(
        self,
        has_default_donation_page,
        revenue_program,
        email_method_name,
        annual_contribution,
        settings,
    ):
        if has_default_donation_page:
            style = StyleFactory()
            style.styles = style.styles | {
                "colors": {
                    "cstm_mainHeader": "#mock-header-background",
                    "cstm_CTAs": "#mock-button-color",
                },
                "font": {"heading": "mock-header-font", "body": "mock-body-font"},
            }
            annual_contribution.donation_page.styles = style
            annual_contribution.donation_page.header_logo = "mock-logo"
            annual_contribution.donation_page.header_logo_alt_text = "Mock-Alt-Text"
            annual_contribution.donation_page.revenue_program = revenue_program
            annual_contribution.donation_page.save()
            annual_contribution.revenue_program.default_donation_page = annual_contribution.donation_page
            annual_contribution.revenue_program.save()

        getattr(annual_contribution, email_method_name)()

        assert len(mail.outbox) == 1

        default_logo = f"{settings.SITE_URL}/static/nre-logo-yellow.png"
        default_alt_text = "News Revenue Hub"
        custom_logo = 'src="/media/mock-logo"'
        custom_alt_text = 'alt="Mock-Alt-Text"'
        custom_header_background = "background: #mock-header-background !important"
        custom_button_background = "background: #mock-button-color !important"

        if annual_contribution.revenue_program.organization.plan.name == FreePlan.name or not has_default_donation_page:
            expect_present = (default_logo, default_alt_text)
            expect_missing = (custom_logo, custom_alt_text, custom_button_background, custom_header_background)

        else:
            expect_present = (custom_logo, custom_alt_text, custom_header_background)
            # Email template doesn't have a button to apply the custom button color to
            expect_missing = (custom_button_background, default_logo, default_alt_text)

        for x in expect_present:
            assert x in mail.outbox[0].alternatives[0][0]
        for x in expect_missing:
            assert x not in mail.outbox[0].alternatives[0][0]

    @pytest.mark.parametrize(
        "email_method_name",
        [
            "send_recurring_contribution_email_reminder",
            "send_recurring_contribution_payment_updated_email",
            "send_recurring_contribution_canceled_email",
        ],
    )
    def test_send_recurring_contribution_emails_skip_onetime(self, email_method_name, one_time_contribution, mocker):
        logger_spy = mocker.spy(logger, "error")
        send_email_spy = mocker.spy(send_templated_email, "delay")

        getattr(one_time_contribution, email_method_name)()

        logger_spy.assert_called_once_with(
            "Called on an instance (ID: %s) whose interval is one-time",
            one_time_contribution.id,
        )
        send_email_spy.assert_not_called()

    @pytest.mark.parametrize(
        "email_method_name",
        [
            "send_recurring_contribution_email_reminder",
            "send_recurring_contribution_payment_updated_email",
            "send_recurring_contribution_canceled_email",
        ],
    )
    def test_send_recurring_contribution_emails_skip_when_no_provider_customer_id(
        self, email_method_name, annual_contribution, mocker
    ):
        annual_contribution.provider_customer_id = None
        annual_contribution.save()
        logger_spy = mocker.spy(logger, "error")
        send_email_spy = mocker.spy(send_templated_email, "delay")
        mock_stripe = mocker.patch("stripe.Customer.retrieve", side_effect=stripe.error.StripeError())
        getattr(annual_contribution, email_method_name)()
        logger_spy.assert_called_once_with(
            "No Stripe customer ID for contribution with ID %s",
            annual_contribution.id,
        )
        mock_stripe.assert_not_called()
        send_email_spy.assert_not_called()

    @pytest.mark.parametrize(
        "email_method_name",
        [
            "send_recurring_contribution_email_reminder",
            "send_recurring_contribution_payment_updated_email",
            "send_recurring_contribution_canceled_email",
        ],
    )
    def test_send_recurring_contribution_emails_when_error_retrieving_stripe_customer(
        self, email_method_name, annual_contribution, mocker
    ):
        mocker.patch("stripe.Customer.retrieve", side_effect=stripe.error.StripeError())
        logger_spy = mocker.spy(logger, "exception")
        send_email_spy = mocker.spy(send_templated_email, "delay")

        getattr(annual_contribution, email_method_name)()
        logger_spy.assert_called_once_with(
            "Something went wrong retrieving Stripe customer for contribution with ID %s",
            annual_contribution.id,
        )
        send_email_spy.assert_not_called()

    @pytest.fixture(params=["hub_admin_user", "org_user_free_plan", "rp_user", "user_with_unexpected_role"])
    def user(self, request):
        return request.getfixturevalue(request.param)

    def test_filtered_by_role_assignment(self, user, contribution):
        org1 = (rp1 := contribution.revenue_program).organization
        rp2 = RevenueProgramFactory(name="rev-program-2", organization=org1)
        contribution2 = ContributionFactory(
            status=ContributionStatus.PAID, donation_page=DonationPageFactory(revenue_program=rp2)
        )
        contribution3 = ContributionFactory(
            status=ContributionStatus.PAID,
            donation_page=DonationPageFactory(
                revenue_program=RevenueProgramFactory(organization=OrganizationFactory(name="new org"))
            ),
        )
        assert contribution.revenue_program != contribution2.revenue_program
        assert contribution.revenue_program.organization == contribution2.revenue_program.organization
        assert contribution3.revenue_program.organization != contribution.revenue_program.organization

        match user.roleassignment.role_type:
            case Roles.HUB_ADMIN:
                expected = Contribution.objects.having_org_viewable_status()
                assert expected.count() == 3
            case Roles.ORG_ADMIN:
                user.roleassignment.organization = (org := contribution.revenue_program.organization)
                user.roleassignment.revenue_programs.set(org.revenueprogram_set.all())
                user.roleassignment.save()
                expected = Contribution.objects.filter(donation_page__revenue_program__organization=org1).exclude(
                    status__in=(ContributionStatus.REJECTED, ContributionStatus.FLAGGED)
                )
                assert expected.count() == 2
            case Roles.RP_ADMIN:
                user.roleassignment.organization = (org := contribution.revenue_program.organization)
                user.roleassignment.revenue_programs.set((rp1,))
                user.roleassignment.save()
                expected = Contribution.objects.filter(donation_page__revenue_program=rp1).exclude(
                    status__in=(ContributionStatus.REJECTED, ContributionStatus.FLAGGED)
                )
                assert expected.count() == 1
            case _:
                expected = Contribution.objects.none()
                assert expected.count() == 0

        result = Contribution.objects.filtered_by_role_assignment(user.roleassignment)
        assert result.count() == expected.count()
        assert set(result) == set(expected)

    @pytest.mark.parametrize(
        (
            "contribution_fn",
            "stripe_pi_return_value",
            "stripe_subscription_return_value",
            "expect_update_fields",
            "expect_payment_method_update",
        ),
        [
            (
                lambda: ContributionFactory(
                    provider_payment_id="something",
                    one_time=True,
                    status=ContributionStatus.PROCESSING,
                    provider_payment_method_id="something",
                ),
                {"status": "succeeded", "created": 1675925546, "payment_method": "pm_123"},
                None,
                {"status", "modified", "last_payment_date"},
                False,
            ),
            (
                lambda: ContributionFactory(
                    provider_payment_id="something",
                    one_time=True,
                    status=ContributionStatus.PROCESSING,
                    provider_payment_method_id=None,
                ),
                {"status": "succeeded", "created": 1675925546, "payment_method": "pm_123"},
                None,
                {
                    "status",
                    "modified",
                    "last_payment_date",
                    "provider_payment_method_id",
                    "provider_payment_method_details",
                },
                True,
            ),
            (
                lambda: ContributionFactory(
                    provider_payment_id="something",
                    monthly_subscription=True,
                    status=ContributionStatus.PROCESSING,
                    provider_payment_method_id="something",
                ),
                {"created": 1675925546, "status": "succeeded"},
                {"status": "active"},
                {"status", "modified", "last_payment_date"},
                False,
            ),
        ],
    )
    @pytest.mark.parametrize("dry_run", [True, False])
    def test_fix_contributions_stuck_in_processing(
        self,
        contribution_fn,
        stripe_pi_return_value,
        stripe_subscription_return_value,
        expect_update_fields,
        expect_payment_method_update,
        dry_run,
        mocker,
    ):
        contribution = contribution_fn()
        started_with_pm_id = bool(contribution.provider_payment_method_id)
        save_spy = mocker.spy(Contribution, "save")
        mock_create_revision = mocker.patch("reversion.create_revision")
        mock_set_revision_comment = mocker.patch("reversion.set_comment")
        mock_get_stripe_pi = mocker.patch(
            "stripe.PaymentIntent.retrieve", return_value=AttrDict(stripe_pi_return_value)
        )
        mock_get_stripe_sub = mocker.patch(
            "stripe.Subscription.retrieve", return_value=AttrDict(stripe_subscription_return_value)
        )
        mock_get_stripe_payment_method = mocker.patch(
            "stripe.PaymentMethod.retrieve", return_value=AttrDict({"card": {"last4": "1234"}})
        )
        Contribution.fix_contributions_stuck_in_processing(dry_run=dry_run)
        contribution.refresh_from_db()

        mock_get_stripe_pi.assert_called_once()

        if contribution.interval != ContributionInterval.ONE_TIME:
            mock_get_stripe_sub.assert_called_once()

        if not started_with_pm_id and expect_payment_method_update:
            mock_get_stripe_payment_method.assert_called_once()
        else:
            mock_get_stripe_payment_method.assert_not_called()

        if expect_update_fields and not dry_run:
            save_spy.assert_called_once_with(contribution, update_fields=expect_update_fields)
            mock_create_revision.assert_called_once()
            mock_set_revision_comment.assert_called_once()

        else:
            save_spy.assert_not_called()
            mock_create_revision.assert_not_called()
            mock_set_revision_comment.assert_not_called()

    @pytest.mark.parametrize(
        (
            "make_contribution_fn",
            "stripe_pi_return_val",
            "stripe_sub_return_val",
            "stripe_si_return_val",
            "expect_update_fields",
        ),
        [
            (
                lambda: ContributionFactory(one_time=True, provider_payment_method_id=None),
                {"payment_method": "pm_123"},
                None,
                None,
                {"provider_payment_method_id", "provider_payment_method_details", "modified"},
            ),
        ],
    )
    @pytest.mark.parametrize("dry_run", [True, False])
    def test_fix_contributions_missing_provider_payment_method_id(
        self,
        make_contribution_fn,
        stripe_pi_return_val,
        stripe_sub_return_val,
        stripe_si_return_val,
        expect_update_fields,
        dry_run,
        mocker,
    ):
        contribution = make_contribution_fn()
        mock_create_revision = mocker.patch("reversion.create_revision")
        mock_set_revision_comment = mocker.patch("reversion.set_comment")
        mock_get_stripe_pi = mocker.patch("stripe.PaymentIntent.retrieve", return_value=AttrDict(stripe_pi_return_val))
        mock_get_stripe_sub = mocker.patch("stripe.Subscription.retrieve", return_value=AttrDict(stripe_sub_return_val))
        mock_get_stripe_si = mocker.patch("stripe.SetupIntent.retrieve", return_value=AttrDict(stripe_si_return_val))
        mock_get_stripe_payment_method = mocker.patch(
            "stripe.PaymentMethod.retrieve", return_value={"card": {"last4": "1234"}}
        )
        save_spy = mocker.spy(Contribution, "save")
        Contribution.fix_missing_provider_payment_method_id(dry_run=dry_run)
        contribution.refresh_from_db()

        if contribution.interval == ContributionInterval.ONE_TIME:
            mock_get_stripe_pi.assert_called_once()
        else:
            assert mock_get_stripe_sub.call_count or mock_get_stripe_si.call_count

        if "provider_payment_method_details" in expect_update_fields:
            mock_get_stripe_payment_method.assert_called_once()
        else:
            mock_get_stripe_payment_method.assert_not_called()

        if expect_update_fields and not dry_run:
            save_spy.assert_called_once_with(contribution, update_fields=expect_update_fields)
            mock_create_revision.assert_called_once()
            mock_set_revision_comment.assert_called_once()

        else:
            save_spy.assert_not_called()
            mock_create_revision.assert_not_called()
            mock_set_revision_comment.assert_not_called()

    @pytest.mark.parametrize(
        ("make_contribution_fn", "stripe_return_val", "expect_update"),
        [
            (
                lambda: ContributionFactory(
                    one_time=True,
                    provider_payment_method_id="something",
                    provider_payment_method_details=None,
                ),
                {"foo": "bar"},
                True,
            ),
            (
                lambda: ContributionFactory(
                    monthly_subscription=True,
                    provider_payment_method_id="something",
                    provider_payment_method_details=None,
                ),
                {"foo": "bar"},
                True,
            ),
            (
                lambda: ContributionFactory(
                    one_time=True,
                    provider_payment_method_id=None,
                    provider_payment_method_details=None,
                ),
                {"foo": "bar"},
                False,
            ),
            (
                lambda: ContributionFactory(
                    monthly_subscription=True,
                    provider_payment_method_id=None,
                    provider_payment_method_details=None,
                ),
                {"foo": "bar"},
                False,
            ),
            (
                lambda: ContributionFactory(
                    one_time=True,
                    provider_payment_method_id="something",
                    provider_payment_method_details={"foo": "bar"},
                ),
                {"bizz": "bang"},
                False,
            ),
            (
                lambda: ContributionFactory(
                    monthly_subscription=True,
                    provider_payment_method_id="something",
                    provider_payment_method_details={"foo": "bar"},
                ),
                {"bizz": "bang"},
                False,
            ),
        ],
    )
    @pytest.mark.parametrize(
        "contribution_status",
        [ContributionStatus.PAID, ContributionStatus.FLAGGED, ContributionStatus.REJECTED, ContributionStatus.CANCELED],
    )
    @pytest.mark.parametrize("dry_run", [True, False])
    def test_fix_missing_payment_method_details(
        self, make_contribution_fn, stripe_return_val, expect_update, contribution_status, dry_run, monkeypatch, mocker
    ):
        contribution = make_contribution_fn()
        contribution.status = contribution_status
        contribution.save()

        old_data = contribution.provider_payment_method_details
        monkeypatch.setattr(
            "apps.contributions.models.Contribution.fetch_stripe_payment_method",
            lambda *args, **kwargs: stripe_return_val,
        )
        save_spy = mocker.spy(Contribution, "save")
        mock_create_revision = mocker.patch("reversion.create_revision")
        mock_create_revision.return_value.__enter__.return_value = mocker.Mock()
        mock_set_revision_comment = mocker.patch("reversion.set_comment")

        Contribution.fix_missing_payment_method_details_data(dry_run=dry_run)
        contribution.refresh_from_db()
        assert contribution.provider_payment_method_details == (
            stripe_return_val if (expect_update and not dry_run) else old_data
        )
        if expect_update and not dry_run:
            save_spy.assert_called_once_with(
                contribution, update_fields={"provider_payment_method_details", "modified"}
            )
            mock_create_revision.assert_called_once()
            mock_set_revision_comment.assert_called_once()
        else:
            save_spy.assert_not_called()
            mock_create_revision.assert_not_called()
            mock_set_revision_comment.assert_not_called()

    @pytest.fixture
    def empty_metadata_response(self):
        return {"metadata": {}}

    @pytest.fixture(
        params=[
            (
                lambda: ContributionFactory(one_time=True, contribution_metadata=None, provider_payment_id="something"),
                "stripe_payment_intent_retrieve_response",
                True,
            ),
            (
                lambda: ContributionFactory(
                    one_time=True, contribution_metadata={"some": "thing"}, provider_payment_id="something"
                ),
                "stripe_payment_intent_retrieve_response",
                False,
            ),
            (
                lambda: ContributionFactory(one_time=True, contribution_metadata=None, provider_payment_id="something"),
                "empty_metadata_response",
                False,
            ),
            (
                lambda: ContributionFactory(
                    monthly_subscription=True, contribution_metadata=None, provider_payment_id="something"
                ),
                "stripe_payment_intent_retrieve_response",
                True,
            ),
            (
                lambda: ContributionFactory(
                    monthly_subscription=True, contribution_metadata={"some": "thing"}, provider_payment_id="something"
                ),
                "stripe_payment_intent_retrieve_response",
                False,
            ),
            (
                lambda: ContributionFactory(
                    monthly_subscription=True, contribution_metadata=None, provider_payment_id="something"
                ),
                "empty_metadata_response",
                False,
            ),
            (
                lambda: ContributionFactory(
                    monthly_subscription=True, flagged=True, contribution_metadata=None, provider_payment_id="something"
                ),
                "stripe_payment_intent_retrieve_response",
                True,
            ),
            (
                lambda: ContributionFactory(
                    monthly_subscription=True,
                    flagged=True,
                    contribution_metadata={"some": "thing"},
                    provider_payment_id="something",
                ),
                "stripe_payment_intent_retrieve_response",
                False,
            ),
            (
                lambda: ContributionFactory(
                    monthly_subscription=True, flagged=True, contribution_metadata=None, provider_payment_id="something"
                ),
                "empty_metadata_response",
                False,
            ),
        ]
    )
    def fix_missing_contribution_metadata_case(self, request):
        make_contribution_fn, stripe_data, expect_update = request.param
        return make_contribution_fn, request.getfixturevalue(stripe_data), expect_update

    @pytest.mark.parametrize("dry_run", [True, False])
    def test_fix_missing_contribution_metadata(
        self, fix_missing_contribution_metadata_case, dry_run, monkeypatch, mocker
    ):
        """Basic happy path test showing behavior of Contribution.fix_missing_contribution_metadata.

        We show that if a contribution doesn't have contribution metadata and a Stripe entity is found with valid metadata,
        we update our contribution metadata field.

        If, however, a contribution already has metadata, it won't be touched.

        Additionally, we show the `dry_run` functionality.
        """
        make_contribution_fn, stripe_data, expect_update = fix_missing_contribution_metadata_case
        spy = mocker.spy(logger, "warning")
        contribution = make_contribution_fn()
        old_metadata = contribution.contribution_metadata
        target = (
            "stripe.PaymentIntent.retrieve"
            if contribution.interval == ContributionInterval.ONE_TIME
            else (
                "stripe.SetupIntent.retrieve"
                if contribution.provider_setup_intent_id
                else "stripe.Subscription.retrieve"
            )
        )
        # It's a bit tricky to get our JSON fixture which loads to dict to play nicely
        # with AttrDict in a way that works in our code. Utlimately, we're trying to emulate
        # the behavior of Stripe Python SDK paymentintent/setupintent/subscription here.
        # We need to the whole stripe object to have dot-notation, but the metadata field must
        # be savable as a JSON dict.
        metadata = stripe_data.get("metadata")
        stripe_object = AttrDict(stripe_data)
        stripe_object.metadata = metadata
        monkeypatch.setattr(target, lambda *args, **kwargs: stripe_object)

        save_spy = mocker.spy(Contribution, "save")
        mock_create_revision = mocker.patch("reversion.create_revision")
        mock_create_revision.return_value.__enter__.return_value = mocker.Mock()
        mock_set_revision_comment = mocker.patch("reversion.set_comment")

        Contribution.fix_missing_contribution_metadata(dry_run)
        contribution.refresh_from_db()
        assert contribution.contribution_metadata == (metadata if not dry_run and expect_update else old_metadata)
        if not Contribution._stripe_metadata_is_valid_for_contribution_metadata_backfill(metadata):
            spy.assert_called_once_with(
                "`Contribution.fix_missing_contribution_metadata` could not find any valid backfill data for contribution_metadata"
                " for contribution with ID %s",
                contribution.id,
            )

        if expect_update and not dry_run:
            save_spy.assert_called_once_with(contribution, update_fields={"contribution_metadata", "modified"})
            mock_create_revision.assert_called_once()
            mock_set_revision_comment.assert_called_once()
        else:
            save_spy.assert_not_called()
            mock_create_revision.assert_not_called()
            mock_set_revision_comment.assert_not_called()

    def test_fix_missing_contribution_metadata_when_no_stripe_entity_found(
        self, monthly_contribution, monkeypatch, mocker
    ):
        monkeypatch.setattr("apps.contributions.models.Contribution.stripe_subscription", None)
        monthly_contribution.contribution_metadata = None
        monthly_contribution.save()
        spy = mocker.spy(logger, "warning")
        Contribution.fix_missing_contribution_metadata()
        monthly_contribution.refresh_from_db()
        assert monthly_contribution.contribution_metadata is None
        spy.assert_called_once_with(
            "`Contribution.fix_missing_contribution_metadata` could not find any data on Stripe to backfill contribution with ID %s",
            monthly_contribution.id,
        )

    @pytest.mark.parametrize(("score", "expected"), Contribution.BAD_ACTOR_SCORES)
    def test_expanded_bad_actor_score(self, score, expected):
        assert ContributionFactory(bad_actor_score=score).expanded_bad_actor_score == expected

    def test_next_payment_date_when_no_subscription(self):
        contribution = ContributionFactory(interval=ContributionInterval.MONTHLY)
        assert contribution.stripe_subscription is None
        assert contribution.next_payment_date is None

    def test_canceled_at_date_when_no_subscription(self):
        contribution = ContributionFactory(interval=ContributionInterval.MONTHLY, status=ContributionStatus.CANCELED)
        assert contribution.stripe_subscription is None
        assert contribution.canceled_at is None

    @pytest.mark.parametrize(
        "canceled_at",
        [None, datetime.datetime.now(datetime.timezone.utc).timestamp()],
    )
    def test_cancelled_at_date_when_subscription(self, canceled_at, contribution, subscription_factory, mocker):
        contribution.provider_subscription_id = "something"
        contribution.status = ContributionStatus.CANCELED
        contribution.save()
        (provider := contribution.revenue_program.payment_provider).stripe_account_id = "else"
        provider.save()
        mocker.patch(
            "stripe.Subscription.retrieve",
            return_value=(sub := subscription_factory.get(canceled_at=canceled_at)),
        )
        assert contribution.stripe_subscription == sub

        canceled_at_result = (
            datetime.datetime.fromtimestamp(sub.canceled_at, tz=ZoneInfo("UTC")) if canceled_at else None
        )
        assert contribution.canceled_at == canceled_at_result

    def test_card_owner_name_when_no_provider_payment_method_details(self, mocker):
        contribution = ContributionFactory(provider_payment_method_details=None)
        assert contribution.card_owner_name == ""

    def test_stripe_payment_method_when_no_pm_id(self, mocker):
        mock_retrieve = mocker.patch("stripe.PaymentMethod.retrieve")
        contribution = ContributionFactory(provider_payment_method_id=None)
        assert contribution.stripe_payment_method is None
        mock_retrieve.assert_not_called()

    def test_update_payment_method_for_subscription_when_one_time(self, one_time_contribution):
        with pytest.raises(ValueError, match="Cannot update payment method for one-time contribution"):
            one_time_contribution.update_payment_method_for_subscription("something")

    def test_update_payment_method_for_subscription_when_no_customer_id(self, monthly_contribution):
        monthly_contribution.provider_customer_id = None
        monthly_contribution.provider_subscription_id = "something"
        with pytest.raises(ValueError, match="Cannot update payment method for contribution without a customer ID"):
            monthly_contribution.update_payment_method_for_subscription("something")

    def test_update_payment_method_for_subscription_when_no_subscription_id(self, monthly_contribution):
        monthly_contribution.provider_customer_id = "something"
        monthly_contribution.provider_subscription_id = None
        with pytest.raises(ValueError, match="Cannot update payment method for contribution without a subscription ID"):
            monthly_contribution.update_payment_method_for_subscription("something")

    def test_update_payment_method_for_subscription_when_error_on_pm_attach(self, monthly_contribution, mocker):
        mock_pm_attach = mocker.patch("stripe.PaymentMethod.attach", side_effect=stripe.error.StripeError("something"))
        monthly_contribution.provider_customer_id = (cus_id := "cus_123")
        monthly_contribution.provider_subscription_id = "sub_123"
        with pytest.raises(stripe.error.StripeError):
            monthly_contribution.update_payment_method_for_subscription(pm_id := "pm_123")
        mock_pm_attach.assert_called_once_with(
            pm_id, customer=cus_id, stripe_account=monthly_contribution.stripe_account_id
        )

    def test_update_payment_method_for_subscription_when_error_on_subscription_modify(
        self, monthly_contribution, mocker
    ):
        mocker.patch("stripe.PaymentMethod.attach")
        mock_sub_modify = mocker.patch("stripe.Subscription.modify", side_effect=stripe.error.StripeError("something"))
        monthly_contribution.provider_customer_id = "cus_123"
        monthly_contribution.provider_subscription_id = (sub_id := "sub_123")
        with pytest.raises(stripe.error.StripeError):
            monthly_contribution.update_payment_method_for_subscription(pm_id := "pm_123")
        mock_sub_modify.assert_called_once_with(
            sub_id, default_payment_method=pm_id, stripe_account=monthly_contribution.stripe_account_id
        )

    def test_update_payment_method_for_subscription_card_declined_error_does_not_send_sentry_alert(
        self, monthly_contribution, mocker
    ):
        logger_spy = mocker.spy(logger, "exception")
        mocker.patch("stripe.PaymentMethod.attach")
        mock_sub_modify = mocker.patch(
            "stripe.Subscription.modify", side_effect=stripe.error.StripeError(code="card_declined")
        )
        monthly_contribution.provider_customer_id = "cus_123"
        monthly_contribution.provider_subscription_id = (sub_id := "sub_123")
        with pytest.raises(stripe.error.StripeError):
            monthly_contribution.update_payment_method_for_subscription(pm_id := "pm_123")
        mock_sub_modify.assert_called_once_with(
            sub_id, default_payment_method=pm_id, stripe_account=monthly_contribution.stripe_account_id
        )
        # Ensure that the exception is raised but not logged/sent to Sentry
        assert logger_spy.call_count == 0

    def test_update_subscription_amount_when_one_time(self, one_time_contribution: Contribution):
        one_time_contribution.stripe_subscription = MockSubscription("active")
        with pytest.raises(ValueError, match="Cannot update amount for one-time contribution"):
            one_time_contribution.update_subscription_amount(amount=100)

    @pytest.mark.parametrize(
        "amount",
        [99, 0, -100],
    )
    def test_update_subscription_amount_when_invalid_amount(self, amount, monthly_contribution: Contribution):
        monthly_contribution.stripe_subscription = MockSubscription("active")
        with pytest.raises(ValueError, match=r"Amount value must be greater than \$0.99"):
            monthly_contribution.update_subscription_amount(amount)

    def test_update_subscription_amount_when_invalid_amount_above_max(self, monthly_contribution: Contribution):
        monthly_contribution.stripe_subscription = MockSubscription("active")
        with pytest.raises(ValueError, match=r"Amount value must be smaller than \$999,999.99"):
            monthly_contribution.update_subscription_amount(STRIPE_MAX_AMOUNT + 1)

    @pytest.mark.parametrize(
        "status",
        [
            "paused",
            "incomplete_expired",
            "past_due",
            "canceled",
            "unpaid",
            "incomplete",
            "trialing",
        ],
    )
    def test_update_subscription_amount_when_inactive_subscription(self, status, monthly_contribution: Contribution):
        monthly_contribution.stripe_subscription = MockSubscription(status)
        with pytest.raises(ValueError, match="Cannot update amount for inactive subscription"):
            monthly_contribution.update_subscription_amount(amount=123)

    def test_update_subscription_amount_when_no_subscription_id(self, monthly_contribution: Contribution):
        monthly_contribution.stripe_subscription = MockSubscription("active")
        monthly_contribution.provider_subscription_id = None
        with pytest.raises(ValueError, match="Cannot update amount for contribution without a subscription ID"):
            monthly_contribution.update_subscription_amount(amount=123)

    def test_update_subscription_amount_when_error_on_sub_item_retrieval(
        self, monthly_contribution: Contribution, mocker
    ):
        mock_sub_item_list = mocker.patch(
            "stripe.SubscriptionItem.list", side_effect=stripe.error.StripeError("something")
        )
        monthly_contribution.stripe_subscription = MockSubscription("active")
        monthly_contribution.provider_subscription_id = (sub_id := "sub_123")
        with pytest.raises(stripe.error.StripeError):
            monthly_contribution.update_subscription_amount(amount=123)
        mock_sub_item_list.assert_called_once_with(
            subscription=sub_id, stripe_account=monthly_contribution.stripe_account_id
        )

    def test_update_subscription_amount_when_return_multiple_sub_items(
        self, monthly_contribution: Contribution, mocker
    ):
        mocker.patch("stripe.SubscriptionItem.list", return_value={"data": [{"id": "si_123"}, {"id": "si_456"}]})
        monthly_contribution.stripe_subscription = MockSubscription("active")
        with pytest.raises(ValueError, match="Subscription should have only one item"):
            monthly_contribution.update_subscription_amount(amount=123)

    def test_update_subscription_amount_when_error_on_subscription_modify(
        self, monthly_contribution: Contribution, mocker
    ):
        mocker.patch(
            "stripe.SubscriptionItem.list",
            return_value={
                "data": [
                    {
                        "id": (item_id := "si_123"),
                        "price": {
                            "currency": (curr := "usd"),
                            "product": (prod_id := "prod_123"),
                            "recurring": {
                                "interval": (interval := "month"),
                            },
                        },
                    }
                ]
            },
        )
        mock_sub_modify = mocker.patch("stripe.Subscription.modify", side_effect=stripe.error.StripeError("something"))
        monthly_contribution.stripe_subscription = MockSubscription("active")
        monthly_contribution.provider_subscription_id = (sub_id := "sub_123")
        with pytest.raises(stripe.error.StripeError):
            monthly_contribution.update_subscription_amount(amount := 123)

        metadata = monthly_contribution.contribution_metadata
        metadata["amount"] = amount

        mock_sub_modify.assert_called_once_with(
            sub_id,
            stripe_account=monthly_contribution.stripe_account_id,
            metadata=metadata,
            proration_behavior="none",
            items=[
                {
                    "id": item_id,
                    "price_data": {
                        "unit_amount": amount,
                        "currency": curr,
                        "product": prod_id,
                        "recurring": {
                            "interval": interval,
                        },
                    },
                }
            ],
        )

    def test_update_subscription_amount_when_success_update_contribution(
        self, monthly_contribution: Contribution, mocker
    ):
        mocker.patch(
            "stripe.SubscriptionItem.list",
            return_value={
                "data": [
                    {
                        "id": "si_123",
                        "price": {
                            "currency": "usd",
                            "product": "prod_123",
                            "recurring": {
                                "interval": "month",
                            },
                        },
                    }
                ]
            },
        )
        mocker.patch("stripe.Subscription.modify")
        monthly_contribution.stripe_subscription = MockSubscription("active")
        new_amount = monthly_contribution.amount * 2
        monthly_contribution.update_subscription_amount(new_amount)
        metadata = monthly_contribution.contribution_metadata
        metadata["amount"] = new_amount
        assert monthly_contribution.contribution_metadata == metadata

    @pytest.mark.parametrize(
        ("payment_data", "expected"),
        [
            (None, ""),
            ({}, ""),
            ({"type": "card", "card": {"brand": (brand := "my-brand")}}, brand),
        ],
    )
    def test_card_brand(self, payment_data, expected):
        assert ContributionFactory(provider_payment_method_details=payment_data).card_brand == expected

    @pytest.mark.parametrize(
        ("payment_data", "expected"),
        [
            (None, ""),
            ({}, ""),
            ({"type": "card", "card": {"exp_month": 12, "exp_year": 2022}}, "12/2022"),
        ],
    )
    def test_card_expiration_date(self, payment_data, expected):
        assert ContributionFactory(provider_payment_method_details=payment_data).card_expiration_date == expected

    @pytest.mark.parametrize(
        ("payment_data", "expected"),
        [
            (None, ""),
            ({}, ""),
            ({"type": "card", "billing_details": {"name": (name := "Foo Bar")}}, name),
        ],
    )
    def test_card_owner_name(self, payment_data, expected):
        assert ContributionFactory(provider_payment_method_details=payment_data).card_owner_name == expected

    @pytest.mark.parametrize(
        ("payment_data", "expected"),
        [
            (None, ""),
            ({}, ""),
            ({"type": "card", "card": {"last4": (last_4 := "1234")}}, last_4),
        ],
    )
    def test_card_last_4(self, payment_data, expected):
        assert ContributionFactory(provider_payment_method_details=payment_data).card_last_4 == expected

    @pytest.mark.parametrize(
        ("has_page", "has_rp", "expect_error"),
        [
            (True, True, True),
            (False, False, True),
            (False, True, False),
            (True, False, False),
        ],
    )
    def test_exclusive_donation_page_or__rp_constraint(self, has_page, has_rp, expect_error):
        page = DonationPageFactory() if has_page else None
        rp = RevenueProgramFactory() if has_rp else None
        if expect_error:
            with pytest.raises(IntegrityError):
                ContributionFactory(donation_page=page, _revenue_program=rp)
        else:
            ContributionFactory(donation_page=page, _revenue_program=rp)

    def test_is_unmarked_abandoned_cart(self, unmarked_abandoned_contributions, one_time_contribution):
        assert unmarked_abandoned_contributions[0].is_unmarked_abandoned_cart
        assert not one_time_contribution.is_unmarked_abandoned_cart

    def test_stripe_customer_when_no_customer_id(self):
        contribution = ContributionFactory(provider_customer_id=None)
        assert contribution.stripe_customer is None

    def test_stripe_customer_when_error_on_retrieve(self, mocker):
        contribution = ContributionFactory(provider_customer_id="something")
        mock_retrieve = mocker.patch("stripe.Customer.retrieve", side_effect=stripe.error.StripeError("uh oh"))
        assert contribution.stripe_customer is None
        mock_retrieve.assert_called_once_with(
            contribution.provider_customer_id, stripe_account=contribution.stripe_account_id
        )

    def test_stripe_customer_when_retrieve_success(self, mocker):
        contribution = ContributionFactory(provider_customer_id="something")
        mock_retrieve = mocker.patch("stripe.Customer.retrieve", return_value=(retrieved := "something"))
        assert contribution.stripe_customer == retrieved
        mock_retrieve.assert_called_once_with(
            contribution.provider_customer_id, stripe_account=contribution.stripe_account_id
        )

    def test_exclude_recurring_missing_provider_subscription_id(self, mocker):
        ContributionFactory(provider_subscription_id=None, monthly_subscription=True, status=ContributionStatus.PAID)
        expected = ContributionFactory(
            provider_subscription_id="something", monthly_subscription=True, status=ContributionStatus.PAID
        )
        assert (returned := Contribution.objects.exclude_recurring_missing_provider_subscription_id()).count() == 1
        assert returned.first() == expected

    @pytest.mark.parametrize("status", ContributionQuerySet.CONTRIBUTOR_HIDDEN_STATUSES)
    def test_exclude_hidden_statuses(self, status):
        ContributionFactory(status=status)
        assert Contribution.objects.exclude_hidden_statuses().count() == 0

    def test_exclude_paymentless_canceled(self):
        contribution = ContributionFactory(one_time=True, status=ContributionStatus.CANCELED)
        assert contribution.status == ContributionStatus.CANCELED
        assert contribution.payment_set.count() == 0
        assert Contribution.objects.exclude_paymentless_canceled().count() == 0


@pytest.mark.django_db
class TestContributionQuerySetMethods:
    """Basic unit tests for custom queryset methods that are on Contribution model."""

    def test_one_time(self, one_time_contribution, monthly_contribution, annual_contribution):
        """Show one-time contributions are returned by this method."""
        one_times = Contribution.objects.filter(interval=ContributionInterval.ONE_TIME)
        recurring = Contribution.objects.exclude(id__in=one_times.values_list("id", flat=True))
        assert one_times.count()
        assert recurring.count()
        returned_one_times = Contribution.objects.one_time()
        assert returned_one_times.count() == one_times.count()
        assert set(returned_one_times.values_list("id", flat=True)) == set(one_times.values_list("id", flat=True))

    def test_recurring(self, one_time_contribution, monthly_contribution, annual_contribution):
        """Show recurring contributions are returned by this method."""
        one_times = Contribution.objects.filter(interval=ContributionInterval.ONE_TIME)
        recurring = Contribution.objects.exclude(id__in=one_times.values_list("id", flat=True))
        assert one_times.count()
        assert recurring.count()
        returned_recurring = Contribution.objects.recurring()
        assert returned_recurring.count() == recurring.count()
        assert set(returned_recurring.values_list("id", flat=True)) == set(recurring.values_list("id", flat=True))

    def test_filter_queryset_for_contributor_when_cache_empty(
        self, contributor_user, revenue_program, mocker, monkeypatch
    ):
        """Show behavior of this method when no results in cache."""
        monkeypatch.setattr(
            "apps.contributions.stripe_contributions_provider.ContributionsCacheProvider.load",
            lambda *args, **kwargs: [],
        )
        monkeypatch.setattr(
            "apps.contributions.tasks.task_pull_serialized_stripe_contributions_to_cache.delay",
            lambda *args, **kwargs: None,
        )
        spy = mocker.spy(task_pull_serialized_stripe_contributions_to_cache, "delay")
        results = Contribution.objects.filter_queryset_for_contributor(contributor_user, revenue_program)
        assert results == []
        spy.assert_called_once_with(contributor_user.email, revenue_program.stripe_account_id)

    def test_filter_queryset_for_contributor_when_cache_not_empty(
        self, contributor_user, revenue_program, mocker, pi_as_portal_contribution_factory
    ):
        """Show behavior of this method when results in cache."""
        results = [
            (pi_1 := pi_as_portal_contribution_factory.get(revenue_program=revenue_program.slug)),
            pi_as_portal_contribution_factory.get(revenue_program=revenue_program.slug, payment_type=None),
            pi_as_portal_contribution_factory.get(revenue_program="something-different"),
        ]
        mocker.patch(
            "apps.contributions.stripe_contributions_provider.ContributionsCacheProvider.load", return_value=results
        )
        spy = mocker.spy(task_pull_serialized_stripe_contributions_to_cache, "delay")
        results = Contribution.objects.filter_queryset_for_contributor(contributor_user, revenue_program)
        # the results contain one that's got wrong rp slug, and another with no payment type, so only should get one back
        assert {pi_1.id} == {item.id for item in results}
        spy.assert_not_called()

    @pytest.fixture
    def abandoned_contribution(self):
        return ContributionFactory(abandoned=True)

    def test_having_org_viewable_status(
        self,
        abandoned_contribution,
        flagged_contribution,
        rejected_contribution,
        canceled_contribution,
        refunded_contribution,
        successful_contribution,
        processing_contribution,
    ):
        """Show that this method excludes the expected statuses and includes the right ones."""
        assert (
            Contribution.objects.filter(
                id__in=[
                    abandoned_contribution.id,
                    flagged_contribution.id,
                    rejected_contribution.id,
                    processing_contribution.id,
                ]
            ).count()
            == 4
        )
        assert set(Contribution.objects.having_org_viewable_status().values_list("id", flat=True)) == {
            canceled_contribution.id,
            refunded_contribution.id,
            successful_contribution.id,
        }

    def test_filter_queryset_for_contributor_excludes_statuses_other_than_paid(
        self, contributor_user, revenue_program, mocker, pi_as_portal_contribution_factory
    ):
        mocker.patch(
            "apps.contributions.stripe_contributions_provider.ContributionsCacheProvider.load",
            return_value=[
                pi_as_portal_contribution_factory.get(
                    revenue_program=revenue_program.slug, status=ContributionStatus.CANCELED
                ),
                pi_as_portal_contribution_factory.get(
                    revenue_program=revenue_program.slug, status=ContributionStatus.FLAGGED
                ),
                (
                    paid := pi_as_portal_contribution_factory.get(
                        revenue_program=revenue_program.slug, status=ContributionStatus.PAID
                    )
                ),
                pi_as_portal_contribution_factory.get(
                    revenue_program=revenue_program.slug, status=ContributionStatus.PROCESSING
                ),
                pi_as_portal_contribution_factory.get(
                    revenue_program=revenue_program.slug, status=ContributionStatus.REFUNDED
                ),
                pi_as_portal_contribution_factory.get(
                    revenue_program=revenue_program.slug, status=ContributionStatus.REJECTED
                ),
            ],
        )
        mocker.patch("apps.contributions.tasks.task_pull_serialized_stripe_contributions_to_cache.delay")
        results = Contribution.objects.filter_queryset_for_contributor(contributor_user, revenue_program)
        assert len(results) == 1
        assert results[0].id == paid.id

    @pytest.mark.usefixtures("not_unmarked_abandoned_contributions")
    def test_unmarked_abandoned_carts(self, unmarked_abandoned_contributions):
        """Show that this method returns the expected results."""
        assert unmarked_abandoned_contributions
        assert set(Contribution.objects.unmarked_abandoned_carts().values_list("id", flat=True)) == {
            c.id for c in unmarked_abandoned_contributions
        }

    def test_with_stripe_account(self):
        contribution_1 = ContributionFactory(one_time=True)
        contribution_2 = ContributionFactory(
            one_time=True, donation_page=None, _revenue_program=contribution_1.donation_page.revenue_program
        )
        assert contribution_1.stripe_account_id
        assert contribution_2.stripe_account_id
        assert set(Contribution.objects.with_stripe_account().values_list("stripe_account", flat=True)) == {
            contribution_1.stripe_account_id
        }

    def test_get_via_reversion_comment(self):
        expected_contribution = ContributionFactory()
        # this one won't have the message
        ContributionFactory()
        with reversion.create_revision():
            expected_contribution.save()
            reversion.set_comment(msg := "foo")
        assert set(Contribution.objects.get_via_reversion_comment(msg)) == {expected_contribution}


@pytest.fixture
def charge_refunded_one_time_event():
    with Path("apps/contributions/tests/fixtures/charge-refunded-one-time-event.json").open() as f:
        return stripe.Webhook.construct_event(f.read(), None, stripe.api_key)


@pytest.fixture
def charge_refunded_recurring_first_charge_event():
    with Path("apps/contributions/tests/fixtures/charge-refunded-recurring-first-charge-event.json").open() as f:
        return stripe.Webhook.construct_event(f.read(), None, stripe.api_key)


@pytest.fixture
def non_event():
    return "foo"


@pytest.fixture(
    params=[
        (True, "payment_intent_succeeded_one_time_event", lambda x: None, []),
        (True, "payment_intent_succeeded_subscription_creation_event", lambda x: None, []),
        (True, "charge_refunded_one_time_event", lambda x: None, []),
        (True, "charge_refunded_recurring_charge_event", lambda x: None, []),
        (True, "charge_refunded_recurring_first_charge_event", lambda x: None, []),
        (True, "payment_intent_succeeded_one_time_event", lambda x: None, ["payment_intent.succeeded"]),
        (True, "payment_intent_succeeded_subscription_creation_event", lambda x: None, ["payment_intent.succeeded"]),
        (True, "charge_refunded_one_time_event", lambda x: None, ["charge.refunded"]),
        (True, "charge_refunded_recurring_charge_event", lambda x: None, ["charge.refunded"]),
        (True, "charge_refunded_recurring_first_charge_event", lambda x: None, ["charge.refunded"]),
        (
            True,
            "payment_intent_succeeded_one_time_event",
            lambda x: Payment.EVENT_IS_UNEXPECTED_TYPE_ERROR_MSG_TEMPLATE.format(event_types=x),
            ["foo.bar"],
        ),
        (
            True,
            "payment_intent_succeeded_subscription_creation_event",
            lambda x: Payment.EVENT_IS_UNEXPECTED_TYPE_ERROR_MSG_TEMPLATE.format(event_types=x),
            ["foo.bar"],
        ),
        (
            True,
            "charge_refunded_one_time_event",
            lambda x: Payment.EVENT_IS_UNEXPECTED_TYPE_ERROR_MSG_TEMPLATE.format(event_types=x),
            ["foo.bar"],
        ),
        (
            True,
            "charge_refunded_recurring_first_charge_event",
            lambda x: Payment.EVENT_IS_UNEXPECTED_TYPE_ERROR_MSG_TEMPLATE.format(event_types=x),
            ["foo.bar"],
        ),
        (False, None, lambda x: Payment.MISSING_EVENT_KW_ERROR_MSG, []),
    ]
)
def ensure_stripe_event_case(request):
    event = request.param[1]
    if event and isinstance(event, dict):
        event = StripeEventData(**event)
    return (
        # include event kwarg
        request.param[0],
        # event
        StripeEventData(**request.getfixturevalue(request.param[1])) if request.param[1] else None,
        # fn to generated expected error message
        request.param[2],
        # event types to pass to decorator
        request.param[3],
    )


@pytest.mark.usefixtures("_suppress_stripe_webhook_sig_verification")
def test_ensure_stripe_event(ensure_stripe_event_case):
    """Show that the decorator works as expected.

    We wrap an internal function with decorator from class
    """
    include_event_kwarg, event, expected_error_msg_fn, event_types = ensure_stripe_event_case
    expected_error_msg = expected_error_msg_fn(event_types)

    @ensure_stripe_event(event_types)
    def my_func(event):
        return event

    kwargs = {"event": event} if include_event_kwarg else {}
    if expected_error_msg:
        with pytest.raises(ValueError, match=re.escape(expected_error_msg)) as exc_info:
            my_func(**kwargs)
        assert str(exc_info.value) == expected_error_msg
    else:
        assert my_func(**kwargs) == kwargs["event"]


@pytest.mark.parametrize(
    "value",
    [
        "foo",
        True,
        False,
        "",
        {},
        {"foo": "bar"},
    ],
)  # ...etc., but let's not be pedantic
def test_ensure_stripe_event_when_wrong_type(value):
    @ensure_stripe_event()
    def my_func(value):
        return value

    with pytest.raises(ValueError, match=Payment.ARG_IS_NOT_EVENT_TYPE_ERROR_MSG):
        my_func(event=value)


@pytest.mark.django_db
@pytest.mark.usefixtures("_suppress_stripe_webhook_sig_verification", "_clear_cache")
class TestPayment:
    @pytest.fixture
    def payment(self):
        return PaymentFactory()

    def test___str__(self, payment):
        assert str(payment) == (
            f"Payment {payment.id} for contribution {payment.contribution.id} and balance transaction"
            f" {payment.stripe_balance_transaction_id}"
        )

    @pytest.fixture
    def invalid_metadata(self):
        return {"foo": "bar"}

    @pytest.fixture
    def valid_metadata(self, valid_metadata_factory):
        data = valid_metadata_factory.get() | {"schema_version": settings.METADATA_SCHEMA_VERSION_CURRENT}
        del data["t_shirt_size"]
        return data

    @pytest.fixture
    def no_metadata(self):
        return None

    @pytest.fixture
    def balance_transaction_for_refund_of_recurring_charge(self):
        with Path(
            "apps/contributions/tests/fixtures/balance-transaction-for-refund-of-recurring-charge.json"
        ).open() as f:
            return stripe.BalanceTransaction.construct_from(json.load(f), stripe.api_key)

    @pytest.fixture
    def balance_transaction_for_refund_of_subscription_creation_charge(self):
        with Path(
            "apps/contributions/tests/fixtures/balance-transaction-for-refund-of-subscription-creation-charge.json"
        ).open() as f:
            return stripe.BalanceTransaction.construct_from(json.load(f), stripe.api_key)

    @pytest.fixture(
        params=(
            (
                "payment_intent_succeeded_one_time_event",
                "payment_intent_for_one_time_contribution",
                "balance_transaction_for_one_time_charge",
                True,
                True,
            ),
            (
                "payment_intent_succeeded_subscription_creation_event",
                "payment_intent_for_subscription_creation_charge",
                "balance_transaction_for_subscription_creation_charge",
                False,
                True,
            ),
            (
                "payment_intent_succeeded_subscription_recurring_charge_event",
                "payment_intent_for_recurring_charge",
                "balance_transaction_for_recurring_charge",
                False,
                False,
            ),
        )
    )
    def payment_from_pi_succeeded_test_case_factory(self, request, mocker):
        def _implmenentation(contribution_found: bool):
            event = request.getfixturevalue(request.param[0])
            pi = request.getfixturevalue(request.param[1])
            pi.id = event.data.object.id
            balance_transaction = request.getfixturevalue(request.param[2])
            expect_payment_creation = request.param[3]
            pi_id_on_contribution = request.param[4]
            pi.charges = event.data.object.charges

            mocker.patch("stripe.BalanceTransaction.retrieve", return_value=balance_transaction)
            mocker.patch("stripe.PaymentIntent.retrieve", return_value=pi)
            kwargs = {
                "interval": (
                    ContributionInterval.ONE_TIME
                    if balance_transaction.source.invoice is None
                    else ContributionInterval.MONTHLY
                ),
                "provider_payment_id": pi.id if pi_id_on_contribution else None,
            }

            if request.param[0] in (
                "payment_intent_succeeded_subscription_recurring_charge_event",
                "payment_intent_succeeded_subscription_creation_event",
            ):
                kwargs["provider_subscription_id"] = balance_transaction.source.invoice.subscription
            return (
                event,
                ContributionFactory(**kwargs) if contribution_found else None,
                balance_transaction,
                expect_payment_creation,
            )

        return _implmenentation

    @pytest.mark.parametrize("contribution_found", [True, False])
    def test_from_stripe_payment_intent_succeeded_event(
        self, contribution_found, payment_from_pi_succeeded_test_case_factory
    ):
        """Crucially, show that we do not create a payment in context of a subscription creation event."""
        event, contribution, balance_transaction, expect_payment = payment_from_pi_succeeded_test_case_factory(
            contribution_found
        )
        count = Payment.objects.count()
        _kwargs = {"event": StripeEventData(**event)}
        if contribution is None:
            with pytest.raises(ValueError, match="Could not find a contribution for this event"):
                Payment.from_stripe_payment_intent_succeeded_event(**_kwargs)
        else:
            payment = Payment.from_stripe_payment_intent_succeeded_event(**_kwargs)
            if expect_payment:
                assert payment.contribution == contribution
                assert payment.net_amount_paid == balance_transaction.net
                assert payment.gross_amount_paid == balance_transaction.amount
                assert payment.amount_refunded == 0
                assert payment.stripe_balance_transaction_id == balance_transaction.id
            else:
                assert payment is None
                assert Payment.objects.count() == count

    @pytest.fixture
    def balance_transaction_for_refund_of_one_time_charge(self):
        with Path(
            "apps/contributions/tests/fixtures/balance-transaction-for-refund-of-one-time-charge.json"
        ).open() as f:
            return stripe.BalanceTransaction.construct_from(json.load(f), stripe.api_key)

    @pytest.fixture(
        params=(
            (
                "charge_refunded_one_time_event",
                "payment_intent_for_one_time_contribution",
                "balance_transaction_for_refund_of_one_time_charge",
            ),
            (
                "charge_refunded_recurring_charge_event",
                "payment_intent_for_recurring_charge",
                "balance_transaction_for_refund_of_recurring_charge",
            ),
            (
                "charge_refunded_recurring_first_charge_event",
                "payment_intent_for_subscription_creation_charge",
                "balance_transaction_for_refund_of_subscription_creation_charge",
            ),
        )
    )
    def payment_from_charge_refunded_test_case_factory(self, request, mocker):
        def implementation(contribution_found: bool):
            # get these all linked up correctly
            # how charge relate to bt to ? re: amoutn on refund for fixture

            payment_intent = request.getfixturevalue(request.param[1])
            balance_transaction = request.getfixturevalue(request.param[2])
            balance_transaction.amount = payment_intent.amount
            balance_transaction.source.amount_refunded = payment_intent.amount
            balance_transaction.source.payment_intent = payment_intent.id
            event = request.getfixturevalue(request.param[0])
            event.data.object.payment_intent = payment_intent.id
            event.data.object.amount_refunded = balance_transaction.source.amount_refunded
            event.data.object.refunds.data[0].balance_transaction = balance_transaction.id
            event.data.object.refunds.data[0].amount = balance_transaction.source.amount_refunded

            mocker.patch(
                "stripe.BalanceTransaction.retrieve",
                return_value=balance_transaction,
            )
            mocker.patch(
                "stripe.PaymentIntent.retrieve",
                return_value=payment_intent,
            )

            match request.param[0]:
                case "charge_refunded_one_time_event":
                    kwargs = {
                        "interval": ContributionInterval.ONE_TIME,
                        "provider_payment_id": event.data.object.payment_intent,
                    }
                case "charge_refunded_recurring_charge_event":
                    kwargs = {
                        "interval": ContributionInterval.MONTHLY,
                        "provider_subscription_id": payment_intent.invoice.subscription,
                    }
                case "charge_refunded_recurring_first_charge_event":
                    kwargs = {
                        "interval": ContributionInterval.MONTHLY,
                        "provider_payment_id": event.data.object.payment_intent,
                        "provider_subscription_id": payment_intent.invoice.subscription,
                    }

            contribution = ContributionFactory(**kwargs) if contribution_found else None
            return (
                event,
                contribution,
                balance_transaction,
            )

        return implementation

    @pytest.mark.parametrize("contribution_found", [True])
    def test_from_stripe_charge_refunded_event(
        self, contribution_found, payment_from_charge_refunded_test_case_factory
    ):
        event, contribution, _ = payment_from_charge_refunded_test_case_factory(contribution_found=contribution_found)
        kwargs = {"event": StripeEventData(**event)}
        if not contribution_found:
            with pytest.raises(ValueError, match="Could not find a contribution for this event"):
                Payment.from_stripe_charge_refunded_event(**kwargs)
        else:
            payment = Payment.from_stripe_charge_refunded_event(**kwargs)
            assert payment.contribution == contribution
            assert payment.net_amount_paid == 0
            assert payment.gross_amount_paid == 0
            assert payment.amount_refunded == event.data.object.refunds.data[0].amount
            assert payment.stripe_balance_transaction_id == event.data.object.refunds.data[0].balance_transaction

    @pytest.fixture
    def invoice_payment_succeeded_recurring_charge_event(self):
        with Path("apps/contributions/tests/fixtures/invoice-payment-succeeded-event.json").open() as f:
            return stripe.Webhook.construct_event(f.read(), None, None)

    @pytest.fixture(
        params=[
            (
                "invoice_payment_succeeded_recurring_charge_event",
                "payment_intent_for_recurring_charge",
                "balance_transaction_for_recurring_charge",
            ),
        ]
    )
    def payment_from_invoice_payment_succeeded_test_case_factory(self, request, mocker):
        def implementation(contribution_found: bool, balance_transaction_found: bool):
            event = request.getfixturevalue(request.param[0])
            payment_intent = request.getfixturevalue(request.param[1])
            balance_transaction = request.getfixturevalue(request.param[2]) if balance_transaction_found else None
            if balance_transaction:
                balance_transaction.amount = payment_intent.amount
                balance_transaction.source.amount_refunded = payment_intent.amount
                balance_transaction.source.payment_intent = payment_intent.id
            mocker.patch(
                "stripe.BalanceTransaction.retrieve",
                return_value=balance_transaction,
            )
            mocker.patch(
                "stripe.PaymentIntent.retrieve",
                return_value=payment_intent,
            )
            kwargs = {
                "interval": ContributionInterval.MONTHLY,
                "provider_payment_id": event.data.object.payment_intent,
                "provider_subscription_id": payment_intent.invoice.subscription,
            }
            contribution = ContributionFactory(**kwargs) if contribution_found else None
            return (
                event,
                contribution,
                balance_transaction if balance_transaction_found else None,
            )

        return implementation

    @pytest.mark.parametrize("contribution_found", [True, False])
    @pytest.mark.parametrize("balance_transaction_found", [True, False])
    def test_from_stripe_invoice_payment_succeeded_event(
        self,
        contribution_found,
        balance_transaction_found,
        payment_from_invoice_payment_succeeded_test_case_factory,
    ):
        event, contribution, balance_transaction = payment_from_invoice_payment_succeeded_test_case_factory(
            contribution_found=contribution_found, balance_transaction_found=balance_transaction_found
        )
        kwargs = {"event": StripeEventData(**event)}
        if not contribution_found:
            with pytest.raises(ValueError, match="Could not find a contribution for this event"):
                Payment.from_stripe_invoice_payment_succeeded_event(**kwargs)
        if contribution_found and not balance_transaction_found:
            with pytest.raises(ValueError, match="Could not find a balance transaction for this event"):
                payment = Payment.from_stripe_invoice_payment_succeeded_event(**kwargs)
        if contribution and balance_transaction:
            payment = Payment.from_stripe_invoice_payment_succeeded_event(**kwargs)
            assert payment.contribution == contribution
            assert payment.net_amount_paid == balance_transaction.net
            assert payment.gross_amount_paid == balance_transaction.amount
            assert payment.amount_refunded == 0
            assert payment.stripe_balance_transaction_id == balance_transaction.id

    @pytest.mark.parametrize(
        ("charges", "expect_error"),
        [
            ([], True),
            ([stripe.Charge.construct_from({"id": "foo"}, stripe.api_key)], False),
            (
                [
                    stripe.Charge.construct_from({"id": "foo"}, stripe.api_key),
                    stripe.Charge.construct_from({"id": "bar"}, stripe.api_key),
                ],
                True,
            ),
        ],
    )
    def test__ensure_pi_has_single_charge(
        self, charges, expect_error, payment_intent_for_one_time_contribution, mocker
    ):
        """Show that we raise an error if there are no charges or more than one charge.

        We only test this path through function because other paths get tested in calling contexts.

        This is only here to achieve 100% test coverage on the model.
        """
        payment_intent_for_one_time_contribution.charges.data = charges
        if expect_error:
            with pytest.raises(ValueError, match="Cannot link payment intent to a single balance transaction"):
                Payment._ensure_pi_has_single_charge(payment_intent_for_one_time_contribution, "some-id")
        else:
            assert Payment._ensure_pi_has_single_charge(payment_intent_for_one_time_contribution, "some-id") is None

    def test_get_contribution_and_balance_transaction_for_payment_intent_succeeded_event_edge_case(
        self, payment_intent_succeeded_one_time_event, payment_intent_for_one_time_contribution, mocker
    ):
        """Edge case that we narrowly test for in this function to get to 100% on the model."""
        Contribution.objects.all().delete()
        payment_intent_for_one_time_contribution.charges.data[0].balance_transaction = None
        mocker.patch("stripe.PaymentIntent.retrieve", return_value=payment_intent_for_one_time_contribution)

        assert Payment.get_contribution_and_balance_transaction_for_payment_intent_succeeded_event(
            event=StripeEventData(**payment_intent_succeeded_one_time_event)
        )

    def test_get_contribution_and_balance_transaction_for_payment_intent_succeeded_event_when_contribution_not_found(
        self, mocker, payment_intent_succeeded_one_time_event, payment_intent_for_one_time_contribution
    ):
        """Edge case that we narrowly test for in this function to get to 100% on the model."""
        Contribution.objects.all().delete()
        mocker.patch("stripe.PaymentIntent.retrieve", return_value=payment_intent_for_one_time_contribution)
        mocker.patch("stripe.BalanceTransaction.retrieve", return_value=None)
        assert Payment.get_contribution_and_balance_transaction_for_payment_intent_succeeded_event(
            event=StripeEventData(**payment_intent_succeeded_one_time_event)
        ) == (None, None)

    def test_multiple_payments_for_recurring_contribution_behavior(self, monthly_contribution):
        for _ in range(2):
            PaymentFactory(contribution=monthly_contribution)
        assert monthly_contribution.payment_set.count() == 2

    @pytest.mark.parametrize(
        ("interval", "event_fixture"),
        [
            (ContributionInterval.ONE_TIME, "payment_intent_succeeded_one_time_event"),
            (ContributionInterval.MONTHLY, "payment_intent_succeeded_subscription_creation_event"),
            (ContributionInterval.YEARLY, "payment_intent_succeeded_subscription_creation_event"),
        ],
    )
    def contribution(self, request):
        return ContributionFactory(
            interval=request.param[0], provider_payment_id=request.getfixturevalue(request.param[1]).data.object.id
        )

    def test_get_contribution_and_balance_transaction_for_payment_intent_succeeded_event_when_value_error(
        self, mocker, payment_intent_succeeded_one_time_event, payment_intent_for_one_time_contribution
    ):
        mocker.patch("apps.contributions.models.Payment._ensure_pi_has_single_charge", side_effect=ValueError("foo"))
        contribution = ContributionFactory(provider_payment_id=payment_intent_for_one_time_contribution.id)
        mocker.patch("stripe.PaymentIntent.retrieve", return_value=payment_intent_for_one_time_contribution)
        logger_spy = mocker.spy(logger, "warning")
        assert Payment.get_contribution_and_balance_transaction_for_payment_intent_succeeded_event(
            event=StripeEventData(**payment_intent_succeeded_one_time_event)
        ) == (
            contribution,
            None,
        )
        logger_spy.assert_called_once_with(
            "Could not find a balance transaction for PI %s associated with event %s", mocker.ANY, mocker.ANY
        )

    def test_from_stripe_charge_refunded_event_when_more_than_one_refund(self, mocker, charge_refunded_one_time_event):
        charge_refunded_one_time_event.data.object.refunds.data.append(
            stripe.Refund.construct_from({"id": "foo", "amount": 500}, stripe.api_key)
        )
        mocker.patch("stripe.PaymentIntent.retrieve")
        with pytest.raises(ValueError, match="Too many refunds"):
            Payment.from_stripe_charge_refunded_event(event=StripeEventData(**charge_refunded_one_time_event))

    def test_from_stripe_charge_refunded_event_when_no_search_conditions(self, mocker, charge_refunded_one_time_event):
        mocker.patch("stripe.PaymentIntent.retrieve", return_value=None)
        mocker.patch("stripe.BalanceTransaction.retrieve", return_value=mocker.Mock(source="foo"))
        with pytest.raises(ValueError, match=re.escape("Could not find a contribution for this event (no conditions)")):
            Payment.from_stripe_charge_refunded_event(event=StripeEventData(**charge_refunded_one_time_event))

    def test_from_stripe_charge_refunded_event_when_contribution_not_found_on_search(
        self,
        mocker,
        charge_refunded_one_time_event,
        payment_intent_for_one_time_contribution,
        balance_transaction_for_one_time_charge,
    ):
        mocker.patch("stripe.PaymentIntent.retrieve", return_value=payment_intent_for_one_time_contribution)
        mocker.patch("stripe.BalanceTransaction.retrieve", return_value=balance_transaction_for_one_time_charge)
        Contribution.objects.all().delete()
        with pytest.raises(ValueError, match=re.escape("Could not find a contribution for this event (no match)")):
            Payment.from_stripe_charge_refunded_event(event=StripeEventData(**charge_refunded_one_time_event))<|MERGE_RESOLUTION|>--- conflicted
+++ resolved
@@ -47,16 +47,12 @@
 from apps.users.choices import Roles
 
 
-<<<<<<< HEAD
-@pytest.mark.django_db
-=======
 class MockSubscription:
     def __init__(self, status):
         self.status = status
 
 
-@pytest.mark.django_db()
->>>>>>> 4c329d5f
+@pytest.mark.django_db
 class TestContributorModel:
     @pytest.fixture
     def customer_id(self, faker):
