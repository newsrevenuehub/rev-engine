import * as S from './Select.styled';
import PropTypes from 'prop-types';
import BaseField from 'elements/inputs/BaseField';

// Deps
import { useSelect } from 'downshift';
import { faAngleDown } from '@fortawesome/free-solid-svg-icons';

export const NULL_CHOICE = '----';

function Select({
  selectedItem,
  onSelectedItemChange,
  items,
  dropdownPosition,
  displayAccessor,
  placeholder,
  testId,
  name,
  ...props
}) {
  const { isOpen, getToggleButtonProps, getLabelProps, getMenuProps, highlightedIndex, getItemProps } = useSelect({
    items,
    selectedItem,
    onSelectedItemChange
  });

  return (
    <BaseField labelProps={{ ...getLabelProps() }} {...props}>
      <S.SelectWrapper>
        <S.Select
          {...getToggleButtonProps({ placeholder })}
          name={name}
          data-testid={testId}
          value={selectedItem && displayAccessor ? selectedItem[displayAccessor] : selectedItem}
        />
<<<<<<< HEAD
        <S.CaretWrapper animate={isOpen ? 'open' : 'closed'} variants={caretVariants}>
          <S.Caret icon={faAngleDown} />
        </S.CaretWrapper>
=======

>>>>>>> a4432119
        <S.List
          {...getMenuProps()}
          isOpen={isOpen}
          data-testid={`select-dropdown-${name}`}
          dropdownPosition={dropdownPosition}
        >
          {isOpen &&
            items.map((item, index) => (
              <S.Item
                key={`${item}${index}`}
                highlighted={highlightedIndex === index}
                data-testid={`select-item-${index}`}
                {...getItemProps({ item, index })}
              >
                {displayAccessor ? item[displayAccessor] : item}
              </S.Item>
            ))}
        </S.List>
      </S.SelectWrapper>
    </BaseField>
  );
}

Select.propTypes = {
  onSelectedItemChange: PropTypes.func.isRequired,
  placeholder: PropTypes.string
};

Select.defaultProps = {
  placeholder: 'Select an item'
};

export default Select;

const caretVariants = {
  open: { rotate: '180deg' },
  closed: { rotate: '0deg' }
};<|MERGE_RESOLUTION|>--- conflicted
+++ resolved
@@ -34,13 +34,9 @@
           data-testid={testId}
           value={selectedItem && displayAccessor ? selectedItem[displayAccessor] : selectedItem}
         />
-<<<<<<< HEAD
         <S.CaretWrapper animate={isOpen ? 'open' : 'closed'} variants={caretVariants}>
           <S.Caret icon={faAngleDown} />
         </S.CaretWrapper>
-=======
-
->>>>>>> a4432119
         <S.List
           {...getMenuProps()}
           isOpen={isOpen}
