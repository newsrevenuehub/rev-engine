--- conflicted
+++ resolved
@@ -11,6 +11,8 @@
 
 import * as freqUtils from 'utilities/parseFrequency';
 import calculateStripeFee from 'utilities/calculateStripeFee';
+import * as socialMetaGetters from 'components/donationPage/DonationPageSocialTags';
+import hubDefaultSocialCard from 'assets/images/hub-og-card.png';
 
 const expectedPageSlug = 'page-slug';
 
@@ -123,7 +125,6 @@
   });
 });
 
-<<<<<<< HEAD
 describe('Donation page social meta tags', () => {
   const { revenue_program } = livePageOne;
   const OG_URL = 'og:url';
@@ -204,8 +205,6 @@
   });
 });
 
-=======
->>>>>>> 852010ff
 describe('Donation page amount and frequency query parameters', () => {
   beforeEach(() => {
     cy.interceptDonation();
