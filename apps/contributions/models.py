from __future__ import annotations

import datetime
import logging
import uuid
from collections.abc import Callable, Generator
from dataclasses import asdict
from functools import cached_property, reduce, wraps
from operator import or_
from typing import Any, Literal, TypedDict
from urllib.parse import quote_plus
from zoneinfo import ZoneInfo

from django.conf import settings
from django.db import models
from django.db.models import Sum
from django.db.models.functions import Coalesce
from django.template.loader import render_to_string
from django.utils import timezone
from django.utils.safestring import SafeString, mark_safe

import reversion
import stripe
from addict import Dict as AttrDict
from stripe.error import StripeError

from apps.api.tokens import ContributorRefreshToken
from apps.common.models import IndexedTimeStampedModel
from apps.contributions.choices import BadActorScores, ContributionInterval, ContributionStatus
from apps.contributions.types import StripeEventData, StripePiAsPortalContribution
from apps.emails.helpers import convert_to_timezone_formatted
from apps.emails.tasks import (
    make_send_thank_you_email_data,
    send_templated_email,
    send_thank_you_email,
)
from apps.organizations.models import RevenueProgram
from apps.users.choices import Roles
from apps.users.models import RoleAssignment
from revengine.settings.base import CurrencyDict


logger = logging.getLogger(f"{settings.DEFAULT_LOGGER}.{__name__}")


CONTRIBUTION_ABANDONED_THRESHOLD = datetime.timedelta(minutes=60 * 8)


class ContributionIntervalError(Exception):
    pass


class ContributionStatusError(Exception):
    pass


class BillingHistoryItem(TypedDict):
    payment_date: datetime.datetime
    payment_amount: int
    payment_status: Literal["Paid", "Refunded"]


class Contributor(IndexedTimeStampedModel):
    uuid = models.UUIDField(default=uuid.uuid4, primary_key=False, editable=False)
    email = models.EmailField(unique=True)

    def get_impact(self, revenue_program_ids: list[int] | None = None):
        """Calculate the total impact of a contributor across multiple revenue programs."""
        totals = (
            self.contribution_set.filter_by_revenue_programs(revenue_program_ids)
            .exclude_hidden_statuses()
            .annotate(total_payments=Sum("payment__net_amount_paid"), total_refunded=Sum("payment__amount_refunded"))
            .aggregate(
                total_amount_paid=Sum("total_payments", default=0),
                total_amount_refunded=Sum("total_refunded", default=0),
            )
        )
        return {
            "total_paid": (total_paid := totals["total_amount_paid"] or 0),
            "total_refunded": (total_refunded := totals["total_amount_refunded"] or 0),
            "total": total_paid - total_refunded,
        }

    @property
    def is_authenticated(self):
        """Copy django.contrib.auth.models import AbstractBaseUser for request.user.is_authenticated.

        Always return True. This is a way to tell if the user has been
        authenticated in templates.
        """
        return True

    @property
    def is_superuser(self):
        """Ensure Contributors can never be superusers.

        Contributors essentially impersonate Users. Note: It's useful to keep this as a property, since properties
        defined this way are immutable.
        """
        return False

    def __str__(self):
        return self.email

    @staticmethod
    def create_magic_link(contribution: Contribution) -> SafeString:
        """Create a magic link value that can be inserted into Django templates (for instance, in contributor-facing emails)."""
        from apps.api.views import construct_rp_domain  # vs. circular import

        if not isinstance(contribution, Contribution):
            logger.error("`Contributor.create_magic_link` called with invalid contributon value: %s", contribution)
            raise ValueError("Invalid value provided for `contribution`")  # noqa: TRY004 TODO @njh: change to TypeError
        token = str(ContributorRefreshToken.for_contributor(contribution.contributor.uuid).short_lived_access_token)
        return mark_safe(
            f"https://{construct_rp_domain(contribution.revenue_program.slug)}/{settings.CONTRIBUTOR_VERIFY_URL}"
            f"?token={token}&email={quote_plus(contribution.contributor.email)}"
        )


class ContributionQuerySet(models.QuerySet):
<<<<<<< HEAD
    def with_revenue_program_id(self):
        """Alias revenue_program_id as "revenue_program".

        Alias (which is only in SQL) as Contribuition has property "revenue_program" which handles dual revenue_program source.
        """
        return self.alias(revenue_program_id=Coalesce("_revenue_program", "donation_page__revenue_program"))

    def with_organization_id(self):
        """Alias organization_id as "organization_id"."""
        return self.alias(
            organization_id=Coalesce("_revenue_program__organization", "donation_page__revenue_program__organization")
        )

    def with_stripe_account(self):
        """Annotate stripe_account_id as "stripe_account"."""
        return self.annotate(
            stripe_account=Coalesce(
                "_revenue_program__payment_provider__stripe_account_id",
                "donation_page__revenue_program__payment_provider__stripe_account_id",
            )
        )
=======
    CONTRIBUTOR_HIDDEN_STATUSES = [
        ContributionStatus.ABANDONED,
        ContributionStatus.FLAGGED,
        ContributionStatus.PROCESSING,
        ContributionStatus.REJECTED,
    ]
>>>>>>> f951f1b6

    def one_time(self):
        return self.filter(interval=ContributionInterval.ONE_TIME)

    def recurring(self):
        return self.filter(interval__in=[ContributionInterval.MONTHLY, ContributionInterval.YEARLY])

    def filter_by_revenue_programs(
        self, revenue_programs: list[int] | models.QuerySet[RevenueProgram] | None
    ) -> models.QuerySet[Contribution]:
        if not revenue_programs:
            return self
        return self.with_revenue_program_id().filter(revenue_program_id__in=revenue_programs)

    def having_org_viewable_status(self) -> models.QuerySet:
        """Exclude contributions with statuses that should not be seen by org users from the queryset."""
        return self.exclude(
            status__in=[
                ContributionStatus.FLAGGED,
                ContributionStatus.REJECTED,
                ContributionStatus.PROCESSING,
            ]
        )

    def filter_queryset_for_contributor(
        self, contributor: Contributor, revenue_program: RevenueProgram
    ) -> list[StripePiAsPortalContribution]:
        # vs circular import
        from apps.contributions.stripe_contributions_provider import ContributionsCacheProvider
        from apps.contributions.tasks import task_pull_serialized_stripe_contributions_to_cache

        cache_provider = ContributionsCacheProvider(contributor.email, revenue_program.stripe_account_id)
        contributions = cache_provider.load()
        # trigger celery task to pull contributions and load to cache if the cache is empty
        if not contributions:
            # log
            task_pull_serialized_stripe_contributions_to_cache.delay(
                contributor.email, revenue_program.stripe_account_id
            )
        return [
            x
            for x in contributions
            if x.revenue_program == revenue_program.slug
            and x.payment_type is not None
            and x.status == ContributionStatus.PAID.value
        ]

    def filter_by_role_assignment(self, role_assignment: RoleAssignment) -> models.QuerySet[Contribution]:
        """Return results based on user's role type."""
        match role_assignment.role_type:
            case Roles.HUB_ADMIN:
                return self.having_org_viewable_status()
            case Roles.ORG_ADMIN:
                return (
                    self.having_org_viewable_status()
                    .with_organization_id()
                    .filter(organization_id=role_assignment.organization.id)
                )
            case Roles.RP_ADMIN:
                return (
                    self.having_org_viewable_status()
                    .with_revenue_program_id()
                    .filter(revenue_program_id__in=role_assignment.revenue_programs.all())
                )
            case _:
                return self.none()

    def exclude_hidden_statuses(self) -> models.QuerySet[Contribution]:
        return self.exclude(status__in=self.CONTRIBUTOR_HIDDEN_STATUSES)

    def exclude_paymentless_canceled(self) -> models.QuerySet[Contribution]:
        return self.annotate(num_payments=models.Count("payment")).exclude(
            num_payments=0, status=ContributionStatus.CANCELED
        )

    def unmarked_abandoned_carts(self) -> models.QuerySet:
        """Return contributions that have been abandoned.

        We define abandoned as contributions that have been flagged or are in processing state for more than
        CONTRIBUTION_ABANDONED_THRESHOLD hours.
        """
        return self.filter(
            status__in=[ContributionStatus.FLAGGED, ContributionStatus.PROCESSING],
            created__lt=timezone.now() - CONTRIBUTION_ABANDONED_THRESHOLD,
            provider_payment_method_id__isnull=True,
        )


class ContributionManager(models.Manager):
    pass


class Contribution(IndexedTimeStampedModel):
    amount = models.IntegerField(help_text="Stored in cents")
    currency = models.CharField(max_length=3, default="usd")
    # TODO @BW: Remove reason column/field
    # DEV-4922
    reason = models.CharField(max_length=255, blank=True)

    interval = models.CharField(max_length=8, choices=ContributionInterval.choices)

    payment_provider_used = models.CharField(max_length=64)
    # TODO @BW: Make provider_payment_id, provider_setup_intent_id, provider_subscription_id unique
    # DEV-4915
    provider_payment_id = models.CharField(max_length=255, blank=True, null=True)
    provider_setup_intent_id = models.CharField(max_length=255, blank=True, null=True)
    provider_subscription_id = models.CharField(max_length=255, blank=True, null=True)
    provider_customer_id = models.CharField(max_length=255, blank=True, null=True)
    provider_payment_method_id = models.CharField(max_length=255, blank=True, null=True)
    provider_payment_method_details = models.JSONField(null=True)

    # TODO @BW: Remove Contribution.last_payment_date in favor of derivation from payments
    # DEV-4333
    last_payment_date = models.DateTimeField(null=True)
    contributor = models.ForeignKey("contributions.Contributor", on_delete=models.SET_NULL, null=True)

    # Further down, we add a constraint that requires that either donation page or _revenue_program
    # be set but not both. This is to allow importing legacy contribution data that cannot be attributed
    # to a specific donation page. We only allow one or the other because if there is a donation page defined,
    # it will already have a parent revenue program, and we don't want to denormalize that relationship.
    # Also, note that the reason we are calling this field _revenue_program is so we can define a polymorphic
    # .revenue_program property that will return the revenue program regardless of its source.
    donation_page = models.ForeignKey("pages.DonationPage", on_delete=models.PROTECT, null=True, blank=True)
    _revenue_program = models.ForeignKey(
        "organizations.RevenueProgram", on_delete=models.PROTECT, null=True, blank=True
    )

    bad_actor_score = models.IntegerField(null=True, choices=BadActorScores.choices)
    bad_actor_response = models.JSONField(null=True)
    flagged_date = models.DateTimeField(null=True)
    contribution_metadata = models.JSONField(null=True)

    status = models.CharField(max_length=10, choices=ContributionStatus.choices, null=True)
    # This is used in the `BaseCreatePaymentSerializer` and provides a way for the SPA
    # to signal to the server that a contribution has been canceled, without relying on easy-to-guess,
    # integer ID value.
    uuid = models.UUIDField(default=uuid.uuid4, primary_key=False, editable=False)

    objects = ContributionManager.from_queryset(ContributionQuerySet)()

    CANCELABLE_SUBSCRIPTION_STATUSES = (
        "trialing",
        "active",
        "past_due",
    )
    MODIFIABLE_SUBSCRIPTION_STATUSES = (
        "incomplete",
        "trialing",
        "active",
        "past_due",
    )

    class Meta:
        get_latest_by = "modified"
        ordering = ["-created"]
        constraints = [
            models.CheckConstraint(
                name="%(app_label)s_%(class)s_bad_actor_score_valid",
                check=models.Q(bad_actor_score__in=BadActorScores.values),
            ),
            # This is to allow importing legacy contribution data that cannot be attributed
            # to a specific donation page. We only allow one or the other because if there is a donation page defined,
            # it will already have a parent revenue program, and we don't want to denormalize that relationship.
            # Also, note that the reason we are calling this field _revenue_program is so we can define a polymorphic
            # .revenue_program property that will return the revenue program regardless of its source.
            models.CheckConstraint(
                name="%(app_label)s_%(class)s_exclusive_donation_page_or__revenue_program",
                check=(
                    models.Q(donation_page__isnull=False, _revenue_program__isnull=True)
                    | models.Q(donation_page__isnull=True, _revenue_program__isnull=False)
                ),
            ),
        ]

    def __str__(self):
        return f"Contribution #{self.id} {self.formatted_amount}, {self.created.strftime('%Y-%m-%d %H:%M:%S')}"

    @property
    def next_payment_date(self) -> datetime.datetime | None:
        if self.interval == ContributionInterval.ONE_TIME:
            return None
        if not self.stripe_subscription:
            logger.warning("Expected a retrievable stripe subscription on contribution %s but none was found", self.id)
            return None
        next_date = self.stripe_subscription.current_period_end
        return datetime.datetime.fromtimestamp(next_date, tz=ZoneInfo("UTC")) if next_date else None

    @property
    def canceled_at(self) -> datetime.datetime | None:
        if not self.stripe_subscription:
            logger.warning("Expected a retrievable stripe subscription on contribution %s but none was found", self.id)
            return None
        canceled_at = self.stripe_subscription.canceled_at
        return datetime.datetime.fromtimestamp(canceled_at, tz=ZoneInfo("UTC")) if canceled_at else None

    @property
    def formatted_amount(self) -> str:
        currency = self.get_currency_dict()
        return self.format_amount(amount=self.amount, symbol=currency["symbol"], code=currency["code"])

    @property
    def revenue_program(self) -> RevenueProgram | None:
        if self.donation_page:
            return self.donation_page.revenue_program
        return self._revenue_program

    @property
    def stripe_account_id(self) -> str | None:
        if self.revenue_program and self.revenue_program.payment_provider:
            return self.revenue_program.payment_provider.stripe_account_id or None

    @property
    def billing_details(self) -> AttrDict:
        return AttrDict(self.provider_payment_method_details).billing_details

    @property
    def billing_name(self) -> str:
        return self.billing_details.name or ""

    @property
    def billing_email(self) -> str:
        return self.contributor.email if self.contributor else ""

    @property
    def billing_phone(self) -> str:
        return self.billing_details.phone or ""

    @property
    def billing_address(self) -> str:
        order = ("line1", "line2", "city", "state", "postal_code", "country")
        return ",".join([self.billing_details.address[x] or "" for x in order])

    @property
    def formatted_donor_selected_amount(self) -> str:
        if not (amt := (self.contribution_metadata or {}).get("donor_selected_amount", None)):
            logger.warning(
                "`Contribution.formatted_donor_selected_amount` called on contribution with ID %s that"
                " does not have a value set for `contribution_metadata['donor_selected_amount']`",
                self.id,
            )
            return ""
        try:
            return f"{f'{float(amt):.2f}'} {self.currency.upper()}"
        except ValueError:
            logger.warning(
                "`Contribution.formatted_donor_selected_amount` called on contribution with ID %s whose"
                " value set for `contribution_metadata['donor_selected_amount']` is %s which cannot be cast to an integer.",
                self.id,
                amt,
            )
            return ""

    BAD_ACTOR_SCORES = (
        (
            0,
            "0 - Information",
        ),
        (
            1,
            "1 - Unknown",
        ),
        (
            2,
            "2 - Good",
        ),
        (
            3,
            "3 - Suspect",
        ),
        (
            4,
            "4 - Bad",
        ),
        (
            5,
            "5 - Very Bad",
        ),
    )

    @property
    def expanded_bad_actor_score(self):
        return None if self.bad_actor_score is None else self.BAD_ACTOR_SCORES[self.bad_actor_score][1]

    @property
    def is_unmarked_abandoned_cart(self) -> bool:
        return (
            not self.provider_payment_method_id
            and self.status in (ContributionStatus.FLAGGED, ContributionStatus.PROCESSING)
            and (self.created < datetime.datetime.now(tz=timezone.utc) - CONTRIBUTION_ABANDONED_THRESHOLD)
        )

    def process_flagged_payment(self, reject=False):
        logger.info("Contribution.process_flagged_payment - processing flagged payment for contribution %s", self.pk)
        payment_manager = self.get_payment_manager_instance()
        payment_manager.complete_payment(reject=reject)

    def get_currency_dict(self) -> CurrencyDict:
        """Return code (i.e. USD) and symbol (i.e. $) for this contribution."""
        try:
            return {"code": self.currency.upper(), "symbol": settings.CURRENCIES[self.currency.upper()]}
        except KeyError:
            logger.exception(
                'Currency settings for stripe account "%s" misconfigured. Tried to access "%s", but valid options are: %s',
                self.stripe_account_id,
                self.currency.upper(),
                settings.CURRENCIES,
            )
            return {"code": "", "symbol": ""}

    def get_payment_manager_instance(self):
        """Select the correct payment manager for this Contribution, then instantiates it."""
        from apps.contributions.payment_managers import StripePaymentManager

        return StripePaymentManager(contribution=self)

    def fetch_stripe_payment_method(self, provider_payment_method_id: str = None):
        if not provider_payment_method_id:
            return None
        try:
            return stripe.PaymentMethod.retrieve(
                provider_payment_method_id,
                stripe_account=self.revenue_program.payment_provider.stripe_account_id,
            )
        except StripeError:
            logger.exception(
                "Contribution.fetch_stripe_payment_method encountered a Stripe error when attempting to fetch payment"
                " method with id %s for contribution with id %s",
                self.provider_payment_method_id,
                self.id,
            )
            return None

    def create_stripe_customer(
        self,
        first_name=None,
        last_name=None,
        phone=None,
        mailing_street=None,
        mailing_complement=None,  # apt, room, aka "line2"
        mailing_city=None,
        mailing_state=None,
        mailing_postal_code=None,
        mailing_country=None,
        **kwargs,
    ):
        """Create a Stripe customer using contributor email."""
        address = {
            "line1": mailing_street,
            "line2": mailing_complement or "",
            "city": mailing_city,
            "state": mailing_state,
            "postal_code": mailing_postal_code,
            "country": mailing_country,
        }
        name = " ".join(x for x in [first_name, last_name] if x)
        return stripe.Customer.create(
            email=self.contributor.email,
            address=address,
            shipping={"address": address, "name": name},
            name=name,
            phone=phone,
            stripe_account=self.stripe_account_id,
        )

    def create_stripe_one_time_payment_intent(self, metadata=None, save=True):
        """Create a Stripe PaymentIntent.

        See https://stripe.com/docs/api/payment_intents/create for more info
        """
        return stripe.PaymentIntent.create(
            amount=self.amount,
            currency=self.currency,
            customer=self.provider_customer_id,
            metadata=metadata,
            statement_descriptor_suffix=self.revenue_program.stripe_statement_descriptor_suffix,
            stripe_account=self.stripe_account_id,
            capture_method="manual" if self.status == ContributionStatus.FLAGGED else "automatic",
            idempotency_key=f"{self.uuid}-payment-intent",
        )

    def create_stripe_setup_intent(self, metadata):
        return stripe.SetupIntent.create(
            customer=self.provider_customer_id,
            stripe_account=self.stripe_account_id,
            metadata=metadata,
            idempotency_key=f"{self.uuid}-setup-intent",
        )

    def create_stripe_subscription(
        self,
        metadata=None,
        default_payment_method=None,
        off_session=False,
        error_if_incomplete=False,
    ):
        """Create a Stripe Subscription and attach its data to the contribution.

        See https://stripe.com/docs/api/subscriptions/create for more info
        """
        price_data = {
            "unit_amount": self.amount,
            "currency": self.currency,
            "product": self.revenue_program.payment_provider.stripe_product_id,
            "recurring": {
                "interval": self.interval,
            },
        }
        return stripe.Subscription.create(
            customer=self.provider_customer_id,
            default_payment_method=default_payment_method,
            items=[
                {
                    "price_data": price_data,
                }
            ],
            stripe_account=self.stripe_account_id,
            metadata=metadata,
            payment_behavior="error_if_incomplete" if error_if_incomplete else "default_incomplete",
            payment_settings={"save_default_payment_method": "on_subscription"},
            expand=["latest_invoice.payment_intent"],
            off_session=off_session,
            idempotency_key=f"{self.uuid}-subscription",
        )

    def cancel(self):
        # this is specifically used when a user clicks "back" on the second payment form in checkout flow. it's not
        # necessarily intended to be a general-purpose cancellation method (i.e., it is not appropriate for the `.destroy` method
        # on the API endpoint)
        if self.status not in (ContributionStatus.PROCESSING, ContributionStatus.FLAGGED):
            logger.warning(
                "`Contribution.cancel` called on contribution (ID: %s) with unexpected status %s",
                self.id,
                self.status,
            )
            raise ContributionStatusError()
        if self.interval == ContributionInterval.ONE_TIME:
            stripe.PaymentIntent.cancel(
                self.provider_payment_id,
                stripe_account=self.stripe_account_id,
            )
        elif self.interval not in (ContributionInterval.MONTHLY, ContributionInterval.YEARLY):
            logger.warning(
                "`Contribution.cancel` called on contribution (ID: %s) with unexpected interval %s",
                self.id,
                self.interval,
            )
            raise ContributionIntervalError()
        elif self.status == ContributionStatus.PROCESSING:
            stripe.Subscription.delete(
                self.provider_subscription_id,
                stripe_account=self.stripe_account_id,
            )
        elif self.status == ContributionStatus.FLAGGED and self.provider_payment_method_id:
            stripe.PaymentMethod.retrieve(
                self.provider_payment_method_id,
                stripe_account=self.stripe_account_id,
            ).detach()

        self.status = ContributionStatus.CANCELED
        with reversion.create_revision():
            self.save(update_fields={"status", "modified"})
            reversion.set_comment(f"`Contribution.cancel` saved changes to contribution with ID {self.id}")

    def handle_thank_you_email(self, show_billing_history: bool = False):
        """Send a thank you email to contribution's contributor if org is configured to have NRE send thank you email."""
        logger.info("`Contribution.handle_thank_you_email` called on contribution with ID %s", self.id)
        if (org := self.revenue_program.organization).send_receipt_email_via_nre:
            logger.info("Contribution.handle_thank_you_email: the parent org (%s) sends emails with NRE", org.id)
            data = make_send_thank_you_email_data(self, show_billing_history=show_billing_history)
            send_thank_you_email.delay(data)
        else:
            logger.info(
                "Contribution.handle_thank_you_email called on contribution %s the parent org of which does not send email with NRE",
                self.id,
            )

    def get_billing_history(self) -> list[BillingHistoryItem] | None:
        """Get the billing history of a contribution."""
        billing_history = [
            BillingHistoryItem(
                payment_date=convert_to_timezone_formatted(payment.transaction_time, "America/New_York"),
                payment_amount=(
                    self.format_amount(payment.amount_refunded)
                    if payment.amount_refunded
                    else self.format_amount(payment.gross_amount_paid)
                ),
                payment_status=("Paid" if payment.amount_refunded == 0 else "Refunded"),
            )
            for payment in self.payment_set.all()
        ]

        logger.info(
            "`Contribution.get_billing_history` called on an instance (ID: %s). Billing history generated", self.id
        )
        return billing_history

    def send_recurring_contribution_change_email(
        self, subject_line: str, template_name: str, timestamp: str = None
    ) -> None:
        """Send an email related to a change to a recurring contribution (cancellation, payment method update, etc.).

        Logic here is shared among several email templates.
        """
        if self.interval == ContributionInterval.ONE_TIME:
            logger.error(
                "Called on an instance (ID: %s) whose interval is one-time",
                self.id,
            )
            return

        if not self.provider_customer_id:
            logger.error("No Stripe customer ID for contribution with ID %s", self.id)
            return
        try:
            customer = stripe.Customer.retrieve(
                self.provider_customer_id,
                stripe_account=self.stripe_account_id,
            )
        except StripeError:
            logger.exception(
                "Something went wrong retrieving Stripe customer for contribution with ID %s",
                self.id,
            )
            return

        data = {
            "contribution_amount": self.formatted_amount,
            "contribution_interval_display_value": self.interval,
            "contributor_email": self.contributor.email,
            "contributor_name": customer.name,
            "copyright_year": datetime.datetime.now(datetime.timezone.utc).year,
            "fiscal_sponsor_name": self.revenue_program.fiscal_sponsor_name,
            "fiscal_status": self.revenue_program.fiscal_status,
            "magic_link": Contributor.create_magic_link(self),
            "non_profit": self.revenue_program.non_profit,
            "rp_name": self.revenue_program.name,
            "style": asdict(self.revenue_program.transactional_email_style),
            "tax_id": self.revenue_program.tax_id,
            "timestamp": (
                timestamp if timestamp else datetime.datetime.now(datetime.timezone.utc).strftime("%m/%d/%Y")
            ),
        }

        # Almost all RPs should have a default page set, but it's possible one isn't.

        if default_page := self.revenue_program.default_donation_page:
            data["default_contribution_page_url"] = default_page.page_url

        send_templated_email.delay(
            self.contributor.email,
            subject_line,
            render_to_string(f"{template_name}.txt", data),
            render_to_string(f"{template_name}.html", data),
        )

    def send_recurring_contribution_canceled_email(self) -> None:
        self.send_recurring_contribution_change_email("Canceled contribution", "recurring-contribution-canceled")

    def send_recurring_contribution_payment_updated_email(self) -> None:
        self.send_recurring_contribution_change_email(
            "New change to your contribution", "recurring-contribution-payment-updated"
        )

    def send_recurring_contribution_email_reminder(self, next_charge_date: datetime.date = None) -> None:
        self.send_recurring_contribution_change_email(
            f"Reminder: {self.revenue_program.name} scheduled contribution",
            "recurring-contribution-email-reminder",
            next_charge_date,
        )

    @cached_property
    def stripe_subscriptions_for_customer(self) -> Generator[stripe.Subscription]:
        """Return all subscriptions for the customer associated with this contribution."""
        if not self.provider_customer_id:
            return []
        return stripe.Subscription.list(
            customer=self.provider_customer_id, stripe_account=self.stripe_account_id
        ).auto_paging_iter()

    @property
    def stripe_customer(self) -> stripe.Customer | None:
        if not self.provider_customer_id:
            return None
        try:
            return stripe.Customer.retrieve(self.provider_customer_id, stripe_account=self.stripe_account_id)
        except stripe.error.StripeError:
            logger.exception(
                "`Contribution.stripe_customer` encountered a Stripe error trying to retrieve stripe customer"
                " with ID %s and stripe account ID %s for contribution with ID %s",
                self.provider_customer_id,
                self.stripe_account_id,
                self.id,
            )

    @property
    def stripe_setup_intent(self) -> stripe.SetupIntent | None:
        if not ((si_id := self.provider_setup_intent_id) and (acct_id := self.stripe_account_id)):
            return None
        try:
            return stripe.SetupIntent.retrieve(si_id, stripe_account=acct_id)
        except stripe.error.StripeError:
            logger.exception(
                "`Contribution.stripe_setup_intent` encountered a Stripe error trying to retrieve stripe setup intent"
                " with ID %s and stripe account ID %s for contribution with ID %s",
                si_id,
                acct_id,
                self.id,
            )
            return None

    @property
    def stripe_payment_intent(self) -> stripe.PaymentIntent | None:
        if not ((pi_id := self.provider_payment_id) and (acct_id := self.stripe_account_id)):
            return None
        try:
            return stripe.PaymentIntent.retrieve(pi_id, stripe_account=acct_id)
        except stripe.error.StripeError:
            logger.exception(
                "`Contribution.stripe_payment_intent` encountered a Stripe error trying to retrieve stripe payment intent"
                " with ID %s and stripe account ID %s for contribution with ID %s",
                pi_id,
                acct_id,
                self.id,
            )
            return None

    @property
    def card_brand(self) -> str:
        card_brand = ""
        if (details := self.provider_payment_method_details) and details.get("type") == "card":
            card_brand = details["card"]["brand"]
        return card_brand

    @property
    def card_expiration_date(self) -> str:
        expiry = ""
        if (details := self.provider_payment_method_details) and details.get("type") == "card":
            expiry = f"{details['card']['exp_month']}/{details['card']['exp_year']}"
        return expiry

    @property
    def card_owner_name(self) -> str:
        name = ""
        if (details := self.provider_payment_method_details) and details.get("type") == "card":
            name = details["billing_details"]["name"]
        return name

    @property
    def card_last_4(self) -> str:
        last_4 = ""
        if (details := self.provider_payment_method_details) and details.get("type") == "card":
            last_4 = details["card"]["last4"]
        return last_4

    @property
    def is_cancelable(self) -> bool:
        return getattr(self.stripe_subscription, "status", None) in self.CANCELABLE_SUBSCRIPTION_STATUSES

    @property
    def is_modifiable(self) -> bool:
        return getattr(self.stripe_subscription, "status", None) in self.CANCELABLE_SUBSCRIPTION_STATUSES

    @property
    # TODO @BW: Update this to be .last_payment_date when no longer in conflict with db model field
    # DEV-4333
    def _last_payment_date(self) -> datetime.datetime | None:
        """Temporary property to avoid conflict with db field name.

        In short term while last payment date is still tracked on db level and is required by API consumers, we create
        this `_` prefixed property to avoid conflict with db field name. This will be removed once db field is removed.

        This is used as a source for serializer fields elsewhere.
        """
        last_payment = self.payment_set.order_by("-transaction_time").first()
        return last_payment.transaction_time if last_payment else None

    @property
    def paid_fees(self) -> bool:
        return self.contribution_metadata.get("agreed_to_pay_fees", False)

    @cached_property
    def stripe_payment_method(self) -> stripe.PaymentMethod | None:
        if not (pm_id := self.provider_payment_method_id):
            return None
        return stripe.PaymentMethod.retrieve(pm_id, stripe_account=self.stripe_account_id)

    @property
    def payment_type(self) -> str:
        return self.stripe_payment_method.type if self.stripe_payment_method else ""

    @cached_property
    def stripe_subscription(self) -> stripe.Subscription | None:
        if not all(
            [
                sub_id := self.provider_subscription_id,
                acct_id := self.stripe_account_id,
            ]
        ):
            return None
        try:
            return stripe.Subscription.retrieve(sub_id, stripe_account=acct_id)
        except stripe.error.StripeError:
            logger.exception(
                "`Contribution.stripe_subscription` encountered a Stripe error trying to retrieve stripe subscription"
                " with ID %s and stripe account ID %s for contribution with ID %s",
                sub_id,
                acct_id,
                self.id,
            )
            return None

    @staticmethod
    def format_amount(amount: int, symbol="$", code="USD") -> str:
        return f"{symbol}{f'{amount / 100:.2f}'} {code}"

    @staticmethod
    def fix_contributions_stuck_in_processing(dry_run: bool = False) -> None:
        """Update status to PAID if contribution appears to be incorrectly stuck in PROCESSING.

        We compare a subset of local contributions to fresh Stripe data and update status to PAID if it
        makes sense to do so. See discussion of Stripe webhook reciever race conditions in this JIRA ticket:
        https://news-revenue-hub.atlassian.net/browse/DEV-3010
        """
        updated = 0
        eligible_one_time = Contribution.objects.one_time().filter(
            provider_payment_id__isnull=False, status=ContributionStatus.PROCESSING
        )
        eligible_recurring = Contribution.objects.recurring().filter(
            provider_subscription_id__isnull=False,
            status=ContributionStatus.PROCESSING,
        )
        for contribution in eligible_one_time | eligible_recurring:
            update_data = {}
            pi = contribution.stripe_payment_intent or AttrDict()
            sub = contribution.stripe_subscription or AttrDict()
            if any(
                [
                    contribution.interval == ContributionInterval.ONE_TIME and pi.status == "succeeded",
                    contribution.interval != ContributionInterval.ONE_TIME and sub.status == "active",
                ]
            ):
                logger.info(
                    "Contribution with ID %s has a stale status of PROCESSING. Updating status to PAID",
                    contribution.id,
                )
                update_data["status"] = ContributionStatus.PAID
            if any(
                [
                    contribution.interval == ContributionInterval.ONE_TIME and pi.created and pi.status == "succeeded",
                    contribution.interval != ContributionInterval.ONE_TIME
                    and pi.created
                    and pi.status == "succeeded"
                    and sub.status == "active",
                ]
            ):
                logger.info(
                    "Contribution with ID %s has a stale last_payment_date. Updating last_payment_date to %s",
                    contribution.id,
                    pi.created,
                )
                update_data["last_payment_date"] = datetime.datetime.fromtimestamp(pi.created, tz=datetime.timezone.utc)
            if any(
                [
                    contribution.interval == ContributionInterval.ONE_TIME
                    and (pm_id := pi.payment_method)
                    and not contribution.provider_payment_method_id,
                    contribution.interval != ContributionInterval.ONE_TIME
                    and (pm_id := sub.default_payment_method)
                    and not contribution.provider_payment_method_id,
                ]
            ):
                logger.info(
                    "`Contribution.fix_contributions_stuck_in_processing` Setting payment method on contribution with ID %s to %s",
                    contribution.id,
                    pi.payment_method,
                )
                update_data.update(
                    {
                        "provider_payment_method_id": pm_id,
                        "provider_payment_method_details": contribution.fetch_stripe_payment_method(
                            provider_payment_method_id=pm_id
                        ),
                    }
                )
            if dry_run:
                updated += 1
                continue
            if update_data:
                with reversion.create_revision():
                    logger.info(
                        "`Contribution.fix_contributions_stuck_in_processing` is saving updates to contribution with"
                        " ID %s with the following data: %s",
                        contribution.id,
                        update_data,
                    )
                    contribution.save(update_fields=set(update_data.keys()).union({"modified"}))
                    updated += 1
                    reversion.set_comment(
                        f"`Contribution.fix_contributions_stuck_in_processing` updated contribution with ID {contribution.id}"
                    )
        logger.info(
            "Contribution.fix_contributions_stuck_in_processing %sUpdated  %s contributions",
            "[DRY-RUN] " if dry_run else "",
            updated,
        )

    @staticmethod
    def fix_missing_provider_payment_method_id(dry_run: bool = False) -> None:
        """Add provider_payment_method_id from Stripe where empty in our model and available in Stripe."""
        eligible_one_time = (
            Contribution.objects.one_time()
            .filter(provider_payment_method_id__isnull=True)
            .filter(provider_payment_id__isnull=False)
        ).annotate(type=models.Value("one_time"))
        eligible_recurring_with_subscription = (
            Contribution.objects.recurring()
            .filter(provider_payment_method_id__isnull=True, provider_subscription_id__isnull=False)
            .annotate(type=models.Value("recurring_with_subscription"))
        )
        eligible_recurring_with_setup_intent = (
            Contribution.objects.recurring()
            .filter(provider_payment_method_id__isnull=True, provider_subscription_id__isnull=False)
            .annotate(type=models.Value("recurring_with_setup_intent"))
        )
        logger.info(
            "Contribution.fix_missing_provider_payment_method_id found %s eligible one-time contributions,"
            " %s eligible recurring contributions with a subscription, and %s eligible recurring"
            " contributions with a setup intent.",
            eligible_one_time.count(),
            eligible_recurring_with_subscription.count(),
            eligible_recurring_with_setup_intent.count(),
        )
        updated = 0
        for contribution in (
            eligible_one_time | eligible_recurring_with_subscription | eligible_recurring_with_setup_intent
        ):
            pi = contribution.stripe_payment_intent
            sub = contribution.stripe_subscription
            si = contribution.stripe_setup_intent
            if any(
                [
                    contribution.type == "one_time" and pi and (pm_id := pi.payment_method),
                    contribution.type == "recurring_with_subscription"
                    and sub
                    and (pm_id := sub.default_payment_method),
                    contribution.type == "recurring_with_setup_intent" and si and (pm_id := si.payment_method),
                ]
            ):
                contribution.provider_payment_method_id = pm_id
                contribution.provider_payment_method_details = contribution.fetch_stripe_payment_method(
                    provider_payment_method_id=pm_id
                )
                if dry_run:
                    updated += 1
                    continue
                with reversion.create_revision():
                    logger.info(
                        "Contributions.fix_missing_provider_payment_method_id updating and saving contribution with ID %s",
                        contribution.id,
                    )
                    contribution.save(
                        update_fields={
                            "provider_payment_method_details",
                            "provider_payment_method_id",
                            "modified",
                        }
                    )
                    reversion.set_comment("Contribution.fix_missing_provider_payment_method_id updated contribution")

    @staticmethod
    def fix_missing_payment_method_details_data(dry_run: bool = False) -> None:
        """Retrieve provider_payment_method_details from Stripe if it's None and it appears that this should not be the case.

        For the eligible subset of contributions, we retrieve the payment data from Stripe and set `provider_payment_method_details`
        on the NRE contribution.

        For optimal data integrity, this function should be run only after `fix_contributions_stuck_in_processing`.

        For discussion of need for this method, see discussion of Stripe webhook reciever race conditions in this JIRA ticket:
        https://news-revenue-hub.atlassian.net/browse/DEV-3010
        """
        kwargs = {
            "status__in": [
                ContributionStatus.PAID,
                ContributionStatus.FLAGGED,
                ContributionStatus.REJECTED,
                ContributionStatus.CANCELED,
            ],
            "provider_payment_method_id__isnull": False,
            "provider_payment_method_details__isnull": True,
        }
        updated = 0
        for contribution in Contribution.objects.exclude(provider_payment_method_id="").filter(**kwargs):
            logger.info(
                "Contribution with ID %s has missing `provider_payment_method_details` data that can be synced from Stripe",
                contribution.id,
            )
            contribution.provider_payment_method_details = contribution.fetch_stripe_payment_method(
                contribution.provider_payment_method_id
            )
            if dry_run:
                updated += 1
                continue
            with reversion.create_revision():
                contribution.save(update_fields={"provider_payment_method_details", "modified"})
                updated += 1
                reversion.set_comment(
                    "`Contribution.fix_missing_payment_method_details_data` synced `provider_payment_method_details` from Stripe"
                )
        logger.info("Synced `provider_payment_method_details` updated %s contributions", updated)

    @staticmethod
    def _stripe_metadata_is_valid_for_contribution_metadata_backfill(metadata):
        logger.debug(
            "`Contribution._stripe_metadata_is_valid_for_contribution_metadata_backfill` called with the following metadata: %s",
            metadata,
        )
        required_keys = (
            "agreed_to_pay_fees",
            "contributor_id",
            "donor_selected_amount",
            "referer",
            "revenue_program_id",
            "revenue_program_slug",
            "schema_version",
            "source",
        )
        missing = set(required_keys).difference(set(metadata.keys()))
        if missing:
            logger.info(
                "`Contribution._stripe_metadata_is_valid_for_contribution_metadata_backfill` was sent metadata with the"
                " following missing keys: %s",
                ", ".join(missing),
            )
            return False
        return True

    @classmethod
    def fix_missing_contribution_metadata(cls, dry_run: bool = False) -> None:
        """Attempt to backfill missing `contribution_metadata` with data pulled from Stripe."""
        updated_count = 0
        eligible = Contribution.objects.exclude(provider_payment_method_id="").filter(
            contribution_metadata__isnull=True
        )
        logger.info(
            "`Contribution.fix_missing_contribution_metadata` found %s eligible contributions missing `contribution_metadata`.",
            eligible.count(),
        )
        for contribution in eligible:
            logger.info(
                "`Contribution.fix_missing_contribution_metadata` attempting to retrieve  %s",
                contribution.id,
            )
            # one-time contributions whether flagged or non-flagged should have an associated payment intent with the data we need
            # recurring contributions that were never flagged will have a subscription that has the data we need, while
            # recurring contributions that were flagged will have a setup_intent with the data.
            if contribution.interval == ContributionInterval.ONE_TIME:
                stripe_entity = contribution.stripe_payment_intent
            elif contribution.interval != ContributionInterval.ONE_TIME and contribution.stripe_setup_intent:
                stripe_entity = contribution.stripe_setup_intent
            else:
                stripe_entity = contribution.stripe_subscription
            if not stripe_entity:
                logger.warning(
                    "`Contribution.fix_missing_contribution_metadata` could not find any data on"
                    " Stripe to backfill contribution with ID %s",
                    contribution.id,
                )
                continue

            if cls._stripe_metadata_is_valid_for_contribution_metadata_backfill(stripe_entity.metadata):
                logger.info(
                    "`Contribution.fix_missing_contribution_metadata` found valid backfill data for"
                    " contribution_metadata for contribution with ID %s",
                    contribution.id,
                )
                contribution.contribution_metadata = stripe_entity.metadata
                if dry_run:
                    updated_count += 1
                    continue
                with reversion.create_revision():
                    contribution.save(update_fields={"contribution_metadata", "modified"})
                    logger.info(
                        "`Contribution.fix_missing_contribution_metadata` updated contribution_metadata on contribution with ID %s",
                        contribution.id,
                    )
                    updated_count += 1
                    reversion.set_comment("`Contribution.fix_missing_contribution_metadata` updated contribution")
            else:
                logger.warning(
                    "`Contribution.fix_missing_contribution_metadata` could not find any valid backfill data for"
                    " contribution_metadata for contribution with ID %s",
                    contribution.id,
                )
        logger.info(
            "`Contribution.fix_missing_contribution_metadata` %s %s contributions",
            "would update" if dry_run else "updated",
            updated_count,
        )

    def update_payment_method_for_subscription(self, provider_payment_method_id: str) -> None:
        """If it's a recurring subscription, attach the payment method to the customer, and  set the subscription's.

        default payment method to the new payment method.
        """
        if self.interval == ContributionInterval.ONE_TIME:
            raise ValueError("Cannot update payment method for one-time contribution")
        if not (cust_id := self.provider_customer_id):
            raise ValueError("Cannot update payment method for contribution without a customer ID")
        if not (sub_id := self.provider_subscription_id):
            raise ValueError("Cannot update payment method for contribution without a subscription ID")

        try:
            logger.info(
                "attaching payment method %s to customer %s",
                provider_payment_method_id,
                cust_id,
            )
            stripe.PaymentMethod.attach(
                provider_payment_method_id, customer=cust_id, stripe_account=self.stripe_account_id
            )

            logger.info(
                "updating Stripe subscription %s's default payment method to %s",
                sub_id,
                provider_payment_method_id,
            )
            stripe.Subscription.modify(
                sub_id, default_payment_method=provider_payment_method_id, stripe_account=self.stripe_account_id
            )
        except StripeError as stripe_error:
            # Don't log/send Sentry alert if stripe error is "declined card"
            if stripe_error.code != "card_declined":
                logger.exception(
                    "Encountered a Stripe error while trying to update payment method for subscription on contribution %s",
                    self.id,
                )

            raise


def ensure_stripe_event(event_types: list[str] = None) -> Callable:
    """Ensure that the `event` keyword argument passed to a function.

    Is a Stripe event in minimally expected state — specifically, that it is an instance of `StripeEventData`.

    You can optionally send a list of event types to ensure that the event is of a certain type.

    This decorator allows us to validate assumptions about method arguments without
    cluttering up the method body.
    """

    def decorator(func: Callable) -> Callable:
        @wraps(func)
        def wrapper(*args, **kwargs) -> Any:
            event = kwargs.get("event", (no_arg := "no_arg"))
            if event == no_arg:
                raise ValueError(Payment.MISSING_EVENT_KW_ERROR_MSG)
            if not isinstance(event, StripeEventData):
                raise ValueError(  # noqa: TRY004 TODO @njh: change to TypeError?
                    Payment.ARG_IS_NOT_EVENT_TYPE_ERROR_MSG
                )
            if event_types and event.type not in event_types:
                raise ValueError(Payment.EVENT_IS_UNEXPECTED_TYPE_ERROR_MSG_TEMPLATE.format(event_types=event_types))
            return func(*args, **kwargs)

        return wrapper

    return decorator


class Payment(IndexedTimeStampedModel):
    """Represents a single payment event for a contribution. This could be a refund or a successful charge."""

    contribution = models.ForeignKey("contributions.Contribution", on_delete=models.CASCADE)
    net_amount_paid = models.IntegerField()
    gross_amount_paid = models.IntegerField()
    amount_refunded = models.IntegerField()
    stripe_balance_transaction_id = models.CharField(max_length=255, unique=True)
    # TODO @BW: Make transaction_time non-nullable once we've run data migration for existing payments
    # DEV-4379
    # NB: this is the time the payment was created in Stripe, not the time it was created in NRE. Additionally, note that we
    # source this from the .created property on the balance transaction associated with the payment. There is also a
    # Stripe payment intent, invoice, or charge associated with the balance transaction that has a .created property. We look
    # to balance transaction since it is common to each of: one-time payment, recurring payment, and refund.
    # Ultimately, this field gives us a way to sort by recency.
    transaction_time = models.DateTimeField(db_index=True, null=True)

    MISSING_EVENT_KW_ERROR_MSG = "Expected a keyword argument called `event`"
    ARG_IS_NOT_EVENT_TYPE_ERROR_MSG = "Expected `event` to be an instance of `StripeEventData`"
    EVENT_IS_UNEXPECTED_TYPE_ERROR_MSG_TEMPLATE = (
        "Expected `event` to be in the following list of event types: {event_types}"
    )

    def __str__(self):
        return f"Payment {self.id} for contribution {self.contribution.id} and balance transaction {self.stripe_balance_transaction_id}"

    @classmethod
    def get_subscription_id_for_balance_transaction(
        cls, balance_transaction_id: str, stripe_account_id: str
    ) -> str | None:
        bt = stripe.BalanceTransaction.retrieve(
            balance_transaction_id, stripe_account=stripe_account_id, expand=["source.invoice"]
        )
        return getattr(bt.source.invoice, "subscription", None) if bt.source.invoice else None

    @classmethod
    def get_contribution_for_recurrence(
        cls, balance_transaction_id: str, stripe_account_id: str
    ) -> Contribution | None:
        subscription_id = cls.get_subscription_id_for_balance_transaction(
            balance_transaction_id,
            stripe_account_id,
        )
        try:
            return Contribution.objects.get(provider_subscription_id=subscription_id) if subscription_id else None
        except Contribution.DoesNotExist:
            logger.warning(
                "Could not find a contribution for balance transaction %s for subscription %s for account %s",
                balance_transaction_id,
                subscription_id,
                stripe_account_id,
            )
            return None

    @staticmethod
    def _ensure_pi_has_single_charge(pi: stripe.PaymentIntent, event_id: str) -> None:
        if not (pi and pi.charges and pi.charges.data and len(pi.charges.data) == 1):
            raise ValueError("Cannot link payment intent to a single balance transaction")

    @classmethod
    @ensure_stripe_event(["payment_intent.succeeded"])
    def get_contribution_and_balance_transaction_for_payment_intent_succeeded_event(
        cls, event: StripeEventData
    ) -> (Contribution | None, stripe.BalanceTransaction | None):
        """Attempt to pair a Stripe event with an NRE contribution and balance transaction.

        Returns a tuple of contribution, balance_transaction. Either or both may be None.

        If there is more than one possible balance transaction (because > 1 charge on PI), we raise an exception. This is not
        expected, but the data model would allow for it.
        """
        # we re-retrieve the PI because its state could have changed between the time the event was received and now
        pi = stripe.PaymentIntent.retrieve(
            event.data["object"]["id"],
            stripe_account=event.account,
        )
        try:
            cls._ensure_pi_has_single_charge(pi, event.id)
            balance_transaction_id = pi.charges.data[0].balance_transaction
        except ValueError:
            balance_transaction_id = None
        if not balance_transaction_id:
            logger.warning(
                "Could not find a balance transaction for PI %s associated with event %s",
                getattr(pi, "id", "<no-pi>"),
                event.id,
            )
            balance_transaction = None
        else:
            balance_transaction = stripe.BalanceTransaction.retrieve(
                balance_transaction_id,
                stripe_account=event.account,
            )
        try:
            contribution = (
                Contribution.objects.get(provider_payment_id=pi.id)
                # pi.charges.data[0].invoice -- when is it none
                if pi.charges.data[0].description == "Subscription creation" or pi.charges.data[0].invoice is None
                else cls.get_contribution_for_recurrence(balance_transaction.id, event.account)
            )
        except Contribution.DoesNotExist:
            contribution = None
        if not contribution:
            logger.warning(
                "Could not find a contribution for PI %s associated with event %s",
                getattr(pi, "id", "<no-pi>"),
                event.id,
            )
        return contribution, balance_transaction

    @classmethod
    @ensure_stripe_event(["invoice.payment_succeeded"])
    def get_contribution_and_balance_transaction_for_invoice_payment_succeeded_event(
        cls, event: StripeEventData
    ) -> (Contribution | None, stripe.BalanceTransaction | None):
        pi = stripe.PaymentIntent.retrieve(
            event.data["object"]["payment_intent"],
            stripe_account=event.account,
            expand=["invoice"],
        )
        bt = stripe.BalanceTransaction.retrieve(
            pi.charges.data[0].balance_transaction,
            stripe_account=event.account,
            expand=["source.invoice"],
        )
        try:
            contribution = Contribution.objects.get(provider_subscription_id=pi.invoice.subscription)
        except Contribution.DoesNotExist:
            logger.debug("Could not find a contribution for event %s with PI id %s", event.id, event.data.object.id)
            contribution = None
        cls._ensure_pi_has_single_charge(pi, event.id)
        return contribution, bt

    @classmethod
    def _handle_create_payment(
        cls,
        contribution: Contribution | None,
        balance_transaction: stripe.BalanceTransaction | None,
        amount_refunded: int = 0,
        event_id: str = None,
    ) -> Payment:
        if not contribution:
            logger.warning("Cannot find contribution for event %s", event_id)
            raise ValueError("Could not find a contribution for this event")
        if not balance_transaction:
            logger.warning("Cannot find balance transaction for event %s", event_id)
            raise ValueError("Could not find a balance transaction for this event")
        payment, _ = Payment.objects.get_or_create(
            contribution=contribution,
            stripe_balance_transaction_id=balance_transaction.id,
            defaults={
                "net_amount_paid": balance_transaction.net,
                "amount_refunded": amount_refunded,
                "gross_amount_paid": balance_transaction.amount,
                "transaction_time": datetime.datetime.fromtimestamp(
                    balance_transaction.created, tz=datetime.timezone.utc
                ),
            },
        )
        return payment

    @classmethod
    @ensure_stripe_event(["payment_intent.succeeded"])
    def from_stripe_payment_intent_succeeded_event(cls, event: StripeEventData) -> Payment:
        (
            contribution,
            balance_transaction,
        ) = cls.get_contribution_and_balance_transaction_for_payment_intent_succeeded_event(event=event)

        # if matching contribution is a recurring one, we will no-op because we'll create payment in
        # `from_stripe_invoice_payment_succeeded_event` which should occur around the same time. We don't want to create
        # duplicate payment instances for the same transaction.
        if contribution and contribution.interval != ContributionInterval.ONE_TIME:
            logger.debug(
                "`Contribution.from_stripe_payment_intent_succeeded_event` called on contribution with ID %s which is a recurring"
                " contribution. Will not create a payment instance because it will be created in"
                " `from_stripe_invoice_payment_succeeded_event`",
                contribution.id,
            )
            return None
        return cls._handle_create_payment(
            contribution=contribution,
            balance_transaction=balance_transaction,
            event_id=event.id,
        )

    @classmethod
    @ensure_stripe_event(["charge.refunded"])
    def from_stripe_charge_refunded_event(cls, event: StripeEventData) -> Payment:
        pi = (
            stripe.PaymentIntent.retrieve(
                event.data["object"]["payment_intent"], stripe_account=event.account, expand=["invoice"]
            )
            if event.data["object"]["payment_intent"]
            else None
        )
        conditions = set()
        # we expect this to happen if it's a refund related to a one-time contribution or the initial payment associated with
        # a new Stripe subscription in case of recurring contribution.
        if pi:
            conditions.add(models.Q(provider_payment_id=pi.id))
        new_refunds = [
            x
            for x in event.data["object"]["refunds"]["data"]
            if x["id"] not in [y["id"] for y in event.data["previous_attributes"]["refunds"]["data"]]
        ]
        if len(new_refunds) > 1:
            logger.warning("Event contains more than 1 new refund, and can only process single for event %s", event.id)
            raise ValueError("Too many refunds")
        refund = new_refunds[0]
        bt = stripe.BalanceTransaction.retrieve(
            refund["balance_transaction"], stripe_account=event.account, expand=["source.invoice"]
        )
        # We expect this to happen when it's a refund related to a recurrence on a subscription
        if getattr(bt.source, "invoice", None) and (sub_id := pi.invoice.subscription):
            conditions.add(models.Q(provider_subscription_id=sub_id))
        if not conditions:
            logger.warning("Cannot find contribution for event (no conditions) %s", event.id)
            raise ValueError("Could not find a contribution for this event (no conditions)")
        try:
            contribution = Contribution.objects.get(reduce(or_, conditions))
        except (Contribution.MultipleObjectsReturned, Contribution.DoesNotExist):
            logger.exception("Cannot find contribution for event (no match) %s", event.id)
            raise ValueError("Could not find a contribution for this event (no match)") from None

        return Payment.objects.create(
            contribution=contribution,
            stripe_balance_transaction_id=bt.id,
            net_amount_paid=0,
            gross_amount_paid=0,
            amount_refunded=refund["amount"],
            transaction_time=datetime.datetime.fromtimestamp(bt.created, tz=datetime.timezone.utc),
        )

    @classmethod
    @ensure_stripe_event(["invoice.payment_succeeded"])
    def from_stripe_invoice_payment_succeeded_event(cls, event: StripeEventData) -> Payment:
        (
            contribution,
            balance_transaction,
        ) = cls.get_contribution_and_balance_transaction_for_invoice_payment_succeeded_event(event=event)
        return cls._handle_create_payment(
            contribution=contribution,
            balance_transaction=balance_transaction,
            event_id=event.id,
        )<|MERGE_RESOLUTION|>--- conflicted
+++ resolved
@@ -118,7 +118,13 @@
 
 
 class ContributionQuerySet(models.QuerySet):
-<<<<<<< HEAD
+    CONTRIBUTOR_HIDDEN_STATUSES = [
+        ContributionStatus.ABANDONED,
+        ContributionStatus.FLAGGED,
+        ContributionStatus.PROCESSING,
+        ContributionStatus.REJECTED,
+    ]
+
     def with_revenue_program_id(self):
         """Alias revenue_program_id as "revenue_program".
 
@@ -140,14 +146,6 @@
                 "donation_page__revenue_program__payment_provider__stripe_account_id",
             )
         )
-=======
-    CONTRIBUTOR_HIDDEN_STATUSES = [
-        ContributionStatus.ABANDONED,
-        ContributionStatus.FLAGGED,
-        ContributionStatus.PROCESSING,
-        ContributionStatus.REJECTED,
-    ]
->>>>>>> f951f1b6
 
     def one_time(self):
         return self.filter(interval=ContributionInterval.ONE_TIME)
