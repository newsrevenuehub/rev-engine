import datetime
from unittest.mock import Mock, patch

from django.conf import settings
from django.test import TestCase, override_settings
from django.utils import timezone

<<<<<<< HEAD
import pytest

from apps.contributions.models import (
    Contribution,
    ContributionInterval,
    ContributionIntervalError,
    ContributionStatus,
    ContributionStatusError,
    Contributor,
)
=======
from apps.contributions.models import Contribution, ContributionStatus, Contributor
>>>>>>> f26fc02b
from apps.contributions.tests.factories import ContributionFactory, ContributorFactory
from apps.organizations.tests.factories import (
    OrganizationFactory,
    PaymentProviderFactory,
    RevenueProgramFactory,
)
from apps.pages.tests.factories import DonationPageFactory
from apps.slack.models import SlackNotificationTypes


class ContributorTest(TestCase):
    def setUp(self):
        self.contributor = Contributor.objects.create(email="test@test.com")

    def test_contributions_count(self):
        target_count = 5
        for _ in range(target_count):
            Contribution.objects.create(amount=1000, contributor=self.contributor)
        self.assertEqual(self.contributor.contributions_count, target_count)

    def test_most_recent_contribution(self):
        Contribution.objects.create(amount=1000, contributor=self.contributor, status="paid")
        one_minute = datetime.timedelta(minutes=1)
        second_contribution = Contribution.objects.create(
            amount=1000,
            contributor=self.contributor,
            status="paid",
            modified=timezone.now() + one_minute,
        )
        self.assertEqual(self.contributor.most_recent_contribution, second_contribution)

    def test__str(self):
        self.assertEqual(str(self.contributor), self.contributor.email)

    def test_is_superuser(self):
        self.assertFalse(self.contributor.is_superuser)


test_key = "test_key"


@override_settings(STRIPE_TEST_SECRET_KEY=test_key)
class ContributionTest(TestCase):
    def setUp(self):
        self.amount = 1000
        self.stripe_account_id = "testing-123-stripe"
        self.org = OrganizationFactory()
        self.payment_provider = PaymentProviderFactory(stripe_account_id=self.stripe_account_id)
        self.revenue_program = RevenueProgramFactory(organization=self.org, payment_provider=self.payment_provider)
        self.donation_page = DonationPageFactory(revenue_program=self.revenue_program)
        self.contribution = Contribution.objects.create(amount=self.amount, donation_page=self.donation_page)
        self.required_data = {"amount": 1000, "currency": "usd", "donation_page": self.donation_page}

    @patch("stripe.Customer.create")
    def test_create_stripe_customer(self, mock_create_customer):
        """Show Contributor.create_stripe_customer calls Stripe with right params and returns the customer object"""
        return_value = {"id": "some-id"}
        mock_create_customer.return_value = return_value
        call_args = {
            "first_name": "Jane",
            "last_name": "doe",
            "phone": "555-555-5555",
            "mailing_street": "123 Street Lane",
            "mailing_city": "Small Town",
            "mailing_state": "OK",
            "mailing_postal_code": "12345",
            "mailing_country": "US",
        }
        self.contribution.contributor = ContributorFactory()
        self.contribution.save()
        customer = self.contribution.create_stripe_customer(**call_args)
        name = f"{call_args['first_name']} {call_args['last_name']}"

        address = {
            "line1": call_args["mailing_street"],
            "city": call_args["mailing_city"],
            "state": call_args["mailing_state"],
            "postal_code": call_args["mailing_postal_code"],
            "country": call_args["mailing_country"],
        }
        mock_create_customer.assert_called_once_with(
            name=name,
            email=self.contribution.contributor.email,
            address=address,
            shipping={"address": address, "name": name},
            phone=call_args["phone"],
            stripe_account=self.contribution.donation_page.revenue_program.payment_provider.stripe_account_id,
        )
        self.assertEqual(customer, return_value)

    def test_formatted_amount(self):
        target_format = "10.00 USD"
        self.assertEqual(self.contribution.formatted_amount, target_format)

    def test_str(self):
        self.assertEqual(
            str(self.contribution),
            f"{self.contribution.formatted_amount}, {self.contribution.created.strftime('%Y-%m-%d %H:%M:%S')}",
        )

    @patch("apps.contributions.models.Contribution.send_slack_notifications")
    def test_save_without_slack_arg_only_saves(self, mock_send_slack):
        self.contribution.amount = 10
        self.contribution.save()
        mock_send_slack.assert_not_called()

    @patch("apps.contributions.models.SlackManager")
    def test_save_with_slack_arg_sends_slack_notifications(self, mock_send_slack):
        self.contribution.amount = 10
        self.contribution.save(slack_notification=SlackNotificationTypes.SUCCESS)
        mock_send_slack.assert_any_call()

    @patch("stripe.PaymentMethod.retrieve", side_effect="{}")
    def test_request_stripe_payment_method_details_when_new(self, mock_retrieve_pm):
        """
        fetch_stripe_payment_method should be called when a new contribution is being created and it has a defined provider_payment_method_id
        """
        target_pm_id = "new-pm-id"
        contribution = Contribution(**self.required_data)
        contribution.provider_payment_method_id = target_pm_id
        contribution.save()
        mock_retrieve_pm.assert_called_once_with(target_pm_id, stripe_account=self.stripe_account_id)

    @patch("stripe.PaymentMethod.retrieve", side_effect="{}")
    def test_request_stripe_payment_method_details_when_old_updating_payment_method(self, mock_retrieve_pm):
        """
        fetch_stripe_payment_method should be called when updating an existing contribution, if provider_payment_method_id is not the same as the previous
        """
        target_pm_id = "new-pm-id"
        self.contribution.provider_payment_method_id = target_pm_id
        self.contribution.save()
        mock_retrieve_pm.assert_called_once_with(target_pm_id, stripe_account=self.stripe_account_id)

    @patch("stripe.PaymentMethod.retrieve", side_effect="{}")
    def test_do_not_request_stripe_payment_method_details_when_updating_anything_else(self, mock_retrieve_pm):
        """
        fetch_stripe_payment_method should not be called if provider_payment_method_id is unchanged
        """
        self.contribution.status = ContributionStatus.PAID
        self.contribution.save()
        mock_retrieve_pm.assert_not_called()

    @patch("stripe.PaymentIntent.create")
    def test_create_stripe_one_time_payment_intent(self, mock_create_pi):
        """Show Contribution.create_stripe_one_time_payment_intent calls Stripe with right params...

        ...that it returns the created payment intent, and that it saves the payment intent ID and
        client secret back to the contribution
        """
        stripe_customer_id = "fake_stripe_customer_id"
        return_value = {"id": "fake_id", "client_secret": "fake_client_secret", "customer": stripe_customer_id}
        mock_create_pi.return_value = return_value
        metadata = {"meta": "data"}
        contributor = ContributorFactory()
        self.contribution.contributor = contributor
        self.contribution.provider_customer_id = stripe_customer_id
        self.contribution.status = ContributionStatus.PROCESSING
        self.contribution.save()

        payment_intent = self.contribution.create_stripe_one_time_payment_intent(metadata)
        mock_create_pi.assert_called_once_with(
            amount=self.contribution.amount,
            currency=self.contribution.currency,
            customer=stripe_customer_id,
            metadata=metadata,
            receipt_email=contributor.email,
            statement_descriptor_suffix=self.revenue_program.stripe_statement_descriptor_suffix,
            stripe_account=self.revenue_program.stripe_account_id,
            capture_method="automatic",
        )
        self.contribution.refresh_from_db()
        self.assertEqual(self.contribution.provider_payment_id, return_value["id"])
        self.assertEqual(payment_intent, return_value)

    @patch("stripe.PaymentIntent.create")
    def test_create_stripe_one_time_payment_intent_when_flagged(self, mock_create_pi):
        """Show Contribution.create_stripe_one_time_payment_intent calls Stripe with right params...

        ...that it returns the created payment intent, and that it saves the payment intent ID and
        client secret back to the contribution
        """
        stripe_customer_id = "fake_stripe_customer_id"
        return_value = {"id": "fake_id", "client_secret": "fake_client_secret", "customer": stripe_customer_id}
        mock_create_pi.return_value = return_value
        metadata = {"meta": "data"}
        contributor = ContributorFactory()
        self.contribution.contributor = contributor
        self.contribution.provider_customer_id = stripe_customer_id
        self.contribution.status = ContributionStatus.FLAGGED
        self.contribution.save()

        payment_intent = self.contribution.create_stripe_one_time_payment_intent(metadata)
        mock_create_pi.assert_called_once_with(
            amount=self.contribution.amount,
            currency=self.contribution.currency,
            customer=stripe_customer_id,
            metadata=metadata,
            receipt_email=contributor.email,
            statement_descriptor_suffix=self.revenue_program.stripe_statement_descriptor_suffix,
            stripe_account=self.revenue_program.stripe_account_id,
            capture_method="manual",
        )
        self.contribution.refresh_from_db()
        self.assertEqual(self.contribution.provider_payment_id, return_value["id"])
        self.assertEqual(payment_intent, return_value)

    @patch("stripe.Subscription.create")
    def test_create_stripe_subscription(self, mock_create_subscription):
        """Show Contribution.create_stripe_subscription calls Stripe with right params...

        ...that it returns the created subscription, and that it saves the right subscription data
        back to the contribution
        """
        stripe_customer_id = "fake_stripe_customer_id"
        return_value = {
            "id": "fake_id",
            "latest_invoice": {"payment_intent": {"client_secret": "fake_client_secret"}},
            "customer": stripe_customer_id,
        }
        mock_create_subscription.return_value = return_value
        metadata = {"meta": "data"}
        contributor = ContributorFactory()
        self.contribution.provider_customer_id = stripe_customer_id
        self.contribution.contributor = contributor
        self.contribution.interval = "month"
        self.contribution.save()
        subscription = self.contribution.create_stripe_subscription(metadata)
        mock_create_subscription.assert_called_once_with(
            customer=stripe_customer_id,
            items=[
                {
                    "price_data": {
                        "unit_amount": self.contribution.amount,
                        "currency": self.contribution.currency,
                        "product": self.payment_provider.stripe_product_id,
                        "recurring": {"interval": self.contribution.interval},
                    }
                }
            ],
            stripe_account=self.revenue_program.stripe_account_id,
            metadata=metadata,
            payment_behavior="default_incomplete",
            payment_settings={"save_default_payment_method": "on_subscription"},
            expand=["latest_invoice.payment_intent"],
            off_session=False,
            default_payment_method=None,
        )
        self.contribution.refresh_from_db()
        self.assertEqual(self.contribution.payment_provider_data, return_value)
        self.assertEqual(self.contribution.provider_subscription_id, return_value["id"])
        self.assertEqual(subscription, return_value)

    @patch("stripe.SetupIntent.create")
    def test_create_stripe_setup_intent(self, mock_create_setup_intent):
        """Show Contribution.create_stripe_setup_intent calls Stripe with right params...

        ...that it returns the created setup intent, and that it saves the right data
        back to the contribution
        """
        stripe_customer_id = "fake_stripe_customer_id"
        return_value = {
            "id": "fake_id",
            "client_secret": "fake_client_secret",
        }
        mock_create_setup_intent.return_value = return_value
        metadata = {"meta": "data"}
        contributor = ContributorFactory()
        self.contribution.contributor = contributor
        self.contribution.provider_customer_id = stripe_customer_id
        self.contribution.provider_customer_id = stripe_customer_id
        self.contribution.interval = "month"
        self.contribution.status = ContributionStatus.FLAGGED
        self.contribution.save()

        subscription = self.contribution.create_stripe_setup_intent(metadata)
        mock_create_setup_intent.assert_called_once_with(
            customer=stripe_customer_id,
            stripe_account=self.revenue_program.stripe_account_id,
            metadata=metadata,
        )
        self.contribution.refresh_from_db()
        self.assertEqual(self.contribution.provider_setup_intent_id, return_value["id"])
        self.assertEqual(subscription, return_value)

    @patch("apps.emails.tasks.send_templated_email.delay")
    def test_handle_thank_you_email_when_nre_sends(self, mock_send_email):
        """Show that when org configured to have NRE send thank you emails, send_templated_email
        gets called with expected args.
        """
        self.org.send_receipt_email_via_nre = True
        self.org.save()
        contributor = ContributorFactory()
        self.contribution.contributor = contributor
        self.contribution.interval = "month"
        self.contribution.save()
        contribution_received_at = timezone.now()
        self.contribution.handle_thank_you_email(contribution_received_at)
        mock_send_email.assert_called_once_with(
            contributor.email,
            "Thank you for your contribution!",
            "nrh-default-contribution-confirmation-email.txt",
            "nrh-default-contribution-confirmation-email.html",
            {
                "contribution_date": contribution_received_at.strftime("%m-%d-%y"),
                "contributor_email": contributor.email,
                "contribution_amount": self.contribution.formatted_amount,
                "contribution_interval": self.contribution.interval,
                "contribution_interval_display_value": self.contribution.interval,
                "copyright_year": contribution_received_at.year,
                "org_name": self.org.name,
            },
        )

    @patch("apps.emails.tasks.send_templated_email.delay")
    def test_handle_thank_you_email_when_nre_not_send(self, mock_send_email):
        """Show that when an org is not configured to have NRE send thank you emails...

        ...send_templated_email does not get called
        """
        self.org.send_receipt_email_via_nre = False
        self.org.save()
        self.contribution.handle_thank_you_email()
        mock_send_email.assert_not_called()

<<<<<<< HEAD

@pytest.fixture
@pytest.mark.django_db
def contribution():
    return ContributionFactory()


@pytest.mark.django_db
@pytest.mark.parametrize(
    "status",
    (
        ContributionStatus.PROCESSING,
        ContributionStatus.FLAGGED,
    ),
)
def test_contribution_cancel_when_one_time(status, contribution, monkeypatch):
    contribution.status = status
    contribution.interval = ContributionInterval.ONE_TIME
    contribution.save()
    mock_cancel = Mock()

    monkeypatch.setattr("stripe.PaymentIntent.cancel", mock_cancel)

    contribution.cancel()
    contribution.refresh_from_db()
    assert contribution.status == ContributionStatus.CANCELED
    mock_cancel.assert_called_once_with(
        contribution.provider_payment_id,
        stripe_account=contribution.donation_page.revenue_program.stripe_account_id,
    )


@pytest.mark.django_db
@pytest.mark.parametrize(
    "status,interval",
    (
        (ContributionStatus.PROCESSING, ContributionInterval.MONTHLY),
        (ContributionStatus.PROCESSING, ContributionInterval.YEARLY),
        (ContributionStatus.FLAGGED, ContributionInterval.MONTHLY),
        (ContributionStatus.FLAGGED, ContributionInterval.YEARLY),
    ),
)
def test_contribution_cancel_when_recurring(status, interval, contribution, monkeypatch):
    contribution.status = status
    contribution.interval = interval
    contribution.save()

    mock_delete_sub = Mock()
    monkeypatch.setattr("stripe.Subscription.delete", mock_delete_sub)

    mock_pm_detach = Mock()

    class MockPaymentMethod:
        def __init__(self, *args, **kwargs):
            self.detach = mock_pm_detach

    mock_retrieve_pm = Mock(return_value=MockPaymentMethod())
    monkeypatch.setattr("stripe.PaymentMethod.retrieve", mock_retrieve_pm)

    contribution.cancel()
    contribution.refresh_from_db()
    assert contribution.status == ContributionStatus.CANCELED

    if status == ContributionStatus.PROCESSING:
        mock_delete_sub.assert_called_once_with(
            contribution.provider_subscription_id,
            stripe_account=contribution.donation_page.revenue_program.stripe_account_id,
        )
    else:
        mock_retrieve_pm.assert_called_once_with(
            contribution.provider_payment_method_id,
            stripe_account=contribution.donation_page.revenue_program.stripe_account_id,
        )
        mock_pm_detach.assert_called_once()


@pytest.mark.django_db()
def test_contribution_cancel_when_unpermitted_interval(contribution, monkeypatch):
    contribution.status = ContributionStatus.PROCESSING
    contribution.interval = "foobar"
    contribution.save()
    last_modified = contribution.modified
    mock_stripe_method = Mock()
    monkeypatch.setattr("stripe.PaymentIntent.cancel", mock_stripe_method)
    monkeypatch.setattr("stripe.Subscription.delete", mock_stripe_method)
    monkeypatch.setattr("stripe.PaymentMethod.retrieve", mock_stripe_method)
    monkeypatch.setattr("stripe.PaymentMethod.detach", mock_stripe_method)

    with pytest.raises(ContributionIntervalError):
        contribution.cancel()
    assert contribution.modified == last_modified
    mock_stripe_method.assert_not_called()


@pytest.mark.django_db
@pytest.mark.parametrize(
    "status",
    (
        ContributionStatus.CANCELED,
        ContributionStatus.FAILED,
        ContributionStatus.PAID,
        ContributionStatus.REFUNDED,
        ContributionStatus.REJECTED,
        "unexpected",
    ),
)
def test_contribution_cancel_when_unpermitted_status(status, contribution, monkeypatch):
    contribution.status = status
    contribution.save()
    last_modified = contribution.modified
    mock_stripe_method = Mock()
    monkeypatch.setattr("stripe.PaymentIntent.cancel", mock_stripe_method)
    monkeypatch.setattr("stripe.Subscription.delete", mock_stripe_method)
    monkeypatch.setattr("stripe.PaymentMethod.retrieve", mock_stripe_method)
    monkeypatch.setattr("stripe.PaymentMethod.detach", mock_stripe_method)

    with pytest.raises(ContributionStatusError):
        contribution.cancel()
    assert contribution.modified == last_modified
    mock_stripe_method.assert_not_called()
=======
    def test_stripe_metadata(self):
        referer = "https://somewhere.com"
        campaign_id = "some-id"
        contribution = ContributionFactory()
        validated_data = {
            "agreed_to_pay_fees": True,
            "donor_selected_amount": "120",
            "reason_for_giving": "reason",
            "honoree": None,
            "in_memory_of": None,
            "comp_subscription": False,
            "swag_opt_out": True,
            "swag_choice": None,
            "page": contribution.donation_page,
            "sf_campaign_id": campaign_id,
        }
        assert Contribution.stripe_metadata(contribution.contributor, validated_data, referer) == {
            "source": settings.METADATA_SOURCE,
            "schema_version": settings.METADATA_SCHEMA_VERSION,
            "contributor_id": contribution.contributor.id,
            "agreed_to_pay_fees": validated_data["agreed_to_pay_fees"],
            "donor_selected_amount": validated_data["donor_selected_amount"],
            "reason_for_giving": validated_data["reason_for_giving"],
            "honoree": validated_data["honoree"],
            "in_memory_of": validated_data["in_memory_of"],
            "comp_subscription": validated_data["comp_subscription"],
            "swag_opt_out": validated_data["swag_opt_out"],
            "swag_choice": validated_data["swag_choice"],
            "referer": referer,
            "revenue_program_id": validated_data["page"].revenue_program.id,
            "revenue_program_slug": validated_data["page"].revenue_program.slug,
            "sf_campaign_id": validated_data["sf_campaign_id"],
        }
>>>>>>> f26fc02b
<|MERGE_RESOLUTION|>--- conflicted
+++ resolved
@@ -5,7 +5,6 @@
 from django.test import TestCase, override_settings
 from django.utils import timezone
 
-<<<<<<< HEAD
 import pytest
 
 from apps.contributions.models import (
@@ -16,9 +15,6 @@
     ContributionStatusError,
     Contributor,
 )
-=======
-from apps.contributions.models import Contribution, ContributionStatus, Contributor
->>>>>>> f26fc02b
 from apps.contributions.tests.factories import ContributionFactory, ContributorFactory
 from apps.organizations.tests.factories import (
     OrganizationFactory,
@@ -175,16 +171,17 @@
         contributor = ContributorFactory()
         self.contribution.contributor = contributor
         self.contribution.provider_customer_id = stripe_customer_id
+        self.contribution.contribution_metadata = metadata
         self.contribution.status = ContributionStatus.PROCESSING
         self.contribution.save()
 
-        payment_intent = self.contribution.create_stripe_one_time_payment_intent(metadata)
+        payment_intent = self.contribution.create_stripe_one_time_payment_intent()
         mock_create_pi.assert_called_once_with(
             amount=self.contribution.amount,
             currency=self.contribution.currency,
             customer=stripe_customer_id,
-            metadata=metadata,
             receipt_email=contributor.email,
+            metadata=self.contribution.contribution_metadata,
             statement_descriptor_suffix=self.revenue_program.stripe_statement_descriptor_suffix,
             stripe_account=self.revenue_program.stripe_account_id,
             capture_method="automatic",
@@ -203,19 +200,18 @@
         stripe_customer_id = "fake_stripe_customer_id"
         return_value = {"id": "fake_id", "client_secret": "fake_client_secret", "customer": stripe_customer_id}
         mock_create_pi.return_value = return_value
-        metadata = {"meta": "data"}
         contributor = ContributorFactory()
         self.contribution.contributor = contributor
         self.contribution.provider_customer_id = stripe_customer_id
         self.contribution.status = ContributionStatus.FLAGGED
         self.contribution.save()
 
-        payment_intent = self.contribution.create_stripe_one_time_payment_intent(metadata)
+        payment_intent = self.contribution.create_stripe_one_time_payment_intent()
         mock_create_pi.assert_called_once_with(
             amount=self.contribution.amount,
             currency=self.contribution.currency,
             customer=stripe_customer_id,
-            metadata=metadata,
+            metadata=self.contribution.contribution_metadata,
             receipt_email=contributor.email,
             statement_descriptor_suffix=self.revenue_program.stripe_statement_descriptor_suffix,
             stripe_account=self.revenue_program.stripe_account_id,
@@ -343,7 +339,40 @@
         self.contribution.handle_thank_you_email()
         mock_send_email.assert_not_called()
 
-<<<<<<< HEAD
+    def test_stripe_metadata(self):
+        referer = "https://somewhere.com"
+        campaign_id = "some-id"
+        contribution = ContributionFactory()
+        validated_data = {
+            "agreed_to_pay_fees": True,
+            "donor_selected_amount": "120",
+            "reason_for_giving": "reason",
+            "honoree": None,
+            "in_memory_of": None,
+            "comp_subscription": False,
+            "swag_opt_out": True,
+            "swag_choice": None,
+            "page": contribution.donation_page,
+            "sf_campaign_id": campaign_id,
+        }
+        assert Contribution.stripe_metadata(contribution.contributor, validated_data, referer) == {
+            "source": settings.METADATA_SOURCE,
+            "schema_version": settings.METADATA_SCHEMA_VERSION,
+            "contributor_id": contribution.contributor.id,
+            "agreed_to_pay_fees": validated_data["agreed_to_pay_fees"],
+            "donor_selected_amount": validated_data["donor_selected_amount"],
+            "reason_for_giving": validated_data["reason_for_giving"],
+            "honoree": validated_data["honoree"],
+            "in_memory_of": validated_data["in_memory_of"],
+            "comp_subscription": validated_data["comp_subscription"],
+            "swag_opt_out": validated_data["swag_opt_out"],
+            "swag_choice": validated_data["swag_choice"],
+            "referer": referer,
+            "revenue_program_id": validated_data["page"].revenue_program.id,
+            "revenue_program_slug": validated_data["page"].revenue_program.slug,
+            "sf_campaign_id": validated_data["sf_campaign_id"],
+        }
+
 
 @pytest.fixture
 @pytest.mark.django_db
@@ -463,39 +492,4 @@
     with pytest.raises(ContributionStatusError):
         contribution.cancel()
     assert contribution.modified == last_modified
-    mock_stripe_method.assert_not_called()
-=======
-    def test_stripe_metadata(self):
-        referer = "https://somewhere.com"
-        campaign_id = "some-id"
-        contribution = ContributionFactory()
-        validated_data = {
-            "agreed_to_pay_fees": True,
-            "donor_selected_amount": "120",
-            "reason_for_giving": "reason",
-            "honoree": None,
-            "in_memory_of": None,
-            "comp_subscription": False,
-            "swag_opt_out": True,
-            "swag_choice": None,
-            "page": contribution.donation_page,
-            "sf_campaign_id": campaign_id,
-        }
-        assert Contribution.stripe_metadata(contribution.contributor, validated_data, referer) == {
-            "source": settings.METADATA_SOURCE,
-            "schema_version": settings.METADATA_SCHEMA_VERSION,
-            "contributor_id": contribution.contributor.id,
-            "agreed_to_pay_fees": validated_data["agreed_to_pay_fees"],
-            "donor_selected_amount": validated_data["donor_selected_amount"],
-            "reason_for_giving": validated_data["reason_for_giving"],
-            "honoree": validated_data["honoree"],
-            "in_memory_of": validated_data["in_memory_of"],
-            "comp_subscription": validated_data["comp_subscription"],
-            "swag_opt_out": validated_data["swag_opt_out"],
-            "swag_choice": validated_data["swag_choice"],
-            "referer": referer,
-            "revenue_program_id": validated_data["page"].revenue_program.id,
-            "revenue_program_slug": validated_data["page"].revenue_program.slug,
-            "sf_campaign_id": validated_data["sf_campaign_id"],
-        }
->>>>>>> f26fc02b
+    mock_stripe_method.assert_not_called()