import { STRIPE_PAYMENT, FULL_PAGE, ORG_STRIPE_ACCOUNT_ID } from 'ajax/endpoints';
import { getEndpoint, getPageElementByType } from '../support/util';
import livePageOne from '../fixtures/pages/live-page-1.json';
import orgAccountIdFixture from '../fixtures/stripe/org-account-id.json';

import * as freqUtils from 'utilities/parseFrequency';
import calculateStripeFee from 'utilities/calculateStripeFee';

describe('Donation page', () => {
  beforeEach(() => {
    cy.intercept('/api/v1/organizations/stripe_account_id/**', { fixture: 'stripe/org-account-id.json' });
  });

  describe('Routing', () => {
    it('should send a request containing the correct query params', () => {
      const expectedRevProgramSlug = 'revenue-program-slug';
      const expectedPageSlug = 'page-slug';
      cy.intercept({ method: 'GET', pathname: getEndpoint(FULL_PAGE) }, (req) => {
        expect(req.url).contains(`revenue_program=${expectedRevProgramSlug}`);
        expect(req.url).contains(`page=${expectedPageSlug}`);
      });
      cy.visit(`/${expectedRevProgramSlug}/${expectedPageSlug}`);
    });

    it('should show live 404 page if api returns 404', () => {
      cy.intercept({ method: 'GET', pathname: getEndpoint(FULL_PAGE) }, { statusCode: 404 }).as('getPageDetail');
      cy.visit('/revenue-program-slug');
      cy.wait('@getPageDetail');
      cy.getByTestId('live-page-404').should('exist');
    });

    it('should show a donation page if route is not reserved, first-level', () => {
      cy.intercept(
        { method: 'GET', pathname: getEndpoint(FULL_PAGE) },
        { fixture: 'pages/live-page-1', statusCode: 200 }
      ).as('getPageDetail');
      cy.visit('/revenue-program-slug');
      cy.wait('@getPageDetail');
      cy.getByTestId('donation-page').should('exist');
    });

    it('should show a donation page if route is not reserved, second-level', () => {
      cy.intercept(
        { method: 'GET', pathname: getEndpoint(FULL_PAGE) },
        { fixture: 'pages/live-page-1', statusCode: 200 }
      ).as('getPageDetail');
      cy.visit('/revenue-program-slug/page-slug');
      cy.wait('@getPageDetail');
      cy.getByTestId('donation-page').should('exist');
    });
  });

  describe('DonationPage elements', () => {
    it('should render expected rich text content', () => {
      cy.visitDonationPage();

      cy.getByTestId('d-rich-text').should('exist');
      cy.contains('Your support keeps us going!');
    });

    it('should render expected expected frequencies', () => {
      const frequency = getPageElementByType(livePageOne, 'DFrequency');
      cy.getByTestId('d-frequency');

      frequency.content.forEach((freq) => {
        cy.contains(freq.displayName);
      });
    });
    it('should render expected amounts', () => {
      const frequency = getPageElementByType(livePageOne, 'DFrequency');
      const amounts = getPageElementByType(livePageOne, 'DAmount');
      cy.getByTestId('d-amount');

      frequency.content.forEach((freq) => {
        cy.contains(freq.displayName).click();
        amounts.content.options[freq.value].forEach((amount) => cy.contains(amount));
      });
    });
    it('should render text indicating expected frequencies', () => {
      const frequency = getPageElementByType(livePageOne, 'DFrequency');
      cy.getByTestId('d-amount');

      frequency.content.forEach((freq) => {
        cy.contains(freq.displayName).click();
        const adjective = freqUtils.getFrequencyAdjective(freq.value);
        const rate = freqUtils.getFrequencyRate(freq.value);
        const adverb = freqUtils.getFrequencyAdverb(freq.value);

        cy.getByTestId('d-amount').find('h3').contains(adjective);
        if (rate) {
          cy.getByTestId('custom-amount-rate').contains(rate);
        }
        if (adverb) {
          cy.getByTestId('pay-fees').scrollIntoView().find('label').contains(adverb);
        }
      });
    });

    it('should render the correct fee base on frequency and amount', () => {
      const frequency = getPageElementByType(livePageOne, 'DFrequency');
      const amounts = getPageElementByType(livePageOne, 'DAmount');

      frequency.content.forEach((freq) => {
        cy.contains(freq.displayName).click();
        amounts.content.options[freq.value].forEach((amount) => {
          cy.contains(amount).click();
          const calculatedFee = calculateStripeFee(amount, freq.value, true);
          cy.getByTestId('pay-fees').scrollIntoView().find('label').contains(calculatedFee);
        });
      });
    });

    it('should select agreeToPayFees by default if appropriate page property is set', () => {
      const page = { ...livePageOne };
      const paymentIndex = page.elements.findIndex((el) => el.type === 'DPayment');
      page.elements[paymentIndex].content.payFeesDefault = true;
      cy.intercept({ method: 'GET', pathname: getEndpoint(FULL_PAGE) }, { body: page, statusCode: 200 }).as(
        'getPageWithPayFeesDefault'
      );
      cy.visit('/revenue-program-slug/page-slug');
      cy.url().should('include', '/revenue-program-slug/page-slug');
      cy.wait('@getPageWithPayFeesDefault');

      cy.getByTestId('pay-fees-checked').should('exist');
      cy.getByTestId('pay-fees-not-checked').should('not.exist');
    });
  });

  describe('Resulting request', () => {
    it('should send a request with the expected interval', () => {
      cy.intercept(
        { method: 'GET', pathname: getEndpoint(FULL_PAGE) },
        { fixture: 'pages/live-page-1', statusCode: 200 }
      ).as('getPage');

      cy.visit('/rev-program-slug');
      cy.url().should('include', 'rev-program-slug');
      cy.wait('@getPage');

      const interval = 'One time';
      const amount = '120';
      cy.interceptDonation();
      cy.setUpDonation(interval, amount);
      cy.makeDonation();
      cy.wait('@stripePayment').its('request.body').should('have.property', 'interval', 'one_time');
    });

    it('should send a request with the expected amount', () => {
      cy.intercept(
        { method: 'GET', pathname: getEndpoint(FULL_PAGE) },
        { fixture: 'pages/live-page-1', statusCode: 200 }
      ).as('getPage');

      cy.visit('/rev-program-slug');
      cy.url().should('include', 'rev-program-slug');
      cy.wait('@getPage');

      const interval = 'One time';
      const amount = '120';
      cy.interceptDonation();
      cy.setUpDonation(interval, amount);
      cy.makeDonation();
      cy.wait('@stripePayment').its('request.body').should('have.property', 'amount', amount);
    });

<<<<<<< HEAD
    it('should send a confirmation request to Stripe with the organization stripe account id in the header', () => {
      /**
       * This tests against regressions that might cause the orgs stripe account id to not appear in the header of confirmCardPayment
       */
=======
    it('should send a request with a Google reCAPTCHA token in request body', () => {
>>>>>>> 13549be5
      cy.intercept(
        { method: 'GET', pathname: getEndpoint(FULL_PAGE) },
        { fixture: 'pages/live-page-1', statusCode: 200 }
      ).as('getPage');

      cy.visit('/rev-program-slug');
      cy.url().should('include', 'rev-program-slug');
      cy.wait('@getPage');

      const interval = 'One time';
      const amount = '120';
      cy.interceptDonation();
      cy.setUpDonation(interval, amount);
      cy.makeDonation();
<<<<<<< HEAD
      cy.wait('@confirmCardPayment').its('request.body').should('include', orgAccountIdFixture.stripe_account_id);
=======
      cy.wait('@stripePayment').its('request.body').should('have.property', 'captcha_token');
>>>>>>> 13549be5
    });
  });

  describe('Donation page side effects', () => {
    it('should pass salesforce campaign id from query parameter to request body', () => {
      const sfCampaignId = 'my-test-sf-campaign-id';
      cy.intercept(
        { method: 'GET', pathname: `${getEndpoint(FULL_PAGE)}**` },
        { fixture: 'pages/live-page-1', statusCode: 200 }
      ).as('getPageDetail');
      cy.visit(`/revenue-program-slug/page-slug?campaign=${sfCampaignId}`);
      cy.wait('@getPageDetail');

      const interval = 'One time';
      const amount = '120';
      cy.intercept(
        { method: 'POST', pathname: getEndpoint(STRIPE_PAYMENT) },
        { fixture: 'stripe/payment-intent', statusCode: 200 }
      ).as('stripePayment');
      cy.setUpDonation(interval, amount);
      cy.makeDonation();
      cy.wait('@stripePayment').then(({ request }) => {
        expect(request.body).to.have.property('sf_campaign_id');
        expect(request.body.sf_campaign_id).to.equal(sfCampaignId);
      });
    });

    describe('Donation page amount and frequency query parameters', () => {
      specify('&frequency and &amount uses that frequency and that amount', () => {
        // intercept page, return particular elements
        const page = livePageOne;
        const amounts = livePageOne.elements.find((el) => el.type === 'DAmount');
        const targetFreq = 'monthly';
        const targetAmount = amounts.content.options.month[1];
        cy.intercept({ method: 'GET', pathname: `${getEndpoint(FULL_PAGE)}**` }, { body: page }).as('getPageDetail');

        // visit url + querystring
        cy.visit(`/revenue-program-slug/page-slug?amount=${targetAmount}&frequency=${targetFreq}`);
        cy.wait('@getPageDetail');
        cy.url().should('include', targetFreq);
        cy.url().should('include', targetAmount);

        // assert that the right things are checked
        cy.getByTestId('frequency-month-selected').should('exist');
        cy.getByTestId(`amount-${targetAmount}-selected`).should('exist');
      });

      specify('&frequency and @amount custom shows only that amount for frequency', () => {
        // intercept page, return particular elements
        const page = livePageOne;
        const targetFreq = 'monthly';
        const targetAmount = 99;
        cy.intercept({ method: 'GET', pathname: `${getEndpoint(FULL_PAGE)}**` }, { body: page }).as('getPageDetail');

        // visit url + querystring
        cy.visit(`/revenue-program-slug/page-slug?amount=${targetAmount}&frequency=${targetFreq}`);
        cy.wait('@getPageDetail');
        cy.url().should('include', targetAmount);

        // assert that the right things are checked
        cy.getByTestId('frequency-month-selected').should('exist');
        cy.getByTestId(`amount-other-selected`).within(() => {
          cy.get('input').should('have.value', targetAmount);
        });
      });

      specify('&amount but no &frequency defaults to that amount with the frequency=once', () => {
        // intercept page, return particular elements
        const page = livePageOne;
        const targetAmount = 99;
        const amounts = livePageOne.elements.find((el) => el.type === 'DAmount');
        cy.intercept({ method: 'GET', pathname: `${getEndpoint(FULL_PAGE)}**` }, { body: page }).as('getPageDetail');
        // visit url + querystring
        cy.visit(`/revenue-program-slug/page-slug?amount=${targetAmount}`);
        cy.wait('@getPageDetail');
        cy.url().should('include', targetAmount);
        // assert that the right things are checked
        cy.getByTestId('frequency-one_time-selected').should('exist');
        cy.getByTestId(`amount-other-selected`).within(() => {
          cy.get('input').should('have.value', targetAmount);
        });
        amounts.content.options.one_time.forEach((amount) => {
          cy.getByTestId(`amount-${amount}`).should('not.exist');
        });
      });

      specify('&frequency=once but no amount defaults to the one-time default set by the page creator', () => {
        // intercept page, return particular elements
        const page = livePageOne;
        const targetFreq = 'once';
        cy.intercept({ method: 'GET', pathname: `${getEndpoint(FULL_PAGE)}**` }, { body: page }).as('getPageDetail');

        // visit url + querystring
        cy.visit(`/revenue-program-slug/page-slug?frequency=${targetFreq}`);
        cy.wait('@getPageDetail');
        cy.url().should('include', targetFreq);

        // assert that the right things are checked
        cy.getByTestId('frequency-one_time-selected').should('exist');
      });

      specify('&frequency=yearly but no amount defaults to the yearly default set by the page creator', () => {
        // intercept page, return particular elements
        const page = livePageOne;
        const targetFreq = 'yearly';
        cy.intercept({ method: 'GET', pathname: `${getEndpoint(FULL_PAGE)}**` }, { body: page }).as('getPageDetail');

        // visit url + querystring
        cy.visit(`/revenue-program-slug/page-slug?frequency=${targetFreq}`);
        cy.wait('@getPageDetail');
        cy.url().should('include', targetFreq);

        // assert that the right things are checked
        cy.getByTestId('frequency-year-selected').should('exist');
      });

      specify('&frequency=monthly but no amount defaults to the monthly default set by the page creator', () => {
        // intercept page, return particular elements
        const page = livePageOne;
        const targetFreq = 'monthly';
        cy.intercept({ method: 'GET', pathname: `${getEndpoint(FULL_PAGE)}**` }, { body: page }).as('getPageDetail');

        // visit url + querystring
        cy.visit(`/revenue-program-slug/page-slug?frequency=${targetFreq}`);
        cy.wait('@getPageDetail');
        cy.url().should('include', targetFreq);

        // assert that the right things are checked
        cy.getByTestId('frequency-month-selected').should('exist');
      });
    });
  });

  describe('404 behavior', () => {
    it('should show 404 if request live page returns non-200', () => {
      cy.intercept(
        { method: 'GET', pathname: getEndpoint(FULL_PAGE) },
        { fixture: 'pages/live-page-1', statusCode: 404 }
      ).as('getLivePage');
      cy.visit('/revenue-program-slug/page-slug');
      cy.url().should('include', '/revenue-program-slug/page-slug');
      cy.wait('@getLivePage');
      cy.getByTestId('live-page-404').should('exist');
    });

    it('should show 404 if request stripe account id returns non-200', () => {
      cy.intercept(
        { method: 'GET', pathname: getEndpoint(FULL_PAGE) },
        { fixture: 'pages/live-page-1', statusCode: 200 }
      );
      cy.intercept(
        { method: 'GET', pathname: getEndpoint(ORG_STRIPE_ACCOUNT_ID) },
        { body: { stripe_account_id: 'abc123' }, statusCode: 500 }
      ).as('getStripeAccountId');
      cy.visit('/revenue-program-slug/page-slug');
      cy.url().should('include', '/revenue-program-slug/page-slug');
      cy.wait('@getStripeAccountId');
      cy.getByTestId('live-page-404').should('exist');
    });

    it('should not show 404 otherwise', () => {
      cy.intercept(
        { method: 'GET', pathname: getEndpoint(FULL_PAGE) },
        { fixture: 'pages/live-page-1', statusCode: 200 }
      ).as('getLivePage');
      cy.intercept(
        { method: 'GET', pathname: getEndpoint(ORG_STRIPE_ACCOUNT_ID) },
        { body: { stripe_account_id: 'abc123' }, statusCode: 200 }
      ).as('getStripeAccountId');
      cy.visit('/revenue-program-slug/page-slug');
      cy.url().should('include', '/revenue-program-slug/page-slug');
      cy.wait('@getLivePage');
      cy.wait('@getStripeAccountId');
      cy.getByTestId('live-page-404').should('not.exist');
      cy.getByTestId('donation-page').should('exist');
    });
  });

  describe('Footer-like content', () => {
    before(() => {
      cy.intercept(
        { method: 'GET', pathname: getEndpoint(FULL_PAGE) },
        { fixture: 'pages/live-page-1', statusCode: 200 }
      ).as('getPage');
      cy.intercept('/api/v1/organizations/stripe_account_id/**', { fixture: 'stripe/org-account-id.json' }).as(
        'getStripeAccountId'
      );
      cy.visit('/revenue-program-slug/page-slug');
      cy.url().should('include', '/revenue-program-slug/page-slug');
      cy.wait('@getPage');
      cy.wait('@getStripeAccountId');
    });

    it('should render page footer with link to fundjournalism.org', () => {
      cy.getByTestId('donation-page-footer').should('exist');
      cy.getByTestId('donation-page-footer')
        .contains('fundjournalism.org')
        .should('have.attr', 'href', 'https://fundjournalism.org/');
    });

    it('should render correct copyright info, including org name', () => {
      cy.getByTestId('donation-page-footer').contains(new Date().getFullYear() + ' ' + livePageOne.organization_name);
    });

    it('should render organization contact email if present, nothing if not', () => {
      const expectedString = `Contact us at ${livePageOne.organization_contact_email}`;
      // If organization_contact_email is present, should show...
      cy.getByTestId('donation-page-static-text').contains(expectedString).should('exist');

      // ...but if we remove it, shouldn't show
      const page = { ...livePageOne };
      page.organization_contact_email = '';
      cy.intercept({ method: 'GET', pathname: getEndpoint(FULL_PAGE) }, { body: page, statusCode: 200 });
      cy.visit('/revenue-program-slug/page-slug-2');
      cy.getByTestId('donation-page-static-text').contains(expectedString).should('not.exist');
    });

    it('should render organization address if present, nothing if not', () => {
      const expectedString = `Prefer to mail a check? Our mailing address is ${livePageOne.organization_address}.`;
      // If organization_address is present, should show...
      cy.getByTestId('donation-page-static-text').contains(expectedString).should('exist');

      // ...but if we remove it, shouldn't show
      const page = { ...livePageOne };
      page.organization_address = '';
      cy.intercept({ method: 'GET', pathname: getEndpoint(FULL_PAGE) }, { body: page, statusCode: 200 });
      cy.visit('/revenue-program-slug/page-slug');
      cy.getByTestId('donation-page-static-text').contains(expectedString).should('not.exist');
    });

    it('should render different text based on whether or not the org is nonprofit', () => {
      // If org is non-profit, show certain text...
      cy.getByTestId('donation-page-static-text').contains('are tax deductible').should('exist');
      cy.getByTestId('donation-page-static-text').contains('change a recurring donation').should('exist');

      // ...if not, show different text.
      const page = { ...livePageOne };
      page.organization_is_nonprofit = false;
      cy.intercept({ method: 'GET', pathname: getEndpoint(FULL_PAGE) }, { body: page, statusCode: 200 });
      cy.visit('/revenue-program-slug/page-slug-2');
      cy.getByTestId('donation-page-static-text').contains('are not tax deductible').should('exist');
      cy.getByTestId('donation-page-static-text').contains('change a recurring contribution').should('exist');
    });

    it('should show different content based on the selected amount and frequency', () => {
      cy.intercept(
        { method: 'GET', pathname: getEndpoint(FULL_PAGE) },
        { fixture: 'pages/live-page-1', statusCode: 200 }
      ).as('getPage');
      cy.visit('/revenue-program-slug/page-slug-3');
      cy.url().should('include', 'revenue-program-slug/page-slug-3');
      cy.wait('@getPage');
      const targetAmount = 15;
      // if frequency is recurring, show additional agreement statement...
      cy.getByTestId('frequency-month').click();
      cy.getByTestId(`amount-${targetAmount}`).click();
      const expectedText = `payments of $${targetAmount}, to be processed on or adjacent to the ${new Date().getDate()}`;
      cy.getByTestId('donation-page-static-text').contains(expectedText).should('exist');

      // ... but if it's one-time, don't
      cy.getByTestId('frequency-one_time').click();
      cy.getByTestId('donation-page-static-text').contains(expectedText).should('not.exist');
    });
  });

  describe('Thank you page', () => {
    it('should show a generic Thank You page at /rev-slug/thank-you', () => {
      cy.intercept(
        { method: 'GET', pathname: getEndpoint(FULL_PAGE) },
        { fixture: 'pages/live-page-1', statusCode: 200 }
      );
      cy.visit('/revenue-program-slug/thank-you');
      cy.getByTestId('generic-thank-you').should('exist');
    });
    it('should show a generic Thank You page at /rev-slug/page-slug/thank-you', () => {
      cy.intercept(
        { method: 'GET', pathname: getEndpoint(FULL_PAGE) },
        { fixture: 'pages/live-page-1', statusCode: 200 }
      );
      cy.visit('/revenue-program-slug/page-slug/thank-you');
      cy.getByTestId('generic-thank-you').should('exist');
    });
  });
});<|MERGE_RESOLUTION|>--- conflicted
+++ resolved
@@ -163,14 +163,10 @@
       cy.wait('@stripePayment').its('request.body').should('have.property', 'amount', amount);
     });
 
-<<<<<<< HEAD
     it('should send a confirmation request to Stripe with the organization stripe account id in the header', () => {
       /**
        * This tests against regressions that might cause the orgs stripe account id to not appear in the header of confirmCardPayment
        */
-=======
-    it('should send a request with a Google reCAPTCHA token in request body', () => {
->>>>>>> 13549be5
       cy.intercept(
         { method: 'GET', pathname: getEndpoint(FULL_PAGE) },
         { fixture: 'pages/live-page-1', statusCode: 200 }
@@ -185,11 +181,25 @@
       cy.interceptDonation();
       cy.setUpDonation(interval, amount);
       cy.makeDonation();
-<<<<<<< HEAD
       cy.wait('@confirmCardPayment').its('request.body').should('include', orgAccountIdFixture.stripe_account_id);
-=======
+    });
+
+    it('should send a request with a Google reCAPTCHA token in request body', () => {
+      cy.intercept(
+        { method: 'GET', pathname: getEndpoint(FULL_PAGE) },
+        { fixture: 'pages/live-page-1', statusCode: 200 }
+      ).as('getPage');
+
+      cy.visit('/rev-program-slug');
+      cy.url().should('include', 'rev-program-slug');
+      cy.wait('@getPage');
+
+      const interval = 'One time';
+      const amount = '120';
+      cy.interceptDonation();
+      cy.setUpDonation(interval, amount);
+      cy.makeDonation();
       cy.wait('@stripePayment').its('request.body').should('have.property', 'captcha_token');
->>>>>>> 13549be5
     });
   });
 
