import datetime
import logging
import uuid
from urllib.parse import quote_plus

from django.conf import settings
from django.db import models
from django.utils.safestring import SafeString, mark_safe

import stripe
from addict import Dict as AttrDict

from apps.api.tokens import ContributorRefreshToken
from apps.common.models import IndexedTimeStampedModel
from apps.emails.tasks import send_thank_you_email
from apps.users.choices import Roles
from apps.users.models import RoleAssignmentResourceModelMixin, UnexpectedRoleType


logger = logging.getLogger(f"{settings.DEFAULT_LOGGER}.{__name__}")


class ContributionIntervalError(Exception):
    pass


class ContributionStatusError(Exception):
    pass


class Contributor(IndexedTimeStampedModel):
    uuid = models.UUIDField(default=uuid.uuid4, primary_key=False, editable=False)
    email = models.EmailField(unique=True)

    @property
    def contributions_count(self):
        return self.contribution_set.count()

    @property
    def most_recent_contribution(self):
        return self.contribution_set.filter(status="paid").latest()

    @property
    def is_authenticated(self):
        """
        Copy django.contrib.auth.models import AbstractBaseUser for request.user.is_authenticated

        Always return True. This is a way to tell if the user has been
        authenticated in templates.
        """
        return True

    @property
    def is_superuser(self):
        """
        Contributors essentially impersonate Users. Ensure that they can never be superusers.
        Note: It's useful to keep this as a property, since properties defined this way are immutable.
        """
        return False

    def __str__(self):
        return self.email

<<<<<<< HEAD
=======
    def create_stripe_customer(
        self,
        rp_stripe_account_id,
        customer_name=None,
        phone=None,
        street=None,
        city=None,
        state=None,
        postal_code=None,
        country=None,
        metadata=None,
    ):
        """Create a Stripe customer using contributor email"""
        address = {
            "line1": street,
            "city": city,
            "state": state,
            "postal_code": postal_code,
            "country": country,
        }
        return stripe.Customer.create(
            email=self.email,
            address=address,
            shipping={"address": address, "name": customer_name},
            name=customer_name,
            phone=phone,
            stripe_account=rp_stripe_account_id,
            metadata=metadata,
        )

    @staticmethod
    def create_magic_link(contribution: "Contribution") -> SafeString:
        """Create a magic link value that can be inserted into Django templates (for instance, in contributor-facing emails)"""
        from apps.api.views import construct_rp_domain  # vs. circular import

        if not isinstance(contribution, Contribution):
            logger.error("`Contributor.create_magic_link` called with invalid contributon value: %s", contribution)
            raise ValueError("Invalid value provided for `contribution`")
        token = str(ContributorRefreshToken.for_contributor(contribution.contributor.uuid).short_lived_access_token)
        return mark_safe(
            f"https://{construct_rp_domain(contribution.donation_page.revenue_program.slug)}/{settings.CONTRIBUTOR_VERIFY_URL}"
            f"?token={token}&email={quote_plus(contribution.contributor.email)}"
        )

>>>>>>> 53f88703

class ContributionInterval(models.TextChoices):
    ONE_TIME = "one_time", "One time"
    MONTHLY = "month", "Monthly"
    YEARLY = "year", "Yearly"


class ContributionStatus(models.TextChoices):
    PROCESSING = "processing", "processing"
    PAID = "paid", "paid"
    CANCELED = "canceled", "canceled"
    FAILED = "failed", "failed"
    FLAGGED = "flagged", "flagged"
    REJECTED = "rejected", "rejected"
    REFUNDED = "refunded", "refunded"


class CardBrand(models.TextChoices):
    AMEX = "amex", "Amex"
    DINERS = "diners", "Diners"
    DISCOVER = "discover", "Discover"
    JCB = "jcb", "JCB"
    MASTERCARD = "mastercard", "Mastercard"
    UNIONPAY = "unionpay", "UnionPay"
    VISA = "visa", "Visa"
    UNKNOWN = "unknown", "Unknown"


class PaymentType(models.TextChoices):
    ACH_CREDIT_TRANSFER = "ach_credit_transfer", "ACH Credit Transfer"
    ACH_DEBIT = "ach_debit", "ACH Debit"
    ACSS_DEBIT = "acss_debit", "ACSS Debit"
    ALIPAY = "alipay", "AliPay"
    AU_BECS_DEBIT = "au_becs_debit", "AU BECS Debit"
    BANCONTACT = "bancontact", "Bancontact"
    CARD = "card", "Card"
    CARD_PRESENT = "card_present", "Card Present"
    EPS = "eps", "EPS"
    GIROPAY = "giropay", "Giropay"
    IDEAL = "ideal", "Ideal"
    KLARNA = "klarna", "Klarna"
    MULTIBANCO = "multibanco", "Multibanco"
    P24 = "p24", "p24"
    SEPA_DEBIT = "sepa_debit", "Sepa Debit"
    SOFORT = "sofort", "Sofort"
    STRIPE_ACCOUNT = "stripe_account", "Stripe Account"
    WECHAT = "wechat", "WeChat"


class BadActorScores(models.IntegerChoices):
    INFORMATION = 0, "0 - Information"
    UNKNOWN = 1, "1 - Unknown"
    GOOD = 2, "2 - Good"
    SUSPECT = 3, "3 - Suspect"
    BAD = 4, "4 - Bad"
    SUPERBAD = 5, "5 - Very Bad"


class ContributionManager(models.Manager):
    def having_org_viewable_status(self):
        """Exclude contributions with statuses that should not be seen by org users from the queryset"""
        return self.exclude(status__in=[ContributionStatus.FLAGGED, ContributionStatus.REJECTED])


class Contribution(IndexedTimeStampedModel, RoleAssignmentResourceModelMixin):
    amount = models.IntegerField(help_text="Stored in cents")
    currency = models.CharField(max_length=3, default="usd")
    reason = models.CharField(max_length=255, blank=True)

    interval = models.CharField(max_length=8, choices=ContributionInterval.choices)

    payment_provider_used = models.CharField(max_length=64)
    payment_provider_data = models.JSONField(null=True)
    provider_payment_id = models.CharField(max_length=255, blank=True, null=True)
    provider_setup_intent_id = models.CharField(max_length=255, blank=True, null=True)
    provider_subscription_id = models.CharField(max_length=255, blank=True, null=True)
    provider_customer_id = models.CharField(max_length=255, blank=True, null=True)
    provider_payment_method_id = models.CharField(max_length=255, blank=True, null=True)
    provider_payment_method_details = models.JSONField(null=True)

    last_payment_date = models.DateTimeField(null=True)

    contributor = models.ForeignKey("contributions.Contributor", on_delete=models.SET_NULL, null=True)
    donation_page = models.ForeignKey("pages.DonationPage", on_delete=models.PROTECT, null=True)

    bad_actor_score = models.IntegerField(null=True, choices=BadActorScores.choices)
    bad_actor_response = models.JSONField(null=True)
    flagged_date = models.DateTimeField(null=True)
    contribution_metadata = models.JSONField(null=True)

    status = models.CharField(max_length=10, choices=ContributionStatus.choices, null=True)
    # This is used in the `BaseCreatePaymentSerializer` and provides a way for the SPA
    # to signal to the server that a contribution has been canceled, without relying on easy-to-guess,
    # integer ID value.
    uuid = models.UUIDField(default=uuid.uuid4, primary_key=False, editable=False)

    objects = ContributionManager()

    class Meta:
        get_latest_by = "modified"
        ordering = ["-created"]
        constraints = [
            models.CheckConstraint(
                name="%(app_label)s_%(class)s_bad_actor_score_valid",
                check=models.Q(bad_actor_score__in=BadActorScores.values),
            )
        ]

    def __str__(self):
        return f"{self.formatted_amount}, {self.created.strftime('%Y-%m-%d %H:%M:%S')}"

    @property
    def formatted_amount(self):
        return f"{'{:.2f}'.format(self.amount / 100)} {self.currency.upper()}"

    @property
    def revenue_program(self):
        if self.donation_page:
            return self.donation_page.revenue_program
        return None

    @property
    def stripe_account_id(self):
        if self.revenue_program and self.revenue_program.payment_provider:
            return self.revenue_program.payment_provider.stripe_account_id
        return None

    @property
    def billing_details(self) -> AttrDict:
        payment_provider_data = AttrDict(self.payment_provider_data).data.object
        return (payment_provider_data.charges.data or [AttrDict()])[0].billing_details

    @property
    def billing_name(self) -> str:
        return self.billing_details.name or ""

    @property
    def billing_email(self) -> str:
        return self.billing_details.email or ""

    @property
    def billing_phone(self) -> str:
        return self.billing_details.phone or ""

    @property
    def billing_address(self) -> str:
        order = ("line1", "line2", "city", "state", "postal_code", "country")
        return ",".join([self.billing_details.address[x] or "" for x in order])

    @property
    def formatted_donor_selected_amount(self) -> str:
        return f"{self.amount} {self.currency.upper()}"

    BAD_ACTOR_SCORES = (
        (
            0,
            "0 - Information",
        ),
        (
            1,
            "1 - Unknown",
        ),
        (
            2,
            "2 - Good",
        ),
        (
            3,
            "3 - Suspect",
        ),
        (
            4,
            "4 - Bad",
        ),
        (
            5,
            "5 - Very Bad",
        ),
    )

    @property
    def expanded_bad_actor_score(self):
        if not self.bad_actor_score:
            return None
        return self.BAD_ACTOR_SCORES[self.bad_actor_score][1]

    def get_payment_manager_instance(self):
        """
        Selects the correct payment manager for this Contribution, then instantiates it.
        """
        from apps.contributions.payment_managers import PaymentManager

        manager_class = PaymentManager.get_subclass(self)
        return manager_class(contribution=self)

    def process_flagged_payment(self, reject=False):
        payment_manager = self.get_payment_manager_instance()
        payment_manager.complete_payment(reject=reject)

    def fetch_stripe_payment_method(self):
        if not self.provider_payment_method_id:
            raise ValueError("Cannot fetch PaymentMethod without provider_payment_method_id")
        return stripe.PaymentMethod.retrieve(
            self.provider_payment_method_id,
            stripe_account=self.revenue_program.payment_provider.stripe_account_id,
        )

    def save(self, *args, **kwargs):
        previous = self.__class__.objects.filter(pk=self.pk).first()
        logger.info(
            "`Contribution.save` called. Existing contribution has id: %s and provider_payment_method_id: %s \n The save value for provider_payment_method_id is %s",
            getattr(previous, "id", None),
            getattr(previous, "provider_payment_method_id", None),
            self.provider_payment_method_id,
        )
        # TODO: [DEV-3026]
        if (
            (previous and previous.provider_payment_method_id != self.provider_payment_method_id)
            or not previous
            and self.provider_payment_method_id
        ):
            # If it's an update and the previous pm is different from the new pm, or it's new and there's a pm id...
            # ...get details on payment method
            pm = self.fetch_stripe_payment_method()
            # This conditionality is here so that in testing we can set value of `pm` to `None` to avoid this side effect.
            if pm:
                self.provider_payment_method_details = pm
        super().save(*args, **kwargs)

    @classmethod
    def filter_queryset_for_contributor(cls, contributor, queryset):
        return queryset.filter(contributor=contributor).all()

    @classmethod
    def filter_queryset_by_role_assignment(cls, role_assignment, queryset):
        if role_assignment.role_type == Roles.HUB_ADMIN:
            return queryset.all()
        elif role_assignment.role_type == Roles.ORG_ADMIN:
            return queryset.filter(donation_page__revenue_program__organization=role_assignment.organization)
        elif role_assignment.role_type == Roles.RP_ADMIN:
            return queryset.filter(donation_page__revenue_program__in=role_assignment.revenue_programs.all())
        else:
            raise UnexpectedRoleType(f"`{role_assignment.role_type}` is not a valid role type")

    def create_stripe_customer(
        self,
        first_name=None,
        last_name=None,
        phone=None,
        mailing_street=None,
        mailing_city=None,
        mailing_state=None,
        mailing_postal_code=None,
        mailing_country=None,
        **kwargs,
    ):
        """Create a Stripe customer using contributor email"""
        address = {
            "line1": mailing_street,
            "city": mailing_city,
            "state": mailing_state,
            "postal_code": mailing_postal_code,
            "country": mailing_country,
        }
        name = " ".join(x for x in [first_name, last_name] if x)
        customer = stripe.Customer.create(
            email=self.contributor.email,
            address=address,
            shipping={"address": address, "name": name},
            name=name,
            phone=phone,
            stripe_account=self.donation_page.revenue_program.payment_provider.stripe_account_id,
        )
        self.provider_customer_id = customer["id"]
        self.save()
        return customer

    def create_stripe_one_time_payment_intent(self):
        """Create a Stripe PaymentIntent and attach its id and client_secret to the contribution

        See https://stripe.com/docs/api/payment_intents/create for more info
        """
        intent = stripe.PaymentIntent.create(
            amount=self.amount,
            currency=self.currency,
            customer=self.provider_customer_id,
            metadata=self.contribution_metadata,
            receipt_email=self.contributor.email,
            statement_descriptor_suffix=self.donation_page.revenue_program.stripe_statement_descriptor_suffix,
            stripe_account=self.donation_page.revenue_program.stripe_account_id,
            capture_method="manual" if self.status == ContributionStatus.FLAGGED else "automatic",
        )
        self.provider_payment_id = intent["id"]
        # we don't want to save `` because it can be used to authorize payment attempt
        # so want to keep surface area small as possible
        self.payment_provider_data = dict(intent) | {"client_secret": None}
        self.save()
        return intent

    def create_stripe_setup_intent(self, metadata):
        setup_intent = stripe.SetupIntent.create(
            customer=self.provider_customer_id,
            stripe_account=self.donation_page.revenue_program.payment_provider.stripe_account_id,
            metadata=metadata,
        )
        self.provider_setup_intent_id = setup_intent["id"]
        self.save()
        return setup_intent

    def create_stripe_subscription(
        self,
        metadata=None,
        default_payment_method=None,
        off_session=False,
        error_if_incomplete=False,
    ):
        """Create a Stripe Subscription and attach its data to the contribution

        See https://stripe.com/docs/api/subscriptions/create for more info
        """
        price_data = {
            "unit_amount": self.amount,
            "currency": self.currency,
            "product": self.donation_page.revenue_program.payment_provider.stripe_product_id,
            "recurring": {
                "interval": self.interval,
            },
        }
        subscription = stripe.Subscription.create(
            customer=self.provider_customer_id,
            default_payment_method=default_payment_method,
            items=[
                {
                    "price_data": price_data,
                }
            ],
            stripe_account=self.donation_page.revenue_program.payment_provider.stripe_account_id,
            metadata=metadata,
            payment_behavior="error_if_incomplete" if error_if_incomplete else "default_incomplete",
            payment_settings={"save_default_payment_method": "on_subscription"},
            expand=["latest_invoice.payment_intent"],
            off_session=off_session,
        )
        self.payment_provider_data = subscription
        self.provider_subscription_id = subscription["id"]
        self.provider_payment_id = subscription["latest_invoice"]["payment_intent"]["id"]
        self.save()
        return subscription

<<<<<<< HEAD
    def cancel(self):
        if self.status not in (ContributionStatus.PROCESSING, ContributionStatus.FLAGGED):
            logger.warning(
                "`Contribution.cancel` called on contribution (ID: %s) with unexpected status %s",
                self.id,
                self.status,
            )
            raise ContributionStatusError()
        elif self.interval == ContributionInterval.ONE_TIME:
            stripe.PaymentIntent.cancel(
                self.provider_payment_id,
                stripe_account=self.donation_page.revenue_program.stripe_account_id,
            )
        elif self.interval not in (ContributionInterval.MONTHLY, ContributionInterval.YEARLY):
            logger.warning(
                "`Contribution.cancel` called on contribution (ID: %s) with unexpected interval %s",
                self.id,
                self.interval,
            )
            raise ContributionIntervalError()
        elif self.status == ContributionStatus.PROCESSING:
            stripe.Subscription.delete(
                self.provider_subscription_id,
                stripe_account=self.donation_page.revenue_program.stripe_account_id,
            )
        elif self.status == ContributionStatus.FLAGGED and self.provider_payment_method_id:
            stripe.PaymentMethod.retrieve(
                self.provider_payment_method_id,
                stripe_account=self.donation_page.revenue_program.stripe_account_id,
            ).detach()

        self.status = ContributionStatus.CANCELED
        self.save()

    def handle_thank_you_email(self, contribution_received_at=None):
=======
    def handle_thank_you_email(self):
>>>>>>> 53f88703
        """Send a thank you email to contribution's contributor if org is configured to have NRE send thank you email"""
        if self.revenue_program.organization.send_receipt_email_via_nre:
            send_thank_you_email.delay(self.id)

    def send_recurring_contribution_email_reminder(self, next_charge_date: datetime.date) -> None:
        # vs. circular import
        from apps.api.views import construct_rp_domain
        from apps.emails.tasks import send_templated_email

        if self.interval == ContributionInterval.ONE_TIME:
            logger.warning(
                "`Contribution.send_recurring_contribution_email_reminder` was called on an instance (ID: %s) whose interval is one-time",
                self.id,
            )
            return
        token = str(ContributorRefreshToken.for_contributor(self.contributor.uuid).short_lived_access_token)
        send_templated_email.delay(
            self.contributor.email,
            f"Reminder: {self.donation_page.revenue_program.name} scheduled contribution",
            "recurring-contribution-email-reminder.txt",
            "recurring-contribution-email-reminder.html",
            {
                "rp_name": self.donation_page.revenue_program.name,
                # nb, we have to send this as pre-formatted because this data will be serialized
                # when sent to the Celery worker.
                "contribution_date": next_charge_date.strftime("%m/%d/%Y"),
                "contribution_amount": self.formatted_amount,
                "contribution_interval_display_value": self.interval,
                "non_profit": self.donation_page.revenue_program.non_profit,
                "contributor_email": self.contributor.email,
                "tax_id": self.donation_page.revenue_program.tax_id,
                "magic_link": mark_safe(
                    f"https://{construct_rp_domain(self.donation_page.revenue_program.slug)}/{settings.CONTRIBUTOR_VERIFY_URL}"
                    f"?token={token}&email={quote_plus(self.contributor.email)}"
                ),
            },
        )

    @staticmethod
    def stripe_metadata(contributor, validated_data, referer):
        """Generate dict of metadata to be sent to Stripe when creating a PaymentIntent or Subscription"""
        return {
            "source": settings.METADATA_SOURCE,
            "schema_version": settings.METADATA_SCHEMA_VERSION,
            "contributor_id": contributor.id,
            "agreed_to_pay_fees": validated_data["agreed_to_pay_fees"],
            "donor_selected_amount": validated_data["donor_selected_amount"],
            "reason_for_giving": validated_data["reason_for_giving"],
            "honoree": validated_data.get("honoree"),
            "in_memory_of": validated_data.get("in_memory_of"),
            "comp_subscription": validated_data.get("comp_subscription"),
            "swag_opt_out": validated_data.get("swag_opt_out"),
            "swag_choice": validated_data.get("swag_choice"),
            "referer": referer,
            "revenue_program_id": validated_data["page"].revenue_program.id,
            "revenue_program_slug": validated_data["page"].revenue_program.slug,
            "sf_campaign_id": validated_data.get("sf_campaign_id"),
        }<|MERGE_RESOLUTION|>--- conflicted
+++ resolved
@@ -61,8 +61,6 @@
     def __str__(self):
         return self.email
 
-<<<<<<< HEAD
-=======
     def create_stripe_customer(
         self,
         rp_stripe_account_id,
@@ -107,7 +105,6 @@
             f"?token={token}&email={quote_plus(contribution.contributor.email)}"
         )
 
->>>>>>> 53f88703
 
 class ContributionInterval(models.TextChoices):
     ONE_TIME = "one_time", "One time"
@@ -457,7 +454,6 @@
         self.save()
         return subscription
 
-<<<<<<< HEAD
     def cancel(self):
         if self.status not in (ContributionStatus.PROCESSING, ContributionStatus.FLAGGED):
             logger.warning(
@@ -492,10 +488,7 @@
         self.status = ContributionStatus.CANCELED
         self.save()
 
-    def handle_thank_you_email(self, contribution_received_at=None):
-=======
     def handle_thank_you_email(self):
->>>>>>> 53f88703
         """Send a thank you email to contribution's contributor if org is configured to have NRE send thank you email"""
         if self.revenue_program.organization.send_receipt_email_via_nre:
             send_thank_you_email.delay(self.id)
