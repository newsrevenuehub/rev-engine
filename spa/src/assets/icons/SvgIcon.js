export const ICONS = {
  CHEVRON: 'chevron',
  SEARCH: 'magnifying-glass',
  CHECK_CIRCLE: 'check-circle',
  TIMES_CIRCLE: 'times-circle',
  CLOSE: 'close',
  CHECK_MARK: 'check-mark',
  LOGOUT: 'logout',
  ARROW_LEFT: 'arrow-left',
  STRIPE_POWERED: 'powered-by-stripe',
  NOTIFICATIONS: 'notifications',
  PAGES: 'pages',
  CONTRIBUTIONS: 'contributions',
  CUSTOMIZE: 'customize',
  DASHBOARD: 'dashboard',
<<<<<<< HEAD
  ACCOUNT_UNFOLD_MORE: 'account-unfold-more',
  ACCOUNT_ACC_BALANCE: 'account-acc-balance',
  ACCOUNT_NEWSROOM: 'account-newsroom',
  ACCOUNT_CART: 'account-cart'
=======
  RING_BUOY: 'ring-buoy'
>>>>>>> 7d1bbf84
};

function SvgIcon({ icon, ...props }) {
  return (
    <svg {...props} data-testid={`svg-icon_${icon}`}>
      <use xlinkHref={`#${icon}`} />
    </svg>
  );
}
export default SvgIcon;<|MERGE_RESOLUTION|>--- conflicted
+++ resolved
@@ -13,14 +13,11 @@
   CONTRIBUTIONS: 'contributions',
   CUSTOMIZE: 'customize',
   DASHBOARD: 'dashboard',
-<<<<<<< HEAD
+  RING_BUOY: 'ring-buoy',
   ACCOUNT_UNFOLD_MORE: 'account-unfold-more',
   ACCOUNT_ACC_BALANCE: 'account-acc-balance',
   ACCOUNT_NEWSROOM: 'account-newsroom',
   ACCOUNT_CART: 'account-cart'
-=======
-  RING_BUOY: 'ring-buoy'
->>>>>>> 7d1bbf84
 };
 
 function SvgIcon({ icon, ...props }) {
