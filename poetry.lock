--- conflicted
+++ resolved
@@ -579,21 +579,6 @@
 name = "django-reversion-compare"
 version = "0.15.0"
 description = "history compare for django-reversion"
-<<<<<<< HEAD
-category = "main"
-optional = false
-python-versions = ">=3.7,<4.0.0"
-
-[package.dependencies]
-diff-match-patch = "*"
-django-reversion = "*"
-
-[[package]]
-name = "django-simple-history"
-version = "3.1.1"
-description = "Store model history and view/revert changes from admin site."
-=======
->>>>>>> a354c124
 category = "main"
 optional = false
 python-versions = ">=3.7,<4.0.0"
@@ -1717,17 +1702,6 @@
 test = ["pre-commit", "pytest"]
 
 [[package]]
-<<<<<<< HEAD
-name = "typing-extensions"
-version = "4.2.0"
-description = "Backported and Experimental Type Hints for Python 3.7+"
-category = "main"
-optional = false
-python-versions = ">=3.7"
-
-[[package]]
-=======
->>>>>>> a354c124
 name = "tzdata"
 version = "2022.1"
 description = "Provider of IANA time zone data"
@@ -1766,11 +1740,7 @@
 
 [[package]]
 name = "virtualenv"
-<<<<<<< HEAD
-version = "20.15.0"
-=======
 version = "20.15.1"
->>>>>>> a354c124
 description = "Virtual Python Environment builder"
 category = "dev"
 optional = false
@@ -1827,13 +1797,8 @@
 
 [metadata]
 lock-version = "1.1"
-<<<<<<< HEAD
-python-versions = "^3.9"
-content-hash = "211689192e552d85acde2ce848c00c1c74ff71f43ae1bdaa87bfbe94cb1ba9d4"
-=======
 python-versions = "^3.10"
 content-hash = "0eb343b7376978cc4bc09db5c4a17cfc9d2474cf5ef56f2abf97a1cd48360d27"
->>>>>>> a354c124
 
 [metadata.files]
 amqp = [
@@ -2084,12 +2049,6 @@
 django-reversion-compare = [
     {file = "django-reversion-compare-0.15.0.tar.gz", hash = "sha256:ed0264a2852d9d867023f1874948b8234dad9c2d2fa22ea18cfd5f28f304d7a0"},
     {file = "django_reversion_compare-0.15.0-py3-none-any.whl", hash = "sha256:d6f37b106aec287ae17a076bb7db1184ab02ab1898f0e8693f2779fbdaf71697"},
-<<<<<<< HEAD
-]
-django-simple-history = [
-    {file = "django-simple-history-3.1.1.tar.gz", hash = "sha256:eab6dbddb7da756cc5579f7d6f28a32b2e8bb1697a5c37794d96309793ffec38"},
-=======
->>>>>>> a354c124
 ]
 django-solo = [
     {file = "django-solo-2.0.0.tar.gz", hash = "sha256:7c6dbe04ae858a4645b580ec83a31a960a067ad4525d8227cca50b7fc5983a62"},
@@ -2688,13 +2647,8 @@
     {file = "vine-5.0.0.tar.gz", hash = "sha256:7d3b1624a953da82ef63462013bbd271d3eb75751489f9807598e8f340bd637e"},
 ]
 virtualenv = [
-<<<<<<< HEAD
-    {file = "virtualenv-20.15.0-py2.py3-none-any.whl", hash = "sha256:804cce4de5b8a322f099897e308eecc8f6e2951f1a8e7e2b3598dff865f01336"},
-    {file = "virtualenv-20.15.0.tar.gz", hash = "sha256:4c44b1d77ca81f8368e2d7414f9b20c428ad16b343ac6d226206c5b84e2b4fcc"},
-=======
     {file = "virtualenv-20.15.1-py2.py3-none-any.whl", hash = "sha256:b30aefac647e86af6d82bfc944c556f8f1a9c90427b2fb4e3bfbf338cb82becf"},
     {file = "virtualenv-20.15.1.tar.gz", hash = "sha256:288171134a2ff3bfb1a2f54f119e77cd1b81c29fc1265a2356f3e8d14c7d58c4"},
->>>>>>> a354c124
 ]
 wcwidth = [
     {file = "wcwidth-0.2.5-py2.py3-none-any.whl", hash = "sha256:beb4802a9cebb9144e99086eff703a642a13d6a0052920003a230f3294bbe784"},
