--- conflicted
+++ resolved
@@ -343,12 +343,8 @@
         self.assertEqual(self.contribution.provider_setup_intent_id, return_value["id"])
         self.assertEqual(subscription, return_value)
 
-<<<<<<< HEAD
     @patch("apps.emails.tasks.send_templated_email.delay")
     def test_handle_thank_you_email_when_nre_sends(self, mock_send_email, *args):
-=======
-    def test_handle_thank_you_email_when_nre_sends(self, mock_senmock_fetch_stripe_payment_method):
->>>>>>> 53f88703
         """Show that when org configured to have NRE send thank you emails, send_templated_email
         gets called with expected args.
         """
