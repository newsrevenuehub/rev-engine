--- conflicted
+++ resolved
@@ -10,18 +10,13 @@
 import { useLocation } from 'react-router-dom';
 import { useEffect } from 'react';
 
-<<<<<<< HEAD
+// Analytics
+import { useAnalyticsContext } from 'components/analytics/AnalyticsContext';
+import { HUB_GA_V3_ID } from 'constants/analyticsConstants';
+
 // Children
 import DonationPageNavbar from 'components/donationPage/DonationPageNavbar';
 import DonationPageFooter from 'components/donationPage/DonationPageFooter';
-
-function GenericThankYou({ setOrgAnalytics }) {
-  const { state: routedState } = useLocation();
-=======
-// Analytics
-import { useAnalyticsContext } from 'components/analytics/AnalyticsContext';
-import { HUB_GA_V3_ID } from 'constants/analyticsConstants';
->>>>>>> 2bea6321
 
 function GenericThankYou() {
   const { state: routedState } = useLocation();
