from django.conf import settings

from rest_framework import serializers

from apps.contributions.models import (
    Contribution,
    ContributionInterval,
    ContributionMetadata,
    ContributionStatus,
    Contributor,
)
<<<<<<< HEAD
from apps.contributions.utils import format_ambiguous_currency


# See https://stripe.com/docs/api/payment_intents/object#payment_intent_object-amount
# Stripe allows a maximum of eight digits here
STRIPE_MAX_AMOUNT = 99999999

# Revengine has its own restrictions (greater than Stripe's restrictions) on the min amount.
# Remember that 100 here is $1.00
REVENGINE_MIN_AMOUNT = 100
=======
from apps.pages.models import DonationPage
>>>>>>> cff7405e


class ContributionMetadataSerializer(serializers.ModelSerializer):
    class Meta:
        model = ContributionMetadata
        fields = ["key", "label", "additional_help_text", "metadata_type", "donor_supplied"]
        read_only_fields = fields


class ContributionSerializer(serializers.ModelSerializer):
    """
    Used when organizations are viewing a Contribution
    """

    contributor_email = serializers.StringRelatedField(read_only=True, source="contributor")

    auto_accepted_on = serializers.SerializerMethodField()
    formatted_payment_provider_used = serializers.SerializerMethodField()
    provider_payment_url = serializers.SerializerMethodField()
    provider_subscription_url = serializers.SerializerMethodField()
    provider_customer_url = serializers.SerializerMethodField()

    def get_auto_accepted_on(self, obj):
        """
        Note that this value is not read when making the actual auto-accept determination, where `flagged_date` is used and the math re-calculated.
        This is just to improve front-end visibility of the "deadline" for examining flagged contributions.
        """
        if obj.flagged_date:
            return obj.flagged_date + settings.FLAGGED_PAYMENT_AUTO_ACCEPT_DELTA

    def get_formatted_payment_provider_used(self, obj):
        if not obj.payment_provider_used:
            return ""
        return obj.payment_provider_used.title()

    def get_provider_payment_url(self, obj):
        if not obj.provider_payment_id:
            return ""
        return f"{self._get_resource_url(obj, 'provider_payment_id')}/{obj.provider_payment_id}"

    def get_provider_subscription_url(self, obj):
        if not obj.provider_subscription_id:
            return ""
        return f"{self._get_resource_url(obj, 'provider_subscription_id')}/{obj.provider_subscription_id}"

    def get_provider_customer_url(self, obj):
        if not obj.provider_customer_id:
            return ""
        return f"{self._get_resource_url(obj, 'provider_customer_id')}/{obj.provider_customer_id}"

    def _get_base_provider_url(self, obj):
        base = "https://"
        if obj.payment_provider_used == "Stripe":
            return base + "dashboard.stripe.com"

    def _get_resource_url(self, obj, resource):
        provider_url = self._get_base_provider_url(obj)
        if not provider_url:
            return ""
        if resource == "provider_payment_id":
            resource_url = "/payments"
        if resource == "provider_subscription_id":
            resource_url = "/subscriptions"
        if resource == "provider_customer_id":
            resource_url = "/customers"
        return provider_url + resource_url

    class Meta:
        model = Contribution
        fields = [
            "id",
            "contributor_email",
            "created",
            "amount",
            "currency",
            "interval",
            "last_payment_date",
            "bad_actor_score",
            "flagged_date",
            "auto_accepted_on",
            "formatted_payment_provider_used",
            "provider_payment_url",
            "provider_subscription_url",
            "provider_customer_url",
            "status",
        ]


class ContributorContributionSerializer(serializers.ModelSerializer):
    """
    A paired-down, read-only version of a Contribution serializer
    """

    status = serializers.SerializerMethodField()
    card_brand = serializers.SerializerMethodField()
    last4 = serializers.SerializerMethodField()
    org_stripe_id = serializers.SerializerMethodField()

    def get_status(self, obj):
        if obj.status and obj.status in (
            ContributionStatus.FAILED,
            ContributionStatus.FLAGGED,
            ContributionStatus.REJECTED,
        ):
            return ContributionStatus.FAILED
        return obj.status

    def _get_card_details(self, obj):
        if obj.provider_payment_method_details:
            return obj.provider_payment_method_details.get("card", None)

    def get_card_brand(self, obj):
        if card := self._get_card_details(obj):
            return card["brand"]

    def get_last4(self, obj):
        if card := self._get_card_details(obj):
            return card["last4"]

    def get_org_stripe_id(self, obj):
        return obj.organization.stripe_account_id

    class Meta:
        model = Contribution
        fields = [
            "id",
            "created",
            "interval",
            "status",
            "card_brand",
            "last4",
            "provider_customer_id",
            "org_stripe_id",
            "amount",
            "last_payment_date",
        ]
        read_only_fields = fields


class ContributorSerializer(serializers.ModelSerializer):
    class Meta:
        model = Contributor
        fields = "__all__"


class AbstractPaymentSerializer(serializers.Serializer):
    # Payment details
    amount = serializers.IntegerField(
        min_value=REVENGINE_MIN_AMOUNT,
        max_value=STRIPE_MAX_AMOUNT,
        error_messages={
            "max_value": f"We can only accept contributions less than or equal to {format_ambiguous_currency(STRIPE_MAX_AMOUNT)}",
            "min_value": f"We can only accept contributions greater than or equal to {format_ambiguous_currency(REVENGINE_MIN_AMOUNT)}",
        },
    )
    interval = serializers.ChoiceField(choices=ContributionInterval.choices, default=ContributionInterval.ONE_TIME)

    # organization_country tand currency are a different pattern, but important here.
    # They could be derived from the organization that this contribution is tied to,
    # but instead we send that info to each donation page load and pass it back as params;
    # that way we are certain that the currency and country used by payment provider in the
    # form is the one we use here.
    organization_country = serializers.CharField(max_length=2, required=True)
    currency = serializers.CharField(max_length=3, required=True)

    # DonorInfo
    first_name = serializers.CharField(max_length=40)
    last_name = serializers.CharField(max_length=80)
    email = serializers.EmailField(max_length=80)

    # DonorAddress
    mailing_postal_code = serializers.CharField(max_length=20)
    mailing_street = serializers.CharField(max_length=255)
    mailing_city = serializers.CharField(max_length=40)
    mailing_state = serializers.CharField(max_length=80)
    mailing_country = serializers.CharField(max_length=80)

    # Params/Pass-through
    sf_campaign_id = serializers.CharField(max_length=255, required=False, allow_blank=True)
    captcha_token = serializers.CharField(max_length=2550, required=False, allow_blank=True)

    # Tribute/Reason for Giving
    reason_for_giving = serializers.CharField(max_length=255, required=False, allow_blank=True)
    reason_other = serializers.CharField(max_length=255, required=False, allow_blank=True)

    tribute_type = serializers.CharField(max_length=255, required=False, allow_blank=True)
    honoree = serializers.CharField(max_length=255, required=False, allow_blank=True)
    in_memory_of = serializers.CharField(max_length=255, required=False, allow_blank=True)

    # Request metadata
    ip = serializers.IPAddressField()
    referer = serializers.URLField()

    # These are used to attach the contribution to the right organization,
    # and associate it with the page it came from.
    revenue_program_slug = serializers.SlugField()
    donation_page_slug = serializers.SlugField(required=False, allow_blank=True)

    # Page id is a nice shortcut
    page_id = serializers.IntegerField(required=False)
    phone = serializers.CharField(max_length=40, required=False, allow_blank=True)

    @classmethod
    def convert_cents_to_amount(self, cents):
        return str(float(cents / 100))

    def convert_amount_to_cents(self, amount):
        """
        Stripe stores payment amounts in cents.
        """
        return int(float(amount) * 100)

    def to_internal_value(self, data):
        amount = data.get("amount")
        if isinstance(amount, str):
            data["amount"] = self.convert_amount_to_cents(data["amount"])
        return super().to_internal_value(data)

    def __init__(self, *args, **kwargs):
        super().__init__(*args, **kwargs)
        self.fields["amount"].error_messages["invalid"] = "Enter a valid amount"
<<<<<<< HEAD
        self.fields["amount"].default_error_messages["max_value"] = "HEY!!!"
=======
        self._update_field_properties_from_page_elements()

    def _update_field_properties_from_page_elements(self):
        page = DonationPage.objects.get(pk=self.initial_data["page_id"])
        self._set_conditionally_required_fields(page.elements)

    def _set_conditionally_required_fields(self, page_elements):
        """
        Elements may define a "requiredFields" key, which is a list of field names that may not be blank or absent when submitting a donation.
        """
        # Get list of lists of required fields
        required_fields = [element.get("requiredFields", []) for element in page_elements]
        # Flatten to single list of required fields
        required_fields = [item for fieldsList in required_fields for item in fieldsList]
        # For every required field, update the field definition
        for required_field in required_fields:
            self.fields[required_field].required = True
            self.fields[required_field].allow_blank = False

    def _validate_reason_for_giving(self, data):
        """
        If 'reason_for_giving' is "Other", then 'reason_other' may not be blank.
        """
        if data.get("reason_for_giving") == "Other" and not data.get("reason_other"):
            raise serializers.ValidationError({"reason_other": "This field may not be blank"})

    def _validate_tribute(self, data):
        """
        If 'tribute_type' is "type_honoree", then 'honoree' field may not be blank.
        If 'tribute_type' is "type_in_memory_of", then 'in_memory_of' field may not be blank.
        """
        if data.get("tribute_type") == "type_honoree" and not data.get("honoree"):
            raise serializers.ValidationError({"honoree": "This field may not be blank"})

        if data.get("tribute_type") == "type_in_memory_of" and not data.get("in_memory_of"):
            raise serializers.ValidationError({"in_memory_of": "This field may not be blank"})

    def validate(self, data):
        self._validate_reason_for_giving(data)
        self._validate_tribute(data)
        return data
>>>>>>> cff7405e


class StripeOneTimePaymentSerializer(AbstractPaymentSerializer):
    """
    A Stripe one-time payment is a light-weight, low-state payment. It utilizes
    Stripe's PaymentIntent for an ad-hoc contribution.
    """


class StripeRecurringPaymentSerializer(AbstractPaymentSerializer):
    """
    A Stripe recurring payment tracks payment information using a Stripe
    PaymentMethod.
    """

    payment_method_id = serializers.CharField(max_length=255)<|MERGE_RESOLUTION|>--- conflicted
+++ resolved
@@ -9,8 +9,8 @@
     ContributionStatus,
     Contributor,
 )
-<<<<<<< HEAD
 from apps.contributions.utils import format_ambiguous_currency
+from apps.pages.models import DonationPage
 
 
 # See https://stripe.com/docs/api/payment_intents/object#payment_intent_object-amount
@@ -20,9 +20,6 @@
 # Revengine has its own restrictions (greater than Stripe's restrictions) on the min amount.
 # Remember that 100 here is $1.00
 REVENGINE_MIN_AMOUNT = 100
-=======
-from apps.pages.models import DonationPage
->>>>>>> cff7405e
 
 
 class ContributionMetadataSerializer(serializers.ModelSerializer):
@@ -244,9 +241,6 @@
     def __init__(self, *args, **kwargs):
         super().__init__(*args, **kwargs)
         self.fields["amount"].error_messages["invalid"] = "Enter a valid amount"
-<<<<<<< HEAD
-        self.fields["amount"].default_error_messages["max_value"] = "HEY!!!"
-=======
         self._update_field_properties_from_page_elements()
 
     def _update_field_properties_from_page_elements(self):
@@ -288,7 +282,6 @@
         self._validate_reason_for_giving(data)
         self._validate_tribute(data)
         return data
->>>>>>> cff7405e
 
 
 class StripeOneTimePaymentSerializer(AbstractPaymentSerializer):
