import json
from pathlib import Path
from unittest import mock

import django
from django.contrib.admin.sites import AdminSite
from django.contrib.auth import get_user_model
from django.contrib.messages.api import MessageFailure
from django.contrib.messages.storage.fallback import FallbackStorage
from django.test import RequestFactory, TestCase
from django.urls import reverse

import pytest
from reversion_compare.admin import CompareVersionAdmin

import apps
from apps.common.tests.test_utils import setup_request
from apps.contributions.admin import ContributionAdmin
from apps.contributions.models import Contribution, ContributionStatus
from apps.contributions.tests.factories import (
    ContributionFactory,
    ContributorFactory,
    PaymentFactory,
)
from apps.organizations.models import PaymentProvider
from apps.organizations.tests.factories import (
    OrganizationFactory,
    PaymentProviderFactory,
    RevenueProgramFactory,
)
from apps.pages.tests.factories import DonationPageFactory


@pytest.mark.django_db()
class TestContributorAdmin:
    def test_views_stand_up(self, client, admin_user):
        contributor = ContributorFactory()
        client.force_login(admin_user)
        for x in [
            reverse("admin:contributions_contributor_changelist"),
            reverse("admin:contributions_contributor_add"),
        ]:
            assert client.get(x, follow=True).status_code == 200
        assert (
            client.get(
                reverse("admin:contributions_contributor_change", args=[contributor.pk]), follow=True
            ).status_code
            == 200
        )


@pytest.mark.django_db()
class TestPaymentAdmin:
    @pytest.fixture()
    def payment(self):
        return PaymentFactory()

    def test_list_view(self, payment, client, admin_user):
        response = client.get(reverse("admin:contributions_payment_changelist"), follow=True)
        assert response.status_code == 200

    def test_detail_view(self, payment, client, admin_user):
        response = client.get(reverse("admin:contributions_payment_change", args=[payment.pk]), follow=True)
        assert response.status_code == 200


class ContributionAdminTest(TestCase):
    def setUp(self):
        self.factory = RequestFactory()
        user_model = get_user_model()
        self.user = user_model.objects.create_superuser(email="test@test.com", password="testing")
        self.contribution_admin = ContributionAdmin(Contribution, AdminSite())

        self.organization = OrganizationFactory()
        payment_provider = PaymentProviderFactory()
        revenue_program = RevenueProgramFactory(organization=self.organization, payment_provider=payment_provider)
        self.donation_page = DonationPageFactory(revenue_program=revenue_program)

        self.contrib_score_2 = ContributionFactory(
            status=ContributionStatus.FLAGGED,
            bad_actor_score=2,
            donation_page=self.donation_page,
            payment_provider_used=PaymentProvider.STRIPE_LABEL,
        )
        self.contrib_score_4 = ContributionFactory(
            status=ContributionStatus.FLAGGED,
            bad_actor_score=4,
            donation_page=self.donation_page,
            payment_provider_used=PaymentProvider.STRIPE_LABEL,
        )

    def _make_listview_request(self):
        return self.factory.get(reverse("admin:contributions_contribution_changelist"))

    @mock.patch("apps.contributions.payment_managers.StripePaymentManager.complete_payment")
    def test_accept_flagged_contribution(self, mock_complete_payment):
        self.contribution_admin.message_user = mock.Mock()
        request = self._make_listview_request()
        setup_request(self.user, request)
        queryset = Contribution.objects.all()

        self.contribution_admin.accept_flagged_contribution(request, queryset)
        assert mock_complete_payment.call_count == len(queryset)
        mock_complete_payment.assert_called_with(reject=False)
        assert self.contribution_admin.message_user.call_args.args[2] == django.contrib.messages.SUCCESS

    @mock.patch("apps.contributions.payment_managers.StripePaymentManager.complete_payment")
    def test_reject_flagged_contribution(self, mock_complete_payment):
        self.contribution_admin.message_user = mock.Mock()
        request = self._make_listview_request()
        setup_request(self.user, request)
        queryset = Contribution.objects.all()
        self.contribution_admin.reject_flagged_contribution(request, queryset)
        assert mock_complete_payment.call_count == len(queryset)
        mock_complete_payment.assert_called_with(reject=True)
        assert self.contribution_admin.message_user.call_args.args[2] == django.contrib.messages.SUCCESS

    @mock.patch("apps.contributions.payment_managers.StripePaymentManager.complete_payment")
    def test_failed_reject_flagged_contribution(self, mock_complete_payment):
        self.contribution_admin.message_user = mock.Mock()
        mock_complete_payment.side_effect = apps.contributions.payment_managers.PaymentProviderError
        request = self._make_listview_request()
        setup_request(self.user, request)
        queryset = Contribution.objects.all()
        self.contribution_admin.reject_flagged_contribution(request, queryset)
        assert self.contribution_admin.message_user.call_args.args[2] == django.contrib.messages.ERROR

    def test_reject_non_flagged_fails(self):
        request = self._make_listview_request()
        contribution = ContributionFactory(bad_actor_score=5, status=ContributionStatus.PAID)
        queryset = Contribution.objects.filter(pk=contribution.pk)
        with pytest.raises(MessageFailure):
            self.contribution_admin.accept_flagged_contribution(request, queryset)

    @mock.patch("apps.contributions.models.Contribution.process_flagged_payment")
<<<<<<< HEAD
    def test_accept_or_reject_after_paid_fails(self, process_flagged_payment, _):  # noqa: PT019 @njh not sure what _ is
=======
    def test_accept_or_reject_after_paid_fails(self, process_flagged_payment):
>>>>>>> bb3477f0
        request = self._make_listview_request()
        contribution = ContributionFactory(bad_actor_score=5, status=ContributionStatus.PAID)
        queryset = Contribution.objects.filter(pk=contribution.pk)
        request.session = "session"
        messages = FallbackStorage(request)
        request._messages = messages
        self.contribution_admin.accept_flagged_contribution(request, queryset)
        self.contribution_admin.reject_flagged_contribution(request, queryset)
        assert not process_flagged_payment.called

    def test_provider_payment_link(self):
        contribution = ContributionFactory(provider_payment_id="pi_1234")
        assert (
            self.contribution_admin.provider_payment_link(contribution) == f"<a href='"
            f"https://dashboard.stripe.com/test/connect/accounts/{contribution.stripe_account_id}/payments/"
            f"{contribution.provider_payment_id}' target='_blank'>{contribution.provider_payment_id}</a>"
        )

    def test_provider_subscription_link(self):
        contribution = ContributionFactory(provider_subscription_id="sub_1234")
        assert (
            self.contribution_admin.provider_subscription_link(contribution) == f"<a href='"
            f"https://dashboard.stripe.com/test/connect/accounts/{contribution.stripe_account_id}/subscriptions/"
            f"{contribution.provider_subscription_id}' target='_blank'>{contribution.provider_subscription_id}</a>"
        )

    def test_provider_customer_link(self):
        contribution = ContributionFactory(provider_customer_id="cus_1234")
        assert (
            self.contribution_admin.provider_customer_link(contribution) == f"<a href='"
            f"https://dashboard.stripe.com/test/connect/accounts/{contribution.stripe_account_id}/customers/"
            f"{contribution.provider_customer_id}' target='_blank'>{contribution.provider_customer_id}</a>"
        )

    def test_links_not_available(self):
        contribution = ContributionFactory(
            provider_customer_id=None, provider_subscription_id=None, provider_payment_id=None
        )
        assert self.contribution_admin.provider_customer_link(contribution) == "-"
        assert self.contribution_admin.provider_payment_link(contribution) == "-"
        assert self.contribution_admin.provider_subscription_link(contribution) == "-"

<<<<<<< HEAD
    def test_bad_actor_response_pretty(self, mock_fetch_stripe_payment_method):
        with Path("apps/contributions/tests/fixtures/bad-actor-response.json").open() as f:
            contribution = ContributionFactory(bad_actor_response=json.load(f))
=======
    def test_bad_actor_response_pretty(self):
        with open("apps/contributions/tests/fixtures/bad-actor-response.json") as fl:
            contribution = ContributionFactory(bad_actor_response=json.load(fl))
>>>>>>> bb3477f0
        output = self.contribution_admin.bad_actor_response_pretty(contribution)
        assert isinstance(output, str)
        assert len(output)

<<<<<<< HEAD
    def test_payment_provider_data_pretty(self, mock_fetch_stripe_payment_method):
        with Path("apps/contributions/tests/fixtures/payment-provider-data-monthly-contribution.json").open() as f:
            contribution = ContributionFactory(payment_provider_data=json.load(f))
=======
    def test_payment_provider_data_pretty(self):
        with open("apps/contributions/tests/fixtures/payment-provider-data-monthly-contribution.json") as fl:
            contribution = ContributionFactory(payment_provider_data=json.load(fl))
>>>>>>> bb3477f0
        output = self.contribution_admin.payment_provider_data_pretty(contribution)
        assert isinstance(output, str)
        assert len(output)

<<<<<<< HEAD
    def test_provider_payment_method_details_pretty(self, mock_fetch_stripe_payment_method):
        with Path("apps/contributions/tests/fixtures/provider-payment-method-details.json").open() as f:
            contribution = ContributionFactory(provider_payment_method_details=json.load(f))
=======
    def test_provider_payment_method_details_pretty(self):
        with open("apps/contributions/tests/fixtures/provider-payment-method-details.json") as fl:
            contribution = ContributionFactory(provider_payment_method_details=json.load(fl))
>>>>>>> bb3477f0
        output = self.contribution_admin.provider_payment_method_details_pretty(contribution)
        assert isinstance(output, str)
        assert len(output)

    def test_will_create_revisions_from_admin_actions(self, *args, **kwargs):
        """We treat CompareVersionAdmin as a blackbox that should be depended on to consistently produce.

        revisions when admin users create, save, and delete from the admin. In other parts of the app, we
        do more to ensure that revisions are created, but in the admin, we should be able to rely on
        CompareVersionAdmin to do the right thing.
        """
        assert isinstance(self.contribution_admin, CompareVersionAdmin)


# eventually we should move all tests from ContributionAdminTest above to this pytest-based test,
# but initially we're adding so we get minimal test coverage for inline payment admin on contribution model
@pytest.mark.django_db()
class TestContributionAdmin:
    def test_views_stand_up(self, client, admin_user):
        contribution = ContributionFactory()
        # we want to ensure the inlined payment admin works
        PaymentFactory(contribution=contribution)
        client.force_login(admin_user)
        for x in [
            reverse("admin:contributions_contribution_changelist"),
        ]:
            assert client.get(x, follow=True).status_code == 200
        assert (
            client.get(
                reverse("admin:contributions_contribution_change", args=[contribution.pk]), follow=True
            ).status_code
            == 200
        )<|MERGE_RESOLUTION|>--- conflicted
+++ resolved
@@ -133,11 +133,7 @@
             self.contribution_admin.accept_flagged_contribution(request, queryset)
 
     @mock.patch("apps.contributions.models.Contribution.process_flagged_payment")
-<<<<<<< HEAD
-    def test_accept_or_reject_after_paid_fails(self, process_flagged_payment, _):  # noqa: PT019 @njh not sure what _ is
-=======
     def test_accept_or_reject_after_paid_fails(self, process_flagged_payment):
->>>>>>> bb3477f0
         request = self._make_listview_request()
         contribution = ContributionFactory(bad_actor_score=5, status=ContributionStatus.PAID)
         queryset = Contribution.objects.filter(pk=contribution.pk)
@@ -180,41 +176,23 @@
         assert self.contribution_admin.provider_payment_link(contribution) == "-"
         assert self.contribution_admin.provider_subscription_link(contribution) == "-"
 
-<<<<<<< HEAD
-    def test_bad_actor_response_pretty(self, mock_fetch_stripe_payment_method):
+    def test_bad_actor_response_pretty(self):
         with Path("apps/contributions/tests/fixtures/bad-actor-response.json").open() as f:
             contribution = ContributionFactory(bad_actor_response=json.load(f))
-=======
-    def test_bad_actor_response_pretty(self):
-        with open("apps/contributions/tests/fixtures/bad-actor-response.json") as fl:
-            contribution = ContributionFactory(bad_actor_response=json.load(fl))
->>>>>>> bb3477f0
         output = self.contribution_admin.bad_actor_response_pretty(contribution)
         assert isinstance(output, str)
         assert len(output)
 
-<<<<<<< HEAD
-    def test_payment_provider_data_pretty(self, mock_fetch_stripe_payment_method):
+    def test_payment_provider_data_pretty(self):
         with Path("apps/contributions/tests/fixtures/payment-provider-data-monthly-contribution.json").open() as f:
             contribution = ContributionFactory(payment_provider_data=json.load(f))
-=======
-    def test_payment_provider_data_pretty(self):
-        with open("apps/contributions/tests/fixtures/payment-provider-data-monthly-contribution.json") as fl:
-            contribution = ContributionFactory(payment_provider_data=json.load(fl))
->>>>>>> bb3477f0
         output = self.contribution_admin.payment_provider_data_pretty(contribution)
         assert isinstance(output, str)
         assert len(output)
 
-<<<<<<< HEAD
-    def test_provider_payment_method_details_pretty(self, mock_fetch_stripe_payment_method):
+    def test_provider_payment_method_details_pretty(self):
         with Path("apps/contributions/tests/fixtures/provider-payment-method-details.json").open() as f:
             contribution = ContributionFactory(provider_payment_method_details=json.load(f))
-=======
-    def test_provider_payment_method_details_pretty(self):
-        with open("apps/contributions/tests/fixtures/provider-payment-method-details.json") as fl:
-            contribution = ContributionFactory(provider_payment_method_details=json.load(fl))
->>>>>>> bb3477f0
         output = self.contribution_admin.provider_payment_method_details_pretty(contribution)
         assert isinstance(output, str)
         assert len(output)
