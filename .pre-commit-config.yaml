# See https://pre-commit.com for more information
repos:
  # Potpourri of hooks provided by github.
  - repo: https://github.com/pre-commit/pre-commit-hooks
    rev: v4.5.0
    hooks:
      - id: check-docstring-first
      - id: check-json
        exclude: docs/dev
      - id: check-merge-conflict
      - id: check-shebang-scripts-are-executable
      - id: check-xml
      - id: check-toml
      - id: check-yaml
        exclude: (deploy/host_vars|deploy/stack|deploy)
      - id: debug-statements
      - id: detect-aws-credentials
        args: [--allow-missing-credentials]
      - id: detect-private-key
      - id: end-of-file-fixer
        exclude: revengine/static/apple-developer-merchantid-domain-association
      - id: trailing-whitespace
  # Python security checks
  - repo: https://github.com/PyCQA/bandit
    rev: 1.7.6
    hooks:
      - id: bandit
        args: ["--severity-level=high", "--confidence-level=medium", "-c", "pyproject.toml", "-r", "."]
        additional_dependencies: ["bandit[toml]"]
        types: [python]
  # Black code formatter.
  - repo: https://github.com/psf/black
<<<<<<< HEAD
    rev: 23.11.0
=======
    rev: 23.12.0
>>>>>>> a4c7bdc7
    hooks:
      - id: black
        language_version: python3.10
  # Python import sorter.
  - repo: https://github.com/pycqa/isort
    rev: 5.13.2
    hooks:
      - id: isort
        args: ["--profile", "black", "--filter-files"]
        exclude: ^.*\b(migrations)\b.*$
  # Pythonic checks.
  - repo: https://github.com/PyCQA/flake8
    rev: 6.1.0
    hooks:
      - id: flake8
        exclude: docs|migrations|node_modules
        additional_dependencies:
          - "flake8-logging==1.3.1"
  # # Pylint code checks.
  # # "local" because pylint needs all packages to dynamically import.
  # - repo: local
  #   hooks:
  #     - id: pylint
  #       name: pylint
  #       entry: pylint
  #       language: system
  #       types: [python]
  #       require_serial: true
  # Check Python dependencies against p0wned package database.
  - repo: https://github.com/Lucas-C/pre-commit-hooks-safety
    rev: v1.3.2
    hooks:
      - id: python-safety-dependencies-check
        files: pyproject.toml
        args: ["--ignore=60956"]  # Django upgrade >=3.2.21 https://pyup.io/v/60956/f17
  # Checks no secrets in code.
  - repo: https://github.com/thoughtworks/talisman
    rev: v1.31.0
    hooks:
      - id: talisman-commit
        entry: bash -c 'if [ -n "${TALISMAN_HOME:-}" ]; then ${TALISMAN_HOME}/talisman_hook_script pre-commit; else echo "TALISMAN does not exist. Consider installing from https://github.com/thoughtworks/talisman . If you already have talisman installed, please ensure TALISMAN_HOME variable is set to where talisman_hook_script resides, for example, TALISMAN_HOME=${HOME}/.talisman/bin"; fi'
  # JS formater.
  - repo: https://github.com/pre-commit/mirrors-prettier
    rev: v3.0.3
    hooks:
      - id: prettier
        types_or: [javascript, ts, tsx]
  # JS code linter.
  - repo: https://github.com/pre-commit/mirrors-eslint
    rev: v8.55.0
    hooks:
      - id: eslint
        files: \.[jt]sx?$ # *.js, *.jsx, *.ts and *.tsx
        types: [file]
        args: ["--config", "spa/.eslintrc.json", "spa/src"]
        additional_dependencies:
          - "@typescript-eslint/parser@^5.54.0"
          - "@typescript-eslint/eslint-plugin@^5.54.0"
          - eslint@8.52.0
          - eslint-config-prettier@^8.8.0
          - eslint-plugin-chai-friendly@^0.7.2
          - eslint-plugin-cypress@^2.13.3
          - eslint-plugin-jest@^27.6.0
          - eslint-plugin-jsx-a11y@^6.8.0
          - eslint-plugin-react@^7.33.2
          - eslint-plugin-react-hooks@^4.6.0
          - eslint-plugin-testing-library@^6.1.0
  # TODO: DEV-1763 Disabled as it complains that `FROM base AS deploy needs to specific tag, but opinions vary.
  # # Docker file formatter/checker.
  # - repo: https://github.com/pryorda/dockerfilelint-precommit-hooks
  #   rev: v0.1.0
  #   hooks:
  #     - id: dockerfilelint
  #       stages: [commit]<|MERGE_RESOLUTION|>--- conflicted
+++ resolved
@@ -30,11 +30,7 @@
         types: [python]
   # Black code formatter.
   - repo: https://github.com/psf/black
-<<<<<<< HEAD
-    rev: 23.11.0
-=======
     rev: 23.12.0
->>>>>>> a4c7bdc7
     hooks:
       - id: black
         language_version: python3.10
