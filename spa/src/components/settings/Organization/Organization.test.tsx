--- conflicted
+++ resolved
@@ -404,10 +404,7 @@
     });
 
     it('should show company name API error message when patch returns error', async () => {
-<<<<<<< HEAD
-=======
       jest.spyOn(console, 'error').mockImplementation(() => {});
->>>>>>> 82509975
       axiosMock.onPatch(`organizations/1/`).reply(400, { name: ['custom-api-error'] });
       tree();
 
@@ -423,8 +420,6 @@
       });
     });
 
-<<<<<<< HEAD
-=======
     it('validation error supersedes API error message', async () => {
       axiosMock.onPatch(`organizations/1/`).reply(400, { name: ['custom-api-error'] });
       tree();
@@ -450,7 +445,6 @@
       expect(screen.queryByText('custom-api-error')).not.toBeInTheDocument();
     });
 
->>>>>>> 82509975
     it('should hide success message when patch returns 200 and user makes any change', async () => {
       axiosMock.onPatch(`organizations/1/`).reply(200);
 
