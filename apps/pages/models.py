from django.db import models
from django.utils import timezone

from solo.models import SingletonModel
from sorl.thumbnail import ImageField as SorlImageField

from apps.api.error_messages import UNIQUE_PAGE_SLUG
from apps.common.models import IndexedTimeStampedModel
from apps.common.utils import normalize_slug
from apps.config.validators import validate_slug_against_denylist
from apps.pages import defaults
from apps.pages.validators import style_validator
from apps.users.choices import Roles
from apps.users.models import RoleAssignment


PAGE_NAME_MAX_LENGTH = PAGE_HEADING_MAX_LENGTH = 255


def _get_screenshot_upload_path(instance, filename):
    return f"{instance.organization.name}/page_screenshots/{instance.name}_latest.png"


class PagesAppQuerySet(models.QuerySet):
    def filtered_by_role_assignment(self, role_assignment: RoleAssignment) -> models.QuerySet:
        match role_assignment.role_type:
            case Roles.HUB_ADMIN:
                return self.all()
            case Roles.ORG_ADMIN:
                return self.filter(revenue_program__organization=role_assignment.organization)
            case Roles.RP_ADMIN:
                return self.filter(revenue_program__in=role_assignment.revenue_programs.all())
            case _:
                return self.none()


class PagesAppManager(models.Manager):
    pass


class DonationPage(IndexedTimeStampedModel):
    """
    A DonationPage represents a single instance of a Donation Page.
    """

    name = models.CharField(max_length=PAGE_NAME_MAX_LENGTH)
    heading = models.CharField(max_length=PAGE_HEADING_MAX_LENGTH, blank=True)
    graphic = SorlImageField(null=True, blank=True)
    header_bg_image = SorlImageField(null=True, blank=True)
    header_logo = SorlImageField(null=True, blank=True, default=None)
    header_link = models.URLField(blank=True)
<<<<<<< HEAD
    sidebar_elements = models.JSONField(default=list)
=======

    sidebar_elements = models.JSONField(default=list, blank=True)

>>>>>>> f05a1ab7
    styles = models.ForeignKey("pages.Style", null=True, blank=True, on_delete=models.SET_NULL)
    thank_you_redirect = models.URLField(
        blank=True, help_text="If not using default Thank You page, add link to orgs Thank You page here"
    )
    post_thank_you_redirect = models.URLField(
        blank=True,
        help_text='Contributors can click a link to go "back to the news" after viewing the default thank you page',
    )
    revenue_program = models.ForeignKey(
        "organizations.RevenueProgram",
        null=True,
        on_delete=models.CASCADE,
    )
    elements = models.JSONField(null=True, blank=True, default=defaults.get_default_page_elements)

    slug = models.SlugField(
        blank=True,
        help_text="If not entered, it will be built from the Page name",
        error_messages={"unique": UNIQUE_PAGE_SLUG},
        validators=[validate_slug_against_denylist],
    )

    published_date = models.DateTimeField(null=True, blank=True)
    page_screenshot = SorlImageField(null=True, blank=True, upload_to=_get_screenshot_upload_path)

    objects = PagesAppManager.from_queryset(PagesAppQuerySet)()

    class Meta:
        unique_together = (
            "slug",
            "revenue_program",
        )

    def __str__(self):
        return self.name

    @property
    def organization(self):
        if self.revenue_program:
            return self.revenue_program.organization

    @classmethod
    def field_names(cls):
        return [f.name for f in cls._meta.fields]

    @property
    def is_live(self):
        return bool(self.published_date and self.published_date <= timezone.now())

    def set_default_logo(self):
        """
        If this is the first time this model is being created (not self.pk),
        there isn't a header_logo value, and there is a DefaultPageLogo set up,
        use DefaultPageLogo.logo as self.header_logo
        """
        default_logo = DefaultPageLogo.get_solo()
        if not self.pk and not self.header_logo and default_logo.logo:
            self.header_logo = default_logo.logo

    def clean_fields(self, **kwargs):
        self.slug = normalize_slug(self.name, self.slug)
        super().clean_fields(**kwargs)

    def save(self, *args, **kwargs):
        self.set_default_logo()
        super().save(*args, **kwargs)


class Style(IndexedTimeStampedModel):
    """
    Ties a set of styles to a page. Discoverable by name, belonging to a RevenueProgram.
    """

    name = models.CharField(max_length=50)
    revenue_program = models.ForeignKey("organizations.RevenueProgram", on_delete=models.CASCADE)
    styles = models.JSONField(validators=[style_validator])

    objects = PagesAppManager.from_queryset(PagesAppQuerySet)()

    class Meta:
        unique_together = (
            "name",
            "revenue_program",
        )

        ordering = ["-created", "name"]

    def __str__(self):
        return self.name


class Font(models.Model):
    class FontSourceChoices(models.TextChoices):
        TYPEKIT = "typekit", "Typekit"
        GOOGLE_FONTS = "google", "Google fonts"

    name = models.CharField(
        max_length=255, unique=True, help_text="This is how the font will be displayed in the Org admin"
    )
    source = models.CharField(max_length=7, choices=FontSourceChoices.choices)
    font_name = models.CharField(
        max_length=255, unique=True, help_text="This is the name by which CSS will use the font"
    )
    accessor = models.CharField(
        max_length=255,
        help_text="For typekit fonts, use the kitId. For google fonts, use the value of the 'family' query param",
    )

    class Meta:
        ordering = [models.functions.Lower("name")]

    def __str__(self):
        return f"{self.name} ({self.source})"


class DefaultPageLogo(SingletonModel):
    logo = SorlImageField(null=True)

    def __str__(self):
        return "Default Page Logo"<|MERGE_RESOLUTION|>--- conflicted
+++ resolved
@@ -49,13 +49,9 @@
     header_bg_image = SorlImageField(null=True, blank=True)
     header_logo = SorlImageField(null=True, blank=True, default=None)
     header_link = models.URLField(blank=True)
-<<<<<<< HEAD
-    sidebar_elements = models.JSONField(default=list)
-=======
 
     sidebar_elements = models.JSONField(default=list, blank=True)
 
->>>>>>> f05a1ab7
     styles = models.ForeignKey("pages.Style", null=True, blank=True, on_delete=models.SET_NULL)
     thank_you_redirect = models.URLField(
         blank=True, help_text="If not using default Thank You page, add link to orgs Thank You page here"
