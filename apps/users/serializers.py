import logging
from dataclasses import asdict
from typing import Any, Dict, TypedDict

from django.conf import settings
from django.contrib.auth import get_user_model
from django.db import transaction
from django.db.models import Q

import reversion
from rest_framework import serializers
from rest_framework.validators import UniqueValidator
from waffle import get_waffle_flag_model

from apps.organizations.models import (
    FISCAL_SPONSOR_NAME_MAX_LENGTH,
    ORG_NAME_MAX_LENGTH,
    FiscalStatusChoices,
    Organization,
    OrgNameNonUniqueError,
    PaymentProvider,
    RevenueProgram,
)
from apps.organizations.serializers import (
    OrganizationInlineSerializer,
    RevenueProgramInlineSerializer,
    RevenueProgramInlineSerializerForAuthedUserSerializer,
)
from apps.users.choices import Roles
from apps.users.constants import PASSWORD_MAX_LENGTH
from apps.users.models import RoleAssignment

from .constants import FIRST_NAME_MAX_LENGTH, JOB_TITLE_MAX_LENGTH, LAST_NAME_MAX_LENGTH
from .validators import tax_id_validator


logger = logging.getLogger(f"{settings.DEFAULT_LOGGER}.{__name__}")

# We subtract 3 from the max length to account for the "-XY" that can be appended to the end of the name
# in the case of duplicate names. See not in CustomizeAccountSerializer.save() below for more info.
CUSTOMIZE_ACCOUNT_ORG_NAME_MAX_LENGTH = ORG_NAME_MAX_LENGTH

FISCAL_SPONSOR_NAME_REQUIRED_ERROR_MESSAGE = "Please enter the fiscal sponsor name."
FISCAL_SPONSOR_NAME_NOT_PERMITTED_ERROR_MESSAGE = (
    "Only fiscally sponsored Revenue Programs can have a fiscal sponsor name."
)


<<<<<<< HEAD
class OrganizationSerializerForSpaUseUser(serializers.ModelSerializer):
    plan = serializers.SerializerMethodField("get_plan")

    class Meta:
        model = Organization
        fields = [
            "id",
            "name",
            "slug",
            "plan",
            "show_connected_to_slack",
            "show_connected_to_salesforce",
            "show_connected_to_mailchimp",
            "send_receipt_email_via_nre",
        ]

    def get_plan(self, obj):
        return asdict(obj.plan)


class UserSerializerForSpaUseUser(serializers.Serializer):
    id = serializers.IntegerField()
    accepted_terms_of_service = serializers.DateTimeField()
    role_type = serializers.ListField(child=serializers.CharField())
    email = serializers.EmailField()
    email_verified = serializers.BooleanField()
    flags = serializers.ListField()
    organizations = OrganizationSerializerForSpaUseUser(many=True)
    revenue_programs = RevenueProgramInlineSerializer(many=True)
=======
class AuthedUserSerializer(serializers.Serializer):
    """This serializer is used to represent user data after users log in in api/v1/token."""

    flags = serializers.SerializerMethodField(method_name="get_active_flags_for_user")
    email = serializers.EmailField()
    id = serializers.CharField()
    accepted_terms_of_service = serializers.DateTimeField()
    email_verified = serializers.BooleanField()
    # TODO: [DEV-3913] Remove this once no longer on model
    organizations = OrganizationInlineSerializer(many=True, source="_organizations")
    revenue_programs = RevenueProgramInlineSerializerForAuthedUserSerializer(many=True)
    role_type = serializers.ChoiceField(choices=Roles.choices, default=None, allow_null=True)

    def get_active_flags_for_user(self, obj) -> list[get_waffle_flag_model]:
        Flag = get_waffle_flag_model()
        if obj.is_superuser:
            qs = Flag.objects.filter(Q(superusers=True) | Q(everyone=True) | Q(users__in=[obj]))
        else:
            qs = Flag.objects.filter(Q(everyone=True) | Q(users__in=[obj]))
        return list(qs.only("name", "id").distinct().values("name", "id"))
>>>>>>> 41488780


class UserSerializer(serializers.ModelSerializer):
    """
    This serializer is used for creating and updating users.
    """

    role_type = serializers.SerializerMethodField(method_name="get_role_type")
    organizations = serializers.SerializerMethodField(method_name="get_permitted_organizations")
    revenue_programs = serializers.SerializerMethodField(method_name="get_permitted_revenue_programs")
    flags = serializers.SerializerMethodField(method_name="get_active_flags_for_user")
    password = serializers.CharField(write_only=True, max_length=PASSWORD_MAX_LENGTH, required=True)
    email = serializers.EmailField(
        validators=[UniqueValidator(queryset=get_user_model().objects.all(), lookup="icontains")], required=True
    )
    accepted_terms_of_service = serializers.DateTimeField(required=True)

    def get_role_type(self, obj):
        # `obj` will be a dict of data when serializer being used in create view
        if not isinstance(obj, get_user_model()):
            return None
        return obj.get_role_type()

    def get_permitted_organizations(self, obj):
        # `obj` will be a dict of data when serializer being used in create view
        if not isinstance(obj, get_user_model()):
            return []
        qs = Organization.objects.all()
        role_assignment = obj.get_role_assignment()
        if not role_assignment and not obj.is_superuser:
            qs = qs.none()
        elif role_assignment and role_assignment.role_type != Roles.HUB_ADMIN:
            org = getattr(role_assignment, "organization", None)
            if org is None:
                qs = qs.none()
            else:
                qs = qs.filter(pk=org.pk)
        serializer = OrganizationInlineSerializer(qs, many=True)
        return serializer.data

    def get_permitted_revenue_programs(self, obj):
        # `obj` will be a dict of data when serializer being used in create view
        if not isinstance(obj, get_user_model()):
            return []
        qs = RevenueProgram.objects.all()
        role_assignment = obj.get_role_assignment()
        if not role_assignment and not obj.is_superuser:
            qs = qs.none()
        elif not obj.is_superuser and role_assignment.role_type != Roles.HUB_ADMIN:
            if role_assignment.role_type == Roles.ORG_ADMIN:
                qs = role_assignment.organization.revenueprogram_set.all()
            elif role_assignment.role_type == Roles.RP_ADMIN:
                qs = role_assignment.revenue_programs
        serializer = RevenueProgramInlineSerializer(qs, many=True)
        return serializer.data

    def get_active_flags_for_user(self, obj):
        # `obj` will be a dict of data when serializer being used in create view
        if not isinstance(obj, get_user_model()):
            return []
        Flag = get_waffle_flag_model()
        if obj.is_superuser:
            qs = Flag.objects.filter(Q(superusers=True) | Q(everyone=True) | Q(users__in=[obj]))
        else:
            qs = Flag.objects.filter(Q(everyone=True) | Q(users__in=[obj]))
        return list(qs.values("name", "id"))

    def create(self, validated_data):
        """We manually handle create step because password needs to be set with `set_password`"""
        password = validated_data.pop("password")
        User = get_user_model()
        user = User(**validated_data)
        user.set_password(password)
        user.is_active = True
        user.save()
        return user

    def update(self, instance, validated_data):
        """We manually handle update step because password needs to be set with `set_password`, if part of update. Additionally,

        if email address is being updated, we need to reset email verification.
        """
        password = validated_data.pop("password", None)
        old_email = instance.email
        for attr, value in validated_data.items():
            setattr(instance, attr, value)
        if "email" in validated_data.keys() and instance.email != old_email:
            instance.email_verified = False
        if password:
            instance.set_password(password)
        instance.save()
        return instance

    def get_fields(self, *args, **kwargs):
        """Some fields that are required for creation are not required for update"""
        fields = super().get_fields(*args, **kwargs)
        request = self.context.get("request", None)
        if request and getattr(request, "method", None) == "PATCH":
            fields["accepted_terms_of_service"].required = False
            fields["accepted_terms_of_service"].read_only = True  # Is only read_only for PATCH, not POST.
            fields["password"].required = False
            fields["email"].required = False
        return fields

    class Meta:
        model = get_user_model()
        fields = [
            "id",
            "accepted_terms_of_service",
            "email",
            "email_verified",
            "flags",
            "organizations",
            "revenue_programs",
            "role_type",
            "password",
        ]
        read_only_fields = [
            "id",
            "email_verified",
            "flags",
            "organizations",
            "revenue_programs",
            "role_type",
        ]


class CustomizeAccountSerializerReturnValue(TypedDict):
    organization: Organization
    revenue_program: RevenueProgram
    user: get_user_model()
    role_assignment: RoleAssignment


class CustomizeAccountSerializer(serializers.Serializer):
    """Special custom serializer to validate data received from customize_account method"""

    first_name = serializers.CharField(write_only=True, required=True, max_length=FIRST_NAME_MAX_LENGTH)
    fiscal_sponsor_name = serializers.CharField(
        write_only=True,
        required=False,
        default=None,
        max_length=FISCAL_SPONSOR_NAME_MAX_LENGTH,
        allow_null=True,
        allow_blank=True,
    )
    fiscal_status = serializers.ChoiceField(
        choices=FiscalStatusChoices.choices,
        write_only=True,
        required=True,
    )
    last_name = serializers.CharField(write_only=True, required=True, max_length=LAST_NAME_MAX_LENGTH)
    job_title = serializers.CharField(write_only=True, required=False, default=None, max_length=JOB_TITLE_MAX_LENGTH)
    organization_name = serializers.CharField(
        write_only=True, required=True, max_length=CUSTOMIZE_ACCOUNT_ORG_NAME_MAX_LENGTH
    )
    organization_tax_id = serializers.CharField(
        write_only=True, required=False, validators=[tax_id_validator], default=None
    )

    def validate_fiscal_status(self, value):
        fiscal_sponsor_name = self.initial_data.get("fiscal_sponsor_name")
        if value == FiscalStatusChoices.FISCALLY_SPONSORED and not fiscal_sponsor_name:
            raise serializers.ValidationError({"fiscal_sponsor_name": [FISCAL_SPONSOR_NAME_REQUIRED_ERROR_MESSAGE]})
        elif fiscal_sponsor_name and value != FiscalStatusChoices.FISCALLY_SPONSORED:
            raise serializers.ValidationError(
                {"fiscal_sponsor_name": [FISCAL_SPONSOR_NAME_NOT_PERMITTED_ERROR_MESSAGE]}
            )
        return value

    @staticmethod
    def handle_organization_name(name: str) -> str:
        """We allow SPA to send an arbitrary org name, and here we attempt to ensure its uniqueness, modifying if need be

        We don't check if this is for an existing instance or not because this serializer is expected to be used
        only for creation.
        """

        try:
            return Organization.generate_unique_name(name)
        except OrgNameNonUniqueError:
            logger.warning("Organization name could not be ", exc_info=True)
            raise serializers.ValidationError({"organization_name": ["Organization name is already in use."]})

    def save(self, **kwargs):
        name = self.handle_organization_name(self.validated_data["organization_name"])
        # The initial value for organization_name is guaranteed to be at most `CUSTOMIZE_ACCOUNT_ORG_NAME_MAX_LENGTH` long at this point,
        # which is 3 less than the max length of the Organization name field. The reason for the 3 less is that we allow for handle_organization_name
        # to take that already validated value and append up to 3 characters to make it unique. That method is unit-tested elsewhere
        # to prove that it raises OrgNameNonUniqueError if it gets past `-99` in its attempts to make the name unique.
        self.validated_data["organization_name"] = name
        # This is guaranteed to meet length requirements because internally .generate_slug_from_name ensures max length doesn't exceed the value
        # set for max length on Organization.slug
        self.validated_data["organization_slug"] = Organization.generate_slug_from_name(name)
        return super().save(**kwargs)

    @transaction.atomic
    def create(self, validated_data: Dict[str, Any]) -> CustomizeAccountSerializerReturnValue:
        """Create an organization, revenue program and role assignment. Also update user with new data

        This function is wrapped in a transaction.atomic() block because we want to ensure that if any part of this
        fails, none of the entities are created.
        """
        organization = Organization.objects.create(
            name=(organization_name := validated_data["organization_name"]),
            slug=(org_slug := validated_data["organization_slug"]),
        )
        rp = RevenueProgram.objects.create(
            name=organization_name,
            organization=organization,
            slug=org_slug,
            fiscal_status=validated_data["fiscal_status"],
            tax_id=validated_data["organization_tax_id"],
            payment_provider=PaymentProvider.objects.create(),
            fiscal_sponsor_name=validated_data["fiscal_sponsor_name"],
        )
        user = self.context.get("user")
        user.first_name = validated_data["first_name"]
        user.last_name = validated_data["last_name"]
        user.job_title = validated_data["job_title"]

        with reversion.create_revision():
            # do this with revision history
            user.save(update_fields={"first_name", "last_name", "job_title", "modified"})
            reversion.set_comment("CustomizeAccountSerializer.create updated user")

        ra = RoleAssignment.objects.create(user=user, role_type=Roles.ORG_ADMIN, organization=organization)

        return {
            "organization": organization,
            "revenue_program": rp,
            "user": user,
            "role_assignment": ra,
        }<|MERGE_RESOLUTION|>--- conflicted
+++ resolved
@@ -1,5 +1,4 @@
 import logging
-from dataclasses import asdict
 from typing import Any, Dict, TypedDict
 
 from django.conf import settings
@@ -23,6 +22,7 @@
 )
 from apps.organizations.serializers import (
     OrganizationInlineSerializer,
+    OrganizationSerializerForSpaUseUser,
     RevenueProgramInlineSerializer,
     RevenueProgramInlineSerializerForAuthedUserSerializer,
 )
@@ -46,28 +46,12 @@
 )
 
 
-<<<<<<< HEAD
-class OrganizationSerializerForSpaUseUser(serializers.ModelSerializer):
-    plan = serializers.SerializerMethodField("get_plan")
-
-    class Meta:
-        model = Organization
-        fields = [
-            "id",
-            "name",
-            "slug",
-            "plan",
-            "show_connected_to_slack",
-            "show_connected_to_salesforce",
-            "show_connected_to_mailchimp",
-            "send_receipt_email_via_nre",
-        ]
-
-    def get_plan(self, obj):
-        return asdict(obj.plan)
-
-
+# TODO: [DEV-4031] Harmonize user serialization in /api/v1/users vs. /api/v1/token
 class UserSerializerForSpaUseUser(serializers.Serializer):
+    """Expected use is for representing the user when SPA (specifically its useUser hook) makes a GET
+    request to /api/v1/users/ (which we've configured to return a single user, the one making the request)
+    """
+
     id = serializers.IntegerField()
     accepted_terms_of_service = serializers.DateTimeField()
     role_type = serializers.ListField(child=serializers.CharField())
@@ -76,10 +60,12 @@
     flags = serializers.ListField()
     organizations = OrganizationSerializerForSpaUseUser(many=True)
     revenue_programs = RevenueProgramInlineSerializer(many=True)
-=======
+
+
 class AuthedUserSerializer(serializers.Serializer):
-    """This serializer is used to represent user data after users log in in api/v1/token."""
-
+    """Expected use is for representing user in part of data returned in response to POST api/v1/token"""
+
+    # determine if this can be retired? Does front end not care about flags here and instead only from useUser?
     flags = serializers.SerializerMethodField(method_name="get_active_flags_for_user")
     email = serializers.EmailField()
     id = serializers.CharField()
@@ -97,7 +83,6 @@
         else:
             qs = Flag.objects.filter(Q(everyone=True) | Q(users__in=[obj]))
         return list(qs.only("name", "id").distinct().values("name", "id"))
->>>>>>> 41488780
 
 
 class UserSerializer(serializers.ModelSerializer):
