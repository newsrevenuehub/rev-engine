import logging

from django.conf import settings
from django.contrib import admin, messages
from django.utils.html import format_html

from apps.common.admin import RevEngineBaseAdmin, prettify_json_field
from apps.contributions.models import Contribution, ContributionStatus, Contributor, Payment
from apps.contributions.payment_managers import PaymentProviderError


logger = logging.getLogger(f"{settings.DEFAULT_LOGGER}.{__name__}")


@admin.register(Contributor)
class ContributorAdmin(RevEngineBaseAdmin):
    list_display = ("email",)
    list_filter = ("email",)
    ordering = ("email",)
    search_fields = ("email",)
    readonly_fields = ("email",)


@admin.register(Payment)
class PaymentAdmin(RevEngineBaseAdmin):
    list_display = (
        "contribution",
        "net_amount_paid",
        "gross_amount_paid",
        "amount_refunded",
        "stripe_balance_transaction_id",
    )
    order = (
        "modified",
        "created",
        "contribution",
        "net_amount_paid",
        "gross_amount_paid",
        "amount_refunded",
    )
    fields = (
        fields := (
            "id",
            "created",
            "modified",
            "contribution",
            "net_amount_paid",
            "gross_amount_paid",
            "amount_refunded",
            "stripe_balance_transaction_id",
        )
    )
    readonly_fields = fields
    search_fields = ("contribution__id",)

    def has_add_permission(self, request, obj=None):
        return False


class PaymentInline(admin.TabularInline):
    model = Payment
    extra = 0

    def get_readonly_fields(self, request, obj=None):
        return [f.name for f in self.model._meta.fields]

    def has_add_permission(self, request, obj):
        return False

    def has_delete_permission(self, request, obj, parent_obj=None):
        return False


@admin.register(Contribution)
class ContributionAdmin(RevEngineBaseAdmin):
    fieldsets = (
        (
            "Payment",
            {
                "fields": (
                    "amount",
                    "currency",
                    "reason",
                    "interval",
                    "revenue_program",
                )
            },
        ),
        (
            "Relations",
            {
                "fields": ("contributor", "donation_page", "_revenue_program"),
                "description": (
                    "Note: a contribution can have a foreign key to donation page OR revenue program, but not both. "
                    "Additionally, there is a `revenue program` property exposed further down that is populated by either "
                    "`._revenue_program` or by `.donation_page.revenue_program`"
                ),
            },
        ),
        ("Bad Actor", {"fields": ("bad_actor_score", "bad_actor_response_pretty")}),
        (
            "Provider",
            {
                "fields": (
                    "status",
                    "payment_provider_used",
                    "provider_payment_link",
                    "provider_subscription_link",
                    "provider_setup_intent_id",
                    "provider_customer_link",
                    "payment_provider_data_pretty",
                    "provider_payment_method_id",
                    "provider_payment_method_details_pretty",
                ),
            },
        ),
        (
            "Metadata",
            {"fields": ("contribution_metadata",)},
        ),
    )

    list_display = (
        "formatted_amount",
        "revenue_program",
        "contributor",
        "donation_page",
        "interval",
        "status",
        "bad_actor_score",
        "created",
        "modified",
    )

    list_filter = (
        "interval",
        "donation_page__name",
        "status",
        "bad_actor_score",
        "modified",
        "created",
    )

    order = (
        "modified",
        "created",
    )

    search_fields = (
        "donation_page__revenue_program__name",
        "contributor__email",
        "donation_page__name",
        "modified",
        "created",
    )

    readonly_fields = (
        "amount",
        "bad_actor_response_pretty",
        "bad_actor_score",
        "contribution_metadata",
        "contributor",
        "currency",
        "donation_page",
        "flagged_date",
        "interval",
        "payment_provider_data_pretty",
        "payment_provider_used",
        "provider_customer_link",
        "provider_payment_link",
        "provider_payment_method_details_pretty",
        "provider_payment_method_id",
        "provider_setup_intent_id",
        "provider_subscription_link",
        "reason",
        "_revenue_program",
        "revenue_program",
        "status",
    )

    actions = (
        "accept_flagged_contribution",
        "reject_flagged_contribution",
    )

    inlines = [PaymentInline]

    def has_add_permission(self, request):
        return False

    def has_change_permission(self, request, obj=None):
        return False

    @admin.action(description="Accept flagged contributions")
    def accept_flagged_contribution(self, request, queryset):
        self._process_flagged_payment(request, queryset, reject=False)

    @admin.action(description="Reject flagged contributions")
    def reject_flagged_contribution(self, request, queryset):
        self._process_flagged_payment(request, queryset, reject=True)

    def _process_flagged_payment(self, request, queryset, reject=False):
        # Bail if any of the selected Contributions are not "FLAGGED"
        action = "reject" if reject else "accept"
        if queryset.exclude(status=ContributionStatus.FLAGGED).exists():
            logger.error(
                "ContributionAdmin._process_flagged_payment - Unable to process flagged payments when flagged "
                "contribution is selected"
            )
            self.message_user(
                request,
                f"Cannot {action} a non-flagged Contribution.",
                messages.ERROR,
            )
            return

        succeeded = 0
        failed = []
        for contribution in queryset:
            try:
                contribution.process_flagged_payment(reject=reject)
                succeeded += 1
            except PaymentProviderError:
                failed.append(contribution)

        if succeeded:
            logger.info("ContributionAdmin._process_flagged_payment - processing successfully complete")
            self.message_user(
                request,
                f"Successfully {action}ed {succeeded} payments. Payment state may not immediately reflect change of payment status.",
                messages.SUCCESS,
            )

        if failed:
            error_message = ", ".join([str(cont) for cont in failed])
            logger.error("ContributionAdmin._process_flagged_payment - %s", error_message)
            self.message_user(
                request,
                f"Could not complete action for contributions: {error_message}",
                messages.ERROR,
            )

    def provider_payment_link(self, request):
        return self._generate_stripe_connect_link("payments", request.provider_payment_id, request.stripe_account_id)

    def provider_subscription_link(self, request):
        return self._generate_stripe_connect_link(
            "subscriptions", request.provider_subscription_id, request.stripe_account_id
        )

    def provider_customer_link(self, request):
        return self._generate_stripe_connect_link("customers", request.provider_customer_id, request.stripe_account_id)

    def _generate_stripe_connect_link(self, slug, provider_id, stripe_account_id):
        if provider_id:
            test_mode = "test/" if not settings.STRIPE_LIVE_MODE else ""
            return format_html(
                f"<a href='%s' target='_blank'>{provider_id}</a>"
                % f"https://dashboard.stripe.com/{test_mode}connect/accounts/{stripe_account_id}/{slug}/{provider_id}"
            )
        return "-"

    @admin.display(description="Bad actor response")
    def bad_actor_response_pretty(self, instance):
        """Render bad_actor_response field with pretty formatting."""
        return prettify_json_field(instance.bad_actor_response)

    @admin.display(description="Payment provider data")
    def payment_provider_data_pretty(self, instance):
        """Render payment_provider_data field with pretty formatting."""
        return prettify_json_field(instance.payment_provider_data)

    @admin.display(description="Provider payment method details")
    def provider_payment_method_details_pretty(self, instance):
<<<<<<< HEAD
        """Render provider_payment_method_details field with pretty formatting"""
        return prettify_json_field(instance.provider_payment_method_details)
=======
        """Render provider_payment_method_details field with pretty formatting."""
        return prettify_json_field(instance.provider_payment_method_details)

    @admin.display(description="Revenue program (property, not FK)")
    def revenue_program(self, instance):
        """Render revenue_program field with pretty formatting."""
        return instance.revenue_program.name
>>>>>>> 9e38e29f
<|MERGE_RESOLUTION|>--- conflicted
+++ resolved
@@ -272,15 +272,10 @@
 
     @admin.display(description="Provider payment method details")
     def provider_payment_method_details_pretty(self, instance):
-<<<<<<< HEAD
-        """Render provider_payment_method_details field with pretty formatting"""
-        return prettify_json_field(instance.provider_payment_method_details)
-=======
         """Render provider_payment_method_details field with pretty formatting."""
         return prettify_json_field(instance.provider_payment_method_details)
 
     @admin.display(description="Revenue program (property, not FK)")
     def revenue_program(self, instance):
         """Render revenue_program field with pretty formatting."""
-        return instance.revenue_program.name
->>>>>>> 9e38e29f
+        return instance.revenue_program.name