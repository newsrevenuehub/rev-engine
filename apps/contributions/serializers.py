import logging
from datetime import datetime, timedelta

from django.conf import settings
from django.db.models import TextChoices
from django.utils import timezone

from rest_framework import serializers
from rest_framework.exceptions import APIException, PermissionDenied
from stripe.error import StripeError

from apps.api.error_messages import GENERIC_BLANK, GENERIC_UNEXPECTED_VALUE
from apps.common.utils import get_original_ip_from_request
from apps.contributions.choices import CardBrand, PaymentType
from apps.contributions.models import (
    Contribution,
    ContributionInterval,
    ContributionStatus,
    Contributor,
)
from apps.contributions.utils import format_ambiguous_currency, get_sha256_hash
from apps.organizations.serializers import RevenueProgramSerializer
from apps.pages.models import DonationPage

from .bad_actor import BadActorAPIError, make_bad_actor_request
from .fields import StripeAmountField


class GenericPaymentError(APIException):
    status_code = 500
    default_detail = "Something unexpected happened"
    default_code = "unexpected_error"


logger = logging.getLogger(f"{settings.DEFAULT_LOGGER}.{__name__}")


# See https://stripe.com/docs/api/payment_intents/object#payment_intent_object-amount
# See https://stripe.com/docs/api/payment_intents/object#payment_intent_object-amount
# Stripe allows a maximum of eight digits here
STRIPE_MAX_AMOUNT = 99999999

# Revengine has its own restrictions (greater than Stripe's restrictions) on the min amount.
# Remember that 100 here is $1.00
REVENGINE_MIN_AMOUNT = 100


class ContributionSerializer(serializers.ModelSerializer):
    """
    Used when organizations are viewing a Contribution
    """

    contributor_email = serializers.StringRelatedField(read_only=True, source="contributor")

    auto_accepted_on = serializers.SerializerMethodField()
    formatted_payment_provider_used = serializers.SerializerMethodField()
    provider_payment_url = serializers.SerializerMethodField()
    provider_subscription_url = serializers.SerializerMethodField()
    provider_customer_url = serializers.SerializerMethodField()
    revenue_program = RevenueProgramSerializer(read_only=True)

    def get_auto_accepted_on(self, obj):
        """
        Note that this value is not read when making the actual auto-accept determination, where `flagged_date` is used and the math re-calculated.
        This is just to improve front-end visibility of the "deadline" for examining flagged contributions.
        """
        if obj.flagged_date:
            return obj.flagged_date + timedelta(settings.FLAGGED_PAYMENT_AUTO_ACCEPT_DELTA)

    def get_formatted_payment_provider_used(self, obj):
        if not obj.payment_provider_used:
            return ""
        return obj.payment_provider_used.title()

    def get_provider_payment_url(self, obj):
        if not obj.provider_payment_id:
            return ""
        return f"{self._get_resource_url(obj, 'provider_payment_id')}/{obj.provider_payment_id}"

    def get_provider_subscription_url(self, obj):
        if not obj.provider_subscription_id:
            return ""
        return f"{self._get_resource_url(obj, 'provider_subscription_id')}/{obj.provider_subscription_id}"

    def get_provider_customer_url(self, obj):
        if not obj.provider_customer_id:
            return ""
        return f"{self._get_resource_url(obj, 'provider_customer_id')}/{obj.provider_customer_id}"

    def _get_base_provider_url(self, obj):
        base = "https://"
        if obj.payment_provider_used == "Stripe":
            return base + "dashboard.stripe.com"

    def _get_resource_url(self, obj, resource):
        provider_url = self._get_base_provider_url(obj)
        if not provider_url:
            return ""
        if resource == "provider_payment_id":
            resource_url = "/payments"
        if resource == "provider_subscription_id":
            resource_url = "/subscriptions"
        if resource == "provider_customer_id":
            resource_url = "/customers"
        return provider_url + resource_url

    class Meta:
        model = Contribution
        fields = [
            "amount",
            "auto_accepted_on",
            "bad_actor_score",
            "contributor_email",
            "created",
            "currency",
            "donation_page_id",
            "flagged_date",
            "formatted_payment_provider_used",
            "id",
            "interval",
            "last_payment_date",
            "provider_customer_url",
            "provider_payment_url",
            "provider_subscription_url",
            "revenue_program",
            "status",
        ]


class ContributorSerializer(serializers.ModelSerializer):
    class Meta:
        model = Contributor
        fields = "__all__"


class CompSubscriptions(TextChoices):
    NYT = "nyt", "nyt"


class BadActorSerializer(serializers.Serializer):
    # Donation info
    amount = serializers.CharField(max_length=12)

    # Contributor info
    first_name = serializers.CharField(max_length=40)
    last_name = serializers.CharField(max_length=80)
    email = serializers.EmailField(max_length=80)
    street = serializers.CharField(max_length=255, required=False, default="", allow_blank=True)
    city = serializers.CharField(max_length=40, required=False, default="", allow_blank=True)
    state = serializers.CharField(max_length=80, required=False, default="", allow_blank=True)
    country = serializers.CharField(max_length=80, required=False, default="", allow_blank=True)
    zipcode = serializers.CharField(max_length=20, required=False, default="", allow_blank=True)

    # Third-party risk assessment
    captcha_token = serializers.CharField(max_length=2550, required=False, allow_blank=True)

    # Request metadata
    ip = serializers.IPAddressField()
    referer = serializers.URLField()

    # Contribution additional
    reason_for_giving = serializers.CharField(max_length=255, required=False, allow_blank=True)

    def to_internal_value(self, data):
        data["street"] = data.get("mailing_street")
        data["city"] = data.get("mailing_city")
        data["state"] = data.get("mailing_state")
        data["zipcode"] = data.get("mailing_postal_code")
        data["country"] = data.get("mailing_country")
        data["reason"] = data.get("reason_for_giving")
        return super().to_internal_value(data)


class AbstractPaymentSerializer(serializers.Serializer):
    # Payment details
    amount = serializers.IntegerField(
        min_value=REVENGINE_MIN_AMOUNT,
        max_value=STRIPE_MAX_AMOUNT,
        error_messages={
            "max_value": f"We can only accept contributions less than or equal to {format_ambiguous_currency(STRIPE_MAX_AMOUNT)}",
            "min_value": f"We can only accept contributions greater than or equal to {format_ambiguous_currency(REVENGINE_MIN_AMOUNT)}",
        },
    )
    interval = serializers.ChoiceField(choices=ContributionInterval.choices, default=ContributionInterval.ONE_TIME)
    # revenue_program_country tand currency are a different pattern, but important here.
    # They could be derived from the organization that this contribution is tied to,
    # but instead we send that info to each contribution page load and pass it back as params;
    # that way we are certain that the currency and country used by payment provider in the
    # form is the one we use here.
    revenue_program_country = serializers.CharField(max_length=2, required=True)
    currency = serializers.CharField(max_length=3, required=True)

    # DonorInfo
    email = serializers.EmailField(max_length=80)

    # These are used to attach the contribution to the right organization,
    # and associate it with the page it came from.
    revenue_program_slug = serializers.SlugField()
    donation_page_slug = serializers.SlugField(required=False, allow_blank=True)

    # Page id is a nice shortcut for getting the page, instead of page_slug + rp_slug
    page_id = serializers.IntegerField(required=False)
    phone = serializers.CharField(max_length=40, required=False, allow_blank=True)

    @classmethod
    def convert_cents_to_amount(self, cents):
        return str(float(cents / 100))

    def convert_amount_to_cents(self, amount):
        """
        Stripe stores payment amounts in cents.
        """
        return int(float(amount) * 100)

    def to_internal_value(self, data):
        # Incoming "amount" will be a money-like string, like "12.99".
        # Stripe wants 1299
        amount = data.get("amount")
        if isinstance(amount, str):
            data["amount"] = self.convert_amount_to_cents(data["amount"])
        return super().to_internal_value(data)

    def __init__(self, *args, **kwargs):
        super().__init__(*args, **kwargs)
        self.fields["amount"].error_messages["invalid"] = "Enter a valid amount"


class AddressField(serializers.CharField):
    def __init__(self, *args, **kwargs):
        kwargs["write_only"] = kwargs.get("write_only", True)
        kwargs["required"] = kwargs.get("required", False)
        kwargs["allow_blank"] = kwargs.get("allow_blank", True)
        kwargs["default"] = kwargs.get("default", "")
        super().__init__(*args, **kwargs)


class BaseCreatePaymentSerializer(serializers.Serializer):
    """This is the base serializer for the `CreateOneTimePaymentSerializer` and `CreateRecurringPaymentSerializer`.

    This base serializer contains extensive field level validation and several methods for causing side effects like the creation
    of NRE and Stripe entities.

    NB: This serializer accomodates a handful of fields that are conditionally requirable, meaning that an org can configure a contribution
    page to include/not include and require/not require those fields. In the field definitions below, the definitions for `phone`, `reason_for_giving`,
    and `reason_other` are involved in this logic. These fields are unique in that we pass `default=''`. We do this because we want to guarantee that
    there will always be keys for `reason_other`, `reason_for_giving`, and `phone` in the instantiated serializer's initial data, even if those fields
    were not sent in the request data. This allows us to avoid writing code to deal with the case of, say, `phone` is conditionally required, but no key/value
    pair is provided in the request data.

    Additionally, we have default values for "honoree" and "in_memory_of" to guarantee there are keys for those parameters to assist in validating
    `tribute_type`.
    """

    amount = StripeAmountField(
        min_value=REVENGINE_MIN_AMOUNT,
        max_value=STRIPE_MAX_AMOUNT,
        error_messages={
            "max_value": f"We can only accept contributions less than or equal to {format_ambiguous_currency(STRIPE_MAX_AMOUNT)}",
            "min_value": f"We can only accept contributions greater than or equal to {format_ambiguous_currency(REVENGINE_MIN_AMOUNT)}",
        },
        write_only=True,
    )
    interval = serializers.ChoiceField(
        choices=ContributionInterval.choices, default=ContributionInterval.ONE_TIME, write_only=True
    )
    email = serializers.EmailField(max_length=80, write_only=True)
    page = serializers.PrimaryKeyRelatedField(many=False, queryset=DonationPage.objects.all(), write_only=True)
    first_name = serializers.CharField(max_length=40, write_only=True)
    last_name = serializers.CharField(max_length=80, write_only=True)
<<<<<<< HEAD
    mailing_postal_code = serializers.CharField(max_length=20, write_only=True, required=False, default="")
    mailing_street = serializers.CharField(max_length=255, write_only=True, required=False, default="")
    mailing_city = serializers.CharField(max_length=40, write_only=True, required=False, default="")
    mailing_state = serializers.CharField(max_length=80, write_only=True, required=False, default="")
    mailing_country = serializers.CharField(max_length=80, write_only=True, required=False, default="")
=======
    mailing_postal_code = AddressField(max_length=20)
    mailing_street = AddressField(max_length=255)
    mailing_city = AddressField(max_length=40)
    mailing_state = AddressField(max_length=80)
    mailing_country = AddressField(max_length=80)
>>>>>>> 56c3869a
    agreed_to_pay_fees = serializers.BooleanField(default=False, write_only=True)

    # See class-level doc string for info on why `default=''` here
    phone = serializers.CharField(max_length=40, required=False, allow_blank=True, write_only=True, default="")
    # See class-level doc string for info on why `default=''` here
    reason_for_giving = serializers.CharField(
        max_length=255, required=False, allow_blank=True, write_only=True, default=""
    )
    # See class-level doc string for info on why `default=''` here
    reason_other = serializers.CharField(max_length=255, required=False, allow_blank=True, write_only=True, default="")
    tribute_type = serializers.CharField(max_length=255, required=False, allow_blank=True, write_only=True)
    # See class-level doc string for info on why `default=''` here
    honoree = serializers.CharField(max_length=255, required=False, allow_blank=True, write_only=True, default="")
    # See class-level doc string for info on why `default=''` here
    in_memory_of = serializers.CharField(max_length=255, required=False, allow_blank=True, write_only=True, default="")
    swag_opt_out = serializers.BooleanField(required=False, default=False, write_only=True)
    comp_subscription = serializers.ChoiceField(
        choices=CompSubscriptions.choices, required=False, allow_blank=True, write_only=True
    )
    sf_campaign_id = serializers.CharField(max_length=255, required=False, allow_blank=True, write_only=True)
    captcha_token = serializers.CharField(max_length=2550, allow_blank=True, write_only=True)
    email_hash = serializers.CharField(read_only=True)
    donor_selected_amount = serializers.FloatField(write_only=True)
    client_secret = serializers.CharField(max_length=255, read_only=True, required=False)
    # This provides a way for the SPA to signal to the server that a contribution has been canceled,
    # without relying on easy-to-guess, integer ID value.
    uuid = serializers.CharField(read_only=True)

    def validate_tribute_type(self, value):
        """Ensure there are no unexpected values for tribute_type"""
        if value and value not in ("type_in_memory_of", "type_honoree"):
            raise serializers.ValidationError(GENERIC_UNEXPECTED_VALUE)
        return value

    def validate_honoree(self, value):
        """If tribute_type is `type_honoree` but no value has been provided for `honoree`, it's invalid"""
        if self.initial_data.get("tribute_type", None) == "type_honoree" and not value:
            raise serializers.ValidationError(GENERIC_BLANK)
        return value

    def validate_in_memory_of(self, value):
        """If tribute_type is `type_in_memory_of` but no value has been provided for `honoree`, it's invalid"""
        if self.initial_data.get("tribute_type", None) == "type_in_memory_of" and not value:
            raise serializers.ValidationError(GENERIC_BLANK)
        return value

    def validate_reason_other(self, value):
        """Guarantee there's a value if `reason_for_giving` is 'Other'"""
        if self.initial_data.get("reason_for_giving") == "Other" and not value:
            raise serializers.ValidationError(GENERIC_BLANK)
        return value

    def resolve_reason_for_giving(self, reason_for_giving, reason_other, preset_reasons):
        """If `reason_for_giving` value is "Other", then we update it to the value for `reason_other` from the form data. Plus...

        We validate that if `reason_for_giving` is not "Other" that it is one of the preset options (if any) on the page. This can't happen
        in the initial field level validation for `reason_for_giving` because we need the value for `data["page]` to be resolved, and that
        will only happen after all field-level validations have run.

        Additionally, if the request data contains `reason_other`, but no value for `reason_for_giving`, we also
        update `reason_for_giving` to the `reason_other` value. This can happen when an org has configured a page
        to ask contributors their reason for giving, but without providing a dropdown of pre-set options. In this case,
        the SPA only sends a value for `reason_other` and `reason_for_giving` will not be a field in the request body.
        """
        if all([reason_for_giving, reason_for_giving != "Other", reason_for_giving not in preset_reasons]):
            raise serializers.ValidationError({"reason_for_giving": GENERIC_UNEXPECTED_VALUE})
        if any(
            [
                reason_for_giving == "Other" and reason_other,
                # Given expected usage by SPA, "" would be the value when the serializer has provided its default value for
                # reason_for_giving because that field was not in the request data. If that happens and the SPA has included
                # `reason_other` as an entry in the request data, that means that the page has configured to require a reason_for_giving,
                # but a dropdown of preset choices has not been configured.
                "reason_for_giving" not in self.initial_data.keys()
                and "reason_other" in self.initial_data.keys()
                and reason_other,
            ]
        ):
            return reason_other
        else:
            return reason_for_giving

    def do_conditional_validation(self, data):
        """Handle validation of conditionally requirable fields"""
        errors = {}
        for element in [x for x in data["page"].elements if len(x.get("requiredFields", []))]:
            for field in element["requiredFields"]:
                # if it's blank or none or no key for it in data
                if data.get(field, None) in (None, ""):
                    errors[field] = GENERIC_BLANK
        if errors:
            raise serializers.ValidationError(errors)

    def validate(self, data):
        """Validate any fields whose "is_required" behavior is determined dynamically by the org

        Some fields are statically (aka, always) required and we can specify that by setting `required=True` on the field definition
        (or by not setting at all, because required is True by default).

        However, RevEngine allows users to configure a subset of fields as required or not required, and that
        can only be known by retrieving the associated contribution page data.

        So in this `validate` method, we find any contribution page elements that are dynamically requirable and ensure that the submitted
        data contains non blank values.


        We also resolve `data["reason_for_giving"]`'s value in case it is "Other". This is not strictly speaking
        validation, but it can only happen after field level validations have run, so this is place in DRF serializer flow
        it should happen. The method we use for this (resolve_reason_for_giving) can result in a validation error in some cases.
        """
        preset_options = next(
            (elem["content"]["reasons"] for elem in data["page"].elements if elem["type"] == "DReason"), []
        )
        data["reason_for_giving"] = self.resolve_reason_for_giving(
            data.get("reason_for_giving"), data.get("reason_other"), preset_options
        )
        self.do_conditional_validation(data)
        return data

    def get_bad_actor_score(self, data):
        """Based on validated data, make a request to bad actor API and return its response"""
        data = data | {
            # we use a PrimaryKeyRelated serializer field for page in BaseCreatePaymentSerializer
            # but BadActorSerializer wants to pk, so we reformat here.
            "page": data["page"].id,
            "referer": self.context["request"].META.get("HTTP_REFERER"),
            "ip": get_original_ip_from_request(self.context["request"]),
        }
        serializer = BadActorSerializer(data=data)
        try:
            serializer.is_valid(raise_exception=True)
        except serializers.ValidationError as exc:
            logger.warning("BadActor serializer raised a ValidationError", exc_info=exc)
            return None
        try:
            return make_bad_actor_request(data).json()
        except BadActorAPIError:
            return None

    def should_reject(self, bad_actor_score):
        """Determine if bad actor score should lead to contribution being rejected"""
        return bad_actor_score == settings.BAD_ACTOR_REJECT_SCORE

    def should_flag(self, bad_actor_score):
        """Determine if bad actor score should lead to contribution being flagged"""
        return bad_actor_score == settings.BAD_ACTOR_FLAG_SCORE

    def get_stripe_payment_metadata(self, contributor_id, validated_data):
        """Generate dict of metadata to be sent to Stripe when creating a PaymentIntent or Subscription"""
        return {
            "source": settings.METADATA_SOURCE,
            "schema_version": settings.METADATA_SCHEMA_VERSION,
            "contributor_id": contributor_id,
            "agreed_to_pay_fees": validated_data["agreed_to_pay_fees"],
            "donor_selected_amount": validated_data["donor_selected_amount"],
            "reason_for_giving": validated_data["reason_for_giving"],
            "honoree": validated_data.get("honoree"),
            "in_memory_of": validated_data.get("in_memory_of"),
            "comp_subscription": validated_data.get("comp_subscription"),
            "swag_opt_out": validated_data.get("swag_opt_out"),
            "swag_choice": validated_data.get("swag_choice"),
            "referer": self.context["request"].META.get("HTTP_REFERER"),
            "revenue_program_id": validated_data["page"].revenue_program.id,
            "revenue_program_slug": validated_data["page"].revenue_program.slug,
            "sf_campaign_id": validated_data.get("sf_campaign_id"),
        }

    def create_contribution(self, contributor, validated_data, bad_actor_response=None):
        """Create an NRE contribution using validated data"""
        contribution_data = {
            "amount": validated_data["amount"],
            "interval": validated_data["interval"],
            "currency": validated_data["page"].revenue_program.payment_provider.currency,
            "status": ContributionStatus.PROCESSING,
            "donation_page": validated_data["page"],
            "contributor": contributor,
            "payment_provider_used": "Stripe",
            "contribution_metadata": Contribution.stripe_metadata(
                contributor, validated_data, self.context["request"].META.get("HTTP_REFERER")
            ),
        }
        if bad_actor_response:
            contribution_data["bad_actor_score"] = bad_actor_response["overall_judgment"]
            contribution_data["bad_actor_response"] = bad_actor_response
            if self.should_reject(contribution_data["bad_actor_score"]):
                contribution_data["status"] = ContributionStatus.REJECTED
            elif self.should_flag(contribution_data["bad_actor_score"]):
                contribution_data["status"] = ContributionStatus.FLAGGED
                contribution_data["flagged_date"] = timezone.now()
        return Contribution.objects.create(**contribution_data)


class CreateOneTimePaymentSerializer(BaseCreatePaymentSerializer):
    """Serializer to enable creating a contribution + one time payment"""

    def create(self, validated_data):
        """Create a one-time contribution...

        Plus:
        - Contributor (if not already exist)
        - Get bad actor score based on submitted data
        - Stripe Customer
        - Stripe PaymentIntent

        In success case, this method returns a the client_secret from the Stripe PaymentIntent,
        which is used to initialize the StripeElement in the SPA.

        If the contribution gets flagged after making bad actor API request,
        we raise a PermissionDenied exception, which will signal to the SPA
        that the PaymentElement should not be loaded.

        """
        contributor, _ = Contributor.objects.get_or_create(email=validated_data["email"])
        bad_actor_response = self.get_bad_actor_score(validated_data)
        contribution = self.create_contribution(contributor, validated_data, bad_actor_response)
        if contribution.status == ContributionStatus.REJECTED:
            # In the case of a rejected contribution, we don't create a Stripe customer or
            # Stripe payment intent, so we raise exception, and leave to SPA to handle accordingly
            raise PermissionDenied("Cannot authorize contribution")
        try:
            contribution.create_stripe_customer(**validated_data)
        except StripeError:
            logger.exception(
                "CreateOneTimePaymentSerializer.create encountered a Stripe error while attempting to create a Stripe customer for contributor with id %s",
                contributor.id,
            )
            raise GenericPaymentError()
        try:
            payment_intent = contribution.create_stripe_one_time_payment_intent()
        except StripeError:
            logger.exception(
                "CreateOneTimePaymentSerializer.create encountered a Stripe error while attempting to create a payment intent for contribution with id %s",
                contribution.id,
            )
            raise GenericPaymentError()

        return {
            "uuid": str(contribution.uuid),
            "client_secret": payment_intent["client_secret"],
            "email_hash": get_sha256_hash(contributor.email),
        }


class CreateRecurringPaymentSerializer(BaseCreatePaymentSerializer):
    """Serializer to enable creating a contribution + recurring payment"""

    interval = serializers.ChoiceField(
        choices=[ContributionInterval.MONTHLY, ContributionInterval.YEARLY], write_only=True
    )

    def create(self, validated_data):
        """Create a recurring contribution...

        Plus:
        - Contributor (if not already exist)
        - Get bad actor score based on submitted data
        - Stripe Customer
        - Stripe Subscription

        In success case, this method returns a the client_secret from the Stripe Subcription,
        which is used to initialize the StripeElement in the SPA.

        If the contribution gets flagged after making bad actor API request,
        we raise a PermissionDenied exception, which will signal to the SPA
        that the PaymentElement should not be loaded.
        """
        contributor, _ = Contributor.objects.get_or_create(email=validated_data["email"])
        bad_actor_response = self.get_bad_actor_score(validated_data)
        contribution = self.create_contribution(contributor, validated_data, bad_actor_response)
        if contribution.status == ContributionStatus.REJECTED:
            # In the case of a rejected contribution, we don't create a Stripe customer or
            # Stripe payment intent, so we raise exception, and leave to SPA to handle accordingly
            raise PermissionDenied("Cannot authorize contribution")
        try:
            contribution.create_stripe_customer(**validated_data)
        except StripeError:
            logger.exception(
                "RecurringPaymentSerializer.create encountered a Stripe error while attempting to create a stripe customer for contributor with id %s",
                contributor.id,
            )
            raise GenericPaymentError()
        try:
            if contribution.status == ContributionStatus.FLAGGED:
                client_secret = contribution.create_stripe_setup_intent(
                    metadata=contribution.contribution_metadata,
                )["client_secret"]
            else:
                client_secret = contribution.create_stripe_subscription(metadata=contribution.contribution_metadata,)[
                    "latest_invoice"
                ]["payment_intent"]["client_secret"]

        except StripeError:
            logger.exception(
                "RecurringPaymentSerializer.create encountered a Stripe error while attempting to create client_secret for contribution with id %s",
                contribution.id,
            )
            raise GenericPaymentError()
        return {
            "uuid": str(contribution.uuid),
            "client_secret": client_secret,
            "email_hash": get_sha256_hash(contributor.email),
        }


class StripeOneTimePaymentSerializer(AbstractPaymentSerializer):
    """
    A Stripe one-time payment is a light-weight, low-state payment. It utilizes
    Stripe's PaymentIntent for an ad-hoc contribution.
    """


class StripeRecurringPaymentSerializer(AbstractPaymentSerializer):
    """
    A Stripe recurring payment tracks payment information using a Stripe
    PaymentMethod.
    """

    payment_method_id = serializers.CharField(max_length=255)


class PaymentProviderContributionSerializer(serializers.Serializer):
    """
    Payments provider serializer, payment provider Eg: Stripe.
    """

    # id will be payment intent object id in our case, which will start with ch_ and doesn't exceed 255 chars
    # https://stripe.com/docs/upgrades#what-changes-does-stripe-consider-to-be-backwards-compatible
    id = serializers.CharField(max_length=255)
    subscription_id = serializers.CharField(
        max_length=255, required=False, allow_blank=True, help_text="Stripe Subscription ID"
    )
    # TODO: [DEV-2320] remove these two booleans after the frontend is fully using the Subscriptions API
    is_modifiable = serializers.BooleanField(
        required=True, help_text="if recurring then can the payment method be modified"
    )
    is_cancelable = serializers.BooleanField(
        required=True, help_text="if recurring then can the payment method be canceled"
    )
    status = serializers.ChoiceField(choices=ContributionStatus.choices)
    card_brand = serializers.ChoiceField(choices=CardBrand.choices, required=False, allow_null=True)
    last4 = serializers.IntegerField()
    payment_type = serializers.ChoiceField(choices=PaymentType.choices, required=False, allow_null=True)
    interval = serializers.ChoiceField(choices=ContributionInterval.choices)
    revenue_program = serializers.CharField(max_length=63)
    amount = serializers.IntegerField()
    provider_customer_id = serializers.CharField(max_length=255)
    credit_card_expiration_date = serializers.CharField(max_length=7)
    created = serializers.DateTimeField()
    last_payment_date = serializers.DateTimeField()
    stripe_account_id = serializers.CharField(max_length=255, required=False, allow_blank=True)


class SubscriptionsSerializer(serializers.Serializer):
    """
    Serializer for Stripe Subscriptions
    """

    id = serializers.SerializerMethodField()
    is_modifiable = serializers.SerializerMethodField()
    is_cancelable = serializers.SerializerMethodField()
    status = serializers.ChoiceField(choices=ContributionStatus.choices)
    card_brand = serializers.SerializerMethodField()
    last4 = serializers.SerializerMethodField()
    payment_type = serializers.SerializerMethodField()
    next_payment_date = serializers.SerializerMethodField()
    interval = serializers.SerializerMethodField()
    revenue_program_slug = serializers.SerializerMethodField()
    amount = serializers.SerializerMethodField()
    customer_id = serializers.SerializerMethodField()
    credit_card_expiration_date = serializers.SerializerMethodField()
    created = serializers.SerializerMethodField()
    last_payment_date = serializers.SerializerMethodField()
    stripe_account_id = serializers.CharField(max_length=255, required=False, allow_blank=True)

    def _card(self, instance):
        return instance.default_payment_method.card

    def get_id(self, instance):
        return instance.id

    def get_card_brand(self, instance):
        return self._card(instance).brand

    def get_next_payment_date(self, instance):
        return datetime.fromtimestamp(int(instance.current_period_end), tz=timezone.utc)

    def get_last_payment_date(self, instance):
        return datetime.fromtimestamp(int(instance.current_period_start), tz=timezone.utc)

    def get_created(self, instance):
        return datetime.fromtimestamp(int(instance.created), tz=timezone.utc)

    def get_last4(self, instance):
        return instance.default_payment_method.card.last4

    def get_credit_card_expiration_date(self, instance):
        return (
            f"{self._card(instance).exp_month}/{self._card(instance).exp_year}"
            if self._card(instance).exp_month
            else None
        )

    def get_is_modifiable(self, instance):
        return instance.status not in ["incomplete_expired", "canceled", "unpaid"]

    def get_is_cancelable(self, instance):
        return instance.status not in ["incomplete", "incomplete_expired", "canceled", "unpaid"]

    def get_interval(self, instance):
        plan = instance.get("plan")
        interval = plan.get("interval")
        interval_count = plan.get("interval_count")
        if interval == "year" and interval_count == 1:
            return ContributionInterval.YEARLY
        if interval == "month" and interval_count == 1:
            return ContributionInterval.MONTHLY
        raise serializers.ValidationError(f"Invalid interval: {plan.id}{interval}/{interval_count}")

    def get_revenue_program_slug(self, instance):
        metadata = instance.get("metadata")
        if not metadata or "revenue_program_slug" not in metadata:
            raise serializers.ValidationError(f"Metadata is invalid for subscription: {instance.id}")
        return metadata["revenue_program_slug"]

    def get_amount(self, instance):
        return instance.plan.amount

    def get_customer_id(self, instance):
        return instance.get("customer")

    def get_payment_type(self, instance):
        return instance.default_payment_method.type<|MERGE_RESOLUTION|>--- conflicted
+++ resolved
@@ -267,19 +267,11 @@
     page = serializers.PrimaryKeyRelatedField(many=False, queryset=DonationPage.objects.all(), write_only=True)
     first_name = serializers.CharField(max_length=40, write_only=True)
     last_name = serializers.CharField(max_length=80, write_only=True)
-<<<<<<< HEAD
-    mailing_postal_code = serializers.CharField(max_length=20, write_only=True, required=False, default="")
-    mailing_street = serializers.CharField(max_length=255, write_only=True, required=False, default="")
-    mailing_city = serializers.CharField(max_length=40, write_only=True, required=False, default="")
-    mailing_state = serializers.CharField(max_length=80, write_only=True, required=False, default="")
-    mailing_country = serializers.CharField(max_length=80, write_only=True, required=False, default="")
-=======
     mailing_postal_code = AddressField(max_length=20)
     mailing_street = AddressField(max_length=255)
     mailing_city = AddressField(max_length=40)
     mailing_state = AddressField(max_length=80)
     mailing_country = AddressField(max_length=80)
->>>>>>> 56c3869a
     agreed_to_pay_fees = serializers.BooleanField(default=False, write_only=True)
 
     # See class-level doc string for info on why `default=''` here
