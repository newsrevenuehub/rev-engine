--- conflicted
+++ resolved
@@ -1,25 +1,16 @@
-import json
 from unittest.mock import patch
 
 from django.contrib.auth import get_user_model
 from django.urls import reverse
 
-<<<<<<< HEAD
 from faker import Faker
 from rest_framework.test import APIRequestFactory, APITestCase
-=======
-from rest_framework.test import APITestCase
->>>>>>> 562685fc
 from stripe.error import StripeError
 from stripe.stripe_object import StripeObject
 
 from apps.contributions.models import Contribution, Contributor
 from apps.contributions.tests.factories import ContributorFactory
-<<<<<<< HEAD
 from apps.contributions.views import stripe_payment_intent
-=======
-from apps.contributions.views import convert_money_value_to_stripe_payment_amount
->>>>>>> 562685fc
 from apps.organizations.models import Organization
 from apps.organizations.tests.factories import OrganizationFactory
 from apps.pages.tests.factories import DonationPageFactory
@@ -89,33 +80,16 @@
         self.assertIn("email", response.data)
         self.assertEqual(str(response.data["email"][0]), "This field may not be null.")
 
-<<<<<<< HEAD
-
-test_stripe_account_id = "testing_123"
-=======
-    def test_no_page_found(self, *args):
-        response = self._post_valid_payment_intent(page_slug="bad_slug")
-        self.assertEqual(response.status_code, 400)
-        self.assertEqual(response.data["page_slug"][0], 'Could not find DonationPage from slug "bad_slug"')
-
 
 TEST_STRIPE_ACCOUNT_ID = "testing_123"
->>>>>>> 562685fc
 
 
 class MockStripeAccount(StripeObject):
     def __init__(self, *args, **kwargs):
-<<<<<<< HEAD
-        self.id = test_stripe_account_id
-
-
-mock_account_links = {"test": "test"}
-=======
         self.id = TEST_STRIPE_ACCOUNT_ID
 
 
 MOCK_ACCOUNT_LINKS = {"test": "test"}
->>>>>>> 562685fc
 
 
 class StripeOnboardingTest(APITestCase):
@@ -127,19 +101,6 @@
         self.url = reverse("stripe-onboarding")
 
     @patch("stripe.Account.create", side_effect=MockStripeAccount)
-<<<<<<< HEAD
-    @patch("stripe.AccountLink.create", side_effect=mock_account_links)
-    def test_successful_onboarding(self, *args):
-        self.client.force_authenticate(user=self.user)
-        response = self.client.post(self.url)
-        # response shoudl be 200, with test account link value
-        self.assertContains(response, "test")
-        self.organization.refresh_from_db()
-        self.assertEqual(self.organization.stripe_account_id, test_stripe_account_id)
-
-    @patch("stripe.Account.create", side_effect=StripeError)
-    def test_stripe_error_returns_expected_message(self, *args):
-=======
     @patch("stripe.AccountLink.create", side_effect=MOCK_ACCOUNT_LINKS)
     def test_successful_onboarding(self, *args):
         """
@@ -157,7 +118,6 @@
         """
         If stripe.Account.create returns a StripeError, handle it with resposne.
         """
->>>>>>> 562685fc
         self.client.force_authenticate(user=self.user)
         response = self.client.post(self.url)
         self.assertEqual(response.status_code, 500)
@@ -174,10 +134,6 @@
         self.charges_enabled = False
 
 
-<<<<<<< HEAD
-# 122-166
-=======
->>>>>>> 562685fc
 class StripeConfirmTest(APITestCase):
     def setUp(self):
         self.user = get_user_model().objects.create(email="user@test.com", password="testing")
@@ -202,12 +158,9 @@
 
     @patch("stripe.Account.retrieve", side_effect=MockStripeAccountEnabled)
     def test_confirm_already_verified(self, mock_account_retrieve):
-<<<<<<< HEAD
-=======
         """
         stripe_confirmation should return early if the org already has stripe_verified=True.
         """
->>>>>>> 562685fc
         response = self.post_to_confirmation(stripe_verified=True, stripe_account_id="testing")
 
         self.assertEqual(response.status_code, 200)
@@ -217,12 +170,9 @@
 
     @patch("stripe.Account.retrieve", side_effect=MockStripeAccountEnabled)
     def test_confirm_newly_verified(self, mock_account_retrieve):
-<<<<<<< HEAD
-=======
         """
         stripe_confirmation should set stripe_verified to True after confirming with Stripe.
         """
->>>>>>> 562685fc
         self.assertFalse(self.organization.stripe_verified)
         response = self.post_to_confirmation(stripe_account_id="testing")
         self.organization.refresh_from_db()
@@ -233,13 +183,10 @@
 
     @patch("stripe.Account.retrieve", side_effect=MockStripeAccountNotEnabled)
     def test_confirm_connected_not_verified(self, mock_account_retrieve):
-<<<<<<< HEAD
-=======
         """
         If an organization has connected its account with Hub (has a stripe_account_id), but
         their Stripe account is not ready to recieve payments, they're in a special state.
         """
->>>>>>> 562685fc
         self.assertFalse(self.organization.stripe_verified)
         response = self.post_to_confirmation(stripe_account_id="testing")
         mock_account_retrieve.assert_called_once()
@@ -250,13 +197,10 @@
 
     @patch("stripe.Account.retrieve", side_effect=MockStripeAccountEnabled)
     def test_not_connected(self, mock_account_retrieve):
-<<<<<<< HEAD
-=======
         """
         Organizations that have not been connected to Stripe at all have
         no stripe_account_id.
         """
->>>>>>> 562685fc
         response = self.post_to_confirmation()
 
         self.assertEqual(response.status_code, 202)
@@ -266,12 +210,9 @@
 
     @patch("stripe.Account.retrieve", side_effect=StripeError)
     def test_stripe_error_is_caught(self, mock_account_retrieve):
-<<<<<<< HEAD
-=======
         """
         When stripe.Account.retrieve raises a StripeError, send it in response.
         """
->>>>>>> 562685fc
         response = self.post_to_confirmation(stripe_account_id="testing")
         mock_account_retrieve.assert_called_once()
         self.assertEqual(response.status_code, 500)
