import { Redirect, useLocation } from 'react-router-dom';

import * as S from './Main.styled';

import Dashboard from 'components/dashboard/Dashboard';
import Verify from 'components/account/Verify';

import { useConfigureAnalytics } from './analytics';
import { CONTENT_SLUG, PROFILE, VERIFY_EMAIL_SUCCESS } from 'routes';
import PageContextProvider from './dashboard/PageContext';
<<<<<<< HEAD
import needsProfileFinalization from 'utilities/needsProfileFinalization';

import { useUserContext } from './UserContext';

const FeatureFlagsProviderContext = createContext(null);

function Main() {
  useConfigureAnalytics();
  const [loadingFlags, setLoadingFlags] = useState(true);
  const [featureFlags, setFeatureFlags] = useState();
  const { setUser: setUserContext, user } = useUserContext();

  const requestUser = useRequest();

  useEffect(() => {
    setLoadingFlags(true);
    requestUser(
      {
        method: 'GET',
        url: USER
      },
      {
        onSuccess: ({ data }) => {
          setFeatureFlags(data.flags);
          setUserContext(data);
          setLoadingFlags(false);
        },
        onFailure: (e) => {
          throw new Error('Something unexpected happened retrieving flags');
        }
      }
    );
  }, [requestUser, setUserContext]);

  // Short-circuit normal routing for email verification and profile
  // finalization.

  const isVerifyEmailPath = useLocation().pathname.includes(VERIFY_EMAIL_SUCCESS);
  const isProfilePath = useLocation().pathname.includes(PROFILE);
=======
import useUser from 'hooks/useUser';

function Main() {
  useConfigureAnalytics();
  const { user, isLoading } = useUser();
  const { pathname } = useLocation();
  const isVerifyEmailPath = pathname.includes(VERIFY_EMAIL_SUCCESS);
>>>>>>> 3b7596ae

  if (user) {
    if (user.email_verified) {
      if (needsProfileFinalization(user) && !isProfilePath) {
        // If the user hasn't finished setting up their profile, force them to
        // do so.

        return <Redirect to={PROFILE} />;
      } else if (isVerifyEmailPath || (isProfilePath && !needsProfileFinalization(user))) {
        // If the user is on a route they don't need anymore (they've verified
        // their email already but are still on the email verification route),
        // send them to the default route.

        return <Redirect to={CONTENT_SLUG} />;
      }
    } else if (!isVerifyEmailPath) {
      // If the user hasn't verified their email yet, force them to do so.

      return <Redirect to={VERIFY_EMAIL_SUCCESS} />;
    }
  }

  return (
    <PageContextProvider>
      {isLoading ? (
        ''
      ) : isVerifyEmailPath ? (
        <Verify />
      ) : (
        <S.Main>
          <S.MainContent>
            <Dashboard />
          </S.MainContent>
        </S.Main>
      )}
    </PageContextProvider>
  );
}

export default Main;<|MERGE_RESOLUTION|>--- conflicted
+++ resolved
@@ -8,55 +8,15 @@
 import { useConfigureAnalytics } from './analytics';
 import { CONTENT_SLUG, PROFILE, VERIFY_EMAIL_SUCCESS } from 'routes';
 import PageContextProvider from './dashboard/PageContext';
-<<<<<<< HEAD
+import useUser from 'hooks/useUser';
 import needsProfileFinalization from 'utilities/needsProfileFinalization';
-
-import { useUserContext } from './UserContext';
-
-const FeatureFlagsProviderContext = createContext(null);
-
-function Main() {
-  useConfigureAnalytics();
-  const [loadingFlags, setLoadingFlags] = useState(true);
-  const [featureFlags, setFeatureFlags] = useState();
-  const { setUser: setUserContext, user } = useUserContext();
-
-  const requestUser = useRequest();
-
-  useEffect(() => {
-    setLoadingFlags(true);
-    requestUser(
-      {
-        method: 'GET',
-        url: USER
-      },
-      {
-        onSuccess: ({ data }) => {
-          setFeatureFlags(data.flags);
-          setUserContext(data);
-          setLoadingFlags(false);
-        },
-        onFailure: (e) => {
-          throw new Error('Something unexpected happened retrieving flags');
-        }
-      }
-    );
-  }, [requestUser, setUserContext]);
-
-  // Short-circuit normal routing for email verification and profile
-  // finalization.
-
-  const isVerifyEmailPath = useLocation().pathname.includes(VERIFY_EMAIL_SUCCESS);
-  const isProfilePath = useLocation().pathname.includes(PROFILE);
-=======
-import useUser from 'hooks/useUser';
 
 function Main() {
   useConfigureAnalytics();
   const { user, isLoading } = useUser();
   const { pathname } = useLocation();
   const isVerifyEmailPath = pathname.includes(VERIFY_EMAIL_SUCCESS);
->>>>>>> 3b7596ae
+  const isProfilePath = useLocation().pathname.includes(PROFILE);
 
   if (user) {
     if (user.email_verified) {
