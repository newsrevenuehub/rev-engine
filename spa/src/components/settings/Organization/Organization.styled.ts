--- conflicted
+++ resolved
@@ -1,8 +1,4 @@
-<<<<<<< HEAD
-import InfoTooltip from 'components/account/Profile/InfoTooltip';
-=======
 import BaseInfoTooltip from 'components/account/Profile/InfoTooltip';
->>>>>>> 2b1928a8
 import { TextField } from 'components/base';
 import styled from 'styled-components';
 
@@ -50,7 +46,6 @@
   grid-template-columns: 1fr 1fr;
 `;
 
-<<<<<<< HEAD
 export const WarningMessage = styled.div`
   display: grid;
   grid-template-columns: 15px 1fr;
@@ -67,7 +62,8 @@
     height: 15px;
     fill: ${(props) => props.theme.colors.error.primary};
   }
-=======
+`;
+
 export const ActionWrapper = styled.div`
   display: flex;
   gap: 12px;
@@ -85,5 +81,4 @@
 export const Link = styled.a`
   color: ${(props) => props.theme.colors.account.blueLink};
   font-weight: 500;
->>>>>>> 2b1928a8
 `;