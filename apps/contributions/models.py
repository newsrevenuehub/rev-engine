from __future__ import annotations

import datetime
import logging
import uuid
from dataclasses import asdict
from functools import cached_property, reduce, wraps
from operator import or_
from typing import Any, Callable, List
from urllib.parse import quote_plus

from django.conf import settings
from django.db import models
from django.template.loader import render_to_string
from django.utils.safestring import SafeString, mark_safe

import pytz
import reversion
import stripe
from addict import Dict as AttrDict
from stripe.error import StripeError

from apps.api.tokens import ContributorRefreshToken
from apps.common.models import IndexedTimeStampedModel
from apps.contributions.choices import BadActorScores, ContributionInterval, ContributionStatus
from apps.contributions.types import StripeEventData, StripePiAsPortalContribution
from apps.emails.tasks import make_send_thank_you_email_data, send_thank_you_email
from apps.organizations.models import RevenueProgram
from apps.users.choices import Roles
from apps.users.models import RoleAssignment
from revengine.settings.base import CurrencyDict


logger = logging.getLogger(f"{settings.DEFAULT_LOGGER}.{__name__}")


class ContributionIntervalError(Exception):
    pass


class ContributionStatusError(Exception):
    pass


class Contributor(IndexedTimeStampedModel):
    uuid = models.UUIDField(default=uuid.uuid4, primary_key=False, editable=False)
    email = models.EmailField(unique=True)

    @property
    def is_authenticated(self):
        """
        Copy django.contrib.auth.models import AbstractBaseUser for request.user.is_authenticated

        Always return True. This is a way to tell if the user has been
        authenticated in templates.
        """
        return True

    @property
    def is_superuser(self):
        """
        Contributors essentially impersonate Users. Ensure that they can never be superusers.
        Note: It's useful to keep this as a property, since properties defined this way are immutable.
        """
        return False

    def __str__(self):
        return self.email

    def create_stripe_customer(
        self,
        rp_stripe_account_id,
        customer_name=None,
        phone=None,
        street=None,
        complement=None,  # apt, room, aka "line2"
        city=None,
        state=None,
        postal_code=None,
        country=None,
        metadata=None,
    ):
        """Create a Stripe customer using contributor email"""
        address = {
            "line1": street,
            "line2": complement or "",
            "city": city,
            "state": state,
            "postal_code": postal_code,
            "country": country,
        }
        return stripe.Customer.create(
            email=self.email,
            address=address,
            shipping={"address": address, "name": customer_name},
            name=customer_name,
            phone=phone,
            stripe_account=rp_stripe_account_id,
            metadata=metadata,
        )

    @staticmethod
    def create_magic_link(contribution: "Contribution") -> SafeString:
        """Create a magic link value that can be inserted into Django templates (for instance, in contributor-facing emails)"""
        from apps.api.views import construct_rp_domain  # vs. circular import

        if not isinstance(contribution, Contribution):
            logger.error("`Contributor.create_magic_link` called with invalid contributon value: %s", contribution)
            raise ValueError("Invalid value provided for `contribution`")
        token = str(ContributorRefreshToken.for_contributor(contribution.contributor.uuid).short_lived_access_token)
        return mark_safe(
            f"https://{construct_rp_domain(contribution.donation_page.revenue_program.slug)}/{settings.CONTRIBUTOR_VERIFY_URL}"
            f"?token={token}&email={quote_plus(contribution.contributor.email)}"
        )


class ContributionQuerySet(models.QuerySet):
    def one_time(self):
        return self.filter(interval=ContributionInterval.ONE_TIME)

    def recurring(self):
        return self.filter(interval__in=[ContributionInterval.MONTHLY, ContributionInterval.YEARLY])

    def having_org_viewable_status(self) -> models.QuerySet:
        """Exclude contributions with statuses that should not be seen by org users from the queryset"""
        return self.exclude(
            status__in=[
                ContributionStatus.FLAGGED,
                ContributionStatus.REJECTED,
                ContributionStatus.PROCESSING,
            ]
        )

    def filter_queryset_for_contributor(
        self, contributor: Contributor, revenue_program: RevenueProgram
    ) -> List[StripePiAsPortalContribution]:
        # vs circular import
        from apps.contributions.stripe_contributions_provider import ContributionsCacheProvider
        from apps.contributions.tasks import task_pull_serialized_stripe_contributions_to_cache

        cache_provider = ContributionsCacheProvider(contributor.email, revenue_program.stripe_account_id)
        contributions = cache_provider.load()
        # trigger celery task to pull contributions and load to cache if the cache is empty
        if not contributions:
            # log
            task_pull_serialized_stripe_contributions_to_cache.delay(
                contributor.email, revenue_program.stripe_account_id
            )
        return [
            x
            for x in contributions
            if x.revenue_program == revenue_program.slug
            and x.payment_type is not None
            and x.status == ContributionStatus.PAID.value
        ]

    def filtered_by_role_assignment(self, role_assignment: RoleAssignment) -> models.QuerySet:
        """Return results based on user's role type"""
        match role_assignment.role_type:
            case Roles.HUB_ADMIN:
                return self.having_org_viewable_status()
            case Roles.ORG_ADMIN:
                return self.having_org_viewable_status().filter(
                    donation_page__revenue_program__organization=role_assignment.organization
                )
            case Roles.RP_ADMIN:
                return self.having_org_viewable_status().filter(
                    donation_page__revenue_program__in=role_assignment.revenue_programs.all()
                )
            case _:
                return self.none()


class ContributionManager(models.Manager):
    pass


class Contribution(IndexedTimeStampedModel):
    amount = models.IntegerField(help_text="Stored in cents")
    currency = models.CharField(max_length=3, default="usd")
    reason = models.CharField(max_length=255, blank=True)

    interval = models.CharField(max_length=8, choices=ContributionInterval.choices)

    payment_provider_used = models.CharField(max_length=64)
    payment_provider_data = models.JSONField(null=True)
    provider_payment_id = models.CharField(max_length=255, blank=True, null=True)
    provider_setup_intent_id = models.CharField(max_length=255, blank=True, null=True)
    provider_subscription_id = models.CharField(max_length=255, blank=True, null=True)
    provider_customer_id = models.CharField(max_length=255, blank=True, null=True)
    provider_payment_method_id = models.CharField(max_length=255, blank=True, null=True)
    provider_payment_method_details = models.JSONField(null=True)

    # TODO: [DEV-4333] Remove Contribution.last_payment_date in favor of derivation from payments
    last_payment_date = models.DateTimeField(null=True)
    contributor = models.ForeignKey("contributions.Contributor", on_delete=models.SET_NULL, null=True)
    donation_page = models.ForeignKey("pages.DonationPage", on_delete=models.PROTECT, null=True)

    bad_actor_score = models.IntegerField(null=True, choices=BadActorScores.choices)
    bad_actor_response = models.JSONField(null=True)
    flagged_date = models.DateTimeField(null=True)
    contribution_metadata = models.JSONField(null=True)

    status = models.CharField(max_length=10, choices=ContributionStatus.choices, null=True)
    # This is used in the `BaseCreatePaymentSerializer` and provides a way for the SPA
    # to signal to the server that a contribution has been canceled, without relying on easy-to-guess,
    # integer ID value.
    uuid = models.UUIDField(default=uuid.uuid4, primary_key=False, editable=False)

    objects = ContributionManager.from_queryset(ContributionQuerySet)()

    class Meta:
        get_latest_by = "modified"
        ordering = ["-created"]
        constraints = [
            models.CheckConstraint(
                name="%(app_label)s_%(class)s_bad_actor_score_valid",
                check=models.Q(bad_actor_score__in=BadActorScores.values),
            )
        ]

    def __str__(self):
        return f"{self.formatted_amount}, {self.created.strftime('%Y-%m-%d %H:%M:%S')}"

    @property
    def next_payment_date(self) -> datetime.datetime | None:
        if self.interval == ContributionInterval.ONE_TIME:
            return None
        if not self.stripe_subscription:
            logger.warning("Expected a retrievable stripe subscription on contribution %s but none was found", self.id)
            return None
        return datetime.datetime.fromtimestamp(self.stripe_subscription.current_period_end, tz=pytz.UTC)

    @property
    def formatted_amount(self) -> str:
        currency = self.get_currency_dict()
        return f"{currency['symbol']}{'{:.2f}'.format(self.amount / 100)} {currency['code']}"

    @property
    def revenue_program(self):
        if self.donation_page:
            return self.donation_page.revenue_program
        return None

    @property
    def stripe_account_id(self):
        if self.revenue_program and self.revenue_program.payment_provider:
            return self.revenue_program.payment_provider.stripe_account_id
        return None

    @property
    def billing_details(self) -> AttrDict:
        return AttrDict(self.provider_payment_method_details).billing_details

    @property
    def billing_name(self) -> str:
        return self.billing_details.name or ""

    @property
    def billing_email(self) -> str:
        return self.contributor.email if self.contributor else ""

    @property
    def billing_phone(self) -> str:
        return self.billing_details.phone or ""

    @property
    def billing_address(self) -> str:
        order = ("line1", "line2", "city", "state", "postal_code", "country")
        return ",".join([self.billing_details.address[x] or "" for x in order])

    @property
    def formatted_donor_selected_amount(self) -> str:
        if not (amt := (self.contribution_metadata or {}).get("donor_selected_amount", None)):
            logger.warning(
                (
                    "`Contribution.formatted_donor_selected_amount` called on contribution with ID %s that "
                    "does not have a value set for `contribution_metadata['donor_selected_amount']`"
                ),
                self.id,
            )
            return ""
        try:
            return f"{'{:.2f}'.format(float(amt))} {self.currency.upper()}"
        except ValueError:
            logger.warning(
                (
                    "`Contribution.formatted_donor_selected_amount` called on contribution with ID %s whose "
                    "value set for `contribution_metadata['donor_selected_amount']` is %s which cannot be cast to an integer."
                ),
                self.id,
                amt,
            )
            return ""

    BAD_ACTOR_SCORES = (
        (
            0,
            "0 - Information",
        ),
        (
            1,
            "1 - Unknown",
        ),
        (
            2,
            "2 - Good",
        ),
        (
            3,
            "3 - Suspect",
        ),
        (
            4,
            "4 - Bad",
        ),
        (
            5,
            "5 - Very Bad",
        ),
    )

    @property
    def expanded_bad_actor_score(self):
        return None if self.bad_actor_score is None else self.BAD_ACTOR_SCORES[self.bad_actor_score][1]

    def get_currency_dict(self) -> CurrencyDict:
        """
        Returns code (i.e. USD) and symbol (i.e. $) for this contribution.
        """
        try:
            return {"code": self.currency.upper(), "symbol": settings.CURRENCIES[self.currency.upper()]}
        except KeyError:
            logger.exception(
                'Currency settings for stripe account "%s" misconfigured. Tried to access "%s", but valid options are: %s',
                self.stripe_account_id,
                self.currency.upper(),
                settings.CURRENCIES,
            )
            return {"code": "", "symbol": ""}

    def get_payment_manager_instance(self):
        """
        Selects the correct payment manager for this Contribution, then instantiates it.
        """
        from apps.contributions.payment_managers import PaymentManager

        manager_class = PaymentManager.get_subclass(self)
        return manager_class(contribution=self)

    def process_flagged_payment(self, reject=False):
        logger.info("Contribution.process_flagged_payment - processing flagged payment for contribution %s", self.pk)
        payment_manager = self.get_payment_manager_instance()
        payment_manager.complete_payment(reject=reject)
        logger.info("Contribution.process_flagged_payment - processing for contribution %s complete", self.pk)

    def fetch_stripe_payment_method(self, provider_payment_method_id: str = None):
        pm_id = provider_payment_method_id or self.provider_payment_method_id
        if not pm_id:
            logger.warning(
                (
                    "Contribution.fetch_stripe_payment_method called without a provider_payment_method_id "
                    "on contribution with ID %s"
                ),
                self.id,
            )
            return None
        try:
            return stripe.PaymentMethod.retrieve(
                pm_id,
                stripe_account=self.revenue_program.payment_provider.stripe_account_id,
            )
        except StripeError:
            logger.exception(
                "Contribution.fetch_stripe_payment_method encountered a Stripe error when attempting to fetch payment method with id %s for contribution with id %s",
                self.provider_payment_method_id,
                self.id,
            )
            return None

    def save(self, *args, **kwargs):
        previous = self.__class__.objects.filter(pk=self.pk).first()
        logger.info(
            "`Contribution.save` called. Existing contribution has id: %s and provider_payment_method_id: %s \n The save value for provider_payment_method_id is %s",
            getattr(previous, "id", None),
            getattr(previous, "provider_payment_method_id", None),
            self.provider_payment_method_id,
        )
        if (
            (
                previous
                and previous.provider_payment_method_id != self.provider_payment_method_id
                and not self.provider_payment_method_details
            )
            or not previous
            and self.provider_payment_method_id
            and not self.provider_payment_method_details
        ):
            if pm := self.fetch_stripe_payment_method():
                self.provider_payment_method_details = pm
                if kwargs.get("update_fields", False):
                    # we cast update_fields to a set in case it was passed as a list
                    kwargs["update_fields"] = set(kwargs["update_fields"]).union({"provider_payment_method_details"})
        super().save(*args, **kwargs)

    def create_stripe_customer(
        self,
        first_name=None,
        last_name=None,
        phone=None,
        mailing_street=None,
        mailing_complement=None,  # apt, room, aka "line2"
        mailing_city=None,
        mailing_state=None,
        mailing_postal_code=None,
        mailing_country=None,
        **kwargs,
    ):
        """Create a Stripe customer using contributor email"""
        address = {
            "line1": mailing_street,
            "line2": mailing_complement or "",
            "city": mailing_city,
            "state": mailing_state,
            "postal_code": mailing_postal_code,
            "country": mailing_country,
        }
        name = " ".join(x for x in [first_name, last_name] if x)
        return stripe.Customer.create(
            email=self.contributor.email,
            address=address,
            shipping={"address": address, "name": name},
            name=name,
            phone=phone,
            stripe_account=self.donation_page.revenue_program.payment_provider.stripe_account_id,
        )

    def create_stripe_one_time_payment_intent(self, metadata=None, save=True):
        """Create a Stripe PaymentIntent

        See https://stripe.com/docs/api/payment_intents/create for more info
        """
        return stripe.PaymentIntent.create(
            amount=self.amount,
            currency=self.currency,
            customer=self.provider_customer_id,
            metadata=metadata,
            statement_descriptor_suffix=self.donation_page.revenue_program.stripe_statement_descriptor_suffix,
            stripe_account=self.donation_page.revenue_program.stripe_account_id,
            capture_method="manual" if self.status == ContributionStatus.FLAGGED else "automatic",
        )

    def create_stripe_setup_intent(self, metadata):
        return stripe.SetupIntent.create(
            customer=self.provider_customer_id,
            stripe_account=self.donation_page.revenue_program.payment_provider.stripe_account_id,
            metadata=metadata,
        )

    def create_stripe_subscription(
        self, metadata=None, default_payment_method=None, off_session=False, error_if_incomplete=False
    ):
        """Create a Stripe Subscription and attach its data to the contribution

        See https://stripe.com/docs/api/subscriptions/create for more info
        """
        price_data = {
            "unit_amount": self.amount,
            "currency": self.currency,
            "product": self.donation_page.revenue_program.payment_provider.stripe_product_id,
            "recurring": {
                "interval": self.interval,
            },
        }
        subscription = stripe.Subscription.create(
            customer=self.provider_customer_id,
            default_payment_method=default_payment_method,
            items=[
                {
                    "price_data": price_data,
                }
            ],
            stripe_account=self.donation_page.revenue_program.payment_provider.stripe_account_id,
            metadata=metadata,
            payment_behavior="error_if_incomplete" if error_if_incomplete else "default_incomplete",
            payment_settings={"save_default_payment_method": "on_subscription"},
            expand=["latest_invoice.payment_intent"],
            off_session=off_session,
        )
        return subscription

    def cancel(self):
        # this is specifically used when a user clicks "back" on the second payment form in checkout flow. it's not
        # necessarily intended to be a general-purpose cancellation method (i.e., it is not appropriate for the `.destroy` method
        # on the API endpoint)
        if self.status not in (ContributionStatus.PROCESSING, ContributionStatus.FLAGGED):
            logger.warning(
                "`Contribution.cancel` called on contribution (ID: %s) with unexpected status %s",
                self.id,
                self.status,
            )
            raise ContributionStatusError()
        elif self.interval == ContributionInterval.ONE_TIME:
            stripe.PaymentIntent.cancel(
                self.provider_payment_id,
                stripe_account=self.donation_page.revenue_program.stripe_account_id,
            )
        elif self.interval not in (ContributionInterval.MONTHLY, ContributionInterval.YEARLY):
            logger.warning(
                "`Contribution.cancel` called on contribution (ID: %s) with unexpected interval %s",
                self.id,
                self.interval,
            )
            raise ContributionIntervalError()
        elif self.status == ContributionStatus.PROCESSING:
            stripe.Subscription.delete(
                self.provider_subscription_id,
                stripe_account=self.donation_page.revenue_program.stripe_account_id,
            )
        elif self.status == ContributionStatus.FLAGGED and self.provider_payment_method_id:
            stripe.PaymentMethod.retrieve(
                self.provider_payment_method_id,
                stripe_account=self.donation_page.revenue_program.stripe_account_id,
            ).detach()

        self.status = ContributionStatus.CANCELED
        with reversion.create_revision():
            self.save(update_fields={"status", "modified"})
            reversion.set_comment(f"`Contribution.cancel` saved changes to contribution with ID {self.id}")

    def handle_thank_you_email(self):
        """Send a thank you email to contribution's contributor if org is configured to have NRE send thank you email"""
        logger.info("`Contribution.handle_thank_you_email` called on contribution with ID %s", self.id)
        if (org := self.revenue_program.organization).send_receipt_email_via_nre:
            logger.info("Contribution.handle_thank_you_email: the parent org (%s) sends emails with NRE", org.id)
            data = make_send_thank_you_email_data(self)
            send_thank_you_email.delay(data)
        else:
            logger.info(
                "Contribution.handle_thank_you_email called on contribution %s the parent org of which does not send email with NRE",
                self.id,
            )

    def send_recurring_contribution_email_reminder(self, next_charge_date: datetime.date) -> None:
        # vs. circular import
        from apps.api.views import construct_rp_domain
        from apps.emails.tasks import send_templated_email

        if self.interval == ContributionInterval.ONE_TIME:
            logger.warning(
                "`Contribution.send_recurring_contribution_email_reminder` was called on an instance (ID: %s) whose interval is one-time",
                self.id,
            )
            return
        token = str(ContributorRefreshToken.for_contributor(self.contributor.uuid).short_lived_access_token)
        data = {
            "rp_name": self.donation_page.revenue_program.name,
            # nb, we have to send this as pre-formatted because this data will be serialized
            # when sent to the Celery worker.
            "contribution_date": next_charge_date.strftime("%m/%d/%Y"),
            "contribution_amount": self.formatted_amount,
            "contribution_interval_display_value": self.interval,
            "non_profit": self.donation_page.revenue_program.non_profit,
            "contributor_email": self.contributor.email,
            "tax_id": self.donation_page.revenue_program.tax_id,
            "fiscal_status": self.donation_page.revenue_program.fiscal_status,
            "fiscal_sponsor_name": self.donation_page.revenue_program.fiscal_sponsor_name,
            "magic_link": mark_safe(
                f"https://{construct_rp_domain(self.donation_page.revenue_program.slug)}/{settings.CONTRIBUTOR_VERIFY_URL}"
                f"?token={token}&email={quote_plus(self.contributor.email)}"
            ),
            "style": asdict(self.donation_page.revenue_program.transactional_email_style),
        }
        send_templated_email.delay(
            self.contributor.email,
            f"Reminder: {self.donation_page.revenue_program.name} scheduled contribution",
            render_to_string("recurring-contribution-email-reminder.txt", data),
            render_to_string("recurring-contribution-email-reminder.html", data),
        )

    @property
    def stripe_setup_intent(self) -> stripe.SetupIntent | None:
        if not (
            (si_id := self.provider_setup_intent_id)
            and (acct_id := self.donation_page.revenue_program.payment_provider.stripe_account_id)
        ):
            return None
        try:
            return stripe.SetupIntent.retrieve(si_id, stripe_account=acct_id)
        except stripe.error.StripeError:
            logger.exception(
                (
                    "`Contribution.stripe_setup_intent` encountered a Stripe error trying to retrieve stripe setup intent "
                    "with ID %s and stripe account ID %s for contribution with ID %s"
                ),
                si_id,
                acct_id,
                self.id,
            )
            return None

    @property
    def stripe_payment_intent(self) -> stripe.PaymentIntent | None:
        if not (
            (pi_id := self.provider_payment_id)
            and (acct_id := self.donation_page.revenue_program.payment_provider.stripe_account_id)
        ):
            return None
        try:
            return stripe.PaymentIntent.retrieve(pi_id, stripe_account=acct_id)
        except stripe.error.StripeError:
            logger.exception(
                (
                    "`Contribution.stripe_payment_intent` encountered a Stripe error trying to retrieve stripe payment intent "
                    "with ID %s and stripe account ID %s for contribution with ID %s"
                ),
                pi_id,
                acct_id,
                self.id,
            )
            return None

    @cached_property
    def card(self) -> stripe.Card | None:
        if not (cust_id := self.provider_customer_id):
            return None
        customer = stripe.Customer.retrieve(
            cust_id,
            stripe_account=self.donation_page.revenue_program.payment_provider.stripe_account_id,
            expand=["default_source"],
        )
        return customer.default_source if customer.default_source and customer.default_source.object == "card" else None

    @property
    def card_brand(self) -> str:
        return self.card.brand if self.card else ""

    @property
    def card_expiration_date(self) -> str:
        return f"{self.card.exp_month}/{self.card.exp_year}" if self.card else ""

    @property
    def card_owner_name(self) -> str:
        return self.card.name if self.card else ""

    @property
    def card_last_4(self) -> str:
        return self.card.last4 if self.card else ""

    @property
    def is_cancelable(self) -> bool:
        return self.status in (ContributionStatus.PROCESSING, ContributionStatus.FLAGGED)

    @property
    def is_modifiable(self) -> bool:
        return self.interval != ContributionInterval.ONE_TIME and self.status in (
            ContributionStatus.PAID,
            ContributionStatus.FAILED,
        )

    @property
    # TODO: [DEV-4333] Update this to be ._last_payment_date when no longer in conflict with db model field
    def _last_payment_date(self) -> datetime.datetime | None:
        """In short term while last payment date is still tracked on db level and is required by API consumers, we create this `_`
        prefixed property to avoid conflict with db field name. This will be removed once db field is removed.

        This is used as a source for serializer fields elsewhere.
        """
        last_payment = self.payment_set.order_by("-transaction_time").first()
        return last_payment.transaction_time if last_payment else None

    @property
    def paid_fees(self) -> bool:
        return self.contribution_metadata.get("agreed_to_pay_fees", False)

    @cached_property
    def stripe_payment_method(self) -> stripe.PaymentMethod | None:
        if not (pm_id := self.provider_payment_method_id):
            return None
        return stripe.PaymentMethod.retrieve(pm_id, stripe_account=self.stripe_account_id)

    @property
    def payment_type(self) -> str:
        return self.stripe_payment_method.type if self.stripe_payment_method else ""

    @cached_property
    def stripe_subscription(self) -> stripe.Subscription | None:
        if not all(
            [
                sub_id := self.provider_subscription_id,
                acct_id := self.donation_page.revenue_program.payment_provider.stripe_account_id,
            ]
        ):
            return None
        try:
            return stripe.Subscription.retrieve(sub_id, stripe_account=acct_id)
        except stripe.error.StripeError:
            logger.exception(
                (
                    "`Contribution.stripe_subscription` encountered a Stripe error trying to retrieve stripe subscription "
                    "with ID %s and stripe account ID %s for contribution with ID %s"
                ),
                sub_id,
                acct_id,
                self.id,
            )
            return None

    @staticmethod
    def fix_contributions_stuck_in_processing(dry_run: bool = False) -> None:
        """Update status to PAID if contribution appears to be incorrectly stuck in PROCESSING


        We compare a subset of local contributions to fresh Stripe data and update status to PAID if it
        makes sense to do so. See discussion of Stripe webhook reciever race conditions in this JIRA ticket:
        https://news-revenue-hub.atlassian.net/browse/DEV-3010
        """
        updated = 0
        eligible_one_time = Contribution.objects.one_time().filter(
            provider_payment_id__isnull=False, status=ContributionStatus.PROCESSING
        )
        eligible_recurring = Contribution.objects.recurring().filter(
            provider_subscription_id__isnull=False,
            status=ContributionStatus.PROCESSING,
        )
        for contribution in eligible_one_time | eligible_recurring:
            update_data = {}
            pi = contribution.stripe_payment_intent or AttrDict()
            sub = contribution.stripe_subscription or AttrDict()
            if any(
                [
                    contribution.interval == ContributionInterval.ONE_TIME and pi.status == "succeeded",
                    contribution.interval != ContributionInterval.ONE_TIME and sub.status == "active",
                ]
            ):
                logger.info(
                    "Contribution with ID %s has a stale status of PROCESSING. Updating status to PAID",
                    contribution.id,
                )
                update_data["status"] = ContributionStatus.PAID
            if any(
                [
                    contribution.interval == ContributionInterval.ONE_TIME and pi.created and pi.status == "succeeded",
                    contribution.interval != ContributionInterval.ONE_TIME
                    and pi.created
                    and pi.status == "succeeded"
                    and sub.status == "active",
                ]
            ):
                logger.info(
                    "Contribution with ID %s has a stale last_payment_date. Updating last_payment_date to %s",
                    contribution.id,
                    pi.created,
                )
                update_data["last_payment_date"] = datetime.datetime.fromtimestamp(pi.created, tz=datetime.timezone.utc)
            if any(
                [
                    contribution.interval == ContributionInterval.ONE_TIME
                    and (pm_id := pi.payment_method)
                    and not contribution.provider_payment_method_id,
                    contribution.interval != ContributionInterval.ONE_TIME
                    and (pm_id := sub.default_payment_method)
                    and not contribution.provider_payment_method_id,
                ]
            ):
                logger.info(
                    "`Contribution.fix_contributions_stuck_in_processing` Setting payment method on contribution with ID %s to %s",
                    contribution.id,
                    pi.payment_method,
                )
                update_data.update(
                    {
                        "provider_payment_method_id": pm_id,
                        "provider_payment_method_details": contribution.fetch_stripe_payment_method(
                            provider_payment_method_id=pm_id
                        ),
                    }
                )
            if dry_run:
                updated += 1
                continue
            elif update_data:
                with reversion.create_revision():
                    logger.info(
                        (
                            "`Contribution.fix_contributions_stuck_in_processing` is saving updates to contribution with"
                            "ID %s with the following data: %s"
                        ),
                        contribution.id,
                        update_data,
                    )
                    contribution.save(update_fields=set(update_data.keys()).union({"modified"}))
                    updated += 1
                    reversion.set_comment(
                        f"`Contribution.fix_contributions_stuck_in_processing` updated contribution with ID {contribution.id}"
                    )
        logger.info(
            "Contribution.fix_contributions_stuck_in_processing %sUpdated  %s contributions",
            "[DRY-RUN] " if dry_run else "",
            updated,
        )

    @staticmethod
    def fix_missing_provider_payment_method_id(dry_run: bool = False) -> None:
        """Add provider_payment_method_id from Stripe where empty in our model and available in Stripe"""
        eligible_one_time = (
            Contribution.objects.one_time()
            .filter(provider_payment_method_id__isnull=True)
            .filter(provider_payment_id__isnull=False)
        ).annotate(type=models.Value("one_time"))
        eligible_recurring_with_subscription = (
            Contribution.objects.recurring()
            .filter(provider_payment_method_id__isnull=True, provider_subscription_id__isnull=False)
            .annotate(type=models.Value("recurring_with_subscription"))
        )
        eligible_recurring_with_setup_intent = (
            Contribution.objects.recurring()
            .filter(provider_payment_method_id__isnull=True, provider_subscription_id__isnull=False)
            .annotate(type=models.Value("recurring_with_setup_intent"))
        )
        logger.info(
            (
                "Contribution.fix_missing_provider_payment_method_id found %s eligible one-time contributions, "
                "%s eligible recurring contributions with a subscription, and %s eligible recurring "
                "contributions with a setup intent."
            ),
            eligible_one_time.count(),
            eligible_recurring_with_subscription.count(),
            eligible_recurring_with_setup_intent.count(),
        )
        updated = 0
        for contribution in (
            eligible_one_time | eligible_recurring_with_subscription | eligible_recurring_with_setup_intent
        ):
            pi = contribution.stripe_payment_intent
            sub = contribution.stripe_subscription
            si = contribution.stripe_setup_intent
            if any(
                [
                    contribution.type == "one_time" and pi and (pm_id := pi.payment_method),
                    contribution.type == "recurring_with_subscription"
                    and sub
                    and (pm_id := sub.default_payment_method),
                    contribution.type == "recurring_with_setup_intent" and si and (pm_id := si.payment_method),
                ]
            ):
                contribution.provider_payment_method_id = pm_id
                contribution.provider_payment_method_details = contribution.fetch_stripe_payment_method(
                    provider_payment_method_id=pm_id
                )
                if dry_run:
                    updated += 1
                    continue
                else:
                    with reversion.create_revision():
                        logger.info(
                            "Contributions.fix_missing_provider_payment_method_id updating and saving contribution with ID %s",
                            contribution.id,
                        )
                        contribution.save(
                            update_fields={
                                "provider_payment_method_details",
                                "provider_payment_method_id",
                                "modified",
                            }
                        )
                        reversion.set_comment(
                            "Contribution.fix_missing_provider_payment_method_id updated contribution"
                        )

    @staticmethod
    def fix_missing_payment_method_details_data(dry_run: bool = False) -> None:
        """Retrieve provider_payment_method_details from Stripe if it's None and it appears that this should not be the case.

        For the eligible subset of contributions, we retrieve the payment data from Stripe and set `provider_payment_method_details`
        on the NRE contribution.

        For optimal data integrity, this function should be run only after `fix_contributions_stuck_in_processing`.

        For discussion of need for this method, see discussion of Stripe webhook reciever race conditions in this JIRA ticket:
        https://news-revenue-hub.atlassian.net/browse/DEV-3010"""
        kwargs = {
            "status__in": [
                ContributionStatus.PAID,
                ContributionStatus.FLAGGED,
                ContributionStatus.REJECTED,
                ContributionStatus.CANCELED,
            ],
            "provider_payment_method_id__isnull": False,
            "provider_payment_method_details__isnull": True,
        }
        updated = 0
        for contribution in Contribution.objects.exclude(provider_payment_method_id="").filter(**kwargs):
            logger.info(
                "Contribution with ID %s has missing `provider_payment_method_details` data that can be synced from Stripe",
                contribution.id,
            )
            contribution.provider_payment_method_details = contribution.fetch_stripe_payment_method()
            if dry_run:
                updated += 1
                continue
            else:
                with reversion.create_revision():
                    contribution.save(update_fields={"provider_payment_method_details", "modified"})
                    updated += 1
                    reversion.set_comment(
                        "`Contribution.fix_missing_payment_method_details_data` synced `provider_payment_method_details` from Stripe"
                    )
        logger.info("Synced `provider_payment_method_details` updated %s contributions", updated)

    @staticmethod
    def _stripe_metadata_is_valid_for_contribution_metadata_backfill(metadata):
        logger.debug(
            "`Contribution._stripe_metadata_is_valid_for_contribution_metadata_backfill` called with the following metadata: %s",
            metadata,
        )
        required_keys = (
            "agreed_to_pay_fees",
            "contributor_id",
            "donor_selected_amount",
            "referer",
            "revenue_program_id",
            "revenue_program_slug",
            "schema_version",
            "source",
        )
        missing = set(required_keys).difference(set(metadata.keys()))
        if missing:
            logger.info(
                "`Contribution._stripe_metadata_is_valid_for_contribution_metadata_backfill` was sent metadata with the following missing keys: %s",
                ", ".join(missing),
            )
            return False
        else:
            return True

    @classmethod
    def fix_missing_contribution_metadata(cls, dry_run: bool = False) -> None:
        """Attempt to backfill missing `contribution_metadata` with data pulled from Stripe."""
        updated_count = 0
        eligible = Contribution.objects.exclude(provider_payment_method_id="").filter(
            contribution_metadata__isnull=True
        )
        logger.info(
            "`Contribution.fix_missing_contribution_metadata` found %s eligible contributions missing `contribution_metadata`.",
            eligible.count(),
        )
        for contribution in eligible:
            logger.info(
                "`Contribution.fix_missing_contribution_metadata` attempting to retrieve  %s",
                contribution.id,
            )
            # one-time contributions whether flagged or non-flagged should have an associated payment intent with the data we need
            # recurring contributions that were never flagged will have a subscription that has the data we need, while
            # recurring contributions that were flagged will have a setup_intent with the data.
            if contribution.interval == ContributionInterval.ONE_TIME:
                stripe_entity = contribution.stripe_payment_intent
            elif contribution.interval != ContributionInterval.ONE_TIME and contribution.stripe_setup_intent:
                stripe_entity = contribution.stripe_setup_intent
            else:
                stripe_entity = contribution.stripe_subscription
            if not stripe_entity:
                logger.warning(
                    (
                        "`Contribution.fix_missing_contribution_metadata` could not find any data on "
                        "Stripe to backfill contribution with ID  %s",
                    ),
                    contribution.id,
                )
                continue

            if cls._stripe_metadata_is_valid_for_contribution_metadata_backfill(stripe_entity.metadata):
                logger.info(
                    (
                        "`Contribution.fix_missing_contribution_metadata` found valid backfill data for "
                        "contribution_metadata for contribution with ID %s"
                    ),
                    contribution.id,
                )
                contribution.contribution_metadata = stripe_entity.metadata
                if dry_run:
                    updated_count += 1
                    continue
                else:
                    with reversion.create_revision():
                        contribution.save(update_fields={"contribution_metadata", "modified"})
                        logger.info(
                            "`Contribution.fix_missing_contribution_metadata` updated contribution_metadata on contribution with ID %s",
                            contribution.id,
                        )
                        updated_count += 1
                        reversion.set_comment("`Contribution.fix_missing_contribution_metadata` updated contribution")
            else:
                logger.warning(
                    (
                        "`Contribution.fix_missing_contribution_metadata` could not find any valid backfill data for "
                        "contribution_metadata for contribution with ID %s"
                    ),
                    contribution.id,
                )
        logger.info(
            "`Contribution.fix_missing_contribution_metadata` %s %s contributions",
            "would update" if dry_run else "updated",
            updated_count,
        )


def ensure_stripe_event(event_types: List[str] = None) -> Callable:
    """This is a decorator that's used to ensure that the `event` keyword

    argument passed to a function is a Stripe event in minimally expected state — specifically,
    that it is an instance of `StripeEventData`.

    You can optionally send a list of event types to ensure that the event is of a certain type.

    This decorator allows us to validate assumptions about method arguments without
    cluttering up the method body.
    """

    def decorator(func: Callable) -> Callable:
        @wraps(func)
        def wrapper(*args, **kwargs) -> Any:
            event = kwargs.get("event", (no_arg := "no_arg"))
            if event == no_arg:
                raise ValueError(Payment.MISSING_EVENT_KW_ERROR_MSG)
            if not isinstance(event, StripeEventData):
                raise ValueError(Payment.ARG_IS_NOT_EVENT_TYPE_ERROR_MSG)
            if event_types and event.type not in event_types:
                raise ValueError(Payment.EVENT_IS_UNEXPECTED_TYPE_ERROR_MSG_TEMPLATE.format(event_types=event_types))
            return func(*args, **kwargs)

        return wrapper

    return decorator


class Payment(IndexedTimeStampedModel):
    """Represents a single payment event for a contribution. This could be a refund or a successful charge."""

    contribution = models.ForeignKey("contributions.Contribution", on_delete=models.CASCADE)
    net_amount_paid = models.IntegerField()
    gross_amount_paid = models.IntegerField()
    amount_refunded = models.IntegerField()
    stripe_balance_transaction_id = models.CharField(max_length=255, unique=True)
    # add index on transaction time since wwill need to sort by for last pasyment
    transaction_time = models.DateTimeField()

    MISSING_EVENT_KW_ERROR_MSG = "Expected a keyword argument called `event`"
    ARG_IS_NOT_EVENT_TYPE_ERROR_MSG = "Expected `event` to be an instance of `StripeEventData`"
    EVENT_IS_UNEXPECTED_TYPE_ERROR_MSG_TEMPLATE = (
        "Expected `event` to be in the following list of event types: {event_types}"
    )

    def __str__(self):
        return f"Payment {self.id} for contribution {self.contribution.id} and balance transaction {self.stripe_balance_transaction_id}"

    @property
    def stripe_account_id(self):
        """Convenience method for referencing the Stripe account ID associated with the payment provider for this payment"""
        return self.contribution.donation_page.revenue_program.payment_provider.stripe_account_id

    @classmethod
    def get_subscription_id_for_balance_transaction(
        cls, balance_transaction_id: str, stripe_account_id: str
    ) -> str | None:
        bt = stripe.BalanceTransaction.retrieve(
            balance_transaction_id, stripe_account=stripe_account_id, expand=["source.invoice"]
        )
        return getattr(bt.source.invoice, "subscription", None) if bt.source.invoice else None

    @classmethod
    def get_contribution_for_recurrence(
        cls, balance_transaction_id: str, stripe_account_id: str
    ) -> Contribution | None:
        subscription_id = cls.get_subscription_id_for_balance_transaction(
            balance_transaction_id,
            stripe_account_id,
        )
        try:
            return Contribution.objects.get(provider_subscription_id=subscription_id) if subscription_id else None
        except Contribution.DoesNotExist:
            logger.warning(
                "Could not find a contribution for balance transaction %s for subscription %s for account %s",
                balance_transaction_id,
                subscription_id,
                stripe_account_id,
            )
            return None

    @staticmethod
    def _ensure_pi_has_single_charge(pi: stripe.PaymentIntent, event_id: str) -> None:
        if not (pi and pi.charges and pi.charges.data and len(pi.charges.data) == 1):
            raise ValueError("Cannot link payment intent to a single balance transaction")

    @classmethod
    @ensure_stripe_event(["payment_intent.succeeded"])
    def get_contribution_and_balance_transaction_for_payment_intent_succeeded_event(
        cls, event: StripeEventData
    ) -> (Contribution | None, stripe.BalanceTransaction | None):
        """Attempt to pair a Stripe event with an NRE contribution and balance transaction.

        Returns a tuple of contribution, balance_transaction. Either or both may be None.

        If there is more than one possible balance transaction (because > 1 charge on PI), we raise an exception. This is not
        expected, but the data model would allow for it.
        """
        # we re-retrieve the PI because its state could have changed between the time the event was received and now
<<<<<<< HEAD
        pi = stripe.PaymentIntent.retrieve(event.data.object.id, stripe_account=event.account)
        cls._ensure_pi_has_single_charge(pi, event.id)
        balance_transaction_id = pi.charges.data[0].balance_transaction
=======
        pi = stripe.PaymentIntent.retrieve(
            event.data["object"]["id"],
            stripe_account=event.account,
        )
        try:
            cls._ensure_pi_has_single_charge(pi, event.id)
            balance_transaction_id = pi.charges.data[0].balance_transaction
        except ValueError:
            balance_transaction_id = None
>>>>>>> 2d289751
        if not balance_transaction_id:
            logger.warning(
                "Could not find a balance transaction for PI %s associated with event %s",
                getattr(pi, "id", "<no-pi>"),
                event.id,
            )
            balance_transaction = None
        else:
            balance_transaction = stripe.BalanceTransaction.retrieve(
                balance_transaction_id,
                stripe_account=event.account,
            )
        try:
            contribution = (
                Contribution.objects.get(provider_payment_id=pi.id)
                # pi.charges.data[0].invoice -- when is it none
                if pi.charges.data[0].description == "Subscription creation" or pi.charges.data[0].invoice is None
                else cls.get_contribution_for_recurrence(balance_transaction.id, event.account)
            )
        except Contribution.DoesNotExist:
            # logger.something
            contribution = None
        return contribution, balance_transaction

    @classmethod
    @ensure_stripe_event(["invoice.payment_succeeded"])
    def get_contribution_and_balance_transaction_for_invoice_payment_succeeded_event(
        cls, event: StripeEventData
    ) -> (Contribution | None, stripe.BalanceTransaction | None):
        pi = stripe.PaymentIntent.retrieve(
            event.data["object"]["payment_intent"],
            stripe_account=event.account,
            expand=["invoice"],
        )
        bt = stripe.BalanceTransaction.retrieve(
            pi.charges.data[0].balance_transaction,
            stripe_account=event.account,
            expand=["source.invoice"],
        )
        try:
            contribution = Contribution.objects.get(provider_subscription_id=pi.invoice.subscription)
        except Contribution.DoesNotExist:
            logger.debug("Could not find a contribution for event %s with PI id %s", event.id, event.data.object.id)
            contribution = None
        cls._ensure_pi_has_single_charge(pi, event.id)
        return contribution, bt

    @classmethod
    def _handle_create_payment(
        cls,
        contribution: Contribution | None,
        balance_transaction: stripe.BalanceTransaction | None,
        amount_refunded: int = 0,
        event_id: str = None,
    ) -> Payment:
        if not contribution:
            logger.warning("Cannot find contribution for event %s", event_id)
            raise ValueError("Could not find a contribution for this event")
        if not balance_transaction:
            logger.warning("Cannot find balance transaction for event %s", event_id)
            raise ValueError("Could not find a balance transaction for this event")
        payment, _ = Payment.objects.get_or_create(
            contribution=contribution,
            stripe_balance_transaction_id=balance_transaction.id,
<<<<<<< HEAD
            net_amount_paid=balance_transaction.net,
            gross_amount_paid=balance_transaction.amount,
            amount_refunded=amount_refunded,
            transaction_time=balance_transaction.created,
=======
            defaults={
                "net_amount_paid": balance_transaction.net,
                "amount_refunded": amount_refunded,
                "gross_amount_paid": balance_transaction.amount,
            },
>>>>>>> 2d289751
        )
        return payment

    @classmethod
    @ensure_stripe_event(["payment_intent.succeeded"])
    def from_stripe_payment_intent_succeeded_event(cls, event: StripeEventData) -> Payment:
        (
            contribution,
            balance_transaction,
        ) = cls.get_contribution_and_balance_transaction_for_payment_intent_succeeded_event(event=event)

        # if matching contribution is a recurring one, we will no-op because we'll create payment in
        # `from_stripe_invoice_payment_succeeded_event` which should occur around the same time. We don't want to create
        # duplicate payment instances for the same transaction.
        if contribution and contribution.interval != ContributionInterval.ONE_TIME:
            logger.debug(
                "`Contribution.from_stripe_payment_intent_succeeded_event` called on contribution with ID %s which is a recurring contribution. "
                "Will not create a payment instance because it will be created in `from_stripe_invoice_payment_succeeded_event`",
                contribution.id,
            )
            return None
        return cls._handle_create_payment(
            contribution=contribution,
            balance_transaction=balance_transaction,
            event_id=event.id,
        )

    @classmethod
    @ensure_stripe_event(["charge.refunded"])
    def from_stripe_charge_refunded_event(cls, event: StripeEventData) -> Payment:
        pi = (
            stripe.PaymentIntent.retrieve(
                event.data["object"]["payment_intent"], stripe_account=event.account, expand=["invoice"]
            )
            if event.data["object"]["payment_intent"]
            else None
        )
        conditions = set()
        # we expect this to happen if it's a refund related to a one-time contribution or the initial payment associated with
        # a new Stripe subscription in case of recurring contribution.
        if pi:
            conditions.add(models.Q(provider_payment_id=pi.id))
        new_refunds = [
            x
            for x in event.data["object"]["refunds"]["data"]
            if x["id"] not in [y["id"] for y in event.data["previous_attributes"]["refunds"]["data"]]
        ]
        if len(new_refunds) > 1:
            logger.warning("Event contains more than 1 new refund, and can only process single for event %s", event.id)
            raise ValueError("Too many refunds")
        refund = new_refunds[0]
        bt = stripe.BalanceTransaction.retrieve(
            refund["balance_transaction"], stripe_account=event.account, expand=["source.invoice"]
        )
        # We expect this to happen when it's a refund related to a recurrence on a subscription
        if getattr(bt.source, "invoice", None) and (sub_id := pi.invoice.subscription):
            conditions.add(models.Q(provider_subscription_id=sub_id))
        if not conditions:
            logger.warning("Cannot find contribution for event (no conditions) %s", event.id)
            raise ValueError("Could not find a contribution for this event (no conditions)")
        try:
            contribution = Contribution.objects.get(reduce(or_, conditions))
        except (Contribution.MultipleObjectsReturned, Contribution.DoesNotExist):
            logger.exception("Cannot find contribution for event (no match) %s", event.id)
            raise ValueError("Could not find a contribution for this event (no match)")

        return Payment.objects.create(
            contribution=contribution,
            stripe_balance_transaction_id=refund["balance_transaction"],
            net_amount_paid=0,
            gross_amount_paid=0,
            amount_refunded=refund["amount"],
        )

    @classmethod
    @ensure_stripe_event(["invoice.payment_succeeded"])
    def from_stripe_invoice_payment_succeeded_event(cls, event: StripeEventData) -> Payment:
        (
            contribution,
            balance_transaction,
        ) = cls.get_contribution_and_balance_transaction_for_invoice_payment_succeeded_event(event=event)
        payment = cls._handle_create_payment(
            contribution=contribution,
            balance_transaction=balance_transaction,
            event_id=event.id,
        )
        return payment<|MERGE_RESOLUTION|>--- conflicted
+++ resolved
@@ -1105,11 +1105,6 @@
         expected, but the data model would allow for it.
         """
         # we re-retrieve the PI because its state could have changed between the time the event was received and now
-<<<<<<< HEAD
-        pi = stripe.PaymentIntent.retrieve(event.data.object.id, stripe_account=event.account)
-        cls._ensure_pi_has_single_charge(pi, event.id)
-        balance_transaction_id = pi.charges.data[0].balance_transaction
-=======
         pi = stripe.PaymentIntent.retrieve(
             event.data["object"]["id"],
             stripe_account=event.account,
@@ -1119,7 +1114,6 @@
             balance_transaction_id = pi.charges.data[0].balance_transaction
         except ValueError:
             balance_transaction_id = None
->>>>>>> 2d289751
         if not balance_transaction_id:
             logger.warning(
                 "Could not find a balance transaction for PI %s associated with event %s",
@@ -1184,18 +1178,14 @@
         payment, _ = Payment.objects.get_or_create(
             contribution=contribution,
             stripe_balance_transaction_id=balance_transaction.id,
-<<<<<<< HEAD
-            net_amount_paid=balance_transaction.net,
-            gross_amount_paid=balance_transaction.amount,
-            amount_refunded=amount_refunded,
-            transaction_time=balance_transaction.created,
-=======
             defaults={
                 "net_amount_paid": balance_transaction.net,
                 "amount_refunded": amount_refunded,
                 "gross_amount_paid": balance_transaction.amount,
+                "transaction_time": datetime.datetime.fromtimestamp(
+                    balance_transaction.created, tz=datetime.timezone.utc
+                ),
             },
->>>>>>> 2d289751
         )
         return payment
 
@@ -1264,10 +1254,11 @@
 
         return Payment.objects.create(
             contribution=contribution,
-            stripe_balance_transaction_id=refund["balance_transaction"],
+            stripe_balance_transaction_id=bt.id,
             net_amount_paid=0,
             gross_amount_paid=0,
             amount_refunded=refund["amount"],
+            transaction_time=datetime.datetime.fromtimestamp(bt.created, tz=datetime.timezone.utc),
         )
 
     @classmethod
