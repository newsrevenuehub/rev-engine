--- conflicted
+++ resolved
@@ -58,49 +58,6 @@
   const [startIndex, endIndex] = getCurrentPageResultIndices(pageSize, pageIndex, data.length);
   return (
     <>
-<<<<<<< HEAD
-      <S.PaginatedTable data-testid="donations-table" {...getTableProps()} interactiveRows={!!onRowClick}>
-        <thead>
-          {headerGroups.map((headerGroup) => (
-            <tr {...headerGroup.getHeaderGroupProps()}>
-              {headerGroup.headers.map((column) => (
-                <S.PaginatedTableTh
-                  hasHoverEffect={column.canSort}
-                  data-testid={`donation-header-${column.id}`}
-                  {...column.getHeaderProps(column.getSortByToggleProps())}
-                >
-                  <div>
-                    {column.render('Header')}
-                    {column.canSort && <SortIcon isSorted={column.isSorted} isSortedDesc={column.isSortedDesc} />}
-                  </div>
-                </S.PaginatedTableTh>
-              ))}
-            </tr>
-          ))}
-        </thead>
-        <tbody {...getTableBodyProps()}>
-          {page.map((row) => {
-            prepareRow(row);
-            return (
-              <tr
-                data-testid="donation-row"
-                data-donationid={row.original.id}
-                data-lastpaymentdate={row.original.last_payment_date}
-                data-amount={row.original.amount}
-                data-donor={row.original.contributor_email}
-                data-status={row.original.status}
-                data-flaggeddate={row.original.flagged_date || ''}
-                onClick={() => (onRowClick ? onRowClick(row.original) : {})}
-                {...row.getRowProps()}
-              >
-                {row.cells.map((cell) => {
-                  return (
-                    <td data-testid="donation-cell" data-testcolumnaccessor={cell.column.id} {...cell.getCellProps()}>
-                      {cell.render('Cell')}
-                    </td>
-                  );
-                })}
-=======
       <S.TableScrollWrapper>
         <S.PaginatedTable data-testid="donations-table" {...getTableProps()} columns={columns}>
           <thead>
@@ -122,7 +79,6 @@
                     </div>
                   </S.TH>
                 ))}
->>>>>>> a81fb00a
               </tr>
             ))}
           </thead>
