--- conflicted
+++ resolved
@@ -145,20 +145,12 @@
     first_name = serializers.CharField(max_length=40)
     last_name = serializers.CharField(max_length=80)
     email = serializers.EmailField(max_length=80)
-<<<<<<< HEAD
     street = serializers.CharField(max_length=255, required=False, default="", allow_blank=True)
+    complement = serializers.CharField(max_length=255, required=False, default="", allow_blank=True)
     city = serializers.CharField(max_length=40, required=False, default="", allow_blank=True)
     state = serializers.CharField(max_length=80, required=False, default="", allow_blank=True)
     country = serializers.CharField(max_length=80, required=False, default="", allow_blank=True)
     zipcode = serializers.CharField(max_length=20, required=False, default="", allow_blank=True)
-=======
-    street = serializers.CharField(max_length=255)
-    complement = serializers.CharField(max_length=255, required=False, default="", allow_blank=True)
-    city = serializers.CharField(max_length=40)
-    state = serializers.CharField(max_length=80)
-    country = serializers.CharField(max_length=80)
-    zipcode = serializers.CharField(max_length=20)
->>>>>>> 962e30de
 
     # Third-party risk assessment
     captcha_token = serializers.CharField(max_length=2550, required=False, allow_blank=True)
@@ -277,22 +269,12 @@
     page = serializers.PrimaryKeyRelatedField(many=False, queryset=DonationPage.objects.all(), write_only=True)
     first_name = serializers.CharField(max_length=40, write_only=True)
     last_name = serializers.CharField(max_length=80, write_only=True)
-<<<<<<< HEAD
     mailing_postal_code = AddressField(max_length=20)
     mailing_street = AddressField(max_length=255)
+    mailing_complement = AddressField(max_length=255)
     mailing_city = AddressField(max_length=40)
     mailing_state = AddressField(max_length=80)
     mailing_country = AddressField(max_length=80)
-=======
-    mailing_postal_code = serializers.CharField(max_length=20, write_only=True)
-    mailing_street = serializers.CharField(max_length=255, write_only=True)
-    mailing_complement = serializers.CharField(
-        max_length=255, write_only=True, required=False, default="", allow_blank=True
-    )
-    mailing_city = serializers.CharField(max_length=40, write_only=True)
-    mailing_state = serializers.CharField(max_length=80, write_only=True)
-    mailing_country = serializers.CharField(max_length=80, write_only=True)
->>>>>>> 962e30de
     agreed_to_pay_fees = serializers.BooleanField(default=False, write_only=True)
 
     # See class-level doc string for info on why `default=''` here
