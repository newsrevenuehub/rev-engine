--- conflicted
+++ resolved
@@ -6,11 +6,7 @@
 
 @pytest.mark.django_db
 def test_revenueprogramserializer():
-<<<<<<< HEAD
-    fields = ("id", "name", "slug", "tax_id", "mailchimp_integration_connected")
-=======
     fields = ("id", "name", "slug", "tax_id", "fiscal_status", "fiscal_sponsor_name", "mailchimp_integration_connected")
->>>>>>> 8eda46e2
     rp = RevenueProgramFactory()
     serialized = RevenueProgramSerializer(rp).data
     for field in fields:
