--- conflicted
+++ resolved
@@ -298,15 +298,7 @@
         as contributors will be able to access only Contributor Portal via magic link.
         """
         try:
-<<<<<<< HEAD
-            name = f"{request.user.first_name} {request.user.last_name}"
-
             queryset = self.filter_queryset_for_user(self.request.user, self.model.objects.having_org_viewable_status())
-=======
-            queryset = self.filter_queryset_for_user(
-                self.request.user, self.model.objects.filter(provider_payment_method_details__isnull=False)
-            )
->>>>>>> 68feecd9
             contributions = super().filter_queryset(queryset)
             contributions_in_csv = export_contributions_to_csv(contributions)
 
