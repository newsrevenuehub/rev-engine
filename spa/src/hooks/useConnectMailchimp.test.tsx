import { QueryClient, QueryClientProvider } from '@tanstack/react-query';
import { renderHook } from '@testing-library/react-hooks';
import { NRE_MAILCHIMP_CLIENT_ID } from 'appSettings';
import { MAILCHIMP_INTEGRATION_ACCESS_FLAG_NAME } from 'constants/featureFlagConstants';
import useUser from 'hooks/useUser';
import { useSnackbar } from 'notistack';
import queryString from 'query-string';
import { ReactChild } from 'react';
import useConnectMailchimp, { MAILCHIMP_OAUTH_CALLBACK } from './useConnectMailchimp';
import { RevenueProgram } from './useContributionPage';
import useFeatureFlags from './useFeatureFlags';
import usePreviousState from './usePreviousState';
import { Organization, User } from './useUser.types';

jest.mock('hooks/useUser');
jest.mock('hooks/usePreviousState');
jest.mock('hooks/useFeatureFlags');
jest.mock('appSettings', () => ({
  NRE_MAILCHIMP_CLIENT_ID: 'mock-client-id'
}));
jest.mock('notistack', () => ({
  ...jest.requireActual('notistack'),
  useSnackbar: jest.fn()
}));

const useUserMock = jest.mocked(useUser);
const useFeatureFlagsMock = jest.mocked(useFeatureFlags);
const usePreviousStateMock = jest.mocked(usePreviousState);
const useSnackbarMock = useSnackbar as jest.Mock;
const enqueueSnackbar = jest.fn();

const mockRp = { id: 1, name: 'mock-rp-name', slug: 'mock-rp-slug' };

const mockUser: User = {
  email: 'mock@email.com',
  email_verified: true,
  flags: [],
  id: 'mock-id',
  organizations: [
    {
      name: 'mock-org-name',
      plan: {} as any,
      show_connected_to_mailchimp: false,
      show_connected_to_salesforce: false,
      show_connected_to_slack: false,
      slug: 'mock-org-slug'
    }
  ],
  revenue_programs: [mockRp as RevenueProgram],
  role_type: ['org_admin', 'Org Admin']
} as any;

const wrapper = ({ children }: { children: ReactChild }) => (
  <QueryClientProvider client={new QueryClient()}>{children}</QueryClientProvider>
);

describe('useConnectMailchimp hook', () => {
  const oldLocation = global.window.location;

  beforeEach(() => {
    useSnackbarMock.mockReturnValue({ enqueueSnackbar });
    useFeatureFlagsMock.mockReturnValue({
      flags: [{ name: MAILCHIMP_INTEGRATION_ACCESS_FLAG_NAME }],
      isLoading: false,
      isError: false
    });
    useUserMock.mockReturnValue({
      refetch: jest.fn(),
      isLoading: false,
      isError: false
    });

    // We do this because the hook returns a `sendUserToMailchimp()` function which sets `window.location.href` to the value
    // returned when we fetch account link status.
    //
    // https://www.csrhymes.com/2022/06/18/mocking-window-location-in-jest.html

    delete (global as any).window.location;
    global.window = Object.create(window);
    (global as any).window.location = { origin: oldLocation.origin };
  });

  afterEach(() => {
    (global as any).window.location = oldLocation;
  });

  it('returns a loading status when user data is loading', () => {
    useUserMock.mockReturnValue({ isError: false, isLoading: true, refetch: jest.fn() });

    const { result } = renderHook(() => useConnectMailchimp(), { wrapper });

    expect(result.current).toEqual({
      isError: false,
      isLoading: true,
      connectedToMailchimp: false,
      hasMailchimpAccess: true,
      requiresAudienceSelection: false
    });
  });

  it('returns organization plan even if feature flag is disabled', () => {
    useFeatureFlagsMock.mockReturnValue({ flags: [{ name: 'mock-random-flag' }], isError: false, isLoading: false });
    useUserMock.mockReturnValue({
      user: {
        ...mockUser,
        organizations: [
          {
            id: 0,
            name: 'mock-org-name-1',
            plan: { name: 'mock-plan' }
          }
        ] as unknown as Organization[]
      },
      isError: false,
      isLoading: false,
      refetch: jest.fn()
    });
    const { result } = renderHook(() => useConnectMailchimp(), { wrapper });

    expect(result.current).toEqual({
      isError: false,
      isLoading: false,
      connectedToMailchimp: false,
      hasMailchimpAccess: false,
      requiresAudienceSelection: false,
      organizationPlan: 'mock-plan'
    });
  });

  it('returns an error status if an error occurred loading user data', () => {
    useUserMock.mockReturnValue({ isError: true, isLoading: false, refetch: jest.fn() });

    const { result } = renderHook(() => useConnectMailchimp(), { wrapper });

    expect(result.current).toEqual({
      isError: true,
      isLoading: false,
      connectedToMailchimp: false,
      hasMailchimpAccess: true,
      requiresAudienceSelection: false
    });
  });

  it('returns no action if user does not have mailchimp-integration-access feature flag', () => {
    useFeatureFlagsMock.mockReturnValue({ flags: [{ name: 'mock-random-flag' }], isError: false, isLoading: false });
    const { result } = renderHook(() => useConnectMailchimp(), { wrapper });

    expect(result.current).toEqual({
      isError: false,
      isLoading: false,
      connectedToMailchimp: false,
      hasMailchimpAccess: false,
      requiresAudienceSelection: false
    });
  });

  it('returns no action if user does not have any revenue programs', () => {
    useUserMock.mockReturnValue({
      user: { ...mockUser, revenue_programs: [] },
      isError: false,
      isLoading: false,
      refetch: jest.fn()
    });
    const { result } = renderHook(() => useConnectMailchimp(), { wrapper });

    expect(result.current).toEqual({
      isError: false,
      isLoading: false,
      connectedToMailchimp: false,
      hasMailchimpAccess: true,
      requiresAudienceSelection: false
    });
  });

  it('returns no action if user does not have any organizations', () => {
    useUserMock.mockReturnValue({
      user: { ...mockUser, organizations: [] },
      isError: false,
      isLoading: false,
      refetch: jest.fn()
    });
    const { result } = renderHook(() => useConnectMailchimp(), { wrapper });

    expect(result.current).toEqual({
      isError: false,
      isLoading: false,
      connectedToMailchimp: false,
      hasMailchimpAccess: true,
      requiresAudienceSelection: false
    });
  });

  it('returns no action if user have multiple organizations', () => {
    useUserMock.mockReturnValue({
      user: {
        ...mockUser,
        organizations: [
          {
            id: 0,
            name: 'mock-org-name-1'
          },
          {
            id: 1,
            name: 'mock-org-name-2'
          }
        ] as Organization[]
      },
      isError: false,
      isLoading: false,
      refetch: jest.fn()
    });
    const { result } = renderHook(() => useConnectMailchimp(), { wrapper });

    expect(result.current).toEqual({
      isError: false,
      isLoading: false,
      connectedToMailchimp: false,
      requiresAudienceSelection: false,
      hasMailchimpAccess: true
    });
  });

  describe('returns no action if user has mailchimp connected', () => {
    it('organization has show_connected_to_mailchimp = true', () => {
      useUserMock.mockReturnValue({
        user: {
          ...mockUser,
          organizations: [
            {
              id: 0,
              name: 'mock-org-name-1',
              show_connected_to_mailchimp: true,
              plan: { name: 'mock-plan' }
            }
          ] as unknown as Organization[]
        },
        isError: false,
        isLoading: false,
        refetch: jest.fn()
      });
      const { result } = renderHook(() => useConnectMailchimp(), { wrapper });

      expect(result.current).toEqual({
        isError: false,
        isLoading: false,
        connectedToMailchimp: true,
        organizationPlan: 'mock-plan',
<<<<<<< HEAD
        hasMailchimpAccess: true,
        requiresAudienceSelection: false
=======
        requiresAudienceSelection: false,
        revenueProgram: mockRp
>>>>>>> 2ee45a79
      });
    });
    it('revenue program has mailchimp_integration_connected = true', () => {
      useUserMock.mockReturnValue({
        user: {
          ...mockUser,
          organizations: [
            {
              id: 0,
              name: 'mock-org-name-1'
            }
          ] as Organization[],
          revenue_programs: [{ ...mockRp, mailchimp_integration_connected: true } as any]
        },
        isError: false,
        isLoading: false,
        refetch: jest.fn()
      });
      const { result } = renderHook(() => useConnectMailchimp(), { wrapper });

      expect(result.current).toEqual({
        isError: false,
        isLoading: false,
        connectedToMailchimp: true,
<<<<<<< HEAD
        hasMailchimpAccess: true,
        organizationPlan: undefined,
        requiresAudienceSelection: false
=======
        requiresAudienceSelection: false,
        revenueProgram: { ...mockRp, mailchimp_integration_connected: true }
>>>>>>> 2ee45a79
      });
    });
  });

  it('returns no action if user has organization not in CORE or PLUS plan', () => {
    useUserMock.mockReturnValue({
      user: {
        ...mockUser,
        organizations: [
          {
            id: 0,
            name: 'mock-org-name-1',
            plan: { name: 'FREE' }
          }
        ] as Organization[]
      },
      isError: false,
      isLoading: false,
      refetch: jest.fn()
    });
    const { result } = renderHook(() => useConnectMailchimp(), { wrapper });

    expect(result.current).toEqual({
      isError: false,
      isLoading: false,
      connectedToMailchimp: false,
      organizationPlan: 'FREE',
<<<<<<< HEAD
      hasMailchimpAccess: true,
      requiresAudienceSelection: false
=======
      requiresAudienceSelection: false,
      revenueProgram: mockRp
>>>>>>> 2ee45a79
    });
  });

  it('returns a sendUserToMailchimp() function which redirects the user to the URL provided by the API', async () => {
    const mailchimpURL = `https://login.mailchimp.com/oauth2/authorize?${queryString.stringify({
      response_type: 'code',
      client_id: NRE_MAILCHIMP_CLIENT_ID,
      redirect_uri: MAILCHIMP_OAUTH_CALLBACK
    })}`;
    useUserMock.mockReturnValue({
      user: {
        ...mockUser,
        organizations: [
          {
            id: 0,
            name: 'mock-org-name-1',
            plan: { name: 'CORE' }
          }
        ] as Organization[]
      },
      isError: false,
      isLoading: false,
      refetch: jest.fn()
    });
    const { result } = renderHook(() => useConnectMailchimp(), { wrapper });

    expect(typeof result.current.sendUserToMailchimp).toBe('function');
    result.current.sendUserToMailchimp!();
    expect(window.location.href).toEqual(mailchimpURL);
  });

  it('returns audience selected', async () => {
    useUserMock.mockReturnValue({
      user: {
        ...mockUser,
        organizations: [
          {
            id: 0,
            name: 'mock-org-name-1',
            plan: { name: 'CORE' }
          }
        ] as Organization[],
        revenue_programs: [
          {
            id: 0,
            name: 'mock-org-name-1',
            mailchimp_email_list: { id: '1', name: 'audience-1' },
            mailchimp_email_lists: [
              { id: '1', name: 'audience-1' },
              { id: '2', name: 'audience-2' }
            ]
          }
        ] as RevenueProgram[]
      },
      isError: false,
      isLoading: false,
      refetch: jest.fn()
    });
    const { result } = renderHook(() => useConnectMailchimp(), { wrapper });

    expect(result.current).toEqual({
      isError: false,
      isLoading: false,
      connectedToMailchimp: false,
      organizationPlan: 'CORE',
      requiresAudienceSelection: false,
      hasMailchimpAccess: true,
      revenueProgram: {
        id: 0,
        name: 'mock-org-name-1',
        mailchimp_email_list: { id: '1', name: 'audience-1' },
        mailchimp_email_lists: [
          { id: '1', name: 'audience-1' },
          { id: '2', name: 'audience-2' }
        ]
      },
      sendUserToMailchimp: expect.any(Function)
    });
  });

  it('returns an audience lists without selected audience', async () => {
    useUserMock.mockReturnValue({
      user: {
        ...mockUser,
        organizations: [
          {
            id: 0,
            name: 'mock-org-name-1',
            plan: { name: 'CORE' }
          }
        ] as Organization[],
        revenue_programs: [
          {
            id: 0,
            name: 'mock-org-name-1',
            mailchimp_email_lists: [
              { id: '1', name: 'audience-1' },
              { id: '2', name: 'audience-2' }
            ]
          }
        ] as RevenueProgram[]
      },
      isError: false,
      isLoading: false,
      refetch: jest.fn()
    });
    const { result } = renderHook(() => useConnectMailchimp(), { wrapper });

    expect(result.current).toEqual({
      isError: false,
      isLoading: false,
      connectedToMailchimp: false,
      organizationPlan: 'CORE',
      requiresAudienceSelection: true,
      hasMailchimpAccess: true,
      revenueProgram: {
        id: 0,
        name: 'mock-org-name-1',
        mailchimp_email_lists: [
          { id: '1', name: 'audience-1' },
          { id: '2', name: 'audience-2' }
        ]
      },
      sendUserToMailchimp: expect.any(Function)
    });
  });

  it('show connection success notification', async () => {
    usePreviousStateMock.mockReturnValue(false);
    useUserMock.mockReturnValueOnce({
      user: {
        ...mockUser,
        revenue_programs: [{ ...mockRp, mailchimp_integration_connected: true } as any]
      },
      isError: false,
      isLoading: false,
      refetch: jest.fn()
    });
    renderHook(() => useConnectMailchimp(), { wrapper });

    expect(enqueueSnackbar).toBeCalledWith(
      'You’ve successfully connected to Mailchimp! Your contributor data will sync automatically.',
      expect.objectContaining({
        persist: true
      })
    );
  });
});<|MERGE_RESOLUTION|>--- conflicted
+++ resolved
@@ -245,13 +245,9 @@
         isLoading: false,
         connectedToMailchimp: true,
         organizationPlan: 'mock-plan',
-<<<<<<< HEAD
         hasMailchimpAccess: true,
-        requiresAudienceSelection: false
-=======
         requiresAudienceSelection: false,
         revenueProgram: mockRp
->>>>>>> 2ee45a79
       });
     });
     it('revenue program has mailchimp_integration_connected = true', () => {
@@ -276,14 +272,10 @@
         isError: false,
         isLoading: false,
         connectedToMailchimp: true,
-<<<<<<< HEAD
         hasMailchimpAccess: true,
         organizationPlan: undefined,
-        requiresAudienceSelection: false
-=======
         requiresAudienceSelection: false,
         revenueProgram: { ...mockRp, mailchimp_integration_connected: true }
->>>>>>> 2ee45a79
       });
     });
   });
@@ -311,13 +303,9 @@
       isLoading: false,
       connectedToMailchimp: false,
       organizationPlan: 'FREE',
-<<<<<<< HEAD
-      hasMailchimpAccess: true,
-      requiresAudienceSelection: false
-=======
+      hasMailchimpAccess: true,
       requiresAudienceSelection: false,
       revenueProgram: mockRp
->>>>>>> 2ee45a79
     });
   });
 
