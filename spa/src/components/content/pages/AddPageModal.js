import { useState, useCallback, useEffect } from 'react';
import * as S from './AddPageModal.styled';
import { useTheme } from 'styled-components';

import { faSave, faTrash } from '@fortawesome/free-solid-svg-icons';
import { useAlert } from 'react-alert';

// Routes
import { useHistory } from 'react-router-dom';
import { EDITOR_ROUTE } from 'routes';

// Util
import slugify from 'utilities/slugify';
import { useUserContext } from 'components/UserContext';

// AJAX
import useRequest from 'hooks/useRequest';
import { LIST_PAGES } from 'ajax/endpoints';

// Children
import Modal from 'elements/modal/Modal';
import Input from 'elements/inputs/Input';
import Select from 'elements/inputs/Select';
import CircleButton from 'elements/buttons/CircleButton';
// Intentionally commented out, see DEV-1493
// import { GENERIC_ERROR } from 'constants/textConstants';
// import { REVENUE_PROGRAMS, LIST_PAGES, TEMPLATES } from 'ajax/endpoints';

import FormErrors from 'elements/inputs/FormErrors';

function AddPageModal({ isOpen, closeModal, pagesByRevenueProgram }) {
  const alert = useAlert();
  const theme = useTheme();
  const history = useHistory();
<<<<<<< HEAD
  const { user } = useUserContext();
  const revenuePrograms = user?.revenue_programs;
=======
  const {
    user: { revenue_programs: revenuePrograms }
  } = useUser();
>>>>>>> 3b7596ae
  const createPage = useRequest();
  const [loading, setLoading] = useState(false);
  const [errors, setErrors] = useState({});
  const [name, setName] = useState('');
  const [slug, setSlug] = useState('');

  const [revenueProgram, setRevenueProgram] = useState('');

  // Intentionally commented out, see DEV-1493
  // const fetchTemplates = useRequest();
  // const [templates, setTemplates] = useState([]);
  // const [template, setTemplate] = useState();
  // const handleRequestFailure = useCallback(
  //   (e) => {
  //     alert.error(GENERIC_ERROR);
  //   },
  //   [alert]
  // );
  // useEffect(() => {
  //   async function getTemplates() {
  //     setLoading(true);
  //     fetchTemplates(
  //       {
  //         method: 'GET',
  //         url: TEMPLATES
  //       },
  //       { onSuccess: ({ data }) => setTemplates(data), onFailure: handleRequestFailure }
  //     );
  //   }
  //   getTemplates();
  //   setLoading(false);
  // }, [handleRequestFailure]);

  const handleNameBlur = () => {
    setSlug(slugify(`${name}-${Math.random().toFixed(4)}`));
  };

  const canSavePage = useCallback(
    (override) => (override ? !loading : !loading && !!revenueProgram && !!slug && !!name),
    [loading, name, revenueProgram, slug]
  );

  const handleSaveFailure = useCallback(
    (e) => {
      setLoading(false);
      if (e.response?.data) {
        setErrors(e.response.data);
      } else {
        alert.error('There was an error and we could not create your new page. We have been notified.');
      }
    },
    [alert]
  );

  const handleSave = useCallback(
    async (e, overrideForm = undefined) => {
      e?.preventDefault();
      if (!canSavePage(overrideForm !== undefined)) return;
      setLoading(true);

      const formData = {
        name: overrideForm?.name || name,
        slug: overrideForm?.slug || slug,
        revenue_program: overrideForm?.revenueProgramId || revenueProgram.id
      };
      // Intentionally commented-out, see DEV-1493
      // if (template) formData.template_pk = template.id;
      createPage(
        {
          method: 'POST',
          url: LIST_PAGES,
          data: formData
        },
        {
          onSuccess: ({ data }) => {
            setLoading(false);
            history.push({
              pathname: `${EDITOR_ROUTE}/${formData.revenue_program}/${formData.slug}`,
              state: { pageId: data.id }
            });
          },
          onFailure: handleSaveFailure
        }
      );
    },
    [canSavePage, createPage, handleSaveFailure, history, name, revenueProgram.id, slug]
  );

  const handleDiscard = () => {
    closeModal();
  };

  const handleTemporaryPageName = (pages) => {
    const pagesSize = pages?.length + 1;
    const slugs = pages.map((_) => _.slug);
    let number = pagesSize;
    let tempName = `Page ${number}`;
    let tempSlug = slugify(tempName);
    while (slugs.includes(tempSlug)) {
      number += 1;
      tempName = `Page ${number}`;
      tempSlug = slugify(tempName);
    }
    return { tempName, tempSlug };
  };

  useEffect(() => {
    if (revenuePrograms?.length === 1) {
      const { tempName, tempSlug } = handleTemporaryPageName(pagesByRevenueProgram[0]?.pages);
      closeModal();
      handleSave(undefined, {
        name: tempName,
        slug: tempSlug,
        revenueProgramId: revenuePrograms[0].id
      });
    }
  }, [closeModal, handleSave, pagesByRevenueProgram, revenuePrograms]);

  if (revenuePrograms?.length === 1) {
    return null;
  }

  return (
    <Modal isOpen={isOpen} closeModal={closeModal}>
      <S.AddPageModal data-testid="page-create-modal">
        <S.ModalTitle>Create a new contribution page</S.ModalTitle>
        <S.PageForm onSubmit={handleSave}>
          <S.FormFields>
            <S.InputWrapper>
              <Input
                label="Name"
                helpText="Unique name for this page"
                value={name}
                onChange={(e) => setName(e.target.value)}
                onBlur={handleNameBlur}
                errors={errors?.name}
                testid="page-name"
              />
            </S.InputWrapper>
            {revenuePrograms.length > 0 && (
              <S.InputWrapper>
                <Select
                  label="Choose a revenue program for this page"
                  onSelectedItemChange={({ selectedItem }) => setRevenueProgram(selectedItem)}
                  selectedItem={revenueProgram}
                  items={revenuePrograms}
                  itemToString={(i) => i.name}
                  placeholder="Select a revenue program"
                  dropdownPosition="above"
                  displayAccessor="name"
                  testId="revenue-program-picker"
                />
              </S.InputWrapper>
            )}
            {!loading && revenuePrograms.length === 0 && (
              <S.NoRevPrograms>You need to set up a revenue program to create a page.</S.NoRevPrograms>
            )}
            {/*
             // Intentionally commented out, see DEV-1493
             templates.length > 0 && (
              <S.InputWrapper>
                <Select
                  label="[Optional] Choose a page template"
                  onSelectedItemChange={({ selectedItem }) => setTemplate(selectedItem)}
                  selectedItem={template}
                  items={templates}
                  itemToString={(i) => i.name}
                  placeholder="Select a template"
                  dropdownPosition="above"
                  displayAccessor="name"
                  testId="template-picker"
                />
              </S.InputWrapper>
            )
             */}
            <FormErrors errors={errors?.non_field_errors} />
          </S.FormFields>
          <S.Buttons>
            <CircleButton
              type="submit"
              icon={faSave}
              color={theme.colors.success}
              buttonType="neutral"
              disabled={!canSavePage()}
              data-testid="save-new-page-button"
            />
            <CircleButton
              onClick={handleDiscard}
              icon={faTrash}
              color={theme.colors.caution}
              buttonType="neutral"
              data-testid="discard-new-page-button"
            />
          </S.Buttons>
        </S.PageForm>
      </S.AddPageModal>
    </Modal>
  );
}

export default AddPageModal;<|MERGE_RESOLUTION|>--- conflicted
+++ resolved
@@ -11,11 +11,12 @@
 
 // Util
 import slugify from 'utilities/slugify';
-import { useUserContext } from 'components/UserContext';
 
 // AJAX
 import useRequest from 'hooks/useRequest';
 import { LIST_PAGES } from 'ajax/endpoints';
+
+import useUser from 'hooks/useUser';
 
 // Children
 import Modal from 'elements/modal/Modal';
@@ -32,14 +33,9 @@
   const alert = useAlert();
   const theme = useTheme();
   const history = useHistory();
-<<<<<<< HEAD
-  const { user } = useUserContext();
-  const revenuePrograms = user?.revenue_programs;
-=======
   const {
     user: { revenue_programs: revenuePrograms }
   } = useUser();
->>>>>>> 3b7596ae
   const createPage = useRequest();
   const [loading, setLoading] = useState(false);
   const [errors, setErrors] = useState({});
