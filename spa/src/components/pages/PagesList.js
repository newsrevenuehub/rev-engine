--- conflicted
+++ resolved
@@ -10,8 +10,6 @@
 
 // Constants
 import { GENERIC_ERROR } from 'constants/textConstants';
-
-import { useAlert } from 'react-alert';
 
 // AJAX
 import useRequest from 'hooks/useRequest';
@@ -34,12 +32,7 @@
         onSuccess: ({ data }) => setPages(data.results),
         onFailure: () => alert.error(GENERIC_ERROR)
       }
-<<<<<<< HEAD
-    }
-    fetchPages();
-=======
     );
->>>>>>> 2e07669f
   }, [alert]);
 
   const handleEditPage = (pageSlug) => {
