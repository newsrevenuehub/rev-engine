--- conflicted
+++ resolved
@@ -79,7 +79,6 @@
 
 
 class Plans(models.TextChoices):
-
     FREE = FreePlan.name, FreePlan.label
     PLUS = PlusPlan.name, PlusPlan.label
 
@@ -239,6 +238,17 @@
     CANADA = "CA", "Canada"
 
 
+class FiscalStatusChoices(models.TextChoices):
+    """
+
+    These are used in RevenueProgram to indicate the fiscal status of a record.
+    """
+
+    FOR_PROFIT = "for-profit"
+    NONPROFIT = "nonprofit"
+    FISCALLY_SPONSORED = "fiscally sponsored"
+
+
 class RevenueProgramQuerySet(models.QuerySet):
     def filtered_by_role_assignment(self, role_assignment: RoleAssignment) -> models.QuerySet:
         match role_assignment.role_type:
@@ -252,20 +262,8 @@
                 return self.none()
 
 
-<<<<<<< HEAD
 class RevenueProgramManager(models.Manager):
     pass
-=======
-class FiscalStatusChoices(models.TextChoices):
-    """
-
-    These are used in RevenueProgram to indicate the fiscal status of a record.
-    """
-
-    FOR_PROFIT = "for-profit"
-    NONPROFIT = "nonprofit"
-    FISCALLY_SPONSORED = "fiscally sponsored"
->>>>>>> e9a070f3
 
 
 class RevenueProgram(IndexedTimeStampedModel):
