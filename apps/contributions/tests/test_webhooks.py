--- conflicted
+++ resolved
@@ -89,19 +89,8 @@
     @patch("apps.contributions.views.logger")
     def test_webhook_view_invalid_contribution(self, mock_logger, *args):
         self._create_contribution(ref_id="abcd")
-<<<<<<< HEAD
         self._run_webhook_view_with_request()
         mock_logger.warn.assert_called_once_with("Could not find contribution matching provider_payment_id")
-=======
-        response = self._run_webhook_view_with_request()
-        # Don't send an error back to Stripe here. It's our problem.
-        self.assertEqual(response.status_code, 200)
-        # Should send mail to admins
-        self.assertEqual(len(mail.outbox), 1)
-        self.assertEqual(mail.outbox[0].subject, f"{settings.EMAIL_SUBJECT_PREFIX}Stripe Webhook invalid reference")
-        self.assertIn("could not map that data to any existing Contribution", mail.outbox[0].body)
-        self.assertEqual(mail.outbox[0].recipients(), [e[1] for e in settings.ADMINS])
->>>>>>> 902cf03f
 
     def test_payment_intent_canceled_webhook(self):
         ref_id = "1234"
