--- conflicted
+++ resolved
@@ -7,16 +7,10 @@
 describe('Donation pages list', () => {
   beforeEach(() => {
     cy.login('user/stripe-verified.json');
-<<<<<<< HEAD
     cy.intercept(getEndpoint(LIST_PAGES), { fixture: 'pages/list-pages-1' }).as('listPages');
     cy.visit('/dashboard/pages/');
     cy.url().should('include', '/dashboard/pages/');
     cy.wait('@listPages');
-=======
-    cy.intercept(getEndpoint(LIST_PAGES), { fixture: 'pages/list-pages-1' }).as('getPages');
-    cy.visit('/dashboard/pages/');
-    cy.wait('@getPages');
->>>>>>> 4994add1
   });
 
   it('should render the pages list component', () => {
