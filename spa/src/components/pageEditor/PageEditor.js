--- conflicted
+++ resolved
@@ -99,11 +99,8 @@
     try {
       const { data } = await axios.patch(`${PATCH_PAGE}${page.id}/`, patchedPage);
       setPage(data);
-<<<<<<< HEAD
       setSelectedButton(PREVIEW);
-=======
       alert.success('Your page has been updated.');
->>>>>>> b28cf55a
     } catch (e) {
       alert.error(GENERIC_ERROR);
       setSelectedButton(PREVIEW);
