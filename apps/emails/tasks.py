from dataclasses import asdict
from enum import Enum
from typing import List, Literal, TypedDict, Union
from urllib.parse import quote_plus

from django.conf import settings
from django.core.mail import EmailMultiAlternatives, send_mail
from django.template.loader import render_to_string
from django.utils import timezone

import stripe
from anymail.exceptions import AnymailAPIError
from celery import shared_task
from celery.utils.log import get_task_logger
from sentry_sdk import configure_scope
from stripe.error import StripeError

from apps.contributions.choices import ContributionInterval
from apps.emails.helpers import convert_to_timezone_formatted
<<<<<<< HEAD
from apps.organizations.models import FreePlan
=======
from apps.organizations.models import FiscalStatusChoices, TransactionalEmailStyle
>>>>>>> 0b8548cc


logger = get_task_logger(f"{settings.DEFAULT_LOGGER}.{__name__}")


class EmailTaskException(Exception):
    pass


@shared_task(
    name="send_templated_email",
    max_retries=5,
    retry_backoff=True,
    retry_jitter=False,
    autoretry_for=(AnymailAPIError,),
)
def send_templated_email(
    to, subject, message_as_text, message_as_html, from_email=settings.EMAIL_DEFAULT_TRANSACTIONAL_SENDER
):
    logger.info("Sending email to recipient `%s` with subject `%s`", to, subject)
    with configure_scope() as scope:
        scope.user = {"email": to}
        send_mail(
            subject,
            message_as_text,
            from_email,
            [
                to,
            ],
            html_message=message_as_html,
        )


<<<<<<< HEAD
@shared_task(
    name="send_thank_you_email",
    max_retries=5,
    retry_backoff=True,
    retry_jitter=False,
    autoretry_for=(AnymailAPIError,),
)
def send_thank_you_email(contribution_id: int, is_test_email=False) -> None:
    """Retrieve Stripe customer and send thank you email for a contribution"""
=======
class FiscalStatuses(Enum):
    FISCALLY_SPONSORED = FiscalStatusChoices.FISCALLY_SPONSORED.value
    FOR_PROFIT = FiscalStatusChoices.FOR_PROFIT.value
    NON_PROFIT = FiscalStatusChoices.NONPROFIT.value


class ContributionIntervals(Enum):
    ONE_TIME = ContributionInterval.ONE_TIME.value
    MONTH = ContributionInterval.MONTHLY.value
    YEAR = ContributionInterval.YEARLY.value


class SendContributionEmailData(TypedDict):
    contribution_amount: str
    contribution_interval: Literal[
        ContributionInterval.ONE_TIME, ContributionInterval.MONTHLY, ContributionInterval.YEARLY
    ]
    contribution_interval_display_value: str
    copyright_year: int
    rp_name: str
    contributor_name: str
    non_profit: bool
    fiscal_status: Literal[FiscalStatuses.FISCALLY_SPONSORED, FiscalStatuses.FOR_PROFIT, FiscalStatuses.NON_PROFIT]
    fiscal_sponsor_name: str | None
    magic_link: str
    style: TransactionalEmailStyle
    contribution_date: str
    contributor_email: str
    tax_id: str | None


class SendMagicLinkEmailData(TypedDict):
    magic_link: str
    email: str
    rp_name: str
    style: TransactionalEmailStyle


# would like to have type hint for contribution but that would cause a circular import because need to import class to this file
def make_send_thank_you_email_data(contribution) -> SendContributionEmailData:
    logger.info("make_send_than_you_email_data: called with contribution id %s", contribution.id)

>>>>>>> 0b8548cc
    # vs circular import
    from apps.contributions.models import Contributor

    if not contribution.provider_customer_id:
        logger.error(
            "make_send_thank_you_email_data: No Stripe customer id for contribution with id %s", contribution.id
        )
        raise EmailTaskException("Cannot get required data from Stripe")
    try:
        customer = stripe.Customer.retrieve(
            contribution.provider_customer_id,
            stripe_account=contribution.donation_page.revenue_program.payment_provider.stripe_account_id,
        )
    except StripeError:
        logger.exception(
            "make_send_thank_you_email_data: Something went wrong retrieving Stripe customer for contribution with id %s",
            contribution.id,
        )
        raise EmailTaskException("Cannot get required data from Stripe")

    return SendContributionEmailData(
        contribution_amount=contribution.formatted_amount,
        contribution_date=convert_to_timezone_formatted(contribution.created, "America/New_York"),
        contribution_interval_display_value=contribution.interval
        if contribution.interval != ContributionInterval.ONE_TIME
        else "",
        contribution_interval=contribution.interval,
        contributor_email=contribution.contributor.email,
        contributor_name=customer.name,
        copyright_year=contribution.created.year,
        fiscal_sponsor_name=contribution.revenue_program.fiscal_sponsor_name,
        fiscal_status=contribution.revenue_program.fiscal_status,
        magic_link=Contributor.create_magic_link(contribution),
        non_profit=contribution.revenue_program.non_profit,
        rp_name=contribution.revenue_program.name,
        style=asdict(contribution.donation_page.revenue_program.transactional_email_style),
        tax_id=contribution.revenue_program.tax_id,
    )


<<<<<<< HEAD
    except StripeError as exc:
        logger.exception("Something went wrong retrieving Stripe customer for contribution with id %s", contribution_id)
        raise exc

    send_templated_email(
        contribution.contributor.email,
        "Thank you for your contribution!",
        "nrh-default-contribution-confirmation-email.txt",
        "nrh-default-contribution-confirmation-email.html",
        {
            "contribution_date": convert_to_timezone_formatted(contribution.created, "America/New_York"),
            "contributor_email": contribution.contributor.email,
            "contribution_amount": contribution.formatted_amount,
            "contribution_interval": contribution.interval,
            "contribution_interval_display_value": contribution.interval
            if contribution.interval != "one_time"
            else None,
            "copyright_year": contribution.created.year,
            "rp_name": contribution.revenue_program.name,
            "contributor_name": customer.name,
            "non_profit": contribution.revenue_program.non_profit,
            "fiscal_status": contribution.revenue_program.fiscal_status,
            "fiscal_sponsor_name": contribution.revenue_program.fiscal_sponsor_name,
            "tax_id": contribution.revenue_program.tax_id,
            "magic_link": Contributor.create_magic_link(contribution),
            "style": asdict(contribution.donation_page.revenue_program.transactional_email_style),
            "show_upgrade_prompt": is_test_email and contribution.donation_page.organization.plan.name == FreePlan.name,
        },
=======
def make_send_test_contribution_email_data(user, revenue_program) -> SendContributionEmailData:
    logger.info(
        "make_send_test_contribution_email_data: called with contribution user %s and rp %s",
        user.id,
        revenue_program.id,
    )

    now = timezone.now()
    name = f"{user.first_name} {user.last_name}" if (user.first_name and user.last_name) else "Sample Name"

    return SendContributionEmailData(
        contribution_amount="$123.45",
        contribution_date=convert_to_timezone_formatted(now, "America/New_York"),
        contribution_interval_display_value=ContributionInterval.MONTHLY,
        contribution_interval=ContributionInterval.MONTHLY,
        contributor_email=user.email,
        contributor_name=name,
        copyright_year=now.year,
        fiscal_sponsor_name=revenue_program.fiscal_sponsor_name,
        fiscal_status=revenue_program.fiscal_status,
        magic_link=get_test_magic_link(user, revenue_program),
        non_profit=revenue_program.non_profit,
        rp_name=revenue_program.name,
        style=asdict(revenue_program.transactional_email_style),
        tax_id=revenue_program.tax_id,
>>>>>>> 0b8548cc
    )


def make_send_test_magic_link_email_data(user, revenue_program) -> SendContributionEmailData:
    logger.info(
        "make_send_test_magic_link_email_data: called with contribution user %s and rp %s",
        user.id,
        revenue_program.id,
    )

    return SendMagicLinkEmailData(
        magic_link=get_test_magic_link(user, revenue_program),
        email=user.email,
        rp_name=revenue_program.name,
        style=asdict(revenue_program.transactional_email_style),
    )


def get_test_magic_link(user, revenue_program) -> str:
    # vs circular import
    from apps.api.serializers import ContributorObtainTokenSerializer
    from apps.api.views import construct_rp_domain
    from apps.contributions.models import Contributor

    serializer = ContributorObtainTokenSerializer(data={"email": user.email, "subdomain": revenue_program.slug})
    serializer.is_valid(raise_exception=True)
    contributor = Contributor(email=user.email)
    serializer.update_short_lived_token(contributor)
    token = serializer.validated_data["access"]
    domain = construct_rp_domain(serializer.validated_data.get("subdomain", ""), None)
    magic_link = f"https://{domain}/{settings.CONTRIBUTOR_VERIFY_URL}?token={token}&email={quote_plus(user.email)}"
    return magic_link


@shared_task(
    name="send_thank_you_email",
    max_retries=5,
    retry_backoff=True,
    retry_jitter=False,
    autoretry_for=(AnymailAPIError,),
)
def send_thank_you_email(data: SendContributionEmailData) -> None:
    """Retrieve Stripe customer and send thank you email for a contribution"""
    logger.info("send_thank_you_email: Attempting to send thank you email with the following template data %s", data)
    with configure_scope() as scope:
        scope.user = {"email": (to := data["contributor_email"])}
        send_mail(
            subject="Thank you for your contribution!",
            message=render_to_string("nrh-default-contribution-confirmation-email.txt", data),
            from_email=settings.EMAIL_DEFAULT_TRANSACTIONAL_SENDER,
            recipient_list=[to],
            html_message=render_to_string("nrh-default-contribution-confirmation-email.html", data),
        )


@shared_task(
    name="send_templated_email_with_attachment",
    max_retries=5,
    retry_backoff=True,
    retry_jitter=False,
    autoretry_for=(AnymailAPIError,),
)
def send_templated_email_with_attachment(
    to: Union[str, List[str]],
    subject: str,
    message_as_text: str,
    message_as_html: str,
    attachment,
    content_type,
    filename,
    from_email=settings.EMAIL_DEFAULT_TRANSACTIONAL_SENDER,
):
    with configure_scope() as scope:
        scope.user = {"email": to}
        if not isinstance(to, (tuple, list)):
            to = (to,)
        mail = EmailMultiAlternatives(subject=subject, body=message_as_text, from_email=from_email, to=to)
        mail.attach(
            filename=filename, content=attachment.encode("utf-8", errors="backslashreplace"), mimetype=content_type
        )
        mail.attach_alternative(message_as_html, "text/html")
        logger.info("Sending email to recipient `%s` with subject `%s`", to, subject)
        mail.send()<|MERGE_RESOLUTION|>--- conflicted
+++ resolved
@@ -17,11 +17,7 @@
 
 from apps.contributions.choices import ContributionInterval
 from apps.emails.helpers import convert_to_timezone_formatted
-<<<<<<< HEAD
-from apps.organizations.models import FreePlan
-=======
 from apps.organizations.models import FiscalStatusChoices, TransactionalEmailStyle
->>>>>>> 0b8548cc
 
 
 logger = get_task_logger(f"{settings.DEFAULT_LOGGER}.{__name__}")
@@ -55,17 +51,6 @@
         )
 
 
-<<<<<<< HEAD
-@shared_task(
-    name="send_thank_you_email",
-    max_retries=5,
-    retry_backoff=True,
-    retry_jitter=False,
-    autoretry_for=(AnymailAPIError,),
-)
-def send_thank_you_email(contribution_id: int, is_test_email=False) -> None:
-    """Retrieve Stripe customer and send thank you email for a contribution"""
-=======
 class FiscalStatuses(Enum):
     FISCALLY_SPONSORED = FiscalStatusChoices.FISCALLY_SPONSORED.value
     FOR_PROFIT = FiscalStatusChoices.FOR_PROFIT.value
@@ -108,7 +93,6 @@
 def make_send_thank_you_email_data(contribution) -> SendContributionEmailData:
     logger.info("make_send_than_you_email_data: called with contribution id %s", contribution.id)
 
->>>>>>> 0b8548cc
     # vs circular import
     from apps.contributions.models import Contributor
 
@@ -149,36 +133,6 @@
     )
 
 
-<<<<<<< HEAD
-    except StripeError as exc:
-        logger.exception("Something went wrong retrieving Stripe customer for contribution with id %s", contribution_id)
-        raise exc
-
-    send_templated_email(
-        contribution.contributor.email,
-        "Thank you for your contribution!",
-        "nrh-default-contribution-confirmation-email.txt",
-        "nrh-default-contribution-confirmation-email.html",
-        {
-            "contribution_date": convert_to_timezone_formatted(contribution.created, "America/New_York"),
-            "contributor_email": contribution.contributor.email,
-            "contribution_amount": contribution.formatted_amount,
-            "contribution_interval": contribution.interval,
-            "contribution_interval_display_value": contribution.interval
-            if contribution.interval != "one_time"
-            else None,
-            "copyright_year": contribution.created.year,
-            "rp_name": contribution.revenue_program.name,
-            "contributor_name": customer.name,
-            "non_profit": contribution.revenue_program.non_profit,
-            "fiscal_status": contribution.revenue_program.fiscal_status,
-            "fiscal_sponsor_name": contribution.revenue_program.fiscal_sponsor_name,
-            "tax_id": contribution.revenue_program.tax_id,
-            "magic_link": Contributor.create_magic_link(contribution),
-            "style": asdict(contribution.donation_page.revenue_program.transactional_email_style),
-            "show_upgrade_prompt": is_test_email and contribution.donation_page.organization.plan.name == FreePlan.name,
-        },
-=======
 def make_send_test_contribution_email_data(user, revenue_program) -> SendContributionEmailData:
     logger.info(
         "make_send_test_contribution_email_data: called with contribution user %s and rp %s",
@@ -204,7 +158,6 @@
         rp_name=revenue_program.name,
         style=asdict(revenue_program.transactional_email_style),
         tax_id=revenue_program.tax_id,
->>>>>>> 0b8548cc
     )
 
 
