"""Contains views for API resources that are exposed only to Switchboard."""

import logging

from django.conf import settings
from django.http import HttpRequest
from django.shortcuts import get_object_or_404

import reversion
from knox.auth import TokenAuthentication
from rest_framework import mixins, status, viewsets
from rest_framework.decorators import action
from rest_framework.response import Response
from reversion.views import RevisionMixin

from apps.api.authentication import JWTHttpOnlyCookieAuthentication
from apps.api.mixins import UniquenessConstraintViolationViewSetMixin
from apps.api.permissions import IsSwitchboardAccount
from apps.common.utils import LEFT_UNCHANGED, booleanize_string
from apps.contributions import serializers
from apps.contributions.models import Contribution, Contributor, Payment


logger = logging.getLogger(f"{settings.DEFAULT_LOGGER}.{__name__}")


SEND_RECEIPT_QUERY_PARAM = "send_receipt"


class SwitchboardContributionsViewSet(
    viewsets.mixins.CreateModelMixin,
    viewsets.mixins.UpdateModelMixin,
    viewsets.mixins.RetrieveModelMixin,
    UniquenessConstraintViolationViewSetMixin,
    viewsets.GenericViewSet,
):
    """Viewset for switchboard to update contributions."""

    permission_classes = [IsSwitchboardAccount]
    http_method_names = ["patch", "post", "get"]
    queryset = Contribution.objects.all()
    serializer_class = serializers.SwitchboardContributionSerializer
    # TODO @BW: Remove JWTHttpOnlyCookieAuthentication after DEV-5549
    # DEV-5571
    authentication_classes = [TokenAuthentication, JWTHttpOnlyCookieAuthentication]

<<<<<<< HEAD
=======
    def perform_create(self, serializer: serializers.SwitchboardContributionSerializer):
        """Send a receipt email if requested in a query param.

        The default is to not send it.

        Because we are only creating database models with this serializer, not
        Stripe objects, duplicate receipt emails shouldn't occur. We assume
        callers have already created an appropriate Stripe object (e.g. payment
        intent or subscription).
        """
        contribution: Contribution = serializer.save()
        if (qp := self.request.query_params.get(SEND_RECEIPT_QUERY_PARAM)) and booleanize_string(qp):
            # send_thank_you_email() handles conditionality around whether
            # receipt emails for the revenue program are sent by rev-engine.
            logger.info(
                "Sending receipt email for revenue program ID, %s contribution ID %s as requested by query param",
                contribution.revenue_program.id,
                contribution.id,
            )
            contribution.handle_receipt_email()

    def handle_exception(self, exc):
        """Ensure select uniqueness constraint errors receive a 409.

        For uniqueness constraints around provider_subscription_id, provider_payment_id, and provider_setup_intent_id, we
        want to return a 409 Conflict status code. On creation in particular, this will signal to Switchboard that it needs
        to update an existing contribution rather than create a new one.
        """
        if isinstance(exc, ValidationError):
            details = exc.detail
            for errors in details.values():
                if any(x.code == "unique" for x in errors):
                    exc.status_code = status.HTTP_409_CONFLICT
                    break
        return super().handle_exception(exc)

>>>>>>> 21dccea6

class SwitchboardContributorsViewSet(mixins.RetrieveModelMixin, mixins.CreateModelMixin, viewsets.GenericViewSet):
    """Viewset for switchboard to create and retrieve contributors."""

    permission_classes = [IsSwitchboardAccount]
    http_method_names = ["get", "post"]
    queryset = Contributor.objects.all()
    serializer_class = serializers.SwitchboardContributorSerializer
    authentication_classes = [TokenAuthentication]

    def create(self, request: HttpRequest) -> Response:
        """Create a new contributor but return error response if contributor with email already exists.

        NB: At time of implementation, there is a tension between this create method which checks for case insensitive
        existing contributors and the get_object method which is case sensitive.

        Nevertheless, this is the behavior we want in short term so that we can create new contributors without
        accidentally creating duplicates (from the perspective of post DEV-5503 world).
        """
        contributor, action = Contributor.get_or_create_contributor_by_email(request.data.get("email"))
        if action == LEFT_UNCHANGED:
            return Response(
                {"error": f"A contributor (ID: {contributor.id}) with email {contributor.email} already exists"},
                status=status.HTTP_400_BAD_REQUEST,
            )
<<<<<<< HEAD
        return super().create(request)


@api_view(["GET"])
@authentication_classes([TokenAuthentication])
@permission_classes([IsSwitchboardAccount])
def contributor_by_email(request: HttpRequest, email: str) -> Response:
    """Retrieve a contributor by email."""
    contributor = get_object_or_404(Contributor.objects.all(), email=email)
    serializer = serializers.SwitchboardContributorSerializer(contributor)
    return Response(serializer.data)


class SwitchboardPaymentsViewSet(
    RevisionMixin,
    mixins.RetrieveModelMixin,
    mixins.CreateModelMixin,
    mixins.UpdateModelMixin,
    UniquenessConstraintViolationViewSetMixin,
    viewsets.GenericViewSet,
):
    """ViewSet for switchboard to retrieve, create and update payments."""

    permission_classes = [IsSwitchboardAccount]
    http_method_names = ["get", "post", "patch"]
    queryset = Payment.objects.all()
    serializer_class = serializers.SwitchboardPaymentSerializer
    authentication_classes = [TokenAuthentication]

    def perform_create(self, serializer):
        with reversion.create_revision():
            serializer.save()
            reversion.set_comment("Payment created by Switchboard")

    def perform_update(self, serializer):
        with reversion.create_revision():
            serializer.save()
            reversion.set_comment("Payment updated by Switchboard")
=======
        serializer = self.get_serializer(contributor)
        return Response(serializer.data, status=status.HTTP_201_CREATED)

    @action(methods=["get"], url_path="email/(?P<email>[^/]+)", detail=False)
    def get_by_email(self, request: HttpRequest, email: str) -> Response:
        contributor = get_object_or_404(Contributor.objects.all(), email__iexact=email.strip())
        serializer = serializers.SwitchboardContributorSerializer(contributor)
        return Response(serializer.data)
>>>>>>> 21dccea6
<|MERGE_RESOLUTION|>--- conflicted
+++ resolved
@@ -11,6 +11,7 @@
 from rest_framework import mixins, status, viewsets
 from rest_framework.decorators import action
 from rest_framework.response import Response
+from rest_framework.serializers import ValidationError
 from reversion.views import RevisionMixin
 
 from apps.api.authentication import JWTHttpOnlyCookieAuthentication
@@ -44,8 +45,6 @@
     # DEV-5571
     authentication_classes = [TokenAuthentication, JWTHttpOnlyCookieAuthentication]
 
-<<<<<<< HEAD
-=======
     def perform_create(self, serializer: serializers.SwitchboardContributionSerializer):
         """Send a receipt email if requested in a query param.
 
@@ -82,7 +81,6 @@
                     break
         return super().handle_exception(exc)
 
->>>>>>> 21dccea6
 
 class SwitchboardContributorsViewSet(mixins.RetrieveModelMixin, mixins.CreateModelMixin, viewsets.GenericViewSet):
     """Viewset for switchboard to create and retrieve contributors."""
@@ -108,18 +106,14 @@
                 {"error": f"A contributor (ID: {contributor.id}) with email {contributor.email} already exists"},
                 status=status.HTTP_400_BAD_REQUEST,
             )
-<<<<<<< HEAD
-        return super().create(request)
+        serializer = self.get_serializer(contributor)
+        return Response(serializer.data, status=status.HTTP_201_CREATED)
 
-
-@api_view(["GET"])
-@authentication_classes([TokenAuthentication])
-@permission_classes([IsSwitchboardAccount])
-def contributor_by_email(request: HttpRequest, email: str) -> Response:
-    """Retrieve a contributor by email."""
-    contributor = get_object_or_404(Contributor.objects.all(), email=email)
-    serializer = serializers.SwitchboardContributorSerializer(contributor)
-    return Response(serializer.data)
+    @action(methods=["get"], url_path="email/(?P<email>[^/]+)", detail=False)
+    def get_by_email(self, request: HttpRequest, email: str) -> Response:
+        contributor = get_object_or_404(Contributor.objects.all(), email__iexact=email.strip())
+        serializer = serializers.SwitchboardContributorSerializer(contributor)
+        return Response(serializer.data)
 
 
 class SwitchboardPaymentsViewSet(
@@ -146,14 +140,4 @@
     def perform_update(self, serializer):
         with reversion.create_revision():
             serializer.save()
-            reversion.set_comment("Payment updated by Switchboard")
-=======
-        serializer = self.get_serializer(contributor)
-        return Response(serializer.data, status=status.HTTP_201_CREATED)
-
-    @action(methods=["get"], url_path="email/(?P<email>[^/]+)", detail=False)
-    def get_by_email(self, request: HttpRequest, email: str) -> Response:
-        contributor = get_object_or_404(Contributor.objects.all(), email__iexact=email.strip())
-        serializer = serializers.SwitchboardContributorSerializer(contributor)
-        return Response(serializer.data)
->>>>>>> 21dccea6
+            reversion.set_comment("Payment updated by Switchboard")