import PropTypes, { InferProps } from 'prop-types';
import { STRIPE_SELF_UPGRADE_CUSTOMER_PORTAL_URL } from 'appSettings';
import { Link } from 'components/base';
import SettingsSection from 'components/common/SettingsSection';
import { SELF_UPGRADE_ACCESS_FLAG_NAME } from 'constants/featureFlagConstants';
import { PLAN_NAMES } from 'constants/orgPlanConstants';
import { Organization, User } from 'hooks/useUser.types';
import flagIsActiveForUser from 'utilities/flagIsActiveForUser';

const ManageSubscriptionPropTypes = {
  organization: PropTypes.object.isRequired,
  user: PropTypes.object.isRequired
};

export interface ManageSubscriptionProps extends InferProps<typeof ManageSubscriptionPropTypes> {
  organization: Organization;
  user: User;
}

export function ManageSubscription({ organization, user }: ManageSubscriptionProps) {
<<<<<<< HEAD
  if (organization.plan.name === PLAN_LABELS.FREE || !flagIsActiveForUser(SELF_UPGRADE_ACCESS_FLAG_NAME, user)) {
=======
  if (organization.plan.name === PLAN_NAMES.FREE || !flagIsActiveForUser(SELF_UPGRADE_ACCESS_FLAG_NAME, user.flags)) {
>>>>>>> 5b27b02c
    return null;
  }

  return (
    <SettingsSection
      orientation="vertical"
      title="Manage Subscription"
      subtitle="Manage your plan through the Stripe portal."
    >
      <Link external href={STRIPE_SELF_UPGRADE_CUSTOMER_PORTAL_URL} target="_blank">
        Manage my plan
      </Link>
    </SettingsSection>
  );
}

ManageSubscription.propTypes = ManageSubscriptionPropTypes;
export default ManageSubscription;<|MERGE_RESOLUTION|>--- conflicted
+++ resolved
@@ -18,11 +18,7 @@
 }
 
 export function ManageSubscription({ organization, user }: ManageSubscriptionProps) {
-<<<<<<< HEAD
-  if (organization.plan.name === PLAN_LABELS.FREE || !flagIsActiveForUser(SELF_UPGRADE_ACCESS_FLAG_NAME, user)) {
-=======
-  if (organization.plan.name === PLAN_NAMES.FREE || !flagIsActiveForUser(SELF_UPGRADE_ACCESS_FLAG_NAME, user.flags)) {
->>>>>>> 5b27b02c
+  if (organization.plan.name === PLAN_NAMES.FREE || !flagIsActiveForUser(SELF_UPGRADE_ACCESS_FLAG_NAME, user)) {
     return null;
   }
 
