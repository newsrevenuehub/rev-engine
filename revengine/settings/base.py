"""
Django settings for revengine project.

Generated by 'django-admin startproject' using Django 3.0.

For more information on this file, see
https://docs.djangoproject.com/en/3.0/topics/settings/

For the full list of settings and their values, see
https://docs.djangoproject.com/en/3.0/ref/settings/
"""

# Build paths inside the project like this: os.path.join(BASE_DIR, ...)
import os
from datetime import timedelta

from celery.schedules import crontab


PROJECT_DIR = os.path.dirname(os.path.dirname(os.path.abspath(__file__)))
BASE_DIR = os.path.dirname(PROJECT_DIR)

# Quick-start development settings - unsuitable for production
# See https://docs.djangoproject.com/en/3.0/howto/deployment/checklist/

DEBUG = os.getenv("DJANGO_DEBUG", "False") == "True"
ENVIRONMENT = os.getenv("ENVIRONMENT", "dev")

# Application definition

INSTALLED_APPS = [
    "apps.common",
    "apps.api",
    "apps.users",
    "apps.organizations",
    "apps.pages",
    "apps.contributions",
    "django.contrib.admin",
    "django.contrib.auth",
    "django.contrib.contenttypes",
    "django.contrib.sessions",
    "django.contrib.messages",
    "django.contrib.staticfiles",
    "django_celery_beat",
    "rest_framework",
    "sorl.thumbnail",
    "sorl_thumbnail_serializer",
]


MIDDLEWARE = [
    "django.middleware.security.SecurityMiddleware",
    "whitenoise.middleware.WhiteNoiseMiddleware",
    "django.contrib.sessions.middleware.SessionMiddleware",
    "django.middleware.common.CommonMiddleware",
    "django.middleware.csrf.CsrfViewMiddleware",
    "django.contrib.auth.middleware.AuthenticationMiddleware",
    "django.contrib.messages.middleware.MessageMiddleware",
    "django.middleware.clickjacking.XFrameOptionsMiddleware",
]

ROOT_URLCONF = "revengine.urls"
AUTH_USER_MODEL = "users.User"

TEMPLATES = [
    {
        "BACKEND": "django.template.backends.django.DjangoTemplates",
        "DIRS": [
            os.path.join(PROJECT_DIR, "templates"),
        ],
        "APP_DIRS": True,
        "OPTIONS": {
            "context_processors": [
                "django.template.context_processors.debug",
                "django.template.context_processors.request",
                "django.contrib.auth.context_processors.auth",
                "django.contrib.messages.context_processors.messages",
            ],
        },
    },
]

# REST_FRAMEWORK CONFIGURATION
REST_FRAMEWORK = {
    "DEFAULT_AUTHENTICATION_CLASSES": [
        "apps.api.authentication.JWTHttpOnlyCookieAuthentication",
    ],
    "DEFAULT_PERMISSION_CLASSES": [
        "rest_framework.permissions.IsAuthenticated",
    ],
    # https://www.django-rest-framework.org/api-guide/pagination/#setting-the-pagination-style
    "DEFAULT_PAGINATION_CLASS": "rest_framework.pagination.LimitOffsetPagination",
    "PAGE_SIZE": 10,
}

SIMPLE_JWT = {  # https://django-rest-framework-simplejwt.readthedocs.io/en/latest/settings.html
    "ACCESS_TOKEN_LIFETIME": timedelta(hours=6),
    "REFRESH_TOKEN_LIFETIME": timedelta(weeks=2),
}

USER_TTL = timedelta(hours=24)

AUTH_COOKIE_KEY = "Authorization"
# Set SAMESITE setting below to 'Strict' to ask recieving browsers not to send this cookie
# across origins. Once this API supports public access, this needs to be loosened.
AUTH_COOKIE_SAMESITE = "Strict"  # or 'Lax' or None


WSGI_APPLICATION = "revengine.wsgi.application"


# Database
# https://docs.djangoproject.com/en/3.0/ref/settings/#databases

DATABASES = {
    "default": {
        "ENGINE": "django.db.backends.postgresql_psycopg2",
        "NAME": "revengine",
        "USER": "",
        "PASSWORD": "",
        "HOST": "",
        "PORT": "",
    }
}

DEFAULT_AUTO_FIELD = "django.db.models.AutoField"

if os.getenv("DATABASE_URL"):
    import dj_database_url

    db_from_env = dj_database_url.config(
        conn_max_age=500,
        ssl_require=os.getenv("DATABASE_SSL", False),
    )
    DATABASES["default"].update(db_from_env)


# Password validation
# https://docs.djangoproject.com/en/3.0/ref/settings/#auth-password-validators

AUTH_PASSWORD_VALIDATORS = [
    {
        "NAME": "django.contrib.auth.password_validation.UserAttributeSimilarityValidator",
    },
    {
        "NAME": "django.contrib.auth.password_validation.MinimumLengthValidator",
    },
    {
        "NAME": "django.contrib.auth.password_validation.CommonPasswordValidator",
    },
    {
        "NAME": "django.contrib.auth.password_validation.NumericPasswordValidator",
    },
]


# Internationalization
# https://docs.djangoproject.com/en/3.0/topics/i18n/

LANGUAGE_CODE = "en-us"

TIME_ZONE = "UTC"

USE_I18N = True

USE_L10N = True

USE_TZ = True


# Static files (CSS, JavaScript, Images)
# https://docs.djangoproject.com/en/3.0/howto/static-files/

STATICFILES_FINDERS = [
    "django.contrib.staticfiles.finders.FileSystemFinder",
    "django.contrib.staticfiles.finders.AppDirectoriesFinder",
]

STATICFILES_DIRS = [
    os.path.join(PROJECT_DIR, "static"),
]

STATIC_ROOT = os.path.join(BASE_DIR, "public/static")
STATIC_URL = "/static/"

MEDIA_ROOT = os.path.join(BASE_DIR, "public/media")
MEDIA_URL = "/media/"
MEDIA_STORAGE_BUCKET_NAME = os.getenv("MEDIA_STORAGE_BUCKET_NAME", "")
DEFAULT_FILE_STORAGE = os.getenv("DEFAULT_FILE_STORAGE", "django.core.files.storage.FileSystemStorage")

MEDIA_LOCATION = os.getenv("MEDIA_LOCATION", "")


# Logging

LOGGING = {
    "version": 1,
    "disable_existing_loggers": False,
    "filters": {"require_debug_false": {"()": "django.utils.log.RequireDebugFalse"}},
    "formatters": {"basic": {"format": "%(asctime)s %(name)-20s %(levelname)-8s %(message)s"}},
    "handlers": {
        "mail_admins": {
            "level": "ERROR",
            "filters": ["require_debug_false"],
            "class": "django.utils.log.AdminEmailHandler",
        },
        "warn_admins": {
            "level": "WARNING",
            "filters": ["require_debug_false"],
            "class": "django.utils.log.AdminEmailHandler",
        },
        "console": {
            "level": "DEBUG",
            "class": "logging.StreamHandler",
            "formatter": "basic",
        },
    },
    "loggers": {
        "django.request": {
            "handlers": ["mail_admins"],
            "level": "ERROR",
            "propagate": True,
        },
        "django.security": {
            "handlers": ["mail_admins"],
            "level": "ERROR",
            "propagate": True,
        },
        "apps": {
            "level": "DEBUG",
            "handlers": ["console"],
            "propagate": False,
        },
        "warn": {
            "handlers": ["warn_admins"],
            "level": "WARNING",
            "propagate": True,
        },
    },
    "root": {
        "handlers": ["console"],
        "level": "INFO",
    },
}

DEFAULT_LOGGER = "warn"


PHONENUMBER_DB_FORMAT = "NATIONAL"
PHONENUMBER_DEFAULT_FORMAT = "NATIONAL"
PHONENUMBER_DEFAULT_REGION = "US"

# Stripe configs
STRIPE_LIVE_SECRET_KEY = os.getenv("LIVE_HUB_STRIPE_API_SECRET_KEY", "")
STRIPE_TEST_SECRET_KEY = os.getenv("TEST_HUB_STRIPE_API_SECRET_KEY", "")
STRIPE_LIVE_MODE = False  # Change to True in production

GENERIC_STRIPE_PRODUCT_NAME = "Donation via RevEngine"

# Get it from the section in the Stripe dashboard where you added the webhook endpoint
STRIPE_WEBHOOK_SECRET = os.getenv("STRIPE_WEBHOOK_SECRET", "")

WEBHOOK_URL = r"^revengine-stripe-webhook/"

DEFAULT_CURRENCY = "usd"

STRIPE_WEBHOOK_EVENTS = [
    "payment_intent.canceled",
    "payment_intent.payment_failed",
    "payment_intent.succeeded",
]


SITE_URL = os.getenv("SITE_URL", "")

# BadActor API
BAD_ACTOR_API_URL = "https://bad-actor-test.fundjournalism.org/v1/bad_actor/"
# NOTE: We've been given keys with some characters that might need escaping as environment variables, eg "$"
BAD_ACTOR_API_KEY = os.getenv("BAD_ACTOR_API_KEY", "testing_123")

BAD_ACTOR_FAIL_ABOVE = 3

# This is the interval at which flagged payments will be automatically captured.
# NOTE: Stripe automatically REJECTS flagged payments every 7 days. Make sure this delta is less than 6.5 days to be safe.
FLAGGED_PAYMENT_AUTO_ACCEPT_DELTA = timedelta(days=4)

HEALTHCHECK_URL_AUTO_ACCEPT_FLAGGED_PAYMENTS = os.environ.get("HEALTHCHECK_URL_AUTO_ACCEPT_FLAGGED_PAYMENTS")

# Transactional Email
EMAIL_BACKEND = "django.core.mail.backends.smtp.EmailBackend"
EMAIL_SUBJECT_PREFIX = "[RevEngine] "

ADMINS = [("nrh-team", "nrh-team@caktusgroup.com")]

# this is only used by HubAdmins, not OrgAdmins, but needs to be named generically as LOGIN_URL
# so our implementation of password reset flow for HubAdmins works as expected
LOGIN_URL = "/admin/"

# Set USE_DEBUG_INTERVALS to True if you want recurring payment intervals to be truncated for testing (as much as possible, currently)
<<<<<<< HEAD
USE_DEBUG_INTERVALS = False


# Images config
THUMBNAIL_COLORSPACE = None
THUMBNAIL_PRESERVE_FORMAT = True
THUMBNAIL_PRESERVE_FORMAT = True
=======
USE_DEBUG_INTERVALS = os.getenv("USE_DEBUG_INTERVALS", False)
>>>>>>> 639927ca
<|MERGE_RESOLUTION|>--- conflicted
+++ resolved
@@ -297,14 +297,9 @@
 LOGIN_URL = "/admin/"
 
 # Set USE_DEBUG_INTERVALS to True if you want recurring payment intervals to be truncated for testing (as much as possible, currently)
-<<<<<<< HEAD
-USE_DEBUG_INTERVALS = False
-
+USE_DEBUG_INTERVALS = os.getenv("USE_DEBUG_INTERVALS", False)
 
 # Images config
 THUMBNAIL_COLORSPACE = None
 THUMBNAIL_PRESERVE_FORMAT = True
-THUMBNAIL_PRESERVE_FORMAT = True
-=======
-USE_DEBUG_INTERVALS = os.getenv("USE_DEBUG_INTERVALS", False)
->>>>>>> 639927ca
+THUMBNAIL_PRESERVE_FORMAT = True