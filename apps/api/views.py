--- conflicted
+++ resolved
@@ -151,20 +151,12 @@
             email = data["email"]
             token = data["access"]
             domain = _construct_rp_domain(data.get("subdomain", ""), request.headers.get("Referer", ""))
-<<<<<<< HEAD
+
             if not domain:
                 return Response({"detail": "Missing Revenue Program subdomain"}, status=status.HTTP_404_NOT_FOUND)
             magic_link = f"{domain}/{settings.CONTRIBUTOR_VERIFY_URL}?token={token}&email={email}"
             logger.info(f"Sending magic link email to {email} | {magic_link}")
             send_email(
-=======
-
-            if not domain:
-                return Response({"detail": "Missing Revenue Program subdomain"}, status=status.HTTP_404_NOT_FOUND)
-            magic_link = f"{domain}/{settings.CONTRIBUTOR_VERIFY_URL}?token={token}&email={email}"
-
-            send_donor_email(
->>>>>>> 8066bc59
                 identifier=settings.EMAIL_TEMPLATE_IDENTIFIER_MAGIC_LINK_DONOR,
                 to=email,
                 subject="Manage your contributions",
