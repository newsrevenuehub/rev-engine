--- conflicted
+++ resolved
@@ -212,18 +212,13 @@
             stripe_account=self.contribution.donation_page.revenue_program.payment_provider.stripe_account_id,
         )
         mock_sub_create.assert_called_once_with(
-<<<<<<< HEAD
             customer=self.contribution.provider_customer_id,
-            metadata=mock_setup_intent_retrieve.return_value["metadata"],
-            default_payment_method=mock_setup_intent_retrieve.return_value["payment_method"],
+            # default_payment_method=mock_setup_intent_retrieve.return_value["payment_method"],
             off_session=True,
             payment_behavior="error_if_incomplete",
             payment_settings={"save_default_payment_method": "on_subscription"},
             expand=["latest_invoice.payment_intent"],
-=======
-            customer=None,
             default_payment_method=self.contribution.provider_payment_method_id,
->>>>>>> a80dff9c
             items=[
                 {
                     "price_data": {
@@ -235,10 +230,7 @@
                 }
             ],
             stripe_account=self.contribution.donation_page.revenue_program.payment_provider.stripe_account_id,
-<<<<<<< HEAD
-=======
             metadata=self.contribution.contribution_metadata,
->>>>>>> a80dff9c
         )
         self.assertEqual(self.contribution.status, ContributionStatus.PAID)
 
