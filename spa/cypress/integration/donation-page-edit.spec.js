import { DELETE_PAGE, FULL_PAGE, PATCH_PAGE, LIST_PAGES, CONTRIBUTION_META } from 'ajax/endpoints';
import { getEndpoint } from '../support/util';
import { getFrequencyAdjective } from 'utilities/parseFrequency';
import { format } from 'date-fns';
import livePage from '../fixtures/pages/live-page-1.json';
import unpublishedPage from '../fixtures/pages/unpublished-page-1.json';
import { DELETE_CONFIRM_MESSAGE } from 'components/pageEditor/PageEditor';

describe('Donation page edit', () => {
  before(() => {
    cy.login('user/stripe-verified.json');
    cy.intercept(
      { method: 'GET', pathname: getEndpoint(FULL_PAGE) },
      { fixture: 'pages/live-page-1', statusCode: 200 }
    ).as('getPage');
    cy.visit('edit/my/page');
    cy.url().should('include', 'edit/my/page');
    return cy.wait('@getPage');
  });

  it('should render page edit buttons', () => {
    cy.getByTestId('preview-page-button');
    cy.getByTestId('edit-page-button');
    cy.getByTestId('save-page-button');
    cy.getByTestId('delete-page-button');
  });

  it('should open edit interface when clicking edit button', () => {
    cy.getByTestId('edit-page-button').click();
    cy.getByTestId('edit-interface');
  });

  it('should close edit interface when clicking preview button', () => {
    cy.getByTestId('preview-page-button').click();
    cy.getByTestId('edit-interface').should('not.exist');
  });

  describe('Edit interface: Elements', () => {
    before(() => {
      cy.getByTestId('edit-page-button').click();
    });

    it('should render layout and setup tabs', () => {
      cy.getByTestId('layout-tab');
      cy.getByTestId('setup-tab');
    });

    it('should render element detail when item is clicked', () => {
      cy.contains('Rich text').click();
      cy.getByTestId('element-properties');
      cy.getByTestId('discard-element-changes-button').click();
    });

    describe('Frequency editor', () => {
      it('should render the frequency editor when item is clicked', () => {
        cy.contains('Donation frequency').click();
        cy.getByTestId('frequency-editor');
        cy.contains('Donation frequency');
      });

      it('should validate frequency', () => {
        // Uncheck all the frequencies
        cy.getByTestId('frequency-toggle').click({ multiple: true });
        cy.getByTestId('keep-element-changes-button').click();
        cy.getByTestId('alert').contains('You must have at least');
      });

      it('should accept valid input and changes should show on page', () => {
        // Now check one and accept
        cy.getByTestId('frequency-toggle').contains('One time').click();
        cy.getByTestId('keep-element-changes-button').click();

        // Donation page should only show item checked, and nothing else.
        cy.getByTestId('d-frequency').contains('One time');
        cy.getByTestId('d-frequency').should('not.contain', 'Monthly');
        cy.getByTestId('d-frequency').should('not.contain', 'Yearly');

        // Cleanup
        cy.contains('Donation frequency').click();
        cy.getByTestId('frequency-toggle').contains('Monthly').click();
        cy.getByTestId('frequency-toggle').contains('Yearly').click();
        cy.getByTestId('keep-element-changes-button').click();
      });
    });
  });

  describe('Amount editor', () => {
    const amountElement = livePage.elements.find((el) => el.type === 'DAmount');
    const options = amountElement.content.options;

    before(() => {
      cy.contains('Donation frequency').click();
      cy.getByTestId('frequency-editor').find('li').first().click();
      cy.getByTestId('frequency-editor').find('li').click({ multiple: true });
      cy.getByTestId('keep-element-changes-button').click();
    });

    it('should render the amount editor', () => {
      cy.contains('Donation amount').click();
      cy.getByTestId('amount-editor');
    });

    it('should show existing frequencies and amounts', () => {
      for (const frequency in options) {
        if (frequency === 'other') continue;
        cy.contains(getFrequencyAdjective(frequency))
          .siblings('ul')
          .within(() =>
            options[frequency].forEach((amount) => {
              cy.contains(amount);
            })
          );
      }
    });

    it('should remove an amount when clicking x', () => {
      const amountToRemove = 120;
      cy.contains('One time')
        .siblings('ul')
        .within(() => {
          cy.contains(amountToRemove).find("[data-testid='x-button']").click();
          cy.contains(amountToRemove).should('not.exist');
        });
    });

    it('should add an amount', () => {
      const amountToAdd = 5;
      cy.contains('One time')
        .siblings('div')
        .within(() => {
          cy.getByTestId('amount-input').type(amountToAdd);
          cy.getByTestId('add-button').click();
        });
      cy.contains('One time')
        .siblings('ul')
        .within(() => {
          cy.contains(amountToAdd);
        });
    });

    it('should prevent user from removing last amount in list', () => {
      cy.contains('One time')
        .siblings('ul')
        .children()
        .each(() => {
          cy.getByTestId('x-button').first().click();
        });

      cy.contains('One time').siblings('ul').children();
      cy.getByTestId('discard-element-changes-button').click();
    });
  });

  describe('Donor info editor', () => {
    it('should render the DonorInfoEditor', () => {
      cy.contains('Donor info').click();
      cy.getByTestId('donor-info-editor');
      cy.getByTestId('discard-element-changes-button').click();
    });
  });

  describe('Payment editor', () => {
    it('should render the PaymentEditor', () => {
      cy.contains('Payment').click();
      cy.getByTestId('payment-editor');
      cy.getByTestId('discard-element-changes-button').click();
    });
  });

  describe('Validations', () => {
    it('should render an alert with a list of missing required elements', () => {
      const missingElementType = 'DPayment';
      const page = { ...livePage };

      // Remove element from elements list and set as fixture
      page.elements = page.elements.filter((el) => el.type !== missingElementType);
      cy.intercept({ method: 'GET', pathname: getEndpoint(FULL_PAGE) }, { body: page, statusCode: 200 }).as(
        'getPageDetail'
      );
      cy.login('user/stripe-verified.json');
      cy.visit('edit/my/page');
      cy.wait('@getPageDetail');

      // Need to fake an update to the page to enable save
      cy.getByTestId('edit-page-button').click();
      cy.contains('Rich text').click();

      // Accept changes
      cy.getByTestId('keep-element-changes-button').click();

      // Save changes
      cy.getByTestId('save-page-button').click();

      // Expect alert
      cy.getByTestId('missing-elements-alert').should('exist');
      cy.getByTestId('missing-elements-alert').contains('Payment');

      // Cleanup
      cy.getByTestId('edit-page-button').click();
      cy.wait(300);
      cy.getByTestId('add-element-button').click();
      cy.getByTestId('edit-interface-item').contains('Payment').click({ force: true });
    });

    it('should open appropriate tab for error and scroll to first error', () => {
      cy.intercept(
        { method: 'GET', pathname: getEndpoint(FULL_PAGE) },
        { fixture: 'pages/unpublished-page-1.json' }
      ).as('getPageDetail');
      cy.login('user/stripe-verified.json');
      cy.visit('edit/my/page');
      cy.wait('@getPageDetail');
      cy.getByTestId('edit-page-button').click();
      cy.getByTestId('setup-tab').click({ force: true });
      cy.getByTestId('logo-link-input').type('not a valid url');
      cy.getByTestId('keep-element-changes-button').click();

      // Before we save, let's close the tab so we can more meaningfully assert its presence later.
      cy.getByTestId('preview-page-button').click();
      cy.getByTestId('edit-interface').should('not.exist');

      const expectedErrorMessage = 'Not a valid url';
      cy.intercept(
        { method: 'PATCH', pathname: `${getEndpoint(PATCH_PAGE)}${unpublishedPage.id}/` },
        { body: { header_link: [expectedErrorMessage] }, statusCode: 400 }
      ).as('patchPage');

      // Save
      cy.getByTestId('save-page-button').click();
      cy.wait('@patchPage');

      // Now we should see the Setup tab and our error message
      cy.getByTestId('edit-interface').should('exist');
      cy.getByTestId('errors-Logo link').contains(expectedErrorMessage);
    });
  });

  describe('Edit interface: Setup', () => {
    before(() => {
      cy.login('user/stripe-verified.json');
      cy.intercept(
        { method: 'GET', pathname: getEndpoint(FULL_PAGE) },
        { fixture: 'pages/live-page-1', statusCode: 200 }
      ).as('getPageDetail');
      cy.visit('edit/my/page');
      cy.wait('@getPageDetail');
      cy.getByTestId('edit-page-button').click({ force: true });
      cy.getByTestId('setup-tab').click({ force: true });
    });
    it('should render the setup tab when setup tab clicked', () => {
      cy.getByTestId('page-setup');
    });
    it('should pre-fill incoming data', () => {
      const expectedHeading = livePage.heading;
      cy.getByTestId('setup-heading-input').should('have.value', expectedHeading);
    });
    it('should update donation page view with new content', () => {
      const previousHeading = livePage.heading;
      const newHeading = 'My new test heading';
      cy.getByTestId('setup-heading-input').clear();
      cy.getByTestId('setup-heading-input').type(newHeading);
      cy.getByTestId('keep-element-changes-button').scrollIntoView().click();
      cy.getByTestId('s-page-heading').contains(previousHeading).should('not.exist');
      cy.getByTestId('s-page-heading').contains(newHeading);
    });
    it('should show expected, formatted publication date', () => {
      const rawDate = livePage.published_date;
      const expectedFormat = format(new Date(rawDate), "LLL do, yyyy 'at' hh:mm a");
      cy.getByTestId('setup-tab').click();
      cy.getByTestId('publish-widget').scrollIntoView();
      cy.getByTestId('publish-widget').contains(expectedFormat);
    });
    it('should show a warning when updating a live page', () => {
      cy.getByTestId('publish-widget').click();
      cy.contains('18').click();
      cy.getByTestId('keep-element-changes-button').click();
      cy.getByTestId('save-page-button').click();
      cy.getByTestId('confirmation-modal').contains("You're making changes to a live donation page. Continue?");
      cy.getByTestId('cancel-button').click();
    });
  });
});

describe('Donation page delete', () => {
  beforeEach(() => {
    cy.login('user/stripe-verified.json');
    cy.intercept({ method: 'DELETE', pathname: getEndpoint(`${DELETE_PAGE}*/`) }, { statusCode: 204 }).as('deletePage');
    cy.intercept({ method: 'GET', pathname: getEndpoint(LIST_PAGES) }, { body: [], statusCode: 200 });
  });
  it('should delete an unpublished page when delete button is pushed', () => {
    cy.intercept(
      { method: 'GET', pathname: getEndpoint(FULL_PAGE) },
      { fixture: 'pages/unpublished-page-1', statusCode: 200 }
    ).as('getPage');
    cy.visit('edit/my/page');
    cy.wait(['@getPage']);
    cy.getByTestId('delete-page-button').click();
    cy.wait('@deletePage').then((interception) => {
      const pkPathIndex = interception.request.url.split('/').length - 2;
      expect(interception.request.url.split('/')[pkPathIndex]).to.equal(unpublishedPage.id.toString());
    });
    cy.location('pathname').should('eq', '/dashboard/pages');
  });
  it('should show a confirmation modal and delete a published page when delete button is pushed', () => {
    cy.intercept(
      { method: 'GET', pathname: getEndpoint(FULL_PAGE) },
      { fixture: 'pages/live-page-1', statusCode: 200 }
    ).as('getPage');
    cy.visit('edit/my/page');
    cy.wait(['@getPage']);
    cy.getByTestId('delete-page-button').click();

    cy.getByTestId('confirmation-modal').contains(DELETE_CONFIRM_MESSAGE).getByTestId('continue-button').click();
    cy.wait('@deletePage').then((interception) => {
      const pkPathIndex = interception.request.url.split('/').length - 2;
      expect(interception.request.url.split('/')[pkPathIndex]).to.equal(livePage.id.toString());
    });
    cy.location('pathname').should('eq', '/dashboard/pages');
  });
});

describe('Additional Info Setup', () => {
  before(() => {
    cy.login('user/stripe-verified.json');
    cy.intercept(
      { method: 'GET', pathname: getEndpoint(FULL_PAGE) },
      { fixture: 'pages/live-page-1', statusCode: 200 }
    ).as('getPage');
    cy.intercept(
      { method: 'GET', pathname: getEndpoint(CONTRIBUTION_META) },
      { fixture: 'donations/contribution-metadata.json', statusCode: 200 }
    ).as('getContributionMeta');
    cy.visit('edit/my/page');
<<<<<<< HEAD
    return cy.wait('@getPage');
=======
    cy.url().should('include', 'edit/my/page');
    return cy.wait(['@getPage', '@getContributionMeta']);
>>>>>>> 997479c8
  });

  it('additional-info-applied should be empty', () => {
    cy.getByTestId('edit-page-button').click();
    cy.getByTestId('layout-tab').click();
    cy.getByTestId('edit-interface-item').contains('Additional').click();
    cy.getByTestId('additional-info-applied').should('exist').find('li').should('have.length', 0);
  });

  it('should have two items available to add', () => {
    cy.get('#downshift-1-toggle-button').click();
    cy.get('#downshift-1-menu').find('li').should('have.length', 2);
    // Cleanup
    cy.get('#downshift-1-toggle-button').click();
  });

  it('click on one should add to additional-applied-info and remove chosen from dropdown', () => {
    cy.get('#downshift-1-toggle-button').click();
    cy.get('#downshift-1-menu').find('li').first().contains('In Honor of').click();
    cy.getByTestId('additional-info-applied').should('exist').contains('In Honor of');
    cy.get('#downshift-1-toggle-button').click();
    cy.get('#downshift-1-menu').find('li').should('have.length', 1);
  });
});<|MERGE_RESOLUTION|>--- conflicted
+++ resolved
@@ -331,12 +331,8 @@
       { fixture: 'donations/contribution-metadata.json', statusCode: 200 }
     ).as('getContributionMeta');
     cy.visit('edit/my/page');
-<<<<<<< HEAD
-    return cy.wait('@getPage');
-=======
     cy.url().should('include', 'edit/my/page');
     return cy.wait(['@getPage', '@getContributionMeta']);
->>>>>>> 997479c8
   });
 
   it('additional-info-applied should be empty', () => {
