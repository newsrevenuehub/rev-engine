from rest_framework.test import APITestCase

from apps.organizations.models import BenefitLevelBenefit, RevenueProgramBenefitLevel
from apps.organizations.tests.factories import (
    BenefitFactory,
    BenefitLevelFactory,
    OrganizationFactory,
    RevenueProgramFactory,
)
from apps.pages.serializers import DonationPageFullDetailSerializer
from apps.pages.tests.factories import DonationPageFactory


class DonationPageFullDetailSerializerTest(APITestCase):
    def setUp(self):
        self.organization = OrganizationFactory()

        self.benefit_1 = BenefitFactory(organization=self.organization)
        self.benefit_2 = BenefitFactory(organization=self.organization)

        self.benefit_level_1 = BenefitLevelFactory(organization=self.organization)

        BenefitLevelBenefit.objects.create(benefit_level=self.benefit_level_1, benefit=self.benefit_1, order=1)
        BenefitLevelBenefit.objects.create(benefit_level=self.benefit_level_1, benefit=self.benefit_2, order=2)

        self.benefit_level_2 = BenefitLevelFactory(organization=self.organization)

        BenefitLevelBenefit.objects.create(benefit_level=self.benefit_level_2, benefit=self.benefit_1, order=1)

        self.revenue_program = RevenueProgramFactory(organization=self.organization)

        RevenueProgramBenefitLevel.objects.create(
            revenue_program=self.revenue_program, benefit_level=self.benefit_level_1, level=1
        )
        RevenueProgramBenefitLevel.objects.create(
            revenue_program=self.revenue_program, benefit_level=self.benefit_level_2, level=2
        )

        self.page = DonationPageFactory(organization=self.organization, revenue_program=self.revenue_program)
        self.serializer = DonationPageFullDetailSerializer

    def test_get_benefit_levels(self):
        serializer = self.serializer(self.page)
        data = serializer.data

        # Should have the righ amount of benefit levels...
        self.assertEqual(len(data["benefit_levels"]), 2)
        # ...and they should be in the right order.
        self.assertEqual(data["benefit_levels"][0]["name"], self.benefit_level_1.name)

        # Benefit level should have the right number of benefits...
        self.assertEqual(len(data["benefit_levels"][0]["benefits"]), 2)
        # ...and they should be in the right order.
        self.assertEqual(data["benefit_levels"][0]["benefits"][0]["name"], self.benefit_1.name)

    def test_get_organization_is_nonprofit(self):
        # Set it true, expect it in page serializer
        self.organization.non_profit = True
        self.organization.save()
        self.organization.refresh_from_db()
        serializer = self.serializer(self.page)
        data = serializer.data
        self.assertEqual(data["organization_is_nonprofit"], True)

        # Set it false, expect it in page serializer
        self.organization.non_profit = False
        self.organization.save()
        self.organization.refresh_from_db()
        serializer = self.serializer(self.page)
        data = serializer.data
        self.assertEqual(data["organization_is_nonprofit"], False)

    def test_get_organization_address_with_org_addr1(self):
        self.organization.org_addr1 = "PO Box 321"
        self.organization.org_addr2 = "123 Fake Street"
        self.organization.org_city = "San Francisco"
        self.organization.org_state = "CA"
        self.organization.org_zip = "54321"
        self.organization.save()
        self.organization.refresh_from_db()
        serializer = self.serializer(self.page)
        data = serializer.data
<<<<<<< HEAD

=======
>>>>>>> 997479c8
        self.assertIn("PO Box 321", data["organization_address"])
        self.assertIn("123 Fake Street", data["organization_address"])
        self.assertIn("San Francisco", data["organization_address"])
        self.assertIn("CA", data["organization_address"])
        self.assertIn("54321", data["organization_address"])

    def test_get_organization_address_without_org_addr1(self):
        self.organization.org_addr1 = ""
        self.organization.save()
        self.organization.refresh_from_db()
        serializer = self.serializer(self.page)
        data = serializer.data
        self.assertIsNone(data["organization_address"])

    def test_get_organization_contact_email(self):
        contact_email = "testing@test.com"
        self.organization.contact_email = contact_email
        self.organization.save()
        self.organization.refresh_from_db()
        serializer = self.serializer(self.page)
        data = serializer.data
        self.assertEqual(data["organization_contact_email"], contact_email)

    def test_get_organization_name(self):
        serializer = self.serializer(self.page)
        data = serializer.data
        self.assertEqual(data["organization_name"], self.organization.name)<|MERGE_RESOLUTION|>--- conflicted
+++ resolved
@@ -80,10 +80,6 @@
         self.organization.refresh_from_db()
         serializer = self.serializer(self.page)
         data = serializer.data
-<<<<<<< HEAD
-
-=======
->>>>>>> 997479c8
         self.assertIn("PO Box 321", data["organization_address"])
         self.assertIn("123 Fake Street", data["organization_address"])
         self.assertIn("San Francisco", data["organization_address"])
