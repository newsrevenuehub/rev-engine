--- conflicted
+++ resolved
@@ -13,7 +13,6 @@
     cy.forceLogin(orgAdmin);
   });
 
-<<<<<<< HEAD
   it('has prototypical first-time self-service user flow', () => {
     cy.intercept({ method: 'GET', pathname: getEndpoint(LIST_PAGES) }, { body: [], statusCode: 200 }).as('listPages');
     cy.intercept({ method: 'GET', pathname: getEndpoint(LIST_STYLES + '/') }, { body: [], statusCode: 200 }).as(
@@ -21,125 +20,6 @@
     );
     cy.intercept({ method: 'GET', pathname: getEndpoint(USER) }, { body: stripeVerifiedOrgAdmin });
     cy.intercept({ method: 'POST', pathname: getEndpoint(LIST_PAGES) }, { body: {} }).as('createNewPage');
-=======
-  describe('Add Page modal', () => {
-    it('opens when the user clicks the New Page button', () => {
-      cy.forceLogin(orgAdmin);
-      cy.intercept({ method: 'GET', pathname: getEndpoint(USER) }, { body: orgAdminWithContentFlag });
-      cy.visit(CONTENT_SLUG);
-      cy.url().should('include', CONTENT_SLUG);
-      cy.wait('@listPages');
-      cy.get('button[aria-label="New Page"]').click();
-      cy.getByTestId('page-create-modal');
-      cy.contains('Choose a revenue program');
-    });
-
-    it('shows a message if there are no revenue programs and user tries to create', () => {
-      cy.intercept(
-        { method: 'GET', pathname: getEndpoint(USER) },
-        { body: { ...stripeVerifiedOrgAdmin, revenue_programs: [] } }
-      );
-      cy.forceLogin({
-        ...orgAdmin,
-        user: { ...orgAdmin.user, revenue_programs: [] }
-      });
-      cy.visit(CONTENT_SLUG);
-      cy.url().should('include', CONTENT_SLUG);
-      cy.wait('@listPages');
-      cy.get('button[aria-label="New Page"]').click();
-      cy.contains('You need to set up a revenue program to create a page.');
-    });
-
-    it('contains the rev_program in outgoing request', () => {
-      cy.forceLogin(orgAdmin);
-      cy.intercept({ method: 'GET', pathname: getEndpoint(USER) }, { body: orgAdminWithContentFlag });
-      cy.visit(CONTENT_SLUG);
-      cy.get('button[aria-label="New Page"]').click();
-      cy.getByTestId('page-name').type('My Testing Page');
-      cy.getByTestId('page-name').blur();
-      cy.getByTestId('revenue-program-picker').click();
-      cy.getByTestId('select-item-0').click();
-      cy.intercept({ method: 'POST', pathname: getEndpoint(LIST_PAGES) }).as('createNewPage');
-      cy.getByTestId('save-new-page-button').click({ force: true });
-      cy.wait('@createNewPage').then(({ request }) => expect(request.body).to.have.property('revenue_program'));
-    });
-
-    describe('when the user has only one revenue program', () => {
-      it('immediately creates a page with a temporary slug', () => {
-        cy.forceLogin(orgAdmin);
-        cy.intercept({ method: 'GET', pathname: getEndpoint(LIST_PAGES) }, { body: [], statusCode: 200 }).as(
-          'listPages'
-        );
-        cy.intercept({ method: 'GET', pathname: getEndpoint(USER) }, { body: orgAdminWithContentFlagAndOneRP });
-        cy.intercept({ method: 'POST', pathname: getEndpoint(LIST_PAGES) }).as('createNewPage');
-        cy.visit(CONTENT_SLUG);
-        cy.get('button[aria-label="New Page"]').click();
-        cy.wait('@createNewPage').then(({ request }) => {
-          console.log(request.body);
-          expect(request.body).to.eql({
-            name: 'Page 1',
-            revenue_program: 1,
-            slug: 'page-1'
-          });
-        });
-      });
-
-      it('creates a page with a unique name and slug based on existing pages', () => {
-        cy.forceLogin(orgAdmin);
-        cy.intercept({ method: 'GET', pathname: getEndpoint(USER) }, { body: orgAdminWithContentFlagAndOneRP });
-        cy.intercept({ method: 'POST', pathname: getEndpoint(LIST_PAGES) }).as('createNewPage');
-        cy.visit(CONTENT_SLUG);
-        cy.get('button[aria-label="New Page"]').click();
-        cy.wait('@createNewPage').then(({ request }) => {
-          expect(request.body).to.eql({
-            name: 'Page 2',
-            revenue_program: 1,
-            slug: 'page-2'
-          });
-        });
-      });
-
-      it('redirects user to newly created page', () => {
-        cy.forceLogin(orgAdmin);
-        cy.intercept({ method: 'GET', pathname: getEndpoint(USER) }, { body: orgAdminWithContentFlagAndOneRP });
-        cy.intercept(
-          { method: 'POST', pathname: getEndpoint(LIST_PAGES) },
-          {
-            body: {
-              slug: 'page-1',
-              revenue_program: {
-                slug: 'rp-1'
-              }
-            },
-            statusCode: 200
-          }
-        ).as('createNewPage');
-        cy.visit(CONTENT_SLUG);
-        cy.get('button[aria-label="New Page"]').click();
-        cy.wait('@createNewPage');
-        cy.url().should('include', 'rp-1/page-1');
-      });
-
-      it('shows error when create page fails', () => {
-        cy.forceLogin(orgAdmin);
-        cy.intercept({ method: 'GET', pathname: getEndpoint(USER) }, { body: orgAdminWithContentFlagAndOneRP });
-        cy.intercept(
-          { method: 'POST', pathname: getEndpoint(LIST_PAGES) },
-          {
-            body: ['Create page error'],
-            statusCode: 400
-          }
-        ).as('createNewPage');
-        cy.visit(CONTENT_SLUG);
-        cy.get('button[aria-label="New Page"]').click();
-        cy.wait('@createNewPage');
-        cy.contains('Create page error');
-      });
-    });
-  });
-});
->>>>>>> d343221f
-
     cy.intercept(
       { method: 'GET', pathname: getEndpoint(`${DRAFT_PAGE_DETAIL}/**`) },
       {
