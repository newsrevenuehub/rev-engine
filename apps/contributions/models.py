from __future__ import annotations

import datetime
import logging
import uuid
from collections.abc import Callable, Generator
from dataclasses import asdict
from functools import cached_property, reduce, wraps
from operator import or_
from typing import Any, Literal, TypedDict
from urllib.parse import quote_plus
from zoneinfo import ZoneInfo

from django.conf import settings
from django.db import models
from django.db.models import Q, Sum
from django.template.loader import render_to_string
from django.utils import timezone
from django.utils.safestring import SafeString, mark_safe

import reversion
import stripe
from addict import Dict as AttrDict
from stripe.error import StripeError

from apps.api.tokens import ContributorRefreshToken
from apps.common.models import IndexedTimeStampedModel
from apps.contributions.choices import BadActorScores, ContributionInterval, ContributionStatus
from apps.contributions.types import StripeEventData, StripePiAsPortalContribution
from apps.emails.helpers import convert_to_timezone_formatted
from apps.emails.tasks import (
    make_send_thank_you_email_data,
    send_templated_email,
    send_thank_you_email,
)
from apps.organizations.models import RevenueProgram
from apps.users.choices import Roles
from apps.users.models import RoleAssignment
from revengine.settings.base import CurrencyDict


logger = logging.getLogger(f"{settings.DEFAULT_LOGGER}.{__name__}")


CONTRIBUTION_ABANDONED_THRESHOLD = datetime.timedelta(minutes=60 * 8)


class ContributionIntervalError(Exception):
    pass


class ContributionStatusError(Exception):
    pass


class BillingHistoryItem(TypedDict):
    payment_date: datetime.datetime
    payment_amount: int
    payment_status: Literal["Paid", "Refunded"]


class Contributor(IndexedTimeStampedModel):
    uuid = models.UUIDField(default=uuid.uuid4, primary_key=False, editable=False)
    email = models.EmailField(unique=True)

    def get_impact(self, revenue_program_ids: list[int] | None = None):
        """Calculate the total impact of a contributor across multiple revenue programs."""
        totals = (
            self.contribution_set.filter_by_revenue_programs(revenue_program_ids)
            .exclude_hidden_statuses()
            .annotate(total_payments=Sum("payment__net_amount_paid"), total_refunded=Sum("payment__amount_refunded"))
            .aggregate(
                total_amount_paid=Sum("total_payments", default=0),
                total_amount_refunded=Sum("total_refunded", default=0),
            )
        )
        return {
            "total_paid": (total_paid := totals["total_amount_paid"] or 0),
            "total_refunded": (total_refunded := totals["total_amount_refunded"] or 0),
            "total": total_paid - total_refunded,
        }

    @property
    def is_authenticated(self):
        """Copy django.contrib.auth.models import AbstractBaseUser for request.user.is_authenticated.

        Always return True. This is a way to tell if the user has been
        authenticated in templates.
        """
        return True

    @property
    def is_superuser(self):
        """Ensure Contributors can never be superusers.

        Contributors essentially impersonate Users. Note: It's useful to keep this as a property, since properties
        defined this way are immutable.
        """
        return False

    def __str__(self):
        return self.email

    @staticmethod
    def create_magic_link(contribution: Contribution) -> SafeString:
        """Create a magic link value that can be inserted into Django templates (for instance, in contributor-facing emails)."""
        from apps.api.views import construct_rp_domain  # vs. circular import

        if not isinstance(contribution, Contribution):
            logger.error("`Contributor.create_magic_link` called with invalid contributon value: %s", contribution)
            raise ValueError("Invalid value provided for `contribution`")  # noqa: TRY004 TODO @njh: change to TypeError
        token = str(ContributorRefreshToken.for_contributor(contribution.contributor.uuid).short_lived_access_token)
        return mark_safe(
            f"https://{construct_rp_domain(contribution.revenue_program.slug)}/{settings.CONTRIBUTOR_VERIFY_URL}"
            f"?token={token}&email={quote_plus(contribution.contributor.email)}"
        )


class ContributionQuerySet(models.QuerySet):
    CONTRIBUTOR_HIDDEN_STATUSES = [
        ContributionStatus.ABANDONED,
        ContributionStatus.FLAGGED,
        ContributionStatus.PROCESSING,
        ContributionStatus.REJECTED,
    ]

    def one_time(self):
        return self.filter(interval=ContributionInterval.ONE_TIME)

    def recurring(self):
        return self.filter(interval__in=[ContributionInterval.MONTHLY, ContributionInterval.YEARLY])

    def filter_by_revenue_programs(
        self, revenue_programs: list[int] | models.QuerySet[RevenueProgram] | None
    ) -> models.QuerySet[Contribution]:
        if revenue_programs:
            return self.filter(
                Q(donation_page__revenue_program__in=revenue_programs)
                | Q(contribution_metadata__revenue_program__in=revenue_programs)
            )
        return self

    def having_org_viewable_status(self) -> models.QuerySet:
        """Exclude contributions with statuses that should not be seen by org users from the queryset."""
        return self.exclude(
            status__in=[
                ContributionStatus.ABANDONED,
                ContributionStatus.FLAGGED,
                ContributionStatus.REJECTED,
                ContributionStatus.PROCESSING,
            ]
        )

    def filter_queryset_for_contributor(
        self, contributor: Contributor, revenue_program: RevenueProgram
    ) -> list[StripePiAsPortalContribution]:
        # vs circular import
        from apps.contributions.stripe_contributions_provider import ContributionsCacheProvider
        from apps.contributions.tasks import task_pull_serialized_stripe_contributions_to_cache

        cache_provider = ContributionsCacheProvider(contributor.email, revenue_program.stripe_account_id)
        contributions = cache_provider.load()
        # trigger celery task to pull contributions and load to cache if the cache is empty
        if not contributions:
            # log
            task_pull_serialized_stripe_contributions_to_cache.delay(
                contributor.email, revenue_program.stripe_account_id
            )
        return [
            x
            for x in contributions
            if x.revenue_program == revenue_program.slug
            and x.payment_type is not None
            and x.status == ContributionStatus.PAID.value
        ]

    def filtered_by_role_assignment(self, role_assignment: RoleAssignment) -> models.QuerySet:
        """Return results based on user's role type."""
        match role_assignment.role_type:
            case Roles.HUB_ADMIN:
                return self.having_org_viewable_status()
            case Roles.ORG_ADMIN:
                return self.having_org_viewable_status().filter(
                    models.Q(donation_page__revenue_program__organization=role_assignment.organization)
                    | models.Q(_revenue_program__organization=role_assignment.organization)
                )
            case Roles.RP_ADMIN:
                return self.having_org_viewable_status().filter(
                    models.Q(donation_page__revenue_program__in=role_assignment.revenue_programs.all())
                    | models.Q(_revenue_program__in=role_assignment.revenue_programs.all())
                )
            case _:
                return self.none()

    def exclude_hidden_statuses(self) -> models.QuerySet[Contribution]:
        return self.exclude(status__in=self.CONTRIBUTOR_HIDDEN_STATUSES)

    def exclude_recurring_missing_provider_subscription_id(self) -> models.QuerySet[Contribution]:
        """Exclude contributions that are recurring and that don't have a provider subscription ID.

        See this comment in JIRA for explanation of why this is necessary:
        https://news-revenue-hub.atlassian.net/browse/DEV-5037?focusedCommentId=120074
        """
        return self.exclude(
            models.Q(provider_subscription_id="") | models.Q(provider_subscription_id__isnull=True),
            interval__in=[ContributionInterval.MONTHLY, ContributionInterval.YEARLY],
        )

    def exclude_paymentless_canceled(self) -> models.QuerySet[Contribution]:
        return self.annotate(num_payments=models.Count("payment")).exclude(
            num_payments=0, status=ContributionStatus.CANCELED
        )

    def unmarked_abandoned_carts(self) -> models.QuerySet:
        """Return contributions that have been abandoned.

        We define abandoned as contributions that have been flagged or are in processing state for more than
        CONTRIBUTION_ABANDONED_THRESHOLD hours.
        """
        return self.filter(
            status__in=[ContributionStatus.FLAGGED, ContributionStatus.PROCESSING],
            created__lt=timezone.now() - CONTRIBUTION_ABANDONED_THRESHOLD,
            provider_payment_method_id__isnull=True,
        )


class ContributionManager(models.Manager):
    pass


class Contribution(IndexedTimeStampedModel):
    amount = models.IntegerField(help_text="Stored in cents")
    currency = models.CharField(max_length=3, default="usd")
    # TODO @BW: Remove reason column/field
    # DEV-4922
    reason = models.CharField(max_length=255, blank=True)

    interval = models.CharField(max_length=8, choices=ContributionInterval.choices)

    payment_provider_used = models.CharField(max_length=64)
    # TODO @BW: Make provider_payment_id, provider_setup_intent_id, provider_subscription_id unique
    # DEV-4915
    provider_payment_id = models.CharField(max_length=255, blank=True, null=True)
    provider_setup_intent_id = models.CharField(max_length=255, blank=True, null=True)
    provider_subscription_id = models.CharField(max_length=255, blank=True, null=True)
    provider_customer_id = models.CharField(max_length=255, blank=True, null=True)
    provider_payment_method_id = models.CharField(max_length=255, blank=True, null=True)
    provider_payment_method_details = models.JSONField(null=True)

<<<<<<< HEAD
=======
    first_payment_date = models.DateTimeField(null=True)

>>>>>>> ad0c6dc2
    # TODO @BW: Remove Contribution.last_payment_date in favor of derivation from payments
    # DEV-4333
    last_payment_date = models.DateTimeField(null=True)
    contributor = models.ForeignKey("contributions.Contributor", on_delete=models.SET_NULL, null=True)

    # Further down, we add a constraint that requires that either donation page or _revenue_program
    # be set but not both. This is to allow importing legacy contribution data that cannot be attributed
    # to a specific donation page. We only allow one or the other because if there is a donation page defined,
    # it will already have a parent revenue program, and we don't want to denormalize that relationship.
    # Also, note that the reason we are calling this field _revenue_program is so we can define a polymorphic
    # .revenue_program property that will return the revenue program regardless of its source.
    donation_page = models.ForeignKey("pages.DonationPage", on_delete=models.PROTECT, null=True, blank=True)
    _revenue_program = models.ForeignKey(
        "organizations.RevenueProgram", on_delete=models.PROTECT, null=True, blank=True
    )

    bad_actor_score = models.IntegerField(null=True, choices=BadActorScores.choices)
    bad_actor_response = models.JSONField(null=True)
    flagged_date = models.DateTimeField(null=True)
    contribution_metadata = models.JSONField(null=True)

    status = models.CharField(max_length=10, choices=ContributionStatus.choices, null=True)
    # This is used in the `BaseCreatePaymentSerializer` and provides a way for the SPA
    # to signal to the server that a contribution has been canceled, without relying on easy-to-guess,
    # integer ID value.
    uuid = models.UUIDField(default=uuid.uuid4, primary_key=False, editable=False)

    objects = ContributionManager.from_queryset(ContributionQuerySet)()

    CANCELABLE_SUBSCRIPTION_STATUSES = (
        "trialing",
        "active",
        "past_due",
    )
    MODIFIABLE_SUBSCRIPTION_STATUSES = (
        "incomplete",
        "trialing",
        "active",
        "past_due",
    )

    class Meta:
        get_latest_by = "modified"
        ordering = ["-created"]
        constraints = [
            models.CheckConstraint(
                name="%(app_label)s_%(class)s_bad_actor_score_valid",
                check=models.Q(bad_actor_score__in=BadActorScores.values),
            ),
            # This is to allow importing legacy contribution data that cannot be attributed
            # to a specific donation page. We only allow one or the other because if there is a donation page defined,
            # it will already have a parent revenue program, and we don't want to denormalize that relationship.
            # Also, note that the reason we are calling this field _revenue_program is so we can define a polymorphic
            # .revenue_program property that will return the revenue program regardless of its source.
            models.CheckConstraint(
                name="%(app_label)s_%(class)s_exclusive_donation_page_or__revenue_program",
                check=(
                    models.Q(donation_page__isnull=False, _revenue_program__isnull=True)
                    | models.Q(donation_page__isnull=True, _revenue_program__isnull=False)
                ),
            ),
        ]

    def __str__(self):
        return f"Contribution #{self.id} {self.formatted_amount}, {self.created.strftime('%Y-%m-%d %H:%M:%S')}"

    @property
    def next_payment_date(self) -> datetime.datetime | None:
        if self.interval == ContributionInterval.ONE_TIME:
            return None
        if not self.stripe_subscription:
            logger.warning("Expected a retrievable stripe subscription on contribution %s but none was found", self.id)
            return None
        next_date = self.stripe_subscription.current_period_end
        return datetime.datetime.fromtimestamp(next_date, tz=ZoneInfo("UTC")) if next_date else None

    @property
    def canceled_at(self) -> datetime.datetime | None:
        if not self.stripe_subscription:
            logger.warning("Expected a retrievable stripe subscription on contribution %s but none was found", self.id)
            return None
        canceled_at = self.stripe_subscription.canceled_at
        return datetime.datetime.fromtimestamp(canceled_at, tz=ZoneInfo("UTC")) if canceled_at else None

    @property
    def formatted_amount(self) -> str:
        currency = self.get_currency_dict()
        return self.format_amount(amount=self.amount, symbol=currency["symbol"], code=currency["code"])

    @property
    def revenue_program(self) -> RevenueProgram | None:
        if self.donation_page:
            return self.donation_page.revenue_program
        return self._revenue_program

    @property
    def stripe_account_id(self) -> str | None:
        if self.revenue_program and self.revenue_program.payment_provider:
            return self.revenue_program.payment_provider.stripe_account_id or None

    @property
    def billing_details(self) -> AttrDict:
        return AttrDict(self.provider_payment_method_details).billing_details

    @property
    def billing_name(self) -> str:
        return self.billing_details.name or ""

    @property
    def billing_email(self) -> str:
        return self.contributor.email if self.contributor else ""

    @property
    def billing_phone(self) -> str:
        return self.billing_details.phone or ""

    @property
    def billing_address(self) -> str:
        order = ("line1", "line2", "city", "state", "postal_code", "country")
        return ",".join([self.billing_details.address[x] or "" for x in order])

    @property
    def formatted_donor_selected_amount(self) -> str:
        if not (amt := (self.contribution_metadata or {}).get("donor_selected_amount", None)):
            logger.warning(
                "`Contribution.formatted_donor_selected_amount` called on contribution with ID %s that"
                " does not have a value set for `contribution_metadata['donor_selected_amount']`",
                self.id,
            )
            return ""
        try:
            return f"{f'{float(amt):.2f}'} {self.currency.upper()}"
        except ValueError:
            logger.warning(
                "`Contribution.formatted_donor_selected_amount` called on contribution with ID %s whose"
                " value set for `contribution_metadata['donor_selected_amount']` is %s which cannot be cast to an integer.",
                self.id,
                amt,
            )
            return ""

    BAD_ACTOR_SCORES = (
        (
            0,
            "0 - Information",
        ),
        (
            1,
            "1 - Unknown",
        ),
        (
            2,
            "2 - Good",
        ),
        (
            3,
            "3 - Suspect",
        ),
        (
            4,
            "4 - Bad",
        ),
        (
            5,
            "5 - Very Bad",
        ),
    )

    @property
    def expanded_bad_actor_score(self):
        return None if self.bad_actor_score is None else self.BAD_ACTOR_SCORES[self.bad_actor_score][1]

    @property
    def is_unmarked_abandoned_cart(self) -> bool:
        return (
            not self.provider_payment_method_id
            and self.status in (ContributionStatus.FLAGGED, ContributionStatus.PROCESSING)
            and (self.created < datetime.datetime.now(tz=timezone.utc) - CONTRIBUTION_ABANDONED_THRESHOLD)
        )

    def process_flagged_payment(self, reject=False):
        logger.info("Contribution.process_flagged_payment - processing flagged payment for contribution %s", self.pk)
        payment_manager = self.get_payment_manager_instance()
        payment_manager.complete_payment(reject=reject)

    def get_currency_dict(self) -> CurrencyDict:
        """Return code (i.e. USD) and symbol (i.e. $) for this contribution."""
        try:
            return {"code": self.currency.upper(), "symbol": settings.CURRENCIES[self.currency.upper()]}
        except KeyError:
            logger.exception(
                'Currency settings for stripe account "%s" misconfigured. Tried to access "%s", but valid options are: %s',
                self.stripe_account_id,
                self.currency.upper(),
                settings.CURRENCIES,
            )
            return {"code": "", "symbol": ""}

    def get_payment_manager_instance(self):
        """Select the correct payment manager for this Contribution, then instantiates it."""
        from apps.contributions.payment_managers import StripePaymentManager

        return StripePaymentManager(contribution=self)

    def fetch_stripe_payment_method(self, provider_payment_method_id: str = None):
        if not provider_payment_method_id:
            return None
        try:
            return stripe.PaymentMethod.retrieve(
                provider_payment_method_id,
                stripe_account=self.revenue_program.payment_provider.stripe_account_id,
            )
        except StripeError:
            logger.exception(
                "Contribution.fetch_stripe_payment_method encountered a Stripe error when attempting to fetch payment"
                " method with id %s for contribution with id %s",
                self.provider_payment_method_id,
                self.id,
            )
            return None

    def create_stripe_customer(
        self,
        first_name=None,
        last_name=None,
        phone=None,
        mailing_street=None,
        mailing_complement=None,  # apt, room, aka "line2"
        mailing_city=None,
        mailing_state=None,
        mailing_postal_code=None,
        mailing_country=None,
        **kwargs,
    ):
        """Create a Stripe customer using contributor email."""
        address = {
            "line1": mailing_street,
            "line2": mailing_complement or "",
            "city": mailing_city,
            "state": mailing_state,
            "postal_code": mailing_postal_code,
            "country": mailing_country,
        }
        name = " ".join(x for x in [first_name, last_name] if x)
        return stripe.Customer.create(
            email=self.contributor.email,
            address=address,
            shipping={"address": address, "name": name},
            name=name,
            phone=phone,
            stripe_account=self.stripe_account_id,
        )

    def create_stripe_one_time_payment_intent(self, metadata=None, save=True):
        """Create a Stripe PaymentIntent.

        See https://stripe.com/docs/api/payment_intents/create for more info
        """
        return stripe.PaymentIntent.create(
            amount=self.amount,
            currency=self.currency,
            customer=self.provider_customer_id,
            metadata=metadata,
            statement_descriptor_suffix=self.revenue_program.stripe_statement_descriptor_suffix,
            stripe_account=self.stripe_account_id,
            capture_method="manual" if self.status == ContributionStatus.FLAGGED else "automatic",
            idempotency_key=f"{self.uuid}-payment-intent",
        )

    def create_stripe_setup_intent(self, metadata):
        return stripe.SetupIntent.create(
            customer=self.provider_customer_id,
            stripe_account=self.stripe_account_id,
            metadata=metadata,
            idempotency_key=f"{self.uuid}-setup-intent",
        )

    def create_stripe_subscription(
        self,
        metadata=None,
        default_payment_method=None,
        off_session=False,
        error_if_incomplete=False,
    ):
        """Create a Stripe Subscription and attach its data to the contribution.

        See https://stripe.com/docs/api/subscriptions/create for more info
        """
        price_data = {
            "unit_amount": self.amount,
            "currency": self.currency,
            "product": self.revenue_program.payment_provider.stripe_product_id,
            "recurring": {
                "interval": self.interval,
            },
        }
        return stripe.Subscription.create(
            customer=self.provider_customer_id,
            default_payment_method=default_payment_method,
            items=[
                {
                    "price_data": price_data,
                }
            ],
            stripe_account=self.stripe_account_id,
            metadata=metadata,
            payment_behavior="error_if_incomplete" if error_if_incomplete else "default_incomplete",
            payment_settings={"save_default_payment_method": "on_subscription"},
            expand=["latest_invoice.payment_intent"],
            off_session=off_session,
            idempotency_key=f"{self.uuid}-subscription",
        )

    def cancel(self):
        # this is specifically used when a user clicks "back" on the second payment form in checkout flow. it's not
        # necessarily intended to be a general-purpose cancellation method (i.e., it is not appropriate for the `.destroy` method
        # on the API endpoint)
        if self.status not in (ContributionStatus.PROCESSING, ContributionStatus.FLAGGED):
            logger.warning(
                "`Contribution.cancel` called on contribution (ID: %s) with unexpected status %s",
                self.id,
                self.status,
            )
            raise ContributionStatusError()
        if self.interval == ContributionInterval.ONE_TIME:
            stripe.PaymentIntent.cancel(
                self.provider_payment_id,
                stripe_account=self.stripe_account_id,
            )
        elif self.interval not in (ContributionInterval.MONTHLY, ContributionInterval.YEARLY):
            logger.warning(
                "`Contribution.cancel` called on contribution (ID: %s) with unexpected interval %s",
                self.id,
                self.interval,
            )
            raise ContributionIntervalError()
        elif self.status == ContributionStatus.PROCESSING:
            stripe.Subscription.delete(
                self.provider_subscription_id,
                stripe_account=self.stripe_account_id,
            )
        elif self.status == ContributionStatus.FLAGGED and self.provider_payment_method_id:
            stripe.PaymentMethod.retrieve(
                self.provider_payment_method_id,
                stripe_account=self.stripe_account_id,
            ).detach()

        self.status = ContributionStatus.CANCELED
        with reversion.create_revision():
            self.save(update_fields={"status", "modified"})
            reversion.set_comment(f"`Contribution.cancel` saved changes to contribution with ID {self.id}")

    def handle_thank_you_email(self, show_billing_history: bool = False):
        """Send a thank you email to contribution's contributor if org is configured to have NRE send thank you email."""
        logger.info("`Contribution.handle_thank_you_email` called on contribution with ID %s", self.id)
        if (org := self.revenue_program.organization).send_receipt_email_via_nre:
            logger.info("Contribution.handle_thank_you_email: the parent org (%s) sends emails with NRE", org.id)
            data = make_send_thank_you_email_data(self, show_billing_history=show_billing_history)
            send_thank_you_email.delay(data)
        else:
            logger.info(
                "Contribution.handle_thank_you_email called on contribution %s the parent org of which does not send email with NRE",
                self.id,
            )

    def get_billing_history(self) -> list[BillingHistoryItem] | None:
        """Get the billing history of a contribution."""
        billing_history = [
            BillingHistoryItem(
                payment_date=convert_to_timezone_formatted(payment.transaction_time, "America/New_York"),
                payment_amount=(
                    self.format_amount(payment.amount_refunded)
                    if payment.amount_refunded
                    else self.format_amount(payment.gross_amount_paid)
                ),
                payment_status=("Paid" if payment.amount_refunded == 0 else "Refunded"),
            )
            for payment in self.payment_set.all()
        ]

        logger.info(
            "`Contribution.get_billing_history` called on an instance (ID: %s). Billing history generated", self.id
        )
        return billing_history

    def send_recurring_contribution_change_email(
        self, subject_line: str, template_name: str, timestamp: str = None
    ) -> None:
        """Send an email related to a change to a recurring contribution (cancellation, payment method update, etc.).

        Logic here is shared among several email templates.
        """
        if self.interval == ContributionInterval.ONE_TIME:
            logger.error(
                "Called on an instance (ID: %s) whose interval is one-time",
                self.id,
            )
            return

        if not self.provider_customer_id:
            logger.error("No Stripe customer ID for contribution with ID %s", self.id)
            return
        try:
            customer = stripe.Customer.retrieve(
                self.provider_customer_id,
                stripe_account=self.stripe_account_id,
            )
        except StripeError:
            logger.exception(
                "Something went wrong retrieving Stripe customer for contribution with ID %s",
                self.id,
            )
            return

        data = {
            "contribution_amount": self.formatted_amount,
            "contribution_interval_display_value": self.interval,
            "contributor_email": self.contributor.email,
            "contributor_name": customer.name,
            "copyright_year": datetime.datetime.now(datetime.timezone.utc).year,
            "fiscal_sponsor_name": self.revenue_program.fiscal_sponsor_name,
            "fiscal_status": self.revenue_program.fiscal_status,
            "magic_link": Contributor.create_magic_link(self),
            "non_profit": self.revenue_program.non_profit,
            "rp_name": self.revenue_program.name,
            "style": asdict(self.revenue_program.transactional_email_style),
            "tax_id": self.revenue_program.tax_id,
            "timestamp": (
                timestamp if timestamp else datetime.datetime.now(datetime.timezone.utc).strftime("%m/%d/%Y")
            ),
        }

        # Almost all RPs should have a default page set, but it's possible one isn't.

        if default_page := self.revenue_program.default_donation_page:
            data["default_contribution_page_url"] = default_page.page_url

        send_templated_email.delay(
            self.contributor.email,
            subject_line,
            render_to_string(f"{template_name}.txt", data),
            render_to_string(f"{template_name}.html", data),
        )

    def send_recurring_contribution_canceled_email(self) -> None:
        self.send_recurring_contribution_change_email("Canceled contribution", "recurring-contribution-canceled")

    def send_recurring_contribution_payment_updated_email(self) -> None:
        self.send_recurring_contribution_change_email(
            "New change to your contribution", "recurring-contribution-payment-updated"
        )

    def send_recurring_contribution_email_reminder(self, next_charge_date: datetime.date = None) -> None:
        self.send_recurring_contribution_change_email(
            f"Reminder: {self.revenue_program.name} scheduled contribution",
            "recurring-contribution-email-reminder",
            next_charge_date,
        )

    @cached_property
    def stripe_subscriptions_for_customer(self) -> Generator[stripe.Subscription]:
        """Return all subscriptions for the customer associated with this contribution."""
        if not self.provider_customer_id:
            return []
        return stripe.Subscription.list(
            customer=self.provider_customer_id, stripe_account=self.stripe_account_id
        ).auto_paging_iter()

    @property
    def stripe_customer(self) -> stripe.Customer | None:
        if not self.provider_customer_id:
            return None
        try:
            return stripe.Customer.retrieve(self.provider_customer_id, stripe_account=self.stripe_account_id)
        except stripe.error.StripeError:
            logger.exception(
                "`Contribution.stripe_customer` encountered a Stripe error trying to retrieve stripe customer"
                " with ID %s and stripe account ID %s for contribution with ID %s",
                self.provider_customer_id,
                self.stripe_account_id,
                self.id,
            )

    @property
    def stripe_setup_intent(self) -> stripe.SetupIntent | None:
        if not ((si_id := self.provider_setup_intent_id) and (acct_id := self.stripe_account_id)):
            return None
        try:
            return stripe.SetupIntent.retrieve(si_id, stripe_account=acct_id)
        except stripe.error.StripeError:
            logger.exception(
                "`Contribution.stripe_setup_intent` encountered a Stripe error trying to retrieve stripe setup intent"
                " with ID %s and stripe account ID %s for contribution with ID %s",
                si_id,
                acct_id,
                self.id,
            )
            return None

    @property
    def stripe_payment_intent(self) -> stripe.PaymentIntent | None:
        if not ((pi_id := self.provider_payment_id) and (acct_id := self.stripe_account_id)):
            return None
        try:
            return stripe.PaymentIntent.retrieve(pi_id, stripe_account=acct_id)
        except stripe.error.StripeError:
            logger.exception(
                "`Contribution.stripe_payment_intent` encountered a Stripe error trying to retrieve stripe payment intent"
                " with ID %s and stripe account ID %s for contribution with ID %s",
                pi_id,
                acct_id,
                self.id,
            )
            return None

    @property
    def card_brand(self) -> str:
        card_brand = ""
        if (details := self.provider_payment_method_details) and details.get("type") == "card":
            card_brand = details["card"]["brand"]
        return card_brand

    @property
    def card_expiration_date(self) -> str:
        expiry = ""
        if (details := self.provider_payment_method_details) and details.get("type") == "card":
            expiry = f"{details['card']['exp_month']}/{details['card']['exp_year']}"
        return expiry

    @property
    def card_owner_name(self) -> str:
        name = ""
        if (details := self.provider_payment_method_details) and details.get("type") == "card":
            name = details["billing_details"]["name"]
        return name

    @property
    def card_last_4(self) -> str:
        last_4 = ""
        if (details := self.provider_payment_method_details) and details.get("type") == "card":
            last_4 = details["card"]["last4"]
        return last_4

    @property
    def is_cancelable(self) -> bool:
        return getattr(self.stripe_subscription, "status", None) in self.CANCELABLE_SUBSCRIPTION_STATUSES

    @property
    def is_modifiable(self) -> bool:
        return getattr(self.stripe_subscription, "status", None) in self.CANCELABLE_SUBSCRIPTION_STATUSES

    @property
    # TODO @BW: Update this to be .last_payment_date when no longer in conflict with db model field
    # DEV-4333
    def _last_payment_date(self) -> datetime.datetime | None:
        """Temporary property to avoid conflict with db field name.

        In short term while last payment date is still tracked on db level and is required by API consumers, we create
        this `_` prefixed property to avoid conflict with db field name. This will be removed once db field is removed.

        This is used as a source for serializer fields elsewhere.
        """
        last_payment = self.payment_set.order_by("-transaction_time").first()
        return last_payment.transaction_time if last_payment else None

    @property
    def paid_fees(self) -> bool:
        return self.contribution_metadata.get("agreed_to_pay_fees", False)

    @cached_property
    def stripe_payment_method(self) -> stripe.PaymentMethod | None:
        if not (pm_id := self.provider_payment_method_id):
            return None
        return stripe.PaymentMethod.retrieve(pm_id, stripe_account=self.stripe_account_id)

    @property
    def payment_type(self) -> str:
        return self.stripe_payment_method.type if self.stripe_payment_method else ""

    @cached_property
    def stripe_subscription(self) -> stripe.Subscription | None:
        if not all(
            [
                sub_id := self.provider_subscription_id,
                acct_id := self.stripe_account_id,
            ]
        ):
            return None
        try:
            return stripe.Subscription.retrieve(sub_id, stripe_account=acct_id)
        except stripe.error.StripeError:
            logger.exception(
                "`Contribution.stripe_subscription` encountered a Stripe error trying to retrieve stripe subscription"
                " with ID %s and stripe account ID %s for contribution with ID %s",
                sub_id,
                acct_id,
                self.id,
            )
            return None

    @staticmethod
    def format_amount(amount: int, symbol="$", code="USD") -> str:
        return f"{symbol}{f'{amount / 100:.2f}'} {code}"

    @staticmethod
    def fix_contributions_stuck_in_processing(dry_run: bool = False) -> None:
        """Update status to PAID if contribution appears to be incorrectly stuck in PROCESSING.

        We compare a subset of local contributions to fresh Stripe data and update status to PAID if it
        makes sense to do so. See discussion of Stripe webhook reciever race conditions in this JIRA ticket:
        https://news-revenue-hub.atlassian.net/browse/DEV-3010
        """
        updated = 0
        eligible_one_time = Contribution.objects.one_time().filter(
            provider_payment_id__isnull=False, status=ContributionStatus.PROCESSING
        )
        eligible_recurring = Contribution.objects.recurring().filter(
            provider_subscription_id__isnull=False,
            status=ContributionStatus.PROCESSING,
        )
        for contribution in eligible_one_time | eligible_recurring:
            update_data = {}
            pi = contribution.stripe_payment_intent or AttrDict()
            sub = contribution.stripe_subscription or AttrDict()
            if any(
                [
                    contribution.interval == ContributionInterval.ONE_TIME and pi.status == "succeeded",
                    contribution.interval != ContributionInterval.ONE_TIME and sub.status == "active",
                ]
            ):
                logger.info(
                    "Contribution with ID %s has a stale status of PROCESSING. Updating status to PAID",
                    contribution.id,
                )
                update_data["status"] = ContributionStatus.PAID
            if any(
                [
                    contribution.interval == ContributionInterval.ONE_TIME and pi.created and pi.status == "succeeded",
                    contribution.interval != ContributionInterval.ONE_TIME
                    and pi.created
                    and pi.status == "succeeded"
                    and sub.status == "active",
                ]
            ):
                logger.info(
                    "Contribution with ID %s has a stale last_payment_date. Updating last_payment_date to %s",
                    contribution.id,
                    pi.created,
                )
                update_data["last_payment_date"] = datetime.datetime.fromtimestamp(pi.created, tz=datetime.timezone.utc)
            if any(
                [
                    contribution.interval == ContributionInterval.ONE_TIME
                    and (pm_id := pi.payment_method)
                    and not contribution.provider_payment_method_id,
                    contribution.interval != ContributionInterval.ONE_TIME
                    and (pm_id := sub.default_payment_method)
                    and not contribution.provider_payment_method_id,
                ]
            ):
                logger.info(
                    "`Contribution.fix_contributions_stuck_in_processing` Setting payment method on contribution with ID %s to %s",
                    contribution.id,
                    pi.payment_method,
                )
                update_data.update(
                    {
                        "provider_payment_method_id": pm_id,
                        "provider_payment_method_details": contribution.fetch_stripe_payment_method(
                            provider_payment_method_id=pm_id
                        ),
                    }
                )
            if dry_run:
                updated += 1
                continue
            if update_data:
                with reversion.create_revision():
                    logger.info(
                        "`Contribution.fix_contributions_stuck_in_processing` is saving updates to contribution with"
                        " ID %s with the following data: %s",
                        contribution.id,
                        update_data,
                    )
                    contribution.save(update_fields=set(update_data.keys()).union({"modified"}))
                    updated += 1
                    reversion.set_comment(
                        f"`Contribution.fix_contributions_stuck_in_processing` updated contribution with ID {contribution.id}"
                    )
        logger.info(
            "Contribution.fix_contributions_stuck_in_processing %sUpdated  %s contributions",
            "[DRY-RUN] " if dry_run else "",
            updated,
        )

    @staticmethod
    def fix_missing_provider_payment_method_id(dry_run: bool = False) -> None:
        """Add provider_payment_method_id from Stripe where empty in our model and available in Stripe."""
        eligible_one_time = (
            Contribution.objects.one_time()
            .filter(provider_payment_method_id__isnull=True)
            .filter(provider_payment_id__isnull=False)
        ).annotate(type=models.Value("one_time"))
        eligible_recurring_with_subscription = (
            Contribution.objects.recurring()
            .filter(provider_payment_method_id__isnull=True, provider_subscription_id__isnull=False)
            .annotate(type=models.Value("recurring_with_subscription"))
        )
        eligible_recurring_with_setup_intent = (
            Contribution.objects.recurring()
            .filter(provider_payment_method_id__isnull=True, provider_subscription_id__isnull=False)
            .annotate(type=models.Value("recurring_with_setup_intent"))
        )
        logger.info(
            "Contribution.fix_missing_provider_payment_method_id found %s eligible one-time contributions,"
            " %s eligible recurring contributions with a subscription, and %s eligible recurring"
            " contributions with a setup intent.",
            eligible_one_time.count(),
            eligible_recurring_with_subscription.count(),
            eligible_recurring_with_setup_intent.count(),
        )
        updated = 0
        for contribution in (
            eligible_one_time | eligible_recurring_with_subscription | eligible_recurring_with_setup_intent
        ):
            pi = contribution.stripe_payment_intent
            sub = contribution.stripe_subscription
            si = contribution.stripe_setup_intent
            if any(
                [
                    contribution.type == "one_time" and pi and (pm_id := pi.payment_method),
                    contribution.type == "recurring_with_subscription"
                    and sub
                    and (pm_id := sub.default_payment_method),
                    contribution.type == "recurring_with_setup_intent" and si and (pm_id := si.payment_method),
                ]
            ):
                contribution.provider_payment_method_id = pm_id
                contribution.provider_payment_method_details = contribution.fetch_stripe_payment_method(
                    provider_payment_method_id=pm_id
                )
                if dry_run:
                    updated += 1
                    continue
                with reversion.create_revision():
                    logger.info(
                        "Contributions.fix_missing_provider_payment_method_id updating and saving contribution with ID %s",
                        contribution.id,
                    )
                    contribution.save(
                        update_fields={
                            "provider_payment_method_details",
                            "provider_payment_method_id",
                            "modified",
                        }
                    )
                    reversion.set_comment("Contribution.fix_missing_provider_payment_method_id updated contribution")

    @staticmethod
    def fix_missing_payment_method_details_data(dry_run: bool = False) -> None:
        """Retrieve provider_payment_method_details from Stripe if it's None and it appears that this should not be the case.

        For the eligible subset of contributions, we retrieve the payment data from Stripe and set `provider_payment_method_details`
        on the NRE contribution.

        For optimal data integrity, this function should be run only after `fix_contributions_stuck_in_processing`.

        For discussion of need for this method, see discussion of Stripe webhook reciever race conditions in this JIRA ticket:
        https://news-revenue-hub.atlassian.net/browse/DEV-3010
        """
        kwargs = {
            "status__in": [
                ContributionStatus.PAID,
                ContributionStatus.FLAGGED,
                ContributionStatus.REJECTED,
                ContributionStatus.CANCELED,
            ],
            "provider_payment_method_id__isnull": False,
            "provider_payment_method_details__isnull": True,
        }
        updated = 0
        for contribution in Contribution.objects.exclude(provider_payment_method_id="").filter(**kwargs):
            logger.info(
                "Contribution with ID %s has missing `provider_payment_method_details` data that can be synced from Stripe",
                contribution.id,
            )
            contribution.provider_payment_method_details = contribution.fetch_stripe_payment_method(
                contribution.provider_payment_method_id
            )
            if dry_run:
                updated += 1
                continue
            with reversion.create_revision():
                contribution.save(update_fields={"provider_payment_method_details", "modified"})
                updated += 1
                reversion.set_comment(
                    "`Contribution.fix_missing_payment_method_details_data` synced `provider_payment_method_details` from Stripe"
                )
        logger.info("Synced `provider_payment_method_details` updated %s contributions", updated)

    @staticmethod
    def _stripe_metadata_is_valid_for_contribution_metadata_backfill(metadata):
        logger.debug(
            "`Contribution._stripe_metadata_is_valid_for_contribution_metadata_backfill` called with the following metadata: %s",
            metadata,
        )
        required_keys = (
            "agreed_to_pay_fees",
            "contributor_id",
            "donor_selected_amount",
            "referer",
            "revenue_program_id",
            "revenue_program_slug",
            "schema_version",
            "source",
        )
        missing = set(required_keys).difference(set(metadata.keys()))
        if missing:
            logger.info(
                "`Contribution._stripe_metadata_is_valid_for_contribution_metadata_backfill` was sent metadata with the"
                " following missing keys: %s",
                ", ".join(missing),
            )
            return False
        return True

    @classmethod
    def fix_missing_contribution_metadata(cls, dry_run: bool = False) -> None:
        """Attempt to backfill missing `contribution_metadata` with data pulled from Stripe."""
        updated_count = 0
        eligible = Contribution.objects.exclude(provider_payment_method_id="").filter(
            contribution_metadata__isnull=True
        )
        logger.info(
            "`Contribution.fix_missing_contribution_metadata` found %s eligible contributions missing `contribution_metadata`.",
            eligible.count(),
        )
        for contribution in eligible:
            logger.info(
                "`Contribution.fix_missing_contribution_metadata` attempting to retrieve  %s",
                contribution.id,
            )
            # one-time contributions whether flagged or non-flagged should have an associated payment intent with the data we need
            # recurring contributions that were never flagged will have a subscription that has the data we need, while
            # recurring contributions that were flagged will have a setup_intent with the data.
            if contribution.interval == ContributionInterval.ONE_TIME:
                stripe_entity = contribution.stripe_payment_intent
            elif contribution.interval != ContributionInterval.ONE_TIME and contribution.stripe_setup_intent:
                stripe_entity = contribution.stripe_setup_intent
            else:
                stripe_entity = contribution.stripe_subscription
            if not stripe_entity:
                logger.warning(
                    "`Contribution.fix_missing_contribution_metadata` could not find any data on"
                    " Stripe to backfill contribution with ID %s",
                    contribution.id,
                )
                continue

            if cls._stripe_metadata_is_valid_for_contribution_metadata_backfill(stripe_entity.metadata):
                logger.info(
                    "`Contribution.fix_missing_contribution_metadata` found valid backfill data for"
                    " contribution_metadata for contribution with ID %s",
                    contribution.id,
                )
                contribution.contribution_metadata = stripe_entity.metadata
                if dry_run:
                    updated_count += 1
                    continue
                with reversion.create_revision():
                    contribution.save(update_fields={"contribution_metadata", "modified"})
                    logger.info(
                        "`Contribution.fix_missing_contribution_metadata` updated contribution_metadata on contribution with ID %s",
                        contribution.id,
                    )
                    updated_count += 1
                    reversion.set_comment("`Contribution.fix_missing_contribution_metadata` updated contribution")
            else:
                logger.warning(
                    "`Contribution.fix_missing_contribution_metadata` could not find any valid backfill data for"
                    " contribution_metadata for contribution with ID %s",
                    contribution.id,
                )
        logger.info(
            "`Contribution.fix_missing_contribution_metadata` %s %s contributions",
            "would update" if dry_run else "updated",
            updated_count,
        )

    def update_payment_method_for_subscription(self, provider_payment_method_id: str) -> None:
        """If it's a recurring subscription, attach the payment method to the customer, and  set the subscription's.

        default payment method to the new payment method.
        """
        if self.interval == ContributionInterval.ONE_TIME:
            raise ValueError("Cannot update payment method for one-time contribution")
        if not (cust_id := self.provider_customer_id):
            raise ValueError("Cannot update payment method for contribution without a customer ID")
        if not (sub_id := self.provider_subscription_id):
            raise ValueError("Cannot update payment method for contribution without a subscription ID")

        try:
            logger.info(
                "attaching payment method %s to customer %s",
                provider_payment_method_id,
                cust_id,
            )
            stripe.PaymentMethod.attach(
                provider_payment_method_id, customer=cust_id, stripe_account=self.stripe_account_id
            )

            logger.info(
                "updating Stripe subscription %s's default payment method to %s",
                sub_id,
                provider_payment_method_id,
            )
            stripe.Subscription.modify(
                sub_id, default_payment_method=provider_payment_method_id, stripe_account=self.stripe_account_id
            )
        except StripeError as stripe_error:
            # Don't log/send Sentry alert if stripe error is "declined card"
            if stripe_error.code != "card_declined":
                logger.exception(
                    "Encountered a Stripe error while trying to update payment method for subscription on contribution %s",
                    self.id,
                )

            raise


def ensure_stripe_event(event_types: list[str] = None) -> Callable:
    """Ensure that the `event` keyword argument passed to a function.

    Is a Stripe event in minimally expected state — specifically, that it is an instance of `StripeEventData`.

    You can optionally send a list of event types to ensure that the event is of a certain type.

    This decorator allows us to validate assumptions about method arguments without
    cluttering up the method body.
    """

    def decorator(func: Callable) -> Callable:
        @wraps(func)
        def wrapper(*args, **kwargs) -> Any:
            event = kwargs.get("event", (no_arg := "no_arg"))
            if event == no_arg:
                raise ValueError(Payment.MISSING_EVENT_KW_ERROR_MSG)
            if not isinstance(event, StripeEventData):
                raise ValueError(  # noqa: TRY004 TODO @njh: change to TypeError?
                    Payment.ARG_IS_NOT_EVENT_TYPE_ERROR_MSG
                )
            if event_types and event.type not in event_types:
                raise ValueError(Payment.EVENT_IS_UNEXPECTED_TYPE_ERROR_MSG_TEMPLATE.format(event_types=event_types))
            return func(*args, **kwargs)

        return wrapper

    return decorator


class Payment(IndexedTimeStampedModel):
    """Represents a single payment event for a contribution. This could be a refund or a successful charge."""

    contribution = models.ForeignKey("contributions.Contribution", on_delete=models.CASCADE)
    net_amount_paid = models.IntegerField()
    gross_amount_paid = models.IntegerField()
    amount_refunded = models.IntegerField()
    stripe_balance_transaction_id = models.CharField(max_length=255, unique=True)
    # TODO @BW: Make transaction_time non-nullable once we've run data migration for existing payments
    # DEV-4379
    # NB: this is the time the payment was created in Stripe, not the time it was created in NRE. Additionally, note that we
    # source this from the .created property on the balance transaction associated with the payment. There is also a
    # Stripe payment intent, invoice, or charge associated with the balance transaction that has a .created property. We look
    # to balance transaction since it is common to each of: one-time payment, recurring payment, and refund.
    # Ultimately, this field gives us a way to sort by recency.
    transaction_time = models.DateTimeField(db_index=True, null=True)

    MISSING_EVENT_KW_ERROR_MSG = "Expected a keyword argument called `event`"
    ARG_IS_NOT_EVENT_TYPE_ERROR_MSG = "Expected `event` to be an instance of `StripeEventData`"
    EVENT_IS_UNEXPECTED_TYPE_ERROR_MSG_TEMPLATE = (
        "Expected `event` to be in the following list of event types: {event_types}"
    )

    def __str__(self):
        return f"Payment {self.id} for contribution {self.contribution.id} and balance transaction {self.stripe_balance_transaction_id}"

    @classmethod
    def get_subscription_id_for_balance_transaction(
        cls, balance_transaction_id: str, stripe_account_id: str
    ) -> str | None:
        bt = stripe.BalanceTransaction.retrieve(
            balance_transaction_id, stripe_account=stripe_account_id, expand=["source.invoice"]
        )
        return getattr(bt.source.invoice, "subscription", None) if bt.source.invoice else None

    @classmethod
    def get_contribution_for_recurrence(
        cls, balance_transaction_id: str, stripe_account_id: str
    ) -> Contribution | None:
        subscription_id = cls.get_subscription_id_for_balance_transaction(
            balance_transaction_id,
            stripe_account_id,
        )
        try:
            return Contribution.objects.get(provider_subscription_id=subscription_id) if subscription_id else None
        except Contribution.DoesNotExist:
            logger.warning(
                "Could not find a contribution for balance transaction %s for subscription %s for account %s",
                balance_transaction_id,
                subscription_id,
                stripe_account_id,
            )
            return None

    @staticmethod
    def _ensure_pi_has_single_charge(pi: stripe.PaymentIntent, event_id: str) -> None:
        if not (pi and pi.charges and pi.charges.data and len(pi.charges.data) == 1):
            raise ValueError("Cannot link payment intent to a single balance transaction")

    @classmethod
    @ensure_stripe_event(["payment_intent.succeeded"])
    def get_contribution_and_balance_transaction_for_payment_intent_succeeded_event(
        cls, event: StripeEventData
    ) -> (Contribution | None, stripe.BalanceTransaction | None):
        """Attempt to pair a Stripe event with an NRE contribution and balance transaction.

        Returns a tuple of contribution, balance_transaction. Either or both may be None.

        If there is more than one possible balance transaction (because > 1 charge on PI), we raise an exception. This is not
        expected, but the data model would allow for it.
        """
        # we re-retrieve the PI because its state could have changed between the time the event was received and now
        pi = stripe.PaymentIntent.retrieve(
            event.data["object"]["id"],
            stripe_account=event.account,
        )
        try:
            cls._ensure_pi_has_single_charge(pi, event.id)
            balance_transaction_id = pi.charges.data[0].balance_transaction
        except ValueError:
            balance_transaction_id = None
        if not balance_transaction_id:
            logger.warning(
                "Could not find a balance transaction for PI %s associated with event %s",
                getattr(pi, "id", "<no-pi>"),
                event.id,
            )
            balance_transaction = None
        else:
            balance_transaction = stripe.BalanceTransaction.retrieve(
                balance_transaction_id,
                stripe_account=event.account,
            )
        try:
            contribution = (
                Contribution.objects.get(provider_payment_id=pi.id)
                # pi.charges.data[0].invoice -- when is it none
                if pi.charges.data[0].description == "Subscription creation" or pi.charges.data[0].invoice is None
                else cls.get_contribution_for_recurrence(balance_transaction.id, event.account)
            )
        except Contribution.DoesNotExist:
            contribution = None
        if not contribution:
            logger.warning(
                "Could not find a contribution for PI %s associated with event %s",
                getattr(pi, "id", "<no-pi>"),
                event.id,
            )
        return contribution, balance_transaction

    @classmethod
    @ensure_stripe_event(["invoice.payment_succeeded"])
    def get_contribution_and_balance_transaction_for_invoice_payment_succeeded_event(
        cls, event: StripeEventData
    ) -> (Contribution | None, stripe.BalanceTransaction | None):
        pi = stripe.PaymentIntent.retrieve(
            event.data["object"]["payment_intent"],
            stripe_account=event.account,
            expand=["invoice"],
        )
        bt = stripe.BalanceTransaction.retrieve(
            pi.charges.data[0].balance_transaction,
            stripe_account=event.account,
            expand=["source.invoice"],
        )
        try:
            contribution = Contribution.objects.get(provider_subscription_id=pi.invoice.subscription)
        except Contribution.DoesNotExist:
            logger.debug("Could not find a contribution for event %s with PI id %s", event.id, event.data.object.id)
            contribution = None
        cls._ensure_pi_has_single_charge(pi, event.id)
        return contribution, bt

    @classmethod
    def _handle_create_payment(
        cls,
        contribution: Contribution | None,
        balance_transaction: stripe.BalanceTransaction | None,
        amount_refunded: int = 0,
        event_id: str = None,
    ) -> Payment:
        if not contribution:
            logger.warning("Cannot find contribution for event %s", event_id)
            raise ValueError("Could not find a contribution for this event")
        if not balance_transaction:
            logger.warning("Cannot find balance transaction for event %s", event_id)
            raise ValueError("Could not find a balance transaction for this event")
        payment, _ = Payment.objects.get_or_create(
            contribution=contribution,
            stripe_balance_transaction_id=balance_transaction.id,
            defaults={
                "net_amount_paid": balance_transaction.net,
                "amount_refunded": amount_refunded,
                "gross_amount_paid": balance_transaction.amount,
                "transaction_time": datetime.datetime.fromtimestamp(
                    balance_transaction.created, tz=datetime.timezone.utc
                ),
            },
        )
        return payment

    @classmethod
    @ensure_stripe_event(["payment_intent.succeeded"])
    def from_stripe_payment_intent_succeeded_event(cls, event: StripeEventData) -> Payment:
        (
            contribution,
            balance_transaction,
        ) = cls.get_contribution_and_balance_transaction_for_payment_intent_succeeded_event(event=event)

        # if matching contribution is a recurring one, we will no-op because we'll create payment in
        # `from_stripe_invoice_payment_succeeded_event` which should occur around the same time. We don't want to create
        # duplicate payment instances for the same transaction.
        if contribution and contribution.interval != ContributionInterval.ONE_TIME:
            logger.debug(
                "`Contribution.from_stripe_payment_intent_succeeded_event` called on contribution with ID %s which is a recurring"
                " contribution. Will not create a payment instance because it will be created in"
                " `from_stripe_invoice_payment_succeeded_event`",
                contribution.id,
            )
            return None
        return cls._handle_create_payment(
            contribution=contribution,
            balance_transaction=balance_transaction,
            event_id=event.id,
        )

    @classmethod
    @ensure_stripe_event(["charge.refunded"])
    def from_stripe_charge_refunded_event(cls, event: StripeEventData) -> Payment:
        pi = (
            stripe.PaymentIntent.retrieve(
                event.data["object"]["payment_intent"], stripe_account=event.account, expand=["invoice"]
            )
            if event.data["object"]["payment_intent"]
            else None
        )
        conditions = set()
        # we expect this to happen if it's a refund related to a one-time contribution or the initial payment associated with
        # a new Stripe subscription in case of recurring contribution.
        if pi:
            conditions.add(models.Q(provider_payment_id=pi.id))
        new_refunds = [
            x
            for x in event.data["object"]["refunds"]["data"]
            if x["id"] not in [y["id"] for y in event.data["previous_attributes"]["refunds"]["data"]]
        ]
        if len(new_refunds) > 1:
            logger.warning("Event contains more than 1 new refund, and can only process single for event %s", event.id)
            raise ValueError("Too many refunds")
        refund = new_refunds[0]
        bt = stripe.BalanceTransaction.retrieve(
            refund["balance_transaction"], stripe_account=event.account, expand=["source.invoice"]
        )
        # We expect this to happen when it's a refund related to a recurrence on a subscription
        if getattr(bt.source, "invoice", None) and (sub_id := pi.invoice.subscription):
            conditions.add(models.Q(provider_subscription_id=sub_id))
        if not conditions:
            logger.warning("Cannot find contribution for event (no conditions) %s", event.id)
            raise ValueError("Could not find a contribution for this event (no conditions)")
        try:
            contribution = Contribution.objects.get(reduce(or_, conditions))
        except (Contribution.MultipleObjectsReturned, Contribution.DoesNotExist):
            logger.exception("Cannot find contribution for event (no match) %s", event.id)
            raise ValueError("Could not find a contribution for this event (no match)") from None

        return Payment.objects.create(
            contribution=contribution,
            stripe_balance_transaction_id=bt.id,
            net_amount_paid=0,
            gross_amount_paid=0,
            amount_refunded=refund["amount"],
            transaction_time=datetime.datetime.fromtimestamp(bt.created, tz=datetime.timezone.utc),
        )

    @classmethod
    @ensure_stripe_event(["invoice.payment_succeeded"])
    def from_stripe_invoice_payment_succeeded_event(cls, event: StripeEventData) -> Payment:
        (
            contribution,
            balance_transaction,
        ) = cls.get_contribution_and_balance_transaction_for_invoice_payment_succeeded_event(event=event)
        return cls._handle_create_payment(
            contribution=contribution,
            balance_transaction=balance_transaction,
            event_id=event.id,
        )<|MERGE_RESOLUTION|>--- conflicted
+++ resolved
@@ -247,11 +247,8 @@
     provider_payment_method_id = models.CharField(max_length=255, blank=True, null=True)
     provider_payment_method_details = models.JSONField(null=True)
 
-<<<<<<< HEAD
-=======
     first_payment_date = models.DateTimeField(null=True)
 
->>>>>>> ad0c6dc2
     # TODO @BW: Remove Contribution.last_payment_date in favor of derivation from payments
     # DEV-4333
     last_payment_date = models.DateTimeField(null=True)
