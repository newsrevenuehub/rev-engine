--- conflicted
+++ resolved
@@ -217,7 +217,6 @@
         self, user, data, expect_status_code, error_response, has_fake_fields, organization, mocker, api_client
     ):
         """Show that expected users can patch what they should be able to, and cannot what they shouldn't.
-<<<<<<< HEAD
 
         Specifically, superusers should be able to patch any org (but only permitted fields), while org users should only be able
         to patch permitted fields on an org they own, and not unowned orgs
@@ -252,41 +251,6 @@
                     assert permitted_response.json()[key] == getattr(permitted_org, key)
             # once for each of the calls to the patch endpoint
             assert spy.call_count == 2
-=======
-
-        Specifically, superusers should be able to patch any org (but only permitted fields), while org users should only be able
-        to patch permitted fields on an org they own, and not unowned orgs
-        """
-        api_client.force_authenticate(user)
-        if user.is_superuser:
-            response = api_client.patch(reverse("organization-detail", args=(organization.id,)), data=data)
-            assert response.status_code == expect_status_code
-            if error_response:
-                assert response.json() == error_response
-            elif not has_fake_fields:
-                organization.refresh_from_db()
-                for key in data:
-                    assert response.json()[key] == getattr(organization, key)
-        else:
-            spy = mocker.spy(OrganizationQuerySet, "filtered_by_role_assignment")
-            assert organization.id != user.roleassignment.organization
-            unpermitted_response = api_client.patch(reverse("organization-detail", args=(organization.id,)), data=data)
-            assert unpermitted_response.status_code == status.HTTP_404_NOT_FOUND
-            last_modified = user.roleassignment.organization.modified
-            permitted_response = api_client.patch(
-                reverse("organization-detail", args=((permitted_org := user.roleassignment.organization).id,)),
-                data=data,
-            )
-            assert permitted_response.status_code == expect_status_code
-            permitted_org.refresh_from_db()
-            if error_response:
-                assert permitted_response.json() == error_response
-                assert permitted_org.modified == last_modified
-            elif not has_fake_fields:
-                for key in data:
-                    assert permitted_response.json()[key] == getattr(permitted_org, key)
-            # once for each of the calls to the patch endpoint
-            assert spy.call_count == 2
 
     @pytest_cases.parametrize(
         "user",
@@ -314,7 +278,6 @@
         api_client.force_authenticate(org_user_free_plan)
         response = api_client.patch(reverse("organization-detail", args=(organization.id,)), data={})
         assert response.status_code == status.HTTP_404_NOT_FOUND
->>>>>>> 9839ea54
 
 
 @pytest.fixture
