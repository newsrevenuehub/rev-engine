--- conflicted
+++ resolved
@@ -358,16 +358,9 @@
         verbose_name="Country",
         help_text="2-letter country code of RP's company. This gets included in data sent to stripe when creating a payment",
     )
-<<<<<<< HEAD
     # This is used to make requests to Mailchimp's API on behalf of users who have gone through the Mailchimp Oauth flow
     # to grant revengine access to their Mailchimp account.  We store sensitive values that are also required to access Mailchimp elsewhere.
     mailchimp_server_prefix = models.TextField(null=True, blank=True)
-=======
-    # The next two values are used to make requests to Mailchimp on behalf of our users.
-    mailchimp_server_prefix = models.TextField(null=True, blank=True)
-    # TODO: DEV-3302 this is a temporary field, to be removed in https://news-revenue-hub.atlassian.net/browse/DEV-3302
-    mailchimp_access_token = models.TextField(null=True, blank=True)
->>>>>>> a8431ba2
 
     objects = RevenueProgramManager.from_queryset(RevenueProgramQuerySet)()
 
@@ -409,7 +402,6 @@
         return self.fiscal_status in (FiscalStatusChoices.FISCALLY_SPONSORED, FiscalStatusChoices.NONPROFIT)
 
     @property
-<<<<<<< HEAD
     def mailchimp_access_token_secret_name(self) -> str:
         """This value will be used as the name of the secret in Google Cloud Secrets Manager"""
         return f"MAILCHIMP_ACCESS_TOKEN_FOR_RP_{self.id}_[{settings.ENVIRONMENT}]"
@@ -431,13 +423,8 @@
                 self.id,
             )
             return None
-        except Exception:
-            logger.exception(
-                "`RevenueProgram.mailchimp_access_token` failed to fetch access token from Google Cloud Secrets for RP with ID %s",
-                self.id,
-            )
-            return None
-=======
+
+    @property
     def transactional_email_style(self) -> TransactionalEmailStyle:
         """Guarantees that a TransactionalEmailStyle is returned.
 
@@ -481,8 +468,13 @@
                 self.id,
                 self.mailchimp_server_prefix,
             )
-            return []
->>>>>>> a8431ba2
+            return None
+        except Exception:
+            logger.exception(
+                "`RevenueProgram.mailchimp_access_token` failed to fetch access token from Google Cloud Secrets for RP with ID %s",
+                self.id,
+            )
+            return None
 
     def clean_fields(self, **kwargs):
         if not self.id:
