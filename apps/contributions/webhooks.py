--- conflicted
+++ resolved
@@ -199,27 +199,16 @@
 
         with transaction.atomic():
             payment = Payment.from_stripe_payment_intent_succeeded_event(event=self.event)
-<<<<<<< HEAD
-            contribution_update_data = {
-                # TODO: [DEV-4295] Get rid of payment_provider_data as it's an inconsistent reference to whichever event
-                # happened to cause creation
-                "payment_provider_data": self.event,
-                "provider_payment_method_id": self.obj_data.get("payment_method"),
-                "provider_payment_method_details": self.contribution.fetch_stripe_payment_method(),
-                "last_payment_date": payment.created,
-                "status": ContributionStatus.PAID,
-            }
-=======
             contribution_update_data = self._add_pm_id_and_payment_method_details(
                 pm_id=self.obj_data["payment_method"],
                 update_data={
-                    # TODO: [DEV-4295] Get rid of payment_provider_data as it's an inconistent reference to whichever event happened to cause creation
+                    # TODO: [DEV-4295] Get rid of payment_provider_data as it's an inconistent reference to whichever
+                    # event happened to cause creation
                     "payment_provider_data": self.event,
                     "last_payment_date": payment.created,
                     "status": ContributionStatus.PAID,
                 },
             )
->>>>>>> bb3477f0
             self._handle_contribution_update(
                 contribution_update_data,
                 "`StripeWebhookProcessor.handle_payment_intent_succeeded` updated contribution",
