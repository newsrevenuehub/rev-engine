--- conflicted
+++ resolved
@@ -8,12 +8,9 @@
   faUser,
   faPlus,
   faCreditCard,
-<<<<<<< HEAD
+  faAddressCard,
   faImage,
   faGifts
-=======
-  faAddressCard
->>>>>>> 485c6ed4
 } from '@fortawesome/free-solid-svg-icons';
 
 import * as dynamicPageElements from 'components/donationPage/pageContent/dynamicElements';
