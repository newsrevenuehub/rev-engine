--- conflicted
+++ resolved
@@ -82,11 +82,7 @@
   const sortableColumns = ['last_payment_date', 'amount', 'contributor_email', 'modified', 'status', 'flagged_date'];
   const filterableColumns = ['created', 'status', 'amount'];
   const api = new ApiResourceList(donationsData, defaultSortBys, sortableColumns);
-<<<<<<< HEAD
-  cy.intercept({ pathname: getEndpoint(DONATIONS) }, (req) => {
-=======
-  cy.intercept(`${getEndpoint(CONTRIBUTIONS)}**`, (req) => {
->>>>>>> a81fb00a
+  cy.intercept({ pathname: getEndpoint(CONTRIBUTIONS) }, (req) => {
     const urlSearchParams = new URLSearchParams(req.url.split('?')[1]);
     const pageSize = urlSearchParams.get('page_size');
     const pageNum = urlSearchParams.get('page');
