import { useState, useRef } from 'react';
import PropTypes from 'prop-types';
import * as S from './DAmount.styled';

// Util
import { getFrequencyAdverb, getFrequencyAdjective, getFrequencyRate } from 'utilities/parseFrequency';

// Context
import { usePage } from '../DonationPage';

// Children
import DElement, { DynamicElementPropTypes } from 'components/donationPage/pageContent/DElement';
import SelectableButton from 'elements/buttons/SelectableButton';

function DAmount({ element, ...props }) {
<<<<<<< HEAD
  const { frequency } = usePage();

=======
>>>>>>> 110b79eb
  const inputRef = useRef();

  const [selectedAmount, setSelectedAmount] = useState(0);
  const [otherAmount, setOtherAmount] = useState('');
  const [payFees, setPayFees] = useState(false);

  const handleAmountSelected = (s) => {
    setSelectedAmount(s);
    // Clear "other amount" if present
    setOtherAmount('');
  };

  const handleOtherSelected = () => {
    setSelectedAmount('other');
    inputRef.current.focus();
  };

  return (
    <DElement
      label={`${getFrequencyAdjective(frequency)} Amount`}
      description="Select how much you'd like to contribute"
      {...props}
      data-testid="d-amount"
    >
      <S.DAmount>
        {element.content.options[frequency].map((amount, i) => (
          <SelectableButton
            key={i + amount}
            selected={selectedAmount === i}
            onClick={() => handleAmountSelected(i)}
          >{`$${amount}`}</SelectableButton>
        ))}
        {element.content.allowOther && (
          <S.OtherAmount selected={selectedAmount === 'other'} onClick={handleOtherSelected}>
            <span>$</span>
            <S.OtherAmountInput
              ref={inputRef}
              type="number"
              value={otherAmount}
              onChange={(e) => setOtherAmount(e.target.value)}
            />
            <span data-testid="custom-amount-rate">{getFrequencyRate(frequency)}</span>
          </S.OtherAmount>
        )}
      </S.DAmount>
      {element.content.offerPayFees && (
        <S.PayFees data-testid="pay-fees">
          <S.PayFeesQQ>Agree to pay fees?</S.PayFeesQQ>
          <S.Checkbox
            label={`${'$2.99'} ${getFrequencyAdverb(frequency)}`}
            toggle
            checked={payFees}
            onChange={(e, { checked }) => setPayFees(checked)}
          />
          <S.PayFeesDescription>
            Paying the Stripe transaction fee, while not required, directs more money in support of our mission.
          </S.PayFeesDescription>
        </S.PayFees>
      )}
    </DElement>
  );
}

const paymentPropTypes = {
  offerPayFees: PropTypes.bool,
  allowOther: PropTypes.bool,
  options: PropTypes.objectOf(PropTypes.arrayOf(PropTypes.number)).isRequired
};

DAmount.propTypes = {
  element: PropTypes.shape({
    ...DynamicElementPropTypes,
    content: PropTypes.shape(paymentPropTypes)
  })
};

export default DAmount;<|MERGE_RESOLUTION|>--- conflicted
+++ resolved
@@ -13,11 +13,8 @@
 import SelectableButton from 'elements/buttons/SelectableButton';
 
 function DAmount({ element, ...props }) {
-<<<<<<< HEAD
   const { frequency } = usePage();
 
-=======
->>>>>>> 110b79eb
   const inputRef = useRef();
 
   const [selectedAmount, setSelectedAmount] = useState(0);
