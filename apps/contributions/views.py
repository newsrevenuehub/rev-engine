--- conflicted
+++ resolved
@@ -1,4 +1,6 @@
+import csv
 import logging
+import os
 from typing import List
 
 from django.conf import settings
@@ -40,17 +42,11 @@
 )
 from apps.contributions.payment_managers import PaymentProviderError
 from apps.contributions.stripe_contributions_provider import SubscriptionsCacheProvider
-from apps.contributions.tasks import (
-    email_contribution_csv_export_to_user,
-    task_pull_serialized_stripe_contributions_to_cache,
-)
+from apps.contributions.tasks import task_pull_serialized_stripe_contributions_to_cache
+from apps.contributions.utils import export_contributions_to_csv
 from apps.contributions.webhooks import StripeWebhookProcessor
-<<<<<<< HEAD
-from apps.organizations.models import PaymentProvider, RevenueProgram
-=======
 from apps.emails.tasks import send_templated_email_with_attachment
 from apps.organizations.models import FreePlan, PaymentProvider, RevenueProgram
->>>>>>> 6159e8a8
 from apps.public.permissions import IsActiveSuperUser
 
 
@@ -312,11 +308,6 @@
         Contributor will not be able to access this endpoint as it's being integrated with the Contribution Dashboard
         as contributors will be able to access only Contributor Portal via magic link.
         """
-<<<<<<< HEAD
-        ids = (self.model.objects.all() if request.user.is_staff else self.get_queryset()).values_list("id", flat=True)
-        email_contribution_csv_export_to_user.delay(list(ids), request.user.email)
-        return Response(data={"detail": "success"}, status=status.HTTP_200_OK)
-=======
         try:
             contributions_in_csv = export_contributions_to_csv(
                 self.model.objects.all() if request.user.is_staff else self.get_queryset()
@@ -350,7 +341,6 @@
                 data={"status": "failed", "detail": "Something went wrong"},
                 status=status.HTTP_500_INTERNAL_SERVER_ERROR,
             )
->>>>>>> 6159e8a8
 
 
 class SubscriptionsViewSet(viewsets.ViewSet):
