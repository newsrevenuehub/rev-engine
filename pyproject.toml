[tool.black]
line-length = 120
target-version = ["py310"]
include = '\.pyi?$'
exclude = '''
/(
    \.eggs
  | \.git
  | \.hg
  | \.mypy_cache
  | \.tox
  | \.venv
  | _build
  | build
  | dist
  | env
  | htmlcov
  | node_modules
  | public
  | venv
)/
'''

[tool.poetry]
name = "rev-engine"
version = "0.1.0"
description = ""
authors = ["Caktus Group, LLC <teams@caktusgroup.com>"]

[tool.poetry.dependencies]
python = "^3.10"
Pillow = "^9"
addict = "^2.4.0"
celery = "^5"
cloudflare = "^2"
dj-database-url = "1.2.0"
django = "^3.2"
django-anymail = "^8.3"
django-celery-beat = "2.4.0"
django-csp = "^3.7"
django-extensions = "3.2.1"
django-filter = "^22.1"
django-health-check = "^3.16.4"
django-json-widget = "^1.1.1"
django-migration-linter = "^4.1.0"
django-model-utils = "4.3.1"
django-redis = "^5"
django-rest-passwordreset = "^1.2.1"
django-reverse-admin = "^2.9.6"
django-reversion = "^5.0.0"
django-reversion-compare = "^0.15.0"
django-solo = "^2.0.0"
django-storages = "1.13.2"
django-test-migrations = "^1.2.0"
django-waffle = "^2.4.1"
djangorestframework = "^3.12.4"
djangorestframework-simplejwt = "^5.2.1"
drf-extra-fields = "^3"
google-auth = "^2.12"
google-cloud-storage = "^2.4.0"
heroku3 = "^5"
newrelic = "8.4.0"
psycopg2-binary = "^2"
pycountry = "^22.3.5"
python3-memcached= "^1"
requests = "^2"
sentry-sdk = "^1"
slack-sdk = "^3"
sorl-thumbnail = "^12.7.0"
sorl-thumbnail-serializer-field = "^0.2.1"
stripe = "^4"
uwsgi = "^2"
whitenoise = "^6.2.0"
google-cloud-pubsub = "^2.13"
pygments = "^2.13.0"
<<<<<<< HEAD
mailchimp-marketing = "^3.0"
django-celery-results = "^2.5.0"
django-log-request-id = "^2.1.0"
=======
mailchimp-marketing = "^3.0.80"
google-cloud-secret-manager = "^2.16.0"
django-request-id = "^1.0.0"
>>>>>>> 4d9d73f0

[tool.poetry.dev-dependencies]
appnope = "*"
beautifulsoup4 = "*"
black = "*"
colorama = "*"
coverage = "*"
django-debug-toolbar = "*"
drf-yasg = "*"
factory_boy = "*"
Faker = "*"
flake8 = "*"
flake8-logging-format = "*"
importlib-metadata = "*"
invoke = "*"
ipython = "*"
isort = "*"
pre-commit = "*"
pytest = "*"
pytest-cases = "*"
pytest-cov = "*"
pytest-django = "*"
pytest-mock = "*"
pytest-xdist = "*"
pyyaml = "*"
responses = "*"

[tool.poetry.group.dev.dependencies]
pytest-celery = "^0.0.0"

[build-system]
requires = ["poetry-core>=1.0.0"]
build-backend = "poetry.core.masonry.api"<|MERGE_RESOLUTION|>--- conflicted
+++ resolved
@@ -73,15 +73,10 @@
 whitenoise = "^6.2.0"
 google-cloud-pubsub = "^2.13"
 pygments = "^2.13.0"
-<<<<<<< HEAD
-mailchimp-marketing = "^3.0"
 django-celery-results = "^2.5.0"
-django-log-request-id = "^2.1.0"
-=======
 mailchimp-marketing = "^3.0.80"
 google-cloud-secret-manager = "^2.16.0"
 django-request-id = "^1.0.0"
->>>>>>> 4d9d73f0
 
 [tool.poetry.dev-dependencies]
 appnope = "*"
