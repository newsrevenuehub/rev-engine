// This extends Styled Components's theme with our own properties. TODO: make
// this easier to use. It's currently a reflection of the ad hoc nature of our
// theme currently.
// See https://styled-components.com/docs/api#typescript

import 'styled-components';

declare module 'styled-components' {
  export interface DefaultTheme {
    colors: {
      cstm_mainBackground?: string;
      primary: '#20bfdd';
      primaryLight: '#c7eff7';
      secondary: '#99D17B';
      fieldBackground: '#f7f7f7';
      paneBackground: '#fff';
      inputBackground: '#fff';
      inputBorder: '#c3c3c3';
      sidebarBackground: '#25192B';
      topbarBackground: '#523A5E';
      navSelectedBackground: '#eaf37a';
      navSectionLabelColor: '#ddcbe7';
      navOrgIcon: '#AC256C';
      black: '#080708';
      account: {
        purple: ['#523a5e', '#25192b', '#19111e'];
        yellow: ['#f5ff75'];
        blueLink: '#0052cc';
      };
      white: '#ffffff';
      grey: ['#eee', '#ccc', '#999', '#666', '#333'];
      muiLightBlue: {
        200: '#6FD1EC';
        500: '#3cade8';
        800: '#157CB2';
      };
      muiTeal: {
        600: '#008E7C';
        700: '#008070';
      };
      muiYellow: {
        A50: '#EFF4A7';
        A100: '#F5FF75';
      };
      muiGrey: {
        50: '#F9F9F9';
        100: '#F1F1F1';
        200: '#e3e3e3';
        300: '#D9D9D9';
        400: '#c4c4c4';
        500: '#969696';
        600: '#707070';
        700: '#666666';
        800: '#3c3c3c';
        900: '#282828';
      };
      status: {
        processing: '#ACDCF5';
        done: '#AFEFAD';
        failed: '#F4B9C8';
        warning: '#FDD69C';
      };
      error: {
        primary: '#C8203F';
        bg: '#f6dbe0';
      };
      caution: '#ff476c';
      info: '#20bfdd';
      success: '#99D17B';
      warning: '#ffd400';
      disabled: '#ebebeb';
      link: '#4183c4';
      hover: '#eee';
      tableRowHover: '#bcd3f5';
      tableRowActive: '#dce8fa';
      cstm_CTAs?: string;
    };
    buttons: {
      yellow: {
        background: '#F5FF75';
        backgroundLight: 'rgba(245, 255, 117, 0.3);';
        border: '0.5px solid #E6EE84';
        boxShadow: '0px 0.3px 0.5px rgba(0, 0, 0, 0.1), 0px 2px 4px rgba(0, 0, 0, 0.2)';
        borderRadius: '4px';
        color: '#302436';
      };
      blue: {
        background: '#147D99';
        backgroundLight: '#9ADFF2';
        border: '0.5px solid #147D99';
      };
    };
    systemFont: "'Roboto', sans-serif";
    font: { body: "'Roboto', sans-serif"; heading: "'Roboto', sans-serif" };
    fontSizes: ['12px', '16px', '24px', '32px', '48px', '84px', '96px'];
    fontSizesUpdated: {
      xs: '12px';
      sm: '14px';
      md: '16px';
      lg: '18px';
      20: '20px';
      lgx: '24px';
      lg2x: '28px';
      lg3x: '30px';
      h1: '34px';
      xl: '46px';
      '2xl': '72px';
    };
    muiBorderRadius: {
      sm: '2px';
      md: '4px';
      lg: '6px';
      xl: '10px';
      '2xl': '12px';
<<<<<<< HEAD
      19: '19px';
=======
      14: '14px';
>>>>>>> 8f57979a
    };
    radii: ['3px', '6px', '12px'];
    shadows: ['0 1px 2px 0 rgb(0 0 0 / 15%)', '0 10px 25px 0 rgb(0 0 0 / 6%)', '0 12px 25px 0 rgb(0 0 0 / 10%)'];
    breakpoints: {
      phoneOnly: 'max-width: 599px';
      tabletLandscapeDown: 'max-width: 890px';
      mdUp: 'min-width: 890px';
    };
    maxWidths: {
      sm: '300px';
      md: '890px';
      lg: '1000px';
      xl: '1300px';
    };
    zIndex: {
      header: 10;
      sidebar: 5;
    };
  }
}<|MERGE_RESOLUTION|>--- conflicted
+++ resolved
@@ -112,11 +112,8 @@
       lg: '6px';
       xl: '10px';
       '2xl': '12px';
-<<<<<<< HEAD
+      14: '14px';
       19: '19px';
-=======
-      14: '14px';
->>>>>>> 8f57979a
     };
     radii: ['3px', '6px', '12px'];
     shadows: ['0 1px 2px 0 rgb(0 0 0 / 15%)', '0 10px 25px 0 rgb(0 0 0 / 6%)', '0 12px 25px 0 rgb(0 0 0 / 10%)'];
