import { TOKEN } from 'ajax/endpoints';
<<<<<<< HEAD
import { getEndpoint } from './util';
=======
import { getEndpoint, getTestingDonationPageUrl, EXPECTED_RP_SLUG } from './util';
>>>>>>> 59a00be1
import { LIVE_PAGE_DETAIL, STRIPE_PAYMENT, CONTRIBUTIONS } from 'ajax/endpoints';
import { DEFAULT_RESULTS_ORDERING } from 'components/donations/DonationsTable';
import { ApiResourceList } from '../support/restApi';
import donationsData from '../fixtures/donations/18-results.json';

Cypress.Commands.add('getByTestId', (testId, options, partialMatch = false) => {
  return cy.get(`[data-testid${partialMatch ? '*' : ''}="${testId}"]`, options);
});

Cypress.Commands.add('login', (userFixture) => {
  cy.clearLocalStorage();
  cy.visit('/');
  cy.getByTestId('login-email').type('test@user.com');
  cy.getByTestId('login-password').type('testing');
  cy.intercept('POST', getEndpoint(TOKEN), { fixture: userFixture }).as('login');
  cy.getByTestId('login-button').click();
  return cy.wait('@login');
});

Cypress.Commands.add('visitDonationPage', () => {
  cy.intercept(
    { method: 'GET', pathname: getEndpoint(LIVE_PAGE_DETAIL) },
    { fixture: 'pages/live-page-1', statusCode: 200 }
  ).as('getPageDetail');
  cy.visit(getTestingDonationPageUrl('my-page'));
  cy.url().should('include', EXPECTED_RP_SLUG);
  cy.url().should('include', 'my-page');
  cy.wait('@getPageDetail');
});

Cypress.Commands.add('iframeLoaded', { prevSubject: 'element' }, (iframe) => {
  const contentWindow = iframe.prop('contentWindow');
  return new Promise((resolve) => {
    if (contentWindow && contentWindow.document.readyState === 'complete') {
      resolve(contentWindow);
    } else {
      iframe.on('load', () => {
        resolve(contentWindow);
      });
    }
  });
});

Cypress.Commands.add('getInDocument', { prevSubject: 'document' }, (document, selector) =>
  Cypress.$(selector, document)
);

Cypress.Commands.add('getWithinIframe', (targetElement) =>
  cy.get('iframe').iframeLoaded().its('document').getInDocument(targetElement)
);

Cypress.Commands.add('interceptDonation', () => {
  cy.intercept(
    { method: 'POST', pathname: getEndpoint(STRIPE_PAYMENT) },
    { fixture: 'stripe/payment-intent', statusCode: 200 }
  ).as('stripePayment');

  cy.intercept('/v1/payment_intents/**', { statusCode: 200 }).as('confirmCardPayment');

  cy.intercept('/v1/payment_methods/**', { fixture: 'stripe/payment-method', statusCode: 200 }).as(
    'createPaymentMethod'
  );
});

Cypress.Commands.add('setUpDonation', (frequency, amount) => {
  cy.contains(frequency).click();
  cy.contains(amount).click();
});

Cypress.Commands.add('makeDonation', () => {
  cy.getWithinIframe('[name="cardnumber"]').type('4242424242424242');
  cy.getWithinIframe('[name="exp-date"]').type('1232');
  cy.getWithinIframe('[name="cvc"]').type('123');
  cy.getByTestId('donation-submit').click();
});

Cypress.Commands.add('interceptPaginatedDonations', () => {
  const defaultSortBys = {
    columns: DEFAULT_RESULTS_ORDERING.map((item) => item.id),
    directions: DEFAULT_RESULTS_ORDERING.map((item) => (item.desc ? 'desc' : 'asc'))
  };
  const sortableColumns = ['last_payment_date', 'amount', 'contributor_email', 'modified', 'status', 'flagged_date'];
  const filterableColumns = ['created', 'status', 'amount'];
  const api = new ApiResourceList(donationsData, defaultSortBys, sortableColumns);
  cy.intercept({ pathname: getEndpoint(CONTRIBUTIONS) }, (req) => {
    const urlSearchParams = new URLSearchParams(req.url.split('?')[1]);
    const pageSize = urlSearchParams.get('page_size');
    const pageNum = urlSearchParams.get('page');
    const ordering = urlSearchParams.get('ordering');
    const filters = {};
    filterableColumns.forEach((f) => (filters[f] = urlSearchParams.getAll(f)));
    req.reply(api.getResponse(pageSize, pageNum, ordering, filters));
  }).as('getDonations');
});<|MERGE_RESOLUTION|>--- conflicted
+++ resolved
@@ -1,9 +1,5 @@
 import { TOKEN } from 'ajax/endpoints';
-<<<<<<< HEAD
-import { getEndpoint } from './util';
-=======
 import { getEndpoint, getTestingDonationPageUrl, EXPECTED_RP_SLUG } from './util';
->>>>>>> 59a00be1
 import { LIVE_PAGE_DETAIL, STRIPE_PAYMENT, CONTRIBUTIONS } from 'ajax/endpoints';
 import { DEFAULT_RESULTS_ORDERING } from 'components/donations/DonationsTable';
 import { ApiResourceList } from '../support/restApi';
