import datetime
from datetime import timedelta
from unittest.mock import Mock

from django.conf import settings
from django.test import TestCase
from django.utils import timezone

import pydantic
import pydantic_core
import pytest
import stripe
from addict import Dict as AttrDict
from rest_framework.exceptions import APIException, PermissionDenied
from rest_framework.serializers import ValidationError
from rest_framework.test import APIRequestFactory

from apps.api.error_messages import GENERIC_BLANK, GENERIC_UNEXPECTED_VALUE
from apps.contributions import serializers
from apps.contributions.bad_actor import BadActorAPIError
from apps.contributions.models import (
    Contribution,
    ContributionInterval,
    ContributionStatus,
    Contributor,
)
from apps.contributions.serializers import (
    PAYMENT_PAID,
    PAYMENT_REFUNDED,
    ContributionSerializer,
    PortalContributionBaseSerializer,
    PortalContributionDetailSerializer,
)
from apps.contributions.tests.factories import ContributionFactory, ContributorFactory
from apps.contributions.tests.test_models import MockSubscription
from apps.contributions.types import StripeMetadataSchemaBase, StripePaymentMetadataSchemaV1_4
from apps.contributions.utils import get_sha256_hash
from apps.pages.tests.factories import DonationPageFactory


@pytest.fixture
def bad_actor_good_response(mocker, bad_actor_good_score):
    return mocker.patch(
        "apps.contributions.serializers.get_bad_actor_score",
        return_value=bad_actor_good_score,
    )


@pytest.fixture
def bad_actor_bad_response(mocker, bad_actor_bad_score):
    return mocker.patch(
        "apps.contributions.serializers.get_bad_actor_score",
        return_value=bad_actor_bad_score,
    )


@pytest.fixture
def bad_actor_super_bad_response(mocker, bad_actor_super_bad_score):
    return mocker.patch(
        "apps.contributions.serializers.get_bad_actor_score",
        return_value=bad_actor_super_bad_score,
    )


@pytest.fixture
def get_bad_actor_score_causes_uncaught(mocker):
    class RandomException(Exception):
        pass

    return mocker.patch(
        "apps.contributions.serializers.get_bad_actor_score",
        side_effect=RandomException("Something bad happened"),
    )


@pytest.mark.django_db
class TestContributionSerializer:
    def test_has_expected_fields(self, one_time_contribution):
        expected_fields = [
            "amount",
            "auto_accepted_on",
            "bad_actor_score",
            "contributor_email",
            "created",
            "currency",
            "donation_page_id",
            "flagged_date",
            "formatted_payment_provider_used",
            "id",
            "interval",
            "last_payment_date",
            "provider_customer_url",
            "provider_payment_url",
            "provider_subscription_url",
            "revenue_program",
            "status",
        ]
        serialized = serializers.ContributionSerializer(instance=one_time_contribution)
        assert set(serialized.data.keys()) == set(expected_fields)

    @pytest.mark.parametrize(
        "make_serializer_object_fn",
        [
            lambda: Mock(flagged_date=timezone.now()),
            lambda: Mock(flagged_date=None),
        ],
    )
    def test_get_auto_accepted_on(self, make_serializer_object_fn):
        obj = make_serializer_object_fn()
        assert (
            ContributionSerializer().get_auto_accepted_on(obj) is None
            if not getattr(obj, "flagged_date", None)
            else obj.flagged_date + timedelta(settings.FLAGGED_PAYMENT_AUTO_ACCEPT_DELTA)
        )

    @pytest.mark.parametrize(
        ("make_serializer_object_fn", "expected"),
        [
            (lambda: Mock(payment_provider_used=None), ""),
            (lambda: Mock(payment_provider_used=Mock(title=lambda: "something")), "something"),
        ],
    )
    def test_get_formatted_payment_provider_used(self, make_serializer_object_fn, expected):
        assert ContributionSerializer().get_formatted_payment_provider_used(make_serializer_object_fn()) == expected

    @pytest.mark.parametrize(
        ("make_serializer_object_fn", "expected"),
        [
            (lambda: Mock(provider_payment_id=None), ""),
            (
                lambda: Mock(provider_payment_id="<some-provider-payment-id>"),
                "<some-resource-url>/<some-provider-payment-id>",
            ),
        ],
    )
    def test_get_provider_payment_url(self, make_serializer_object_fn, expected, monkeypatch):
        resource_url = "<some-resource-url>"
        monkeypatch.setattr(
            "apps.contributions.serializers.ContributionSerializer._get_resource_url",
            lambda *args, **kwargs: resource_url,
        )
        assert ContributionSerializer().get_provider_payment_url(make_serializer_object_fn()) == expected

    @pytest.mark.parametrize(
        ("make_serializer_object_fn", "expected"),
        [
            (lambda: Mock(provider_subscription_id=None), ""),
            (
                lambda: Mock(provider_subscription_id="<some-provider-subscription-id>"),
                "<some-resource-url>/<some-provider-subscription-id>",
            ),
        ],
    )
    def test_get_provider_subscription_url(self, make_serializer_object_fn, expected, monkeypatch):
        resource_url = "<some-resource-url>"
        monkeypatch.setattr(
            "apps.contributions.serializers.ContributionSerializer._get_resource_url",
            lambda *args, **kwargs: resource_url,
        )
        assert ContributionSerializer().get_provider_subscription_url(make_serializer_object_fn()) == expected

    @pytest.mark.parametrize(
        ("make_serializer_object", "expected"),
        [
            (
                Mock(provider_customer_id="<some-provider-customer-id>"),
                "<some-resource-url>/<some-provider-customer-id>",
            ),
        ],
    )
    def test_get_provider_customer_url(self, make_serializer_object, expected, mocker, monkeypatch):
        resource_url = "<some-resource-url>"
        monkeypatch.setattr(
            "apps.contributions.serializers.ContributionSerializer._get_resource_url",
            lambda *args, **kwargs: resource_url,
        )

        assert ContributionSerializer().get_provider_customer_url(make_serializer_object) == expected

    def test__get_base_provider_url_when_payment_provider_used_not_stripe(self, mocker):
        """Here to get otherwise un-run object code running in tests."""

        class Klass:
            payment_provider_used = "not-stripe"

        assert ContributionSerializer()._get_base_provider_url(Klass()) is None

    def test__get_resource_url_when_no_provider_url(self, mocker):
        """Here to get otherwise un-run object code running in tests."""
        mocker.patch("apps.contributions.serializers.ContributionSerializer._get_base_provider_url", return_value=None)
        assert ContributionSerializer()._get_resource_url(None, None) == ""


class TestAbstractPaymentSerializer:
    def test_convert_amount_to_cents(self):
        assert serializers.AbstractPaymentSerializer().convert_amount_to_cents("1.2") == 120

    @pytest.mark.parametrize(
        ("data", "expected_amount"),
        [
            ({"amount": "1.2"}, 120),
            ({"amount": None}, None),
            ({"amount": "0.0"}, 0),
            ({"amount": "0"}, 0),
            ({"amount": "0.00"}, 0),
        ],
    )
    def test_to_internal_value(self, data, expected_amount, mocker):
        mock_super_to_internal_val = mocker.patch("rest_framework.serializers.Serializer.to_internal_value")
        serializers.AbstractPaymentSerializer().to_internal_value(data)
        mock_super_to_internal_val.assert_called_once_with({"amount": expected_amount})

    def test_validates_amount_min_max(self):
        amount = serializers.AbstractPaymentSerializer().fields["amount"]
        assert amount.min_value == serializers.REVENGINE_MIN_AMOUNT
        assert amount.max_value == serializers.STRIPE_MAX_AMOUNT
        assert {"max_value", "min_value"}.issubset(set(amount.error_messages.keys()))


@pytest.mark.django_db
@pytest.fixture
def donation_page_with_conditionally_required_phone_element():
    page = DonationPageFactory()
    conditionally_required_elements = [
        {
            "type": "DDonorInfo",
            "uuid": "3b5662c6-901b-45dc-952d-1209f3d53859",
            "content": {"askPhone": True},
            "requiredFields": ["phone"],
        }
    ]
    page.elements = conditionally_required_elements
    page.save()
    return page


@pytest.mark.django_db
@pytest.fixture
def donation_page_with_conditionally_required_reason_for_giving_element_no_presets():
    page = DonationPageFactory()
    conditionally_required_elements = [
        {
            "type": "DReason",
            "uuid": "31f35bc5-2c4e-45e3-9309-62eaac60a621",
            "content": {"reasons": [], "askReason": True, "askHonoree": False, "askInMemoryOf": False},
            "requiredFields": ["reason_for_giving"],
        },
    ]
    page.elements = conditionally_required_elements
    page.save()
    return page


PRESET_REASONS = ["one", "two", "three"]


@pytest.mark.django_db
@pytest.fixture
def donation_page_with_conditionally_required_reason_for_giving_element_and_presets():
    page = DonationPageFactory()
    conditionally_required_elements = [
        {
            "type": "DReason",
            "uuid": "31f35bc5-2c4e-45e3-9309-62eaac60a621",
            "content": {
                "reasons": PRESET_REASONS,
                "askReason": True,
                "askHonoree": False,
                "askInMemoryOf": False,
            },
            "requiredFields": ["reason_for_giving"],
        },
    ]
    page.elements = conditionally_required_elements
    page.save()
    return page


@pytest.mark.django_db
@pytest.fixture
def donation_page_with_unrequired_reason_for_giving_element_and_presets():
    page = DonationPageFactory()
    conditionally_required_elements = [
        {
            "type": "DReason",
            "uuid": "31f35bc5-2c4e-45e3-9309-62eaac60a621",
            "content": {
                "reasons": PRESET_REASONS,
                "askReason": True,
                "askHonoree": False,
                "askInMemoryOf": False,
            },
            "requiredFields": [],
        },
    ]
    page.elements = conditionally_required_elements
    page.save()
    return page


@pytest.mark.django_db
@pytest.fixture
def donation_page_with_ask_honoree():
    page = DonationPageFactory()
    conditionally_included_elements = [
        {
            "type": "DReason",
            "uuid": "31f35bc5-2c4e-45e3-9309-62eaac60a621",
            "content": {
                "reasons": [],
                "askReason": [],
                "askHonoree": True,
                "askInMemoryOf": False,
            },
            "requiredFields": [],
        },
    ]
    page.elements = conditionally_included_elements
    page.save()
    return page


@pytest.mark.django_db
@pytest.fixture
def donation_page_with_ask_in_memory():
    page = DonationPageFactory()
    conditionally_included_elements = [
        {
            "type": "DReason",
            "uuid": "31f35bc5-2c4e-45e3-9309-62eaac60a621",
            "content": {
                "reasons": [],
                "askReason": [],
                "askHonoree": False,
                "askInMemoryOf": True,
            },
            "requiredFields": [],
        },
    ]
    page.elements = conditionally_included_elements
    page.save()
    return page


def get_donation_page_fixture(
    requested_fixture,
    donation_page=None,
    donation_page_with_conditionally_required_phone_element=None,
    donation_page_with_conditionally_required_reason_for_giving_element_no_presets=None,
    donation_page_with_conditionally_required_reason_for_giving_element_and_presets=None,
    donation_page_with_unrequired_reason_for_giving_element_and_presets=None,
    donation_page_with_ask_honoree=None,
    donation_page_with_ask_in_memory=None,
):
    """Choose donation page fixture via pytest.mark.parametrize convience function.

    Fixtures cannot be directly passed to pytest.mark.parametrize, but in some of our tests,
    it's quite convenient to be able to make page fixture choice parametrizable. Pytest fixtures have to be passed
    as params to a test in order to be in a usuable state at run time.

    This function gets passed a string value referring to a requested fixture, as well as a reference to fixtures passed as test
    call args, allowing us to yield the appropriate test fixture via parametrization.
    """
    return {
        "donation_page": donation_page,
        "donation_page_with_conditionally_required_phone_element": donation_page_with_conditionally_required_phone_element,
        "donation_page_with_conditionally_required_reason_for_giving_element_no_presets": donation_page_with_conditionally_required_reason_for_giving_element_no_presets,  # noqa E501 black formats it this way
        "donation_page_with_conditionally_required_reason_for_giving_element_and_presets": donation_page_with_conditionally_required_reason_for_giving_element_and_presets,  # noqa E501 black formats it this way
        "donation_page_with_unrequired_reason_for_giving_element_and_presets": donation_page_with_unrequired_reason_for_giving_element_and_presets,  # noqa E501 black formats it this way
        "donation_page_with_ask_honoree": donation_page_with_ask_honoree,
        "donation_page_with_ask_in_memory": donation_page_with_ask_in_memory,
    }[requested_fixture]


class MockBadActorResponseObjectNotBad:
    """Used in tests below to simulate response returned by get_bad_actor_score.

    See https://docs.pytest.org/en/7.1.x/how-to/monkeypatch.html for more info on how/why
    """

    mock_bad_actor_response_json = {"overall_judgment": settings.BAD_ACTOR_FLAG_SCORE - 1, "items": []}

    @classmethod
    def json(cls):
        return cls.mock_bad_actor_response_json


class MockBadActorResponseObjectBad:
    """Used in tests below to simulate response returned by get_bad_actor_score.

    See https://docs.pytest.org/en/7.1.x/how-to/monkeypatch.html for more info on how/why
    """

    mock_bad_actor_response_json = {"overall_judgment": settings.BAD_ACTOR_FLAG_SCORE, "items": []}

    @classmethod
    def json(cls):
        return cls.mock_bad_actor_response_json


class MockBadActorResponseObjectSuperBad:
    """Used in tests below to simulate response returned by get_bad_actor_score.

    See https://docs.pytest.org/en/7.1.x/how-to/monkeypatch.html for more info on how/why
    """

    mock_bad_actor_response_json = {"overall_judgment": settings.BAD_ACTOR_REJECT_SCORE, "items": []}

    @classmethod
    def json(cls):
        return cls.mock_bad_actor_response_json


def mock_get_bad_actor(*args, **kwargs):
    return kwargs.get("response", MockBadActorResponseObjectNotBad)


def mock_get_bad_actor_raise_exception(*args, **kwargs):
    raise BadActorAPIError("Something bad happend")


def mock_stripe_call_with_error(*args, **kwargs):
    raise stripe.error.APIError("Something horrible has happened")


def mock_create_stripe_customer_with_exception(*args, **kwargs):
    raise stripe.error.APIError("Something horrible has happened")


@pytest.fixture
def valid_swag_choices_string():
    choice_1_raw = f"t-shirt{StripePaymentMetadataSchemaV1_4.SWAG_SUB_CHOICE_DELIMITER}small"
    choice_2_raw = f"hat{StripePaymentMetadataSchemaV1_4.SWAG_SUB_CHOICE_DELIMITER}huge"
    return f"{choice_1_raw}{StripePaymentMetadataSchemaV1_4.SWAG_CHOICES_DELIMITER}{choice_2_raw}"


@pytest.fixture
def invalid_swag_choices_string_exceed_max_length(valid_swag_choices_string, settings):
    assert settings.METADATA_MAX_SWAG_CHOICES_LENGTH
    invalid_string = ""
    while len(invalid_string) <= settings.METADATA_MAX_SWAG_CHOICES_LENGTH:
        invalid_string += valid_swag_choices_string
    return invalid_string


@pytest.mark.django_db
class TestBaseCreatePaymentSerializer:
    serializer_class = serializers.BaseCreatePaymentSerializer

    @pytest.mark.parametrize(
        ("input_data", "requested_page", "expect_valid"),
        [
            ({"reason_for_giving": "Other", "reason_other": ""}, "donation_page", False),
            (
                {"reason_for_giving": "Other", "reason_other": ""},
                "donation_page_with_conditionally_required_reason_for_giving_element_no_presets",
                False,
            ),
            (
                {"reason_for_giving": "Other", "reason_other": ""},
                "donation_page_with_conditionally_required_reason_for_giving_element_and_presets",
                False,
            ),
            (
                {"reason_for_giving": "Other", "reason_other": ""},
                "donation_page_with_unrequired_reason_for_giving_element_and_presets",
                False,
            ),
            ({"reason_for_giving": "Other"}, "donation_page", False),
            (
                {"reason_for_giving": "Other"},
                "donation_page_with_conditionally_required_reason_for_giving_element_no_presets",
                False,
            ),
            (
                {"reason_for_giving": "Other"},
                "donation_page_with_conditionally_required_reason_for_giving_element_and_presets",
                False,
            ),
            (
                {"reason_for_giving": "Other"},
                "donation_page_with_unrequired_reason_for_giving_element_and_presets",
                False,
            ),
            ({"reason_other": "Reason"}, "donation_page", True),
            (
                {"reason_other": "Reason"},
                "donation_page_with_conditionally_required_reason_for_giving_element_no_presets",
                True,
            ),
            (
                {"reason_other": "Reason"},
                "donation_page_with_conditionally_required_reason_for_giving_element_and_presets",
                True,
            ),
            (
                {"reason_other": "Reason"},
                "donation_page_with_unrequired_reason_for_giving_element_and_presets",
                True,
            ),
        ],
    )
    def test_validate_reason_other(
        self,
        input_data,
        requested_page,
        expect_valid,
        minimally_valid_contribution_form_data,
        donation_page,
        donation_page_with_conditionally_required_reason_for_giving_element_no_presets,
        donation_page_with_conditionally_required_reason_for_giving_element_and_presets,
        donation_page_with_unrequired_reason_for_giving_element_and_presets,
    ):
        data = minimally_valid_contribution_form_data | input_data
        data["page"] = get_donation_page_fixture(
            requested_page,
            donation_page=donation_page,
            donation_page_with_conditionally_required_reason_for_giving_element_no_presets=(
                donation_page_with_conditionally_required_reason_for_giving_element_no_presets
            ),
            donation_page_with_conditionally_required_reason_for_giving_element_and_presets=(
                donation_page_with_conditionally_required_reason_for_giving_element_and_presets
            ),
            donation_page_with_unrequired_reason_for_giving_element_and_presets=(
                donation_page_with_unrequired_reason_for_giving_element_and_presets
            ),
        ).id
        serializer = self.serializer_class(data=data)
        assert serializer.is_valid() is expect_valid
        if expect_valid is False:
            assert set(serializer.errors.keys()) == {"reason_other"}
            assert serializer.errors["reason_other"][0] == GENERIC_BLANK

    @pytest.mark.parametrize(
        ("input_data", "requested_page", "expect_valid", "error_msg"),
        [
            ({}, "donation_page", True, None),
            (
                {},
                "donation_page_with_conditionally_required_reason_for_giving_element_no_presets",
                False,
                GENERIC_BLANK,
            ),
            (
                {},
                "donation_page_with_conditionally_required_reason_for_giving_element_and_presets",
                False,
                GENERIC_BLANK,
            ),
            ({}, "donation_page_with_unrequired_reason_for_giving_element_and_presets", True, None),
            ({"reason_for_giving": "Other", "reason_other": "Reason"}, "donation_page", True, None),
            (
                {"reason_for_giving": "Other", "reason_other": "Reason"},
                "donation_page_with_conditionally_required_reason_for_giving_element_no_presets",
                True,
                None,
            ),
            (
                {"reason_for_giving": "Other", "reason_other": "Reason"},
                "donation_page_with_conditionally_required_reason_for_giving_element_and_presets",
                True,
                None,
            ),
            (
                {"reason_for_giving": "Other", "reason_other": "Reason"},
                "donation_page_with_unrequired_reason_for_giving_element_and_presets",
                True,
                None,
            ),
            ({"reason_for_giving": "My reason"}, "donation_page", False, GENERIC_UNEXPECTED_VALUE),
            (
                {"reason_for_giving": "My reason"},
                "donation_page_with_conditionally_required_reason_for_giving_element_no_presets",
                False,
                GENERIC_UNEXPECTED_VALUE,
            ),
            (
                {"reason_for_giving": "My reason"},
                "donation_page_with_conditionally_required_reason_for_giving_element_and_presets",
                False,
                GENERIC_UNEXPECTED_VALUE,
            ),
            (
                {"reason_for_giving": "My reason"},
                "donation_page_with_unrequired_reason_for_giving_element_and_presets",
                False,
                GENERIC_UNEXPECTED_VALUE,
            ),
            (
                {"reason_for_giving": PRESET_REASONS[0]},
                "donation_page_with_conditionally_required_reason_for_giving_element_and_presets",
                True,
                None,
            ),
            (
                {"reason_for_giving": PRESET_REASONS[0]},
                "donation_page_with_unrequired_reason_for_giving_element_and_presets",
                True,
                None,
            ),
        ],
    )
    def test_validate_reason_for_giving(
        self,
        input_data,
        expect_valid,
        minimally_valid_contribution_form_data,
        requested_page,
        error_msg,
        donation_page,
        donation_page_with_conditionally_required_reason_for_giving_element_no_presets,
        donation_page_with_conditionally_required_reason_for_giving_element_and_presets,
        donation_page_with_unrequired_reason_for_giving_element_and_presets,
    ):
        """Test logic around reason_for_giving validation."""
        data = minimally_valid_contribution_form_data | input_data
        data["page"] = get_donation_page_fixture(
            requested_page,
            donation_page=donation_page,
            donation_page_with_conditionally_required_reason_for_giving_element_no_presets=(
                donation_page_with_conditionally_required_reason_for_giving_element_no_presets
            ),
            donation_page_with_conditionally_required_reason_for_giving_element_and_presets=(
                donation_page_with_conditionally_required_reason_for_giving_element_and_presets
            ),
            donation_page_with_unrequired_reason_for_giving_element_and_presets=(
                donation_page_with_unrequired_reason_for_giving_element_and_presets
            ),
        ).id
        serializer = self.serializer_class(data=data, context={"request": APIRequestFactory().post("")})
        assert serializer.is_valid() is expect_valid
        if expect_valid is False:
            assert set(serializer.errors.keys()) == {"reason_for_giving"}
            assert serializer.errors["reason_for_giving"][0] == error_msg

    @pytest.mark.parametrize(
        ("input_data", "requested_page", "expect_valid"),
        [
            ({"phone": ""}, "donation_page", True),
            ({"phone": "something"}, "donation_page", True),
            ({"phone": ""}, "donation_page_with_conditionally_required_phone_element", False),
            ({"phone": "something"}, "donation_page_with_conditionally_required_phone_element", True),
        ],
    )
    def test_validate_phone(
        self,
        input_data,
        requested_page,
        expect_valid,
        donation_page,
        donation_page_with_conditionally_required_phone_element,
        minimally_valid_contribution_form_data,
    ):
        """Test logic around reason_for_giving validation.

        NB: For some of the parametrized scenarios, this test expects to find a validation error for
        "reason_other" instead of "reason_for_giving". We test that behavior as part of this test rather than
        elsewhere because "reason_for_giving" gets rewritten to be the value of "reason_other" via the
        `BaseCreatePaymentSerializer.resolve_reason_for_giving`, so the two fields are inter-related.
        """
        data = minimally_valid_contribution_form_data | input_data
        data["page"] = get_donation_page_fixture(
            requested_page,
            donation_page=donation_page,
            donation_page_with_conditionally_required_phone_element=(
                donation_page_with_conditionally_required_phone_element
            ),
        ).id
        serializer = self.serializer_class(data=data, context={"request": APIRequestFactory().post("")})
        assert serializer.is_valid() is expect_valid
        if expect_valid is False:
            assert set(serializer.errors.keys()) == {"phone"}
            assert serializer.errors["phone"][0] == GENERIC_BLANK

    @pytest.mark.parametrize(
        ("input_data", "expect_valid"),
        [
            ({"tribute_type": "unexpected"}, False),
            ({"tribute_type": "type_honoree", "honoree": "Someone"}, True),
            ({"tribute_type": "type_in_memory_of", "in_memory_of": "Someone"}, True),
        ],
    )
    def test_validate_tribute_type(self, input_data, expect_valid, minimally_valid_contribution_form_data):
        data = minimally_valid_contribution_form_data | input_data
        serializer = self.serializer_class(data=data, context={"request": APIRequestFactory().post("")})
        assert serializer.is_valid() is expect_valid
        if expect_valid is False:
            assert set(serializer.errors.keys()) == {"tribute_type"}
            assert serializer.errors["tribute_type"][0] == GENERIC_UNEXPECTED_VALUE

    @pytest.mark.parametrize(
        ("input_data", "expect_valid"),
        [
            ({}, True),
            ({"tribute_type": "type_honoree", "honoree": ""}, False),
            ({"tribute_type": "type_honoree", "honoree": "Paul"}, True),
        ],
    )
    def test_validate_honoree(self, input_data, expect_valid, minimally_valid_contribution_form_data):
        """Show `honoree` cannot be blank when `tribute_type` is `type_honoree`."""
        data = minimally_valid_contribution_form_data | input_data
        serializer = self.serializer_class(data=data, context={"request": APIRequestFactory().post("")})
        assert serializer.is_valid() is expect_valid
        if expect_valid is False:
            assert set(serializer.errors.keys()) == {"honoree"}
            assert serializer.errors["honoree"][0] == GENERIC_BLANK

    @pytest.mark.parametrize(
        ("input_data", "expect_valid"),
        [
            ({}, True),
            ({"tribute_type": "type_in_memory_of", "in_memory_of": ""}, False),
            ({"tribute_type": "type_in_memory_of"}, False),
            ({"tribute_type": "type_in_memory_of", "in_memory_of": "Paul"}, True),
        ],
    )
    def test_validate_in_memory_of(self, input_data, expect_valid, minimally_valid_contribution_form_data):
        """Show `in_memory_of` cannot be blank when `tribute_type` is `type_in_memory_of`."""
        data = minimally_valid_contribution_form_data | input_data
        serializer = self.serializer_class(data=data, context={"request": APIRequestFactory().post("")})
        assert serializer.is_valid() is expect_valid
        if expect_valid is False:
            assert set(serializer.errors.keys()) == {"in_memory_of"}
            assert serializer.errors["in_memory_of"][0] == GENERIC_BLANK

    @pytest.mark.parametrize(
        ("input_data", "expected_resolved_value"),
        [
            ({"reason_for_giving": "Other", "reason_other": "My reason"}, "My reason"),
            ({"reason_for_giving": PRESET_REASONS[0]}, PRESET_REASONS[0]),
        ],
    )
    def test_validate_resolves_reason_for_giving(
        self,
        input_data,
        expected_resolved_value,
        minimally_valid_contribution_form_data,
        donation_page_with_unrequired_reason_for_giving_element_and_presets,
    ):
        """Show validation sets value of `reason_for_giving` to value of `reason_other` when initial value...

        ...for former is 'Other'.

        See note in BaseCreatePaymentSerializer.validate for explanation of why this happens in
        `validate`.
        """
        data = (
            minimally_valid_contribution_form_data
            | input_data
            | {"page": donation_page_with_unrequired_reason_for_giving_element_and_presets.id}
        )
        serializer = self.serializer_class(data=data, context={"request": APIRequestFactory().post("")})
        assert serializer.is_valid() is True
        assert serializer.validated_data["reason_for_giving"] == expected_resolved_value

<<<<<<< HEAD
    @pytest.mark.parametrize(
        "country_code",
        ["US", "CA", "GB"],
    )
    def test_get_bad_actor_score_country_code(self, minimally_valid_contribution_form_data, mocker, country_code):
        """Show that calling `get_bad_actor_score` returns response data.

        Note: `get_bad_actor` uses `BadActorSerializer` internally, which requires there to be an
        HTTP referer in the request, so that's why we set in request factory below.
        """
        mock_make_bad_actor = mocker.patch("apps.contributions.serializers.make_bad_actor_request")
        request = APIRequestFactory(HTTP_REFERER="https://www.google.com", HTTP_CF_IPCOUNTRY=country_code).post(
            "", {}, format="json"
        )
        serializer = self.serializer_class(data=minimally_valid_contribution_form_data, context={"request": request})
        assert serializer.is_valid() is True
        serializer.get_bad_actor_score(serializer.validated_data)
        assert mock_make_bad_actor.call_count == 1
        assert "country_code" in mock_make_bad_actor.call_args[0][0]
        assert mock_make_bad_actor.call_args[0][0]["country_code"] == country_code

    def test_get_bad_actor_score_no_country_code(self, minimally_valid_contribution_form_data, mocker):
        """Show that calling `get_bad_actor_score` returns response data.

        Note: `get_bad_actor` uses `BadActorSerializer` internally, which requires there to be an
        HTTP referer in the request, so that's why we set in request factory below.
        """
        mock_make_bad_actor = mocker.patch("apps.contributions.serializers.make_bad_actor_request")
        # No Cf-IpCountry header in request
        request = APIRequestFactory(HTTP_REFERER="https://www.google.com").post("", {}, format="json")
        serializer = self.serializer_class(data=minimally_valid_contribution_form_data, context={"request": request})
        assert serializer.is_valid() is True
        serializer.get_bad_actor_score(serializer.validated_data)
        assert mock_make_bad_actor.call_count == 1
        assert "country_code" not in mock_make_bad_actor.call_args[0][0]

    def test_get_bad_actor_score_happy_path(self, minimally_valid_contribution_form_data, monkeypatch):
=======
    @pytest.mark.usefixtures("bad_actor_good_response")
    def test_get_bad_actor_score_happy_path(self, minimally_valid_contribution_form_data, bad_actor_good_score):
>>>>>>> 38d73d81
        """Show that calling `get_bad_actor_score` returns response data.

        Note: `get_bad_actor` uses `BadActorSerializer` internally, which requires there to be an
        HTTP referer in the request, so that's why we set in request factory below.
        """
        request = APIRequestFactory(HTTP_REFERER="https://www.google.com").post("", {}, format="json")
        serializer = self.serializer_class(data=minimally_valid_contribution_form_data, context={"request": request})
        assert serializer.is_valid() is True
        assert serializer.get_bad_actor_score(serializer.validated_data) == bad_actor_good_score

    def test_get_bad_actor_score_when_data_invalid(self, minimally_valid_contribution_form_data, monkeypatch):
        """Show if the bad actor serialier data is invalid no exception is raise, but method returns None.

        We achieve an invalid state by omitting http referer from the request context
        """
        monkeypatch.setattr("apps.contributions.serializers.get_bad_actor_score", mock_get_bad_actor)
        request = APIRequestFactory().post("", {}, format="json")
        serializer = self.serializer_class(data=minimally_valid_contribution_form_data, context={"request": request})
        assert serializer.is_valid() is True
        bad_actor_data = serializer.get_bad_actor_score(serializer.validated_data)
        assert bad_actor_data is None

    def test_get_bad_actor_score_when_bad_actor_api_error(self, minimally_valid_contribution_form_data, monkeypatch):
        """Show if call to `get_bad_actor_score` in `get_bad_actor_score` results in BadActorAPIError, the.

        method call still succeeds, returning None.
        """
        monkeypatch.setattr("apps.contributions.serializers.get_bad_actor_score", mock_get_bad_actor_raise_exception)
        request = APIRequestFactory(HTTP_REFERER="https://www.google.com").post("", {}, format="json")
        serializer = self.serializer_class(data=minimally_valid_contribution_form_data, context={"request": request})
        assert serializer.is_valid() is True
        bad_actor_data = serializer.get_bad_actor_score(serializer.validated_data)
        assert bad_actor_data is None

    @pytest.mark.parametrize(
        ("score", "should_flag"),
        [
            (settings.BAD_ACTOR_REJECT_SCORE, False),
            (settings.BAD_ACTOR_FLAG_SCORE, True),
            (settings.BAD_ACTOR_FLAG_SCORE - 1, False),
        ],
    )
    def test_should_flag(self, score, should_flag, minimally_valid_contribution_form_data):
        serializer = self.serializer_class(data=minimally_valid_contribution_form_data)
        assert serializer.should_flag(score) is should_flag

    @pytest.mark.parametrize("interval", [ContributionInterval.MONTHLY, ContributionInterval.YEARLY])
    def test_build_contribution_happy_path(
        self, interval, minimally_valid_contribution_form_data, bad_actor_good_response
    ):
        minimally_valid_contribution_form_data["interval"] = interval.value
        contributor = ContributorFactory()
        serializer = self.serializer_class(
            data=minimally_valid_contribution_form_data, context={"request": APIRequestFactory().post("")}
        )
        assert serializer.is_valid() is True
        contribution = serializer.build_contribution(
            contributor, serializer.validated_data, bad_actor_good_response.return_value
        )
        expectations = {
            "amount": serializer.validated_data["amount"],
            "interval": serializer.validated_data["interval"],
            "currency": serializer.validated_data["page"].revenue_program.payment_provider.currency,
            "status": ContributionStatus.PROCESSING,
            "donation_page": serializer.validated_data["page"],
            "contributor": contributor,
            "payment_provider_used": "Stripe",
            "bad_actor_score": bad_actor_good_response.return_value.overall_judgment,
            "bad_actor_response": bad_actor_good_response.return_value.dict(),
            "flagged_date": None,
        }
        for key, val in expectations.items():
            assert getattr(contribution, key) == val

    def test_build_contribution_when_should_flag(
        self, minimally_valid_contribution_form_data, bad_actor_bad_response, bad_actor_bad_score
    ):
        contributor = ContributorFactory()
        serializer = self.serializer_class(
            data=minimally_valid_contribution_form_data, context={"request": APIRequestFactory().post("")}
        )
        assert serializer.is_valid() is True
        contribution = serializer.build_contribution(
            contributor, serializer.validated_data, bad_actor_bad_response.return_value
        )
        expectations = {
            "amount": serializer.validated_data["amount"],
            "interval": serializer.validated_data["interval"],
            "currency": serializer.validated_data["page"].revenue_program.payment_provider.currency,
            "status": ContributionStatus.FLAGGED,
            "donation_page": serializer.validated_data["page"],
            "contributor": contributor,
            "payment_provider_used": "Stripe",
            "bad_actor_score": bad_actor_bad_score.overall_judgment,
            "bad_actor_response": bad_actor_bad_score.dict(),
        }
        for key, val in expectations.items():
            assert getattr(contribution, key) == val
        assert contribution.flagged_date is not None

    def test_build_contribution_when_should_reject(
        self, minimally_valid_contribution_form_data, bad_actor_super_bad_response, bad_actor_super_bad_score
    ):
        contributor = ContributorFactory()
        serializer = self.serializer_class(
            data=minimally_valid_contribution_form_data, context={"request": APIRequestFactory().post("")}
        )
        assert serializer.is_valid() is True
        contribution = serializer.build_contribution(
            contributor, serializer.validated_data, bad_actor_super_bad_response.return_value
        )
        expectations = {
            "amount": serializer.validated_data["amount"],
            "interval": serializer.validated_data["interval"],
            "currency": serializer.validated_data["page"].revenue_program.payment_provider.currency,
            "status": ContributionStatus.REJECTED,
            "donation_page": serializer.validated_data["page"],
            "contributor": contributor,
            "payment_provider_used": "Stripe",
            "bad_actor_score": bad_actor_super_bad_score.overall_judgment,
            "bad_actor_response": bad_actor_super_bad_score.dict(),
            "flagged_date": None,
        }
        for key, val in expectations.items():
            assert getattr(contribution, key) == val

    def test_build_contribution_when_no_bad_actor_response(self, minimally_valid_contribution_form_data):
        bad_actor_data = None
        contributor = ContributorFactory()
        serializer = self.serializer_class(
            data=minimally_valid_contribution_form_data, context={"request": APIRequestFactory().post("")}
        )
        assert serializer.is_valid() is True
        contribution = serializer.build_contribution(contributor, serializer.validated_data, bad_actor_data)
        expectations = {
            "amount": serializer.validated_data["amount"],
            "interval": serializer.validated_data["interval"],
            "currency": serializer.validated_data["page"].revenue_program.payment_provider.currency,
            "status": ContributionStatus.PROCESSING,
            "donation_page": serializer.validated_data["page"],
            "contributor": contributor,
            "payment_provider_used": "Stripe",
            "bad_actor_score": None,
            "bad_actor_response": None,
            "flagged_date": None,
        }
        for key, val in expectations.items():
            assert getattr(contribution, key) == val

    def test_donation_page_when_element_not_have_required_fields(
        self, donation_page, minimally_valid_contribution_form_data
    ):
        del donation_page.elements[0]["requiredFields"]
        donation_page.save()
        request = APIRequestFactory().post("", {}, format="json")
        serializer = self.serializer_class(data=minimally_valid_contribution_form_data, context={"request": request})
        assert serializer.is_valid()

    def test_generate_stripe_metadata_when_v1_4(
        self, minimally_valid_contribution_form_data, valid_swag_choices_string
    ):
        assert settings.METADATA_SCHEMA_VERSION_1_4
        minimally_valid_contribution_form_data["swag_choices"] = valid_swag_choices_string
        contribution = ContributionFactory(donation_page_id=minimally_valid_contribution_form_data["page"])
        request = APIRequestFactory(HTTP_REFERER=(referer := "https://www.google.com")).post("", {}, format="json")
        serializer = self.serializer_class(data=minimally_valid_contribution_form_data, context={"request": request})
        serializer.is_valid(raise_exception=True)
        metadata = serializer.generate_stripe_metadata(contribution)
        assert isinstance(metadata, StripePaymentMetadataSchemaV1_4)
        assert metadata.agreed_to_pay_fees == minimally_valid_contribution_form_data["agreed_to_pay_fees"]
        assert metadata.referer == pydantic_core.Url(referer)
        assert metadata.swag_choices == valid_swag_choices_string
        assert metadata.schema_version == "1.4"
        assert metadata.source == "rev-engine"
        assert metadata.contributor_id == str(contribution.contributor.id)
        assert metadata.donor_selected_amount == minimally_valid_contribution_form_data["donor_selected_amount"]
        assert metadata.revenue_program_id == str(contribution.revenue_program.id)
        assert metadata.revenue_program_slug == contribution.revenue_program.slug
        assert (
            metadata.swag_opt_out is False
        )  # not provided in form data, this is default via default def in serializer field def
        optional_fields_defaulting_to_none = (
            "comp_subscription",
            "company_name",
            "honoree",
            "in_memory_of",
            "reason_for_giving",
            "sf_campaign_id",
        )
        for x in optional_fields_defaulting_to_none:
            assert getattr(metadata, x) is None

    def test_get_bad_actor_score_when_uncaught_error_calling_internal(
        self, minimally_valid_contribution_form_data, get_bad_actor_score_causes_uncaught
    ):
        request = APIRequestFactory(HTTP_REFERER="https://www.google.com").post("", {}, format="json")
        serializer = self.serializer_class(data=minimally_valid_contribution_form_data, context={"request": request})
        assert serializer.is_valid() is True
        assert serializer.get_bad_actor_score(serializer.validated_data) is None
        get_bad_actor_score_causes_uncaught.assert_called_once()


@pytest.fixture
def valid_stripe_metadata_v1_4_data():
    return {
        "agreed_to_pay_fees": True,
        "contributor_id": "1",
        "donor_selected_amount": 1000.0,
        "referer": "https://www.google.com",
        "revenue_program_id": "1",
        "revenue_program_slug": "revenue-program-slug",
        "swag_choices": "",
        "schema_version": "1.4",
        "source": "rev-engine",
    }


class TestStripePaymentMetadataSchemaV1_4:
    @pytest.mark.parametrize(
        "value",
        [
            "",
            "foo:bar",
            "foo:bar;bizz:bang",
            "foo:bar;",
            "foo",
            "foo;",
            "foo:bar;bizz",
            "bizz;foo:bar",
            "foo2:bar",
            "1foo:bar",
            "fo-o:bar",
            # the following cases are unexpected, but allowed for now so adding to make clear they get through
            ";",
            ";foo:bar",
        ],
    )
    def test_with_valid_swag_choices_values(self, value, valid_stripe_metadata_v1_4_data):
        instance = StripePaymentMetadataSchemaV1_4(**(valid_stripe_metadata_v1_4_data | {"swag_choices": value}))
        assert instance.swag_choices == value

    @pytest.mark.parametrize(
        "value",
        [
            ":",
            ":bar",
            ":bar;",
            "foo:",
            "foo ",
            " foo ",
            "foo : bar ; bizz : bang",
            "foo : bar ; bizz : bang ;",
            "foo: bar ;",
            "f oo",
            "fo'o:bar",
            "foo:bar\n",
        ],
    )
    def test_with_invalid_swag_choices_value(self, value, valid_stripe_metadata_v1_4_data):
        with pytest.raises(pydantic.ValidationError):
            StripePaymentMetadataSchemaV1_4(**(valid_stripe_metadata_v1_4_data | {"swag_choices": value}))

    def test_with_invalid_swag_choices_when_exceed_max_length(
        self, valid_stripe_metadata_v1_4_data, invalid_swag_choices_string_exceed_max_length
    ):
        with pytest.raises(pydantic.ValidationError):
            StripePaymentMetadataSchemaV1_4(
                **(valid_stripe_metadata_v1_4_data | {"swag_choices": invalid_swag_choices_string_exceed_max_length})
            )

    def test_converts_id_to_string(self, valid_stripe_metadata_v1_4_data):
        # Note the reason for existence of this conversion and test is that in test env, contributor_id and revenue_program_id
        # will be an int, but in prod will be a string. We want to strictly type to string, so we convert in validation
        # step in class.
        valid_stripe_metadata_v1_4_data["contributor_id"] = (con_id := 1)
        valid_stripe_metadata_v1_4_data["revenue_program_id"] = (rp_id := 1)
        instance = StripePaymentMetadataSchemaV1_4(**valid_stripe_metadata_v1_4_data)
        assert instance.contributor_id == str(con_id)
        assert instance.revenue_program_id == str(rp_id)

    def test_keeps_contributor_id_as_none_when_none(self, valid_stripe_metadata_v1_4_data):
        valid_stripe_metadata_v1_4_data["contributor_id"] = None
        instance = StripePaymentMetadataSchemaV1_4(**valid_stripe_metadata_v1_4_data)
        assert instance.contributor_id is None


@pytest.mark.django_db
class TestCreateOneTimePaymentSerializer:
    serializer_class = serializers.CreateOneTimePaymentSerializer

    def test_is_subclass_of_BaseCreatePaymentSerializer(self):
        """Prove that CreateOneTimePaymentSerializer is a subclass of BaseCreatePaymentSerializer.

        This is so the testing of the parent class' behavior accrues to the child.
        """
        assert issubclass(self.serializer_class, serializers.BaseCreatePaymentSerializer)

    @pytest.mark.usefixtures("bad_actor_good_response")
    def test_happy_path(self, minimally_valid_contribution_form_data, mocker):
        """Demonstrate happy path when of `.create`.

        Namely, it should:

        - create a contributor
        - create a contribution that has contribution_metadata
        - add bad actor score to contribution
        - not flag the contribution
        - Create a Stripe Customer
        - Create a Stripe PaymentIntent
        """
        contribution_count = Contribution.objects.count()
        contributor_count = Contributor.objects.count()
        save_spy = mocker.spy(Contributor, "save")
        mock_create_stripe_customer = mocker.patch("apps.contributions.models.Contribution.create_stripe_customer")
        mock_create_stripe_customer.return_value = AttrDict({"id": (fake_customer_id := "fake-customer-id")})
        mock_create_stripe_one_time_payment_intent = mocker.patch(
            "apps.contributions.models.Contribution.create_stripe_one_time_payment_intent"
        )
        mock_create_stripe_one_time_payment_intent.return_value = AttrDict(
            {
                "id": "<some-payment-intent-id>",
            }
        )
        mock_create_stripe_one_time_payment_intent.return_value = AttrDict(
            {
                "id": (pi_id := "some payment intent id"),
                "client_secret": (client_secret := "shhhhhhh!"),
                "customer": fake_customer_id,
            }
        )
        request = APIRequestFactory(HTTP_REFERER="https://www.google.com").post("", {}, format="json")
        serializer = self.serializer_class(data=minimally_valid_contribution_form_data, context={"request": request})
        assert serializer.is_valid()
        result = serializer.create(serializer.validated_data)
        assert Contribution.objects.count() == contribution_count + 1
        assert Contributor.objects.count() == contributor_count + 1
        assert set(result.keys()) == {"client_secret", "uuid", "email_hash"}
        assert result["client_secret"] == client_secret
        assert Contributor.objects.filter(email=minimally_valid_contribution_form_data["email"]).exists()
        contribution = Contribution.objects.get(uuid=result["uuid"])
        assert result["uuid"] == str(contribution.uuid)
        assert result["email_hash"] == get_sha256_hash(contribution.contributor.email)
        assert contribution.status == ContributionStatus.PROCESSING
        assert contribution.flagged_date is None
        assert contribution.bad_actor_response == MockBadActorResponseObjectNotBad.mock_bad_actor_response_json
        assert contribution.contribution_metadata is not None
        assert contribution.provider_customer_id == fake_customer_id
        assert contribution.provider_payment_id == pi_id
        save_spy.assert_called_once()

    def test_when_stripe_errors_creating_payment_intent(
        self, minimally_valid_contribution_form_data, mocker, bad_actor_good_response
    ):
        """Demonstrate `.create` when there's a Stripe error when creating payment intent.

        A contributor and contribution should still be created as in happy path, but a GenericPaymentError should
        be raised.

        """
        contribution_count = Contribution.objects.count()
        contributor_count = Contributor.objects.count()

        save_spy = mocker.spy(Contributor, "save")
        mock_create_stripe_customer = mocker.patch("apps.contributions.models.Contribution.create_stripe_customer")
        mock_create_stripe_customer.return_value = AttrDict({"id": (fake_customer_id := "fake-customer-id")})

        mock_create_stripe_one_time_payment_intent = mocker.patch(
            "apps.contributions.models.Contribution.create_stripe_one_time_payment_intent"
        )
        mock_create_stripe_one_time_payment_intent.side_effect = stripe.error.StripeError("Stripe error")

        request = APIRequestFactory(HTTP_REFERER="https://www.google.com").post("", {}, format="json")

        serializer = self.serializer_class(data=minimally_valid_contribution_form_data, context={"request": request})

        assert serializer.is_valid()
        with pytest.raises(serializers.GenericPaymentError):
            serializer.create(serializer.validated_data)

        assert Contributor.objects.count() == contributor_count + 1
        assert Contribution.objects.count() == contribution_count + 1

        assert Contributor.objects.filter(email=minimally_valid_contribution_form_data["email"]).exists()
        contributor = Contributor.objects.get(email=minimally_valid_contribution_form_data["email"])
        assert contributor.contribution_set.count() == 1
        contribution = contributor.contribution_set.first()
        assert contribution.provider_customer_id == fake_customer_id
        assert contribution.status == ContributionStatus.PROCESSING
        assert contribution.flagged_date is None
        assert contribution.bad_actor_response == bad_actor_good_response.return_value.dict()
        assert contribution.contribution_metadata is not None
        assert contribution.provider_customer_id == fake_customer_id
        assert contribution.provider_payment_id is None

        save_spy.assert_called_once()

    @pytest.mark.usefixtures("bad_actor_good_response")
    def test_when_stripe_errors_creating_customer(self, minimally_valid_contribution_form_data, mocker):
        """Demonstrate `.create` when there's a Stripe error when creating customer.

        A contributor and contribution should still be created as in happy path, but a GenericPaymentError should
        be raised.
        """
        contribution_count = Contribution.objects.count()
        contributor_count = Contributor.objects.count()

        save_spy = mocker.spy(Contributor, "save")

        mocker.patch("apps.contributions.models.Contribution.create_stripe_customer", mock_stripe_call_with_error)

        request = APIRequestFactory(HTTP_REFERER="https://www.google.com").post("", {}, format="json")

        serializer = self.serializer_class(data=minimally_valid_contribution_form_data, context={"request": request})

        assert serializer.is_valid()

        with pytest.raises(serializers.GenericPaymentError):
            serializer.create(serializer.validated_data)

        assert Contribution.objects.count() == contribution_count + 1
        assert Contributor.objects.count() == contributor_count + 1
        assert Contributor.objects.filter(email=minimally_valid_contribution_form_data["email"]).exists()
        contributor = Contributor.objects.get(email=minimally_valid_contribution_form_data["email"])
        assert contributor.contribution_set.count() == 1
        contribution = contributor.contribution_set.first()
        assert contribution.status == ContributionStatus.PROCESSING
        assert contribution.flagged_date is None
        assert contribution.bad_actor_response == MockBadActorResponseObjectNotBad.mock_bad_actor_response_json
        assert contribution.contribution_metadata is None
        assert contribution.provider_customer_id is None
        assert contribution.provider_payment_id is None

        save_spy.assert_called_once()

    @pytest.mark.usefixtures("bad_actor_bad_response")
    def test_when_contribution_is_flagged(self, minimally_valid_contribution_form_data, mocker):
        """Demonstrate `.create` when the contribution gets flagged.

        A contributor, contribution, and Stripe entities should still be created as in happy path, but the `capture_method` on
        the PaymentIntent should be "manual"
        """
        contribution_count = Contribution.objects.count()
        contributor_count = Contributor.objects.count()

        save_spy = mocker.spy(Contributor, "save")
        mock_create_stripe_customer = Mock()
        fake_customer_id = "fake-customer-id"
        mock_create_stripe_customer.return_value = AttrDict({"id": fake_customer_id})
        mocker.patch("stripe.Customer.create", mock_create_stripe_customer)

        mock_create_stripe_one_time_payment_intent = Mock()
        client_secret = "shhhhhhh!"
        pi_id = "some payment intent id"
        mock_create_stripe_one_time_payment_intent.return_value = AttrDict(
            {
                "id": pi_id,
                "client_secret": client_secret,
                "customer": fake_customer_id,
            }
        )
        mocker.patch("stripe.PaymentIntent.create", mock_create_stripe_one_time_payment_intent)
        request = APIRequestFactory(HTTP_REFERER="https://www.google.com").post("", {}, format="json")
        serializer = self.serializer_class(data=minimally_valid_contribution_form_data, context={"request": request})
        assert serializer.is_valid()
        result = serializer.create(serializer.validated_data)
        assert Contribution.objects.count() == contribution_count + 1
        assert Contributor.objects.count() == contributor_count + 1
        assert set(result.keys()) == {"client_secret", "email_hash", "uuid"}
        assert result["client_secret"] == client_secret
        assert Contributor.objects.filter(email=minimally_valid_contribution_form_data["email"]).exists()
        contribution = Contribution.objects.get(uuid=result["uuid"])
        assert result["email_hash"] == get_sha256_hash(contribution.contributor.email)
        assert contribution.status == ContributionStatus.FLAGGED
        assert contribution.flagged_date is not None
        assert contribution.bad_actor_response == MockBadActorResponseObjectBad.mock_bad_actor_response_json
        assert contribution.provider_payment_id == pi_id
        assert contribution.contribution_metadata is not None
        assert contribution.provider_customer_id == fake_customer_id

        mock_create_stripe_customer.assert_called_once()

        call_args = mock_create_stripe_one_time_payment_intent.call_args[1]
        # this is nested, and not necessary to test here
        call_args.pop("metadata", None)
        assert call_args == {
            "amount": contribution.amount,
            "currency": contribution.currency,
            "customer": contribution.provider_customer_id,
            "statement_descriptor_suffix": None,
            "stripe_account": contribution.revenue_program.payment_provider.stripe_account_id,
            "capture_method": "manual",
            "idempotency_key": f"{contribution.uuid}-payment-intent",
        }
        save_spy.assert_called_once()

    @pytest.mark.usefixtures("bad_actor_super_bad_response")
    def test_when_contribution_is_rejected(self, minimally_valid_contribution_form_data, mocker):
        """Demonstrate `.create` when the contribution gets flagged.

        A contributor and contribution should still be created as in happy path, but a PermissionDenied error should occur, and
        a Stripe payment intent should not be created.
        """
        contribution_count = Contribution.objects.count()
        contributor_count = Contributor.objects.count()

        save_spy = mocker.spy(Contributor, "save")
        request = APIRequestFactory(HTTP_REFERER="https://www.google.com").post("", {}, format="json")
        serializer = self.serializer_class(data=minimally_valid_contribution_form_data, context={"request": request})
        assert serializer.is_valid()
        with pytest.raises(PermissionDenied):
            serializer.create(serializer.validated_data)

        assert Contribution.objects.count() == contribution_count + 1
        assert Contributor.objects.count() == contributor_count + 1
        assert Contributor.objects.filter(email=minimally_valid_contribution_form_data["email"]).exists()
        contributor = Contributor.objects.get(email=minimally_valid_contribution_form_data["email"])
        assert contributor.contribution_set.count() == 1
        contribution = contributor.contribution_set.first()
        assert contribution.status == ContributionStatus.REJECTED
        assert contribution.flagged_date is None
        assert contribution.provider_customer_id is None
        assert contribution.provider_payment_id is None
        assert contribution.contribution_metadata is None
        assert contribution.bad_actor_response == MockBadActorResponseObjectSuperBad.mock_bad_actor_response_json
        assert contribution.provider_customer_id is None
        assert contribution.provider_payment_id is None

        save_spy.assert_called_once()

    @pytest.mark.usefixtures("bad_actor_good_response")
    def test_create_when_value_error_creating_metadata(
        self,
        minimally_valid_contribution_form_data,
        mocker,
    ):
        minimally_valid_contribution_form_data["interval"] = ContributionInterval.ONE_TIME.value
        mocker.patch(
            "apps.contributions.models.Contribution.create_stripe_customer", return_value=AttrDict({"id": "fake-id"})
        )
        mocker.patch(
            "apps.contributions.serializers.BaseCreatePaymentSerializer.generate_stripe_metadata",
            side_effect=ValueError("Not valid"),
        )
        request = APIRequestFactory(HTTP_REFERER="https://www.google.com").post("", {}, format="json")
        serializer = self.serializer_class(data=minimally_valid_contribution_form_data, context={"request": request})
        # DRF serializer validation is separate from the pydantic validation of metadata
        assert serializer.is_valid() is True
        with pytest.raises(APIException):
            serializer.create(serializer.validated_data)


@pytest.mark.django_db
class TestCreateRecurringPaymentSerializer:
    serializer_class = serializers.CreateRecurringPaymentSerializer

    def test_is_subclass_of_BaseCreatePaymentSerializer(self):
        """Prove that CreateRecurringPaymentSerializer is a subclass of BaseCreatePaymentSerializer.

        This is so the testing of the parent class' behavior accrues to the child.
        """
        assert issubclass(self.serializer_class, serializers.BaseCreatePaymentSerializer)

    @pytest.mark.parametrize("interval", ["month", "year"])
    @pytest.mark.usefixtures("bad_actor_good_response")
    def test_create_happy_path(self, minimally_valid_contribution_form_data, interval, mocker):
        """Demonstrate happy path when of `.create`.

        Namely, it should:

        - create a contributor
        - create a contribution that has contribution_metadata
        - add bad actor score to contribution
        - not flag the contribution
        - create a Stripe Customer
        - create a Stripe Subscription
        """
        # ensure we have right contribution_metadata, and that right method gets called
        save_spy = mocker.spy(Contribution, "save")

        data = minimally_valid_contribution_form_data | {"interval": interval}
        contribution_count = Contribution.objects.count()
        contributor_count = Contributor.objects.count()
        mock_create_stripe_subscription = mocker.patch(
            "apps.contributions.models.Contribution.create_stripe_subscription"
        )
        mock_create_stripe_subscription.return_value = AttrDict(
            {
                "id": "some payment intent id",
                "latest_invoice": {
                    "payment_intent": {
                        "client_secret": (client_secret := "<some-client-secret>"),
                        "id": "pi_fakefakefake",
                    }
                },
                "customer": (fake_customer_id := "fake-customer-id"),
            }
        )

        mock_create_stripe_customer = mocker.patch("apps.contributions.models.Contribution.create_stripe_customer")
        mock_create_stripe_customer.return_value = AttrDict({"id": fake_customer_id})

        request = APIRequestFactory(HTTP_REFERER="https://www.google.com").post("", {}, format="json")
        serializer = self.serializer_class(data=data, context={"request": request})

        assert serializer.is_valid()

        result = serializer.create(serializer.validated_data)
        assert Contribution.objects.count() == contribution_count + 1
        assert Contributor.objects.count() == contributor_count + 1
        assert set(result.keys()) == {"client_secret", "email_hash", "uuid"}
        assert result["client_secret"] == client_secret
        assert Contributor.objects.filter(email=minimally_valid_contribution_form_data["email"]).exists()
        contribution = Contribution.objects.get(uuid=result["uuid"])
        assert result["email_hash"] == get_sha256_hash(contribution.contributor.email)
        assert contribution.status == ContributionStatus.PROCESSING
        assert contribution.flagged_date is None
        assert contribution.bad_actor_response == MockBadActorResponseObjectNotBad.mock_bad_actor_response_json
        assert contribution.provider_subscription_id == mock_create_stripe_subscription.return_value["id"]
        assert contribution.contribution_metadata is not None

        save_spy.assert_called_once()

    @pytest.mark.usefixtures("bad_actor_good_response")
    def test_create_when_stripe_errors_creating_subscription(self, minimally_valid_contribution_form_data, mocker):
        """Demonstrate `.create` when there's a Stripe error when creating subscription.

        A contributor and contribution should still be created as in happy path, but a GenericPaymentError should
        be raised, and no Stripe subscription created.
        """
        save_spy = mocker.spy(Contribution, "save")
        data = minimally_valid_contribution_form_data | {"interval": "month"}
        contribution_count = Contribution.objects.count()
        contributor_count = Contributor.objects.count()

        mock_create_stripe_customer = Mock()
        mock_create_stripe_customer.return_value = AttrDict({"id": "some id"})
        mocker.patch("stripe.Customer.create", mock_create_stripe_customer)
        mocker.patch("apps.contributions.models.stripe.Subscription.create", mock_stripe_call_with_error)
        request = APIRequestFactory(HTTP_REFERER="https://www.google.com").post("", {}, format="json")

        serializer = self.serializer_class(data=data, context={"request": request})

        assert serializer.is_valid()
        with pytest.raises(serializers.GenericPaymentError):
            serializer.create(serializer.validated_data)

        assert Contribution.objects.count() == contribution_count + 1
        assert Contributor.objects.count() == contributor_count + 1
        assert Contributor.objects.filter(email=minimally_valid_contribution_form_data["email"]).exists()
        contributor = Contributor.objects.get(email=minimally_valid_contribution_form_data["email"])
        assert contributor.contribution_set.count() == 1
        contribution = contributor.contribution_set.first()

        assert contribution.status == ContributionStatus.PROCESSING
        assert contribution.provider_customer_id == mock_create_stripe_customer.return_value["id"]
        assert contribution.provider_subscription_id is None

        assert contribution.contribution_metadata is not None

        save_spy.assert_called_once()

    @pytest.mark.usefixtures("bad_actor_good_response")
    def test_create_when_stripe_errors_creating_customer(self, minimally_valid_contribution_form_data, mocker):
        """Demonstrate `.create` when there's a Stripe error when creating customer.

        A contributor and contribution should still be created as in happy path, but a GenericPaymentError should
        be raised.
        """
        save_spy = mocker.spy(Contribution, "save")
        data = minimally_valid_contribution_form_data | {"interval": "month"}
        contribution_count = Contribution.objects.count()
        contributor_count = Contributor.objects.count()

        mocker.patch("stripe.Customer.create", mock_stripe_call_with_error)

        request = APIRequestFactory(HTTP_REFERER="https://www.google.com").post("", {}, format="json")

        serializer = self.serializer_class(data=data, context={"request": request})

        assert serializer.is_valid()

        with pytest.raises(serializers.GenericPaymentError):
            serializer.create(serializer.validated_data)

        assert Contribution.objects.count() == contribution_count + 1
        assert Contributor.objects.count() == contributor_count + 1
        assert Contributor.objects.filter(email=minimally_valid_contribution_form_data["email"]).exists()
        contributor = Contributor.objects.get(email=minimally_valid_contribution_form_data["email"])
        assert contributor.contribution_set.count() == 1
        contribution = contributor.contribution_set.first()
        assert contribution.status == ContributionStatus.PROCESSING
        assert contribution.provider_customer_id is None
        assert contribution.provider_subscription_id is None

        assert contribution.contribution_metadata is not None
        save_spy.assert_called_once()

    @pytest.mark.usefixtures("bad_actor_bad_response")
    def test_create_when_contribution_is_flagged(self, minimally_valid_contribution_form_data, mocker):
        """Demonstrate `.create` when the contribution gets flagged.

        All entities created in happy path should be created here, but the status on contribution should
        be "flagged" and the subscription should have a trial.
        """
        save_spy = mocker.spy(Contribution, "save")
        data = minimally_valid_contribution_form_data | {"interval": "month"}
        contribution_count = Contribution.objects.count()
        contributor_count = Contributor.objects.count()
        mock_create_stripe_customer = Mock()
        fake_customer_id = "fake-customer-id"
        mock_create_stripe_customer.return_value = AttrDict({"id": fake_customer_id})
        mocker.patch("stripe.Customer.create", mock_create_stripe_customer)
        mock_setup_intent_create = Mock()
        client_secret = "shhhhhhh!"
        setup_intent_id = "some-sub-id"
        payment_method_id = "some-payment-id"
        mock_setup_intent_create.return_value = AttrDict(
            {
                "id": setup_intent_id,
                "client_secret": client_secret,
                "payment_method": payment_method_id,
            }
        )
        mocker.patch("stripe.SetupIntent.create", mock_setup_intent_create)
        request = APIRequestFactory(HTTP_REFERER="https://www.google.com").post("", {}, format="json")
        serializer = self.serializer_class(data=data, context={"request": request})

        assert serializer.is_valid()
        serializer.create(serializer.validated_data)
        assert Contribution.objects.count() == contribution_count + 1
        assert Contributor.objects.count() == contributor_count + 1
        assert Contributor.objects.filter(email=minimally_valid_contribution_form_data["email"]).exists()
        contributor = Contributor.objects.get(email=minimally_valid_contribution_form_data["email"])
        assert contributor.contribution_set.count() == 1
        contribution = contributor.contribution_set.first()
        assert contribution.status == ContributionStatus.FLAGGED
        assert contribution.flagged_date is not None
        assert contribution.provider_subscription_id is None
        assert contribution.provider_setup_intent_id == setup_intent_id
        save_spy.assert_called_once()

    @pytest.mark.usefixtures("bad_actor_super_bad_response")
    def test_create_when_contribution_is_rejected(self, minimally_valid_contribution_form_data, mocker):
        """Demonstrate `.create` when the contribution gets flagged.

        A contributor and contribution should still be created as in happy path, but a PermissionDenied error should occur, and
        a Stripe subscription should not be created.
        """
        save_spy = mocker.spy(Contribution, "save")
        data = minimally_valid_contribution_form_data | {"interval": "month"}
        contribution_count = Contribution.objects.count()
        contributor_count = Contributor.objects.count()
        request = APIRequestFactory(HTTP_REFERER="https://www.google.com").post("", {}, format="json")
        serializer = self.serializer_class(data=data, context={"request": request})

        assert serializer.is_valid()

        with pytest.raises(PermissionDenied):
            serializer.create(serializer.validated_data)

        assert Contribution.objects.count() == contribution_count + 1
        assert Contributor.objects.count() == contributor_count + 1
        assert Contributor.objects.filter(email=minimally_valid_contribution_form_data["email"]).exists()
        contributor = Contributor.objects.get(email=minimally_valid_contribution_form_data["email"])
        assert contributor.contribution_set.count() == 1
        contribution = contributor.contribution_set.first()
        assert contribution.status == ContributionStatus.REJECTED
        assert contribution.flagged_date is None
        assert contribution.provider_subscription_id is None
        assert contribution.provider_customer_id is None

        assert contribution.contribution_metadata is None
        save_spy.assert_called_once()

    def test_create_when_value_error_creating_metadata(self, minimally_valid_contribution_form_data, mocker):
        minimally_valid_contribution_form_data["interval"] = ContributionInterval.MONTHLY.value
        mocker.patch(
            "apps.contributions.models.Contribution.create_stripe_customer", return_value=AttrDict({"id": "fake-id"})
        )
        mocker.patch(
            "apps.contributions.serializers.BaseCreatePaymentSerializer.generate_stripe_metadata",
            side_effect=ValueError("Not valid"),
        )
        request = APIRequestFactory(HTTP_REFERER="https://www.google.com").post("", {}, format="json")
        serializer = self.serializer_class(data=minimally_valid_contribution_form_data, context={"request": request})
        # DRF serializer validation is separate from the pydantic validation of metadata
        assert serializer.is_valid() is True
        with pytest.raises(APIException):
            serializer.create(serializer.validated_data)


class SubscriptionsSerializer(TestCase):
    expected_fields = [
        "id",
        "is_modifiable",
        "is_cancelable",
        "status",
        "card_brand",
        "last4",
        "payment_type",
        "next_payment_date",
        "interval",
        "revenue_program_slug",
        "amount",
        "customer_id",
        "credit_card_expiration_date",
        "created",
        "last_payment_date",
    ]

    def setUp(self):
        self.serializer = serializers.SubscriptionsSerializer
        self.subscription = AttrDict(
            {
                "id": "sub_1234",
                "status": "incomplete",
                "card_brand": "Visa",
                "last4": "4242",
                "plan": {
                    "interval": "month",
                    "interval_count": 1,
                    "amount": 1234,
                },
                "metadata": {
                    "revenue_program_slug": "foo",
                },
                "amount": "100",
                "customer": "cus_1234",
                "current_period_end": 1654892502,
                "current_period_start": 1686428502,
                "created": 1654892502,
                "default_payment_method": {
                    "id": "pm_1234",
                    "type": "card",
                    "card": {"brand": "discover", "last4": "7834", "exp_month": "12", "exp_year": "2022"},
                },
            }
        )

    def test_returned_fields(self):
        data = self.serializer(self.subscription).data
        for field in self.expected_fields:
            assert field in data

    def test_card_brand(self):
        data = self.serializer(self.subscription).data
        assert data["card_brand"] == "discover"

    def test_next_payment_date(self):
        data = self.serializer(self.subscription).data
        assert data["next_payment_date"] == datetime.datetime(2022, 6, 10, 20, 21, 42, tzinfo=datetime.timezone.utc)

    def test_last_payment_date(self):
        data = self.serializer(self.subscription).data
        assert data["last_payment_date"] == datetime.datetime(2023, 6, 10, 20, 21, 42, tzinfo=datetime.timezone.utc)

    def test_created(self):
        data = self.serializer(self.subscription).data
        assert data["created"] == datetime.datetime(2022, 6, 10, 20, 21, 42, tzinfo=datetime.timezone.utc)

    def test_last4(self):
        data = self.serializer(self.subscription).data
        assert data["last4"] == "7834"

    def test_card_expiration_date(self):
        data = self.serializer(self.subscription).data
        assert data["credit_card_expiration_date"] == "12/2022"

    def test_is_modifiable(self):
        data = self.serializer(self.subscription).data
        assert data["is_modifiable"] is True
        self.subscription.status = "unpaid"
        data = self.serializer(self.subscription).data
        assert data["is_modifiable"] is False

    def test_is_cancelable(self):
        data = self.serializer(self.subscription).data
        assert data["is_cancelable"] is False
        self.subscription.status = "active"
        data = self.serializer(self.subscription).data
        assert data["is_cancelable"] is True

    def test_interval(self):
        data = self.serializer(self.subscription).data
        assert data["interval"] == ContributionInterval.MONTHLY
        self.subscription.plan.interval = "year"
        self.subscription.plan.interval_count = 1
        data = self.serializer(self.subscription).data
        assert data["interval"] == ContributionInterval.YEARLY
        self.subscription.plan.interval_count = 2
        with pytest.raises(ValidationError):
            self.serializer(self.subscription).data  # noqa: B018 Ruff doesn't understand this is
            # a property and accessing it has side effects we are testing.

    def test_revenue_program_slug(self):
        data = self.serializer(self.subscription).data
        assert data["revenue_program_slug"] == "foo"
        del self.subscription.metadata
        with pytest.raises(ValidationError):
            self.serializer(self.subscription).data  # noqa: B018 Ruff doesn't understand this is
            # a property and accessing it has side effects we are testing.

    def test_amount(self):
        data = self.serializer(self.subscription).data
        assert data["amount"] == 1234

    def test_customer_id(self):
        data = self.serializer(self.subscription).data
        assert data["customer_id"] == "cus_1234"

    def test_payment_type(self):
        data = self.serializer(self.subscription).data
        assert data["payment_type"] == "card"


class TestStripeMetadataSchemaBase:
    @pytest.mark.parametrize(
        ("value", "expected"),
        [
            (True, True),
            (False, False),
            (None, None),
            ("false", False),
            ("none", False),
            ("no", False),
            ("n", False),
            ("true", True),
            ("yes", True),
            ("y", True),
            ("FALSE", False),
            ("NONE", False),
            ("NO", False),
            ("N", False),
            ("TRUE", True),
            ("YES", True),
            ("Y", True),
            ("tRuE", True),
            ("faLSE", False),
            ("nOnE", False),
            ("nO", False),
            ("yEs", True),
            (" false ", False),
            (" true ", True),
        ],
    )
    def test_normalize_boolean_happy_path(self, value, expected):
        assert StripeMetadataSchemaBase.normalize_boolean(value) == expected

    @pytest.mark.parametrize("value", [0, 1, 2, "0", "1", "cats", [], ["True"]])
    def test_normalize_boolean_when_value_is_not_valid_type(self, value):
        with pytest.raises(ValueError, match="Value must be a boolean, None, or castable string"):
            StripeMetadataSchemaBase.normalize_boolean(value)


@pytest.mark.django_db
class TestPortalContributionBaseSerializer:
    @pytest.mark.parametrize(
        ("method", "kwargs"),
        [
            ("create", {"validated_data": {}}),
            ("delete", {"instance": None}),
            ("update", {"instance": None, "validated_data": {}}),
        ],
    )
    def test_unsupported_methods(self, method, kwargs):
        with pytest.raises(NotImplementedError):
            getattr(PortalContributionBaseSerializer(), method)(**kwargs)


@pytest.mark.django_db
class TestPortalContributionDetailSerializer:
    def test_update_amount_monthly_contribution(self, mocker, monthly_contribution):
        monthly_contribution.stripe_subscription = MockSubscription("active")
        mocker.patch(
            "stripe.SubscriptionItem.list",
            return_value={
                "data": [
                    {
                        "id": "si_123",
                        "price": {
                            "currency": "usd",
                            "product": "prod_123",
                            "recurring": {
                                "interval": "month",
                            },
                        },
                    }
                ]
            },
        )
        mocker.patch("stripe.Subscription.modify")
        serializer = PortalContributionDetailSerializer(instance=monthly_contribution)
        updated_contribution = serializer.update(monthly_contribution, {"amount": 123})

        assert updated_contribution.amount == 123

    def test_update_amount_one_time_contribution(self, mocker, one_time_contribution):
        one_time_contribution.stripe_subscription = MockSubscription("active")
        mocker.patch(
            "stripe.SubscriptionItem.list",
            return_value={
                "data": [
                    {
                        "id": "si_123",
                        "price": {
                            "currency": "usd",
                            "product": "prod_123",
                            "recurring": {
                                "interval": "month",
                            },
                        },
                    }
                ]
            },
        )
        mocker.patch("stripe.Subscription.modify")
        serializer = PortalContributionDetailSerializer(instance=one_time_contribution)
        with pytest.raises(ValueError, match="Cannot update amount for one-time contribution"):
            serializer.update(one_time_contribution, {"amount": 123})


@pytest.mark.django_db
class TestPortalContributionPaymentSerializer:

    @pytest.fixture
    def paid_payment(self):
        return PaymentFactory(paid=True)

    @pytest.fixture
    def refunded_payment(self):
        return PaymentFactory(refund=True)

    @pytest.mark.parametrize(
        "payment_fixture",
        [
            "paid_payment",
            "refunded_payment",
        ],
    )
    def test_has_expected_fields(self, payment_fixture, request):
        payment = request.getfixturevalue(payment_fixture)
        expected_fields = [
            "id",
            "amount_refunded",
            "created",
            "transaction_time",
            "gross_amount_paid",
            "net_amount_paid",
            "status",
        ]
        serialized = serializers.PortalContributionPaymentSerializer(instance=payment)
        assert set(serialized.data.keys()) == set(expected_fields)

    @pytest.mark.parametrize(
        ("payment_fixture", "expected_status"),
        [("paid_payment", PAYMENT_PAID), ("refunded_payment", PAYMENT_REFUNDED)],
    )
    def test_status(self, request, payment_fixture, expected_status):
        payment = request.getfixturevalue(payment_fixture)
        serialized = serializers.PortalContributionPaymentSerializer(instance=payment)
        assert serialized.data["status"] == expected_status<|MERGE_RESOLUTION|>--- conflicted
+++ resolved
@@ -31,7 +31,7 @@
     PortalContributionBaseSerializer,
     PortalContributionDetailSerializer,
 )
-from apps.contributions.tests.factories import ContributionFactory, ContributorFactory
+from apps.contributions.tests.factories import ContributionFactory, ContributorFactory, PaymentFactory
 from apps.contributions.tests.test_models import MockSubscription
 from apps.contributions.types import StripeMetadataSchemaBase, StripePaymentMetadataSchemaV1_4
 from apps.contributions.utils import get_sha256_hash
@@ -753,7 +753,6 @@
         assert serializer.is_valid() is True
         assert serializer.validated_data["reason_for_giving"] == expected_resolved_value
 
-<<<<<<< HEAD
     @pytest.mark.parametrize(
         "country_code",
         ["US", "CA", "GB"],
@@ -790,11 +789,8 @@
         assert mock_make_bad_actor.call_count == 1
         assert "country_code" not in mock_make_bad_actor.call_args[0][0]
 
-    def test_get_bad_actor_score_happy_path(self, minimally_valid_contribution_form_data, monkeypatch):
-=======
     @pytest.mark.usefixtures("bad_actor_good_response")
     def test_get_bad_actor_score_happy_path(self, minimally_valid_contribution_form_data, bad_actor_good_score):
->>>>>>> 38d73d81
         """Show that calling `get_bad_actor_score` returns response data.
 
         Note: `get_bad_actor` uses `BadActorSerializer` internally, which requires there to be an
