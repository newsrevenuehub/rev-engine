--- conflicted
+++ resolved
@@ -8,7 +8,6 @@
     <meta name="theme-color" content="#000000" />
     <meta name="description" content="RevEngine" />
 
-<<<<<<< HEAD
     <!-- Google Tag Manager -->
     <script>(function(w,d,s,l,i){w[l]=w[l]||[];w[l].push({'gtm.start':
       new Date().getTime(),event:'gtm.js'});var f=d.getElementsByTagName(s)[0],
@@ -18,7 +17,6 @@
     </script>
     <!-- End Google Tag Manager -->
   
-=======
     <meta property="csp-nonce" content="{{ request.csp_nonce }}" />
 
     {% if request.csp_nonce %}
@@ -29,7 +27,6 @@
 
     {% insert_spa_env %}
 
->>>>>>> dc3c8f53
     <link rel="manifest" href="%PUBLIC_URL%/manifest.json" />
 
     {% include "webfonts.html" %} {% if social_meta %}
@@ -44,7 +41,6 @@
     <meta name="twitter:creator" content="{{ social_meta.twitter_handle }}" />
     {% endif %}
 
-<<<<<<< HEAD
     <!-- Global site tag (gtag.js) - Google Ads: 864073993 --> 
     <script async src="https://www.googletagmanager.com/gtag/js?id=AW-864073993"></script> 
     <script> 
@@ -60,9 +56,7 @@
     </script>
 
     <title>RevEngine</title>
-=======
     <title>{% if revenue_program_name %}Join | {{ revenue_program_name }}{% else %}RevEngine{% endif %}</title>
->>>>>>> dc3c8f53
   </head>
   <body>
     <!-- Google Tag Manager (noscript) -->
