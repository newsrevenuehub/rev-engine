--- conflicted
+++ resolved
@@ -9,14 +9,11 @@
 import { getFrequencyAdverb } from 'utilities/parseFrequency';
 
 // Hooks
-<<<<<<< HEAD
 import usePreviousState from 'hooks/usePreviousState';
-=======
 import useReCAPTCHAScript from 'hooks/useReCAPTCHAScript';
 
 // Constants
 import { GRECAPTCHA_SITE_KEY } from 'constants/genericConstants';
->>>>>>> 13549be5
 
 // Routing
 import { useHistory, useRouteMatch } from 'react-router-dom';
@@ -165,7 +162,6 @@
     setLoading(true);
     const reCAPTCHAToken = await getReCAPTCHAToken();
     const orgIsNonProfit = page.organization_is_nonprofit;
-    // extractEmailFromFormRef(formRef.current);
     const data = serializeData(formRef.current, {
       amount,
       payFee,
@@ -191,10 +187,6 @@
     setLoading(true);
     const reCAPTCHAToken = await getReCAPTCHAToken();
     const orgIsNonProfit = page.organization_is_nonprofit;
-<<<<<<< HEAD
-    // extractEmailFromFormRef(formRef.current);
-    const data = serializeData(formRef.current, { orgIsNonProfit, frequency, salesforceCampaignId, ...state });
-=======
     const data = serializeData(formRef.current, {
       orgIsNonProfit,
       frequency,
@@ -202,7 +194,6 @@
       reCAPTCHAToken,
       ...state
     });
->>>>>>> 13549be5
     await submitPayment(
       stripe,
       data,
@@ -277,13 +268,6 @@
     }
   }, [amount, payFee, paymentRequest, frequency]);
 
-<<<<<<< HEAD
-  // We add a catch here for the times when the ad-hoc donation amount ("other") value
-  // is not a valid number (e.g. first clicking on the element, or typing a decimal "0.5")
-  if (!amountIsValid) {
-    return <S.EnterValidAmount>Please enter an amount of at least $1</S.EnterValidAmount>;
-  }
-=======
   /**
    * getButtonText
    * @returns {string} - The text to display in the submit button.
@@ -295,7 +279,6 @@
     }
     return `Give $${totalAmount} ${getFrequencyAdverb(frequency)}`;
   };
->>>>>>> 13549be5
 
   return !forceManualCard && paymentRequest ? (
     <>
