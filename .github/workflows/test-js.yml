name: Build and Test React Application

on:
  push:
    branches:
      - '*'
      - '!*skipcy*'

jobs:
  js-test:
    runs-on: ubuntu-latest
    steps:
      - name: Checkout branch
        uses: actions/checkout@v3
      - name: Setup Node.js
        uses: actions/setup-node@v3
      - name: Install node dependencies, build and test
        run: |
          cd spa
          npm ci
          npm run test:ci

<<<<<<< HEAD
  # cypress-test:
  #   runs-on: ubuntu-latest
  #   env:
  #     REACT_APP_HUB_STRIPE_API_PUB_KEY: pk_test_djfoi12312414
  #     REACT_APP_STRIPE_ACCOUNT_ID: acc_3kjfo23jj
  #   steps:
  #     - name: Checkout
  #       uses: actions/checkout@v2
  #     - name: Setup custom hosts for subdomain testing
  #       run: |
  #         echo "127.0.0.1 revengine-testabc123.com" | sudo tee -a /etc/hosts
  #         echo "127.0.0.1 revenueprogram.revengine-testabc123.com" | sudo tee -a /etc/hosts
  #     - name: Debug hosts
  #       run: cat /etc/hosts
  #     - name: Cypress tests
  #       uses: cypress-io/github-action@v2
  #       with:
  #         working-directory: spa
  #         build: npx cypress info
  #         start: npm run start:subdomains
  #         wait-on: http://localhost:3000
  #     - uses: actions/upload-artifact@v2
  #       if: failure()
  #       with:
  #         name: cypress-screenshots
  #         path: spa/cypress/screenshots
  #     - uses: actions/upload-artifact@v2
  #       if: failure()
  #       with:
  #         name: cypress-videos
  #         path: spa/cypress/videos
=======
  cypress-test:
    runs-on: ubuntu-latest
    env:
      REACT_APP_HUB_STRIPE_API_PUB_KEY: pk_test_djfoi12312414
      REACT_APP_STRIPE_ACCOUNT_ID: acc_3kjfo23jj
    steps:
      - name: Checkout
        uses: actions/checkout@v3
      - name: Setup custom hosts for subdomain testing
        run: |
          echo "127.0.0.1 revengine-testabc123.com" | sudo tee -a /etc/hosts
          echo "127.0.0.1 revenueprogram.revengine-testabc123.com" | sudo tee -a /etc/hosts
      - name: Debug hosts
        run: cat /etc/hosts
      - name: Cypress tests
        uses: cypress-io/github-action@v2
        with:
          working-directory: spa
          build: npx cypress info
          start: npm run start:subdomains
          wait-on: http://localhost:3000
      - uses: actions/upload-artifact@v3
        if: failure()
        with:
          name: cypress-screenshots
          path: spa/cypress/screenshots
      - uses: actions/upload-artifact@v3
        if: failure()
        with:
          name: cypress-videos
          path: spa/cypress/videos
>>>>>>> 42d5ee32
<|MERGE_RESOLUTION|>--- conflicted
+++ resolved
@@ -19,40 +19,6 @@
           cd spa
           npm ci
           npm run test:ci
-
-<<<<<<< HEAD
-  # cypress-test:
-  #   runs-on: ubuntu-latest
-  #   env:
-  #     REACT_APP_HUB_STRIPE_API_PUB_KEY: pk_test_djfoi12312414
-  #     REACT_APP_STRIPE_ACCOUNT_ID: acc_3kjfo23jj
-  #   steps:
-  #     - name: Checkout
-  #       uses: actions/checkout@v2
-  #     - name: Setup custom hosts for subdomain testing
-  #       run: |
-  #         echo "127.0.0.1 revengine-testabc123.com" | sudo tee -a /etc/hosts
-  #         echo "127.0.0.1 revenueprogram.revengine-testabc123.com" | sudo tee -a /etc/hosts
-  #     - name: Debug hosts
-  #       run: cat /etc/hosts
-  #     - name: Cypress tests
-  #       uses: cypress-io/github-action@v2
-  #       with:
-  #         working-directory: spa
-  #         build: npx cypress info
-  #         start: npm run start:subdomains
-  #         wait-on: http://localhost:3000
-  #     - uses: actions/upload-artifact@v2
-  #       if: failure()
-  #       with:
-  #         name: cypress-screenshots
-  #         path: spa/cypress/screenshots
-  #     - uses: actions/upload-artifact@v2
-  #       if: failure()
-  #       with:
-  #         name: cypress-videos
-  #         path: spa/cypress/videos
-=======
   cypress-test:
     runs-on: ubuntu-latest
     env:
@@ -83,5 +49,4 @@
         if: failure()
         with:
           name: cypress-videos
-          path: spa/cypress/videos
->>>>>>> 42d5ee32
+          path: spa/cypress/videos