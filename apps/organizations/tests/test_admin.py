from django.contrib import messages
from django.contrib.admin.sites import AdminSite
from django.test import RequestFactory, override_settings
from django.urls import reverse
from django.utils import timezone

import pytest
from bs4 import BeautifulSoup
from bs4 import BeautifulSoup as bs4

from apps.organizations.admin import OrganizationAdmin, PaymentProviderAdmin
from apps.organizations.models import FreePlan, Organization, PaymentProvider, RevenueProgram
from apps.organizations.tests.factories import (
    BenefitFactory,
    BenefitLevelFactory,
    OrganizationFactory,
    PaymentProviderFactory,
    RevenueProgramFactory,
)
from apps.pages.tests.factories import DonationPageFactory


@pytest.fixture
def authed_client(superuser, client):
    client.force_login(superuser)
    return client


@pytest.mark.django_db
class TestBenefitAdmin:
    @pytest.fixture
    def rps(self):
        rp1 = RevenueProgramFactory(name="Alpha")
        rp2 = RevenueProgramFactory(name="Charlie")
        rp3 = RevenueProgramFactory(name="Delta")
        rp4 = RevenueProgramFactory(name="Bravo")
        return [rp1, rp2, rp3, rp4]

    def test_rp_dropdown_is_alphabetized(self, authed_client, rps):
        benefit = BenefitFactory()
        assert RevenueProgram.objects.count() >= len(rps)
        # prove later assertions aren't trivial (i.e., not already sorted)
        assert RevenueProgram.objects.all().values_list("name") != RevenueProgram.objects.all().order_by(
            "name"
        ).values_list("name")
        response = authed_client.get(f"/nrhadmin/organizations/benefit/{benefit.id}/change/")
        soup = BeautifulSoup(response.content)
        select = soup.find("select", {"name": "revenue_program"})
        org_options = [opt.text for opt in select.find_all("option") if opt.attrs.get("value")]
        assert org_options == sorted(org_options)


<<<<<<< HEAD
def test_revenue_program_list_payment_provider_url_exists(admin_client):
    """Payment Provider column exists in Revenue Program list display with link to the Payment Provider admin page."""
    revenue_program = RevenueProgramFactory()
    response = admin_client.get(reverse("admin:organizations_revenueprogram_changelist"))
    soup = bs4(response.content)
    expected_url = f"/nrhadmin/organizations/paymentprovider/{revenue_program.payment_provider_id}/change/"
    actual_url = soup.select_one(".field-payment_provider_url a").attrs["href"]
    assert expected_url == actual_url


def test_payment_provider_list_revenue_program_exists(admin_client):
    """Revenue Programs column exists in Payment Provider list display with comma-separated."""
    payment_provider = PaymentProviderFactory()
    revenue_program_1 = RevenueProgramFactory(payment_provider=payment_provider)
    revenue_program_2 = RevenueProgramFactory(payment_provider=payment_provider)
    response = admin_client.get(reverse("admin:organizations_paymentprovider_changelist"))
    soup = bs4(response.content)
    actual_rps = soup.select_one(".field-revenue_programs").text
    assert revenue_program_1.name in actual_rps
    assert revenue_program_2.name in actual_rps


def test_show_expected_fields_on_organization_pages(admin_client):
    # add page
    response = admin_client.get(reverse("admin:organizations_organization_add"))
    soup = BeautifulSoup(response.content)
    assert soup.find("input", {"name": "show_connected_to_slack"}) is not None
    assert soup.find("input", {"name": "show_connected_to_salesforce"}) is not None
    assert soup.find("input", {"name": "show_connected_to_mailchimp"}) is not None
    assert soup.find("input", {"name": "show_connected_to_eventbrite"}) is not None
    assert soup.find("input", {"name": "show_connected_to_google_analytics"}) is not None
    assert soup.find("input", {"name": "show_connected_to_digestbuilder"}) is not None
    assert soup.find("input", {"name": "show_connected_to_newspack"}) is not None
    # change page
    org = OrganizationFactory()
    response = admin_client.get(f"/nrhadmin/organizations/organization/{org.id}/change/")
    soup = BeautifulSoup(response.content)
    assert soup.find("input", {"name": "show_connected_to_slack"}) is not None
    assert soup.find("input", {"name": "show_connected_to_salesforce"}) is not None
    assert soup.find("input", {"name": "show_connected_to_mailchimp"}) is not None
    assert soup.find("input", {"name": "show_connected_to_eventbrite"}) is not None
    assert soup.find("input", {"name": "show_connected_to_google_analytics"}) is not None
    assert soup.find("input", {"name": "show_connected_to_digestbuilder"}) is not None
    assert soup.find("input", {"name": "show_connected_to_newspack"}) is not None
    assert soup.find("input", {"name": "disable_reminder_emails"})


def test_revenue_program_tax_id_available_in_admin_page(admin_client):
    response = admin_client.get(reverse("admin:organizations_revenueprogram_add"))
    soup = bs4(response.content)
    assert soup.find("input", {"name": "tax_id"}) is not None

    my_revenue_program = RevenueProgramFactory()
    response = admin_client.get(reverse("admin:organizations_revenueprogram_change", args=[my_revenue_program.pk]))
    soup = bs4(response.content)
    assert soup.find("input", {"name": "tax_id"}) is not None


def test_show_expected_fields_on_rp_pages(admin_client):
    for response in [
        admin_client.get(reverse("admin:organizations_revenueprogram_add")),
        admin_client.get(f"/nrhadmin/organizations/revenueprogram/{RevenueProgramFactory().id}/change/"),
    ]:
        soup = BeautifulSoup(response.content)
        assert soup.select_one(".field-name") is not None
        assert soup.select_one(".field-slug") is not None
        assert soup.find("input", {"name": "contact_email"}) is not None
        assert soup.find("input", {"name": "contact_phone"}) is not None
        assert soup.select_one(".field-organization") is not None
        assert soup.select_one(".field-default_donation_page") is not None
        assert soup.select_one(".field-country") is not None
        assert soup.find("input", {"name": "fiscal_sponsor_name"}) is not None
        assert soup.select_one(".field-fiscal_status") is not None
        assert soup.find("input", {"name": "stripe_statement_descriptor_suffix"}) is not None
        assert soup.find("input", {"name": "domain_apple_verified_date_0"}) is not None
        assert soup.find("input", {"name": "domain_apple_verified_date_1"}) is not None
        assert soup.select_one(".field-payment_provider") is not None
        assert soup.find("input", {"name": "google_analytics_v3_domain"}) is not None
        assert soup.find("input", {"name": "google_analytics_v3_id"}) is not None
        assert soup.find("input", {"name": "google_analytics_v4_id"}) is not None
        assert soup.find("input", {"name": "facebook_pixel_id"}) is not None
        assert soup.find("input", {"name": "twitter_handle"})
        assert soup.find("input", {"name": "website_url"})
        assert soup.find("input", {"name": "allow_offer_nyt_comp"})
=======
@pytest.mark.django_db
class TestBenefitLevelAdmin:
    def test_change_list_existing_benefit_levels(self, authed_client):
        my_revenue_program = RevenueProgramFactory()
        my_benefit_level = BenefitLevelFactory(revenue_program=my_revenue_program)
        response = authed_client.get(reverse("admin:organizations_revenueprogram_change", args=[my_revenue_program.pk]))
        soup = bs4(response.content)
        benefit_level_id = soup.find("input", {"name": "benefitlevel_set-0-id"}).attrs["value"]
        assert my_benefit_level.pk == int(benefit_level_id)

    def test_change_has_level_attribute_populated(self, authed_client):
        my_revenue_program = RevenueProgramFactory()
        my_benefit_level = BenefitLevelFactory(revenue_program=my_revenue_program)
        response = authed_client.get(reverse("admin:organizations_benefitlevel_change", args=[my_benefit_level.pk]))
        soup = bs4(response.content)
        assert int(soup.find("input", {"name": "level"}).attrs["value"]) == 1

    def test_change_where_revenue_program_is_readonly(self, authed_client):
        my_revenue_program = RevenueProgramFactory()
        my_benefit_level = BenefitLevelFactory(revenue_program=my_revenue_program)
        response = authed_client.get(reverse("admin:organizations_benefitlevel_change", args=[my_benefit_level.pk]))
        soup = bs4(response.content)
        assert my_revenue_program.name == soup.select_one(".field-revenue_program .readonly a").text
>>>>>>> 8708363d


@pytest.mark.django_db
class TestOrganizationAdmin:
    @pytest.fixture
    def model_admin(self):
        return OrganizationAdmin(Organization, AdminSite())

    @pytest.fixture
    def slug_change_for_existing(self, organization_on_core_plan_with_mailchimp_set_up):
        return {
            "name": organization_on_core_plan_with_mailchimp_set_up.name,
            "plan_name": organization_on_core_plan_with_mailchimp_set_up.plan_name,
            "send_receipt_email_via_nre": organization_on_core_plan_with_mailchimp_set_up.send_receipt_email_via_nre,
            "slug": "new-slug",
        }

    @pytest.fixture
    def no_changes_for_existing(self, organization_on_core_plan_with_mailchimp_set_up):
        return {
            "name": organization_on_core_plan_with_mailchimp_set_up.name,
            "plan_name": organization_on_core_plan_with_mailchimp_set_up.plan_name,
            "send_receipt_email_via_nre": organization_on_core_plan_with_mailchimp_set_up.send_receipt_email_via_nre,
            "slug": organization_on_core_plan_with_mailchimp_set_up.slug,
        }

    @pytest.fixture
    def new_data(self):
        return {
            "name": "some name",
            "plan_name": FreePlan.name,
            "send_receipt_email_via_nre": True,
            "slug": "some-slug",
        }

    @pytest.fixture(
        params=[
            ("new_data", False, None),
            ("slug_change_for_existing", True, {"slug", "modified"}),
            ("no_changes_for_existing", True, None),
        ]
    )
    def test_save_model_cases(self, request):
        return request.getfixturevalue(request.param[0]), request.param[1], request.param[2]

    def test_show_expected_fields_on_organization_pages(self, authed_client):
        # add page
        response = authed_client.get(reverse("admin:organizations_organization_add"))
        soup = BeautifulSoup(response.content)
        assert soup.find("input", {"name": "show_connected_to_slack"}) is not None
        assert soup.find("input", {"name": "show_connected_to_salesforce"}) is not None
        assert soup.find("input", {"name": "show_connected_to_mailchimp"}) is not None
        assert soup.find("input", {"name": "show_connected_to_eventbrite"}) is not None
        assert soup.find("input", {"name": "show_connected_to_google_analytics"}) is not None
        assert soup.find("input", {"name": "show_connected_to_digestbuilder"}) is not None
        assert soup.find("input", {"name": "show_connected_to_newspack"}) is not None
        # change page
        org = OrganizationFactory()
        response = authed_client.get(f"/nrhadmin/organizations/organization/{org.id}/change/")
        soup = BeautifulSoup(response.content)
        assert soup.find("input", {"name": "show_connected_to_slack"}) is not None
        assert soup.find("input", {"name": "show_connected_to_salesforce"}) is not None
        assert soup.find("input", {"name": "show_connected_to_mailchimp"}) is not None
        assert soup.find("input", {"name": "show_connected_to_eventbrite"}) is not None
        assert soup.find("input", {"name": "show_connected_to_google_analytics"}) is not None
        assert soup.find("input", {"name": "show_connected_to_digestbuilder"}) is not None
        assert soup.find("input", {"name": "show_connected_to_newspack"}) is not None

    def test_save_model(
        self,
        superuser,
        client,
        test_save_model_cases,
        organization_on_core_plan_with_mailchimp_set_up,
        mocker,
    ):
        data, change_existing, expected_update_fields = test_save_model_cases
        save_spy = mocker.patch("apps.organizations.models.Organization.save")
        client.force_login(superuser)
        url = (
            reverse(
                "admin:organizations_organization_change", args=(organization_on_core_plan_with_mailchimp_set_up.id,)
            )
            if change_existing
            else reverse("admin:organizations_organization_add")
        )
        response = client.post(url, data=data, follow=True)
        assert response.status_code == 200
        if change_existing and expected_update_fields:
            save_spy.assert_called_once_with(update_fields=expected_update_fields)
        else:
            save_spy.assert_called_once_with()


@pytest.mark.django_db
class TestPaymentProviderAdmin:
    def test_revenue_program_list_payment_provider_url_exists(self, authed_client):
        """Payment Provider column exists in Revenue Program list display with link to the Payment Provider admin page."""
        revenue_program = RevenueProgramFactory()
        response = authed_client.get(reverse("admin:organizations_revenueprogram_changelist"))
        soup = bs4(response.content)
        expected_url = f"/nrhadmin/organizations/paymentprovider/{revenue_program.payment_provider_id}/change/"
        actual_url = soup.select_one(".field-payment_provider_url a").attrs["href"]
        assert expected_url == actual_url

    def test_payment_provider_list_revenue_program_exists(self, authed_client):
        """Revenue Programs column exists in Payment Provider list display with comma-separated."""
        payment_provider = PaymentProviderFactory()
        revenue_program_1 = RevenueProgramFactory(payment_provider=payment_provider)
        revenue_program_2 = RevenueProgramFactory(payment_provider=payment_provider)
        response = authed_client.get(reverse("admin:organizations_paymentprovider_changelist"))
        soup = bs4(response.content)
        actual_rps = soup.select_one(".field-revenue_programs").text
        assert revenue_program_1.name in actual_rps
        assert revenue_program_2.name in actual_rps


@pytest.mark.django_db
class TestRevenueProgramAdmin:
    def test_default_donation_page_options_limited(self, authed_client):
        my_revenue_program = RevenueProgramFactory(onboarded=True)
        some_other_rp = RevenueProgramFactory(onboarded=True)
        dp1 = DonationPageFactory(revenue_program=my_revenue_program)
        dp2 = DonationPageFactory(revenue_program=my_revenue_program)
        dp3 = DonationPageFactory(revenue_program=some_other_rp)
        response = authed_client.get(reverse("admin:organizations_revenueprogram_change", args=[my_revenue_program.pk]))
        assert response.status_code == 200
        soup = bs4(response.content)

        select = soup.find("select", {"name": "default_donation_page"})
        assert str(dp1.pk) in str(select)
        assert str(dp2.pk) in str(select)
        assert str(dp3.pk) not in str(select)

    @override_settings(MESSAGE_STORAGE="django.contrib.messages.storage.cookie.CookieStorage")
    def test_paymentprovider_change_blocks_deletion_when_pages_with_publish_date(self):
        provider = PaymentProviderFactory()
        model_admin = PaymentProviderAdmin(model=PaymentProvider, admin_site=AdminSite())

        request = RequestFactory().get("/")
        request._messages = messages.storage.default_storage(request)
        assert model_admin.has_delete_permission(request, provider) is True

        DonationPageFactory(
            revenue_program=RevenueProgramFactory(payment_provider=provider), published_date=timezone.now()
        )

        assert model_admin.has_delete_permission(request, provider) is False

        message = request._messages._queued_messages[0].message

        assert message == (
            f"Can't delete this payment provider because it's used by 1 live or future live contribution page "
            f"across <a href=/nrhadmin/organizations/revenueprogram/?q={provider.stripe_account_id}>1 revenue program</a>."
        )

    def test_tax_id_available_in_admin_page(self, authed_client):
        response = authed_client.get(reverse("admin:organizations_revenueprogram_add"))
        soup = bs4(response.content)
        assert soup.find("input", {"name": "tax_id"}) is not None

        my_revenue_program = RevenueProgramFactory()
        response = authed_client.get(
            reverse("admin:organizations_revenueprogram_change", args=(my_revenue_program.pk,))
        )
        soup = bs4(response.content)
        assert soup.find("input", {"name": "tax_id"}) is not None

    def test_show_expected_fields_on_rp_pages(self, authed_client):
        for response in [
            authed_client.get(reverse("admin:organizations_revenueprogram_add")),
            authed_client.get(reverse("admin:organizations_revenueprogram_change", args=[RevenueProgramFactory().pk])),
        ]:
            soup = BeautifulSoup(response.content)
            assert soup.select_one(".field-name") is not None
            assert soup.select_one(".field-slug") is not None
            assert soup.find("input", {"name": "contact_email"}) is not None
            assert soup.find("input", {"name": "contact_phone"}) is not None
            assert soup.select_one(".field-organization") is not None
            assert soup.select_one(".field-default_donation_page") is not None
            assert soup.select_one(".field-country") is not None
            assert soup.find("input", {"name": "fiscal_sponsor_name"}) is not None
            assert soup.select_one(".field-fiscal_status") is not None
            assert soup.find("input", {"name": "stripe_statement_descriptor_suffix"}) is not None
            assert soup.find("input", {"name": "domain_apple_verified_date_0"}) is not None
            assert soup.find("input", {"name": "domain_apple_verified_date_1"}) is not None
            assert soup.select_one(".field-payment_provider") is not None
            assert soup.find("input", {"name": "google_analytics_v3_domain"}) is not None
            assert soup.find("input", {"name": "google_analytics_v3_id"}) is not None
            assert soup.find("input", {"name": "google_analytics_v4_id"}) is not None
            assert soup.find("input", {"name": "facebook_pixel_id"}) is not None
            assert soup.find("input", {"name": "twitter_handle"})
            assert soup.find("input", {"name": "website_url"})
            assert soup.find("input", {"name": "allow_offer_nyt_comp"})<|MERGE_RESOLUTION|>--- conflicted
+++ resolved
@@ -50,92 +50,6 @@
         assert org_options == sorted(org_options)
 
 
-<<<<<<< HEAD
-def test_revenue_program_list_payment_provider_url_exists(admin_client):
-    """Payment Provider column exists in Revenue Program list display with link to the Payment Provider admin page."""
-    revenue_program = RevenueProgramFactory()
-    response = admin_client.get(reverse("admin:organizations_revenueprogram_changelist"))
-    soup = bs4(response.content)
-    expected_url = f"/nrhadmin/organizations/paymentprovider/{revenue_program.payment_provider_id}/change/"
-    actual_url = soup.select_one(".field-payment_provider_url a").attrs["href"]
-    assert expected_url == actual_url
-
-
-def test_payment_provider_list_revenue_program_exists(admin_client):
-    """Revenue Programs column exists in Payment Provider list display with comma-separated."""
-    payment_provider = PaymentProviderFactory()
-    revenue_program_1 = RevenueProgramFactory(payment_provider=payment_provider)
-    revenue_program_2 = RevenueProgramFactory(payment_provider=payment_provider)
-    response = admin_client.get(reverse("admin:organizations_paymentprovider_changelist"))
-    soup = bs4(response.content)
-    actual_rps = soup.select_one(".field-revenue_programs").text
-    assert revenue_program_1.name in actual_rps
-    assert revenue_program_2.name in actual_rps
-
-
-def test_show_expected_fields_on_organization_pages(admin_client):
-    # add page
-    response = admin_client.get(reverse("admin:organizations_organization_add"))
-    soup = BeautifulSoup(response.content)
-    assert soup.find("input", {"name": "show_connected_to_slack"}) is not None
-    assert soup.find("input", {"name": "show_connected_to_salesforce"}) is not None
-    assert soup.find("input", {"name": "show_connected_to_mailchimp"}) is not None
-    assert soup.find("input", {"name": "show_connected_to_eventbrite"}) is not None
-    assert soup.find("input", {"name": "show_connected_to_google_analytics"}) is not None
-    assert soup.find("input", {"name": "show_connected_to_digestbuilder"}) is not None
-    assert soup.find("input", {"name": "show_connected_to_newspack"}) is not None
-    # change page
-    org = OrganizationFactory()
-    response = admin_client.get(f"/nrhadmin/organizations/organization/{org.id}/change/")
-    soup = BeautifulSoup(response.content)
-    assert soup.find("input", {"name": "show_connected_to_slack"}) is not None
-    assert soup.find("input", {"name": "show_connected_to_salesforce"}) is not None
-    assert soup.find("input", {"name": "show_connected_to_mailchimp"}) is not None
-    assert soup.find("input", {"name": "show_connected_to_eventbrite"}) is not None
-    assert soup.find("input", {"name": "show_connected_to_google_analytics"}) is not None
-    assert soup.find("input", {"name": "show_connected_to_digestbuilder"}) is not None
-    assert soup.find("input", {"name": "show_connected_to_newspack"}) is not None
-    assert soup.find("input", {"name": "disable_reminder_emails"})
-
-
-def test_revenue_program_tax_id_available_in_admin_page(admin_client):
-    response = admin_client.get(reverse("admin:organizations_revenueprogram_add"))
-    soup = bs4(response.content)
-    assert soup.find("input", {"name": "tax_id"}) is not None
-
-    my_revenue_program = RevenueProgramFactory()
-    response = admin_client.get(reverse("admin:organizations_revenueprogram_change", args=[my_revenue_program.pk]))
-    soup = bs4(response.content)
-    assert soup.find("input", {"name": "tax_id"}) is not None
-
-
-def test_show_expected_fields_on_rp_pages(admin_client):
-    for response in [
-        admin_client.get(reverse("admin:organizations_revenueprogram_add")),
-        admin_client.get(f"/nrhadmin/organizations/revenueprogram/{RevenueProgramFactory().id}/change/"),
-    ]:
-        soup = BeautifulSoup(response.content)
-        assert soup.select_one(".field-name") is not None
-        assert soup.select_one(".field-slug") is not None
-        assert soup.find("input", {"name": "contact_email"}) is not None
-        assert soup.find("input", {"name": "contact_phone"}) is not None
-        assert soup.select_one(".field-organization") is not None
-        assert soup.select_one(".field-default_donation_page") is not None
-        assert soup.select_one(".field-country") is not None
-        assert soup.find("input", {"name": "fiscal_sponsor_name"}) is not None
-        assert soup.select_one(".field-fiscal_status") is not None
-        assert soup.find("input", {"name": "stripe_statement_descriptor_suffix"}) is not None
-        assert soup.find("input", {"name": "domain_apple_verified_date_0"}) is not None
-        assert soup.find("input", {"name": "domain_apple_verified_date_1"}) is not None
-        assert soup.select_one(".field-payment_provider") is not None
-        assert soup.find("input", {"name": "google_analytics_v3_domain"}) is not None
-        assert soup.find("input", {"name": "google_analytics_v3_id"}) is not None
-        assert soup.find("input", {"name": "google_analytics_v4_id"}) is not None
-        assert soup.find("input", {"name": "facebook_pixel_id"}) is not None
-        assert soup.find("input", {"name": "twitter_handle"})
-        assert soup.find("input", {"name": "website_url"})
-        assert soup.find("input", {"name": "allow_offer_nyt_comp"})
-=======
 @pytest.mark.django_db
 class TestBenefitLevelAdmin:
     def test_change_list_existing_benefit_levels(self, authed_client):
@@ -159,7 +73,6 @@
         response = authed_client.get(reverse("admin:organizations_benefitlevel_change", args=[my_benefit_level.pk]))
         soup = bs4(response.content)
         assert my_revenue_program.name == soup.select_one(".field-revenue_program .readonly a").text
->>>>>>> 8708363d
 
 
 @pytest.mark.django_db
@@ -216,6 +129,7 @@
         assert soup.find("input", {"name": "show_connected_to_google_analytics"}) is not None
         assert soup.find("input", {"name": "show_connected_to_digestbuilder"}) is not None
         assert soup.find("input", {"name": "show_connected_to_newspack"}) is not None
+        assert soup.find("input", {"name": "disable_reminder_emails"}) is not None
         # change page
         org = OrganizationFactory()
         response = authed_client.get(f"/nrhadmin/organizations/organization/{org.id}/change/")
@@ -227,6 +141,7 @@
         assert soup.find("input", {"name": "show_connected_to_google_analytics"}) is not None
         assert soup.find("input", {"name": "show_connected_to_digestbuilder"}) is not None
         assert soup.find("input", {"name": "show_connected_to_newspack"}) is not None
+        assert soup.find("input", {"name": "disable_reminder_emails"}) is not None
 
     def test_save_model(
         self,
