import logging

from django.conf import settings
from django.contrib.auth import get_user_model

import stripe
from django_filters.rest_framework import DjangoFilterBackend
from rest_framework import filters, status, viewsets
from rest_framework.decorators import api_view, authentication_classes, permission_classes
from rest_framework.permissions import IsAuthenticated
from rest_framework.response import Response

from apps.api.permissions import ContributorOwnsContribution, IsContributor, UserBelongsToOrg
from apps.contributions import serializers
from apps.contributions.filters import ContributionFilter
from apps.contributions.models import Contribution, ContributionInterval, Contributor
from apps.contributions.payment_managers import (
    PaymentBadParamsError,
    PaymentProviderError,
    StripePaymentManager,
)
from apps.contributions.utils import get_hub_stripe_api_key
from apps.contributions.webhooks import StripeWebhookProcessor
from apps.emails.models import EmailTemplateError, PageEmailTemplate


logger = logging.getLogger(f"{settings.DEFAULT_LOGGER}.{__name__}")

UserModel = get_user_model()


@api_view(["POST"])
@authentication_classes([])
@permission_classes([])
def stripe_payment(request):
    pi_data = request.data

    # Grab required data from headers
    pi_data["referer"] = request.META.get("HTTP_REFERER")
    pi_data["ip"] = request.META.get("HTTP_X_FORWARDED_FOR")

    # StripePaymentManager will grab the right serializer based on "interval"
    stripe_payment = StripePaymentManager(data=pi_data)

    # Validate data expected by Stripe and BadActor API
    stripe_payment.validate()

    # Performs request to BadActor API
    stripe_payment.get_bad_actor_score()

    try:
        if stripe_payment.validated_data["interval"] == ContributionInterval.ONE_TIME:
            # Create payment intent with Stripe, associated local models, and send email to donor.
            stripe_payment_intent = stripe_payment.create_one_time_payment()
            response_body = {"detail": "Success", "clientSecret": stripe_payment_intent["client_secret"]}
            template = PageEmailTemplate.get_template(
                PageEmailTemplate.ContactType.ONE_TIME_DONATION, stripe_payment.get_donation_page()
            )
            template.one_time_donation(stripe_payment)
        else:
            # Create subscription with Stripe, associated local models
            stripe_payment.create_subscription()
            response_body = {"detail": "Success"}
    except PaymentBadParamsError:
        logger.warning("stripe_payment view raised a PaymentBadParamsError")
        return Response({"detail": "There was an error processing your payment."}, status=status.HTTP_400_BAD_REQUEST)
    except PaymentProviderError as pp_error:  # pragma: no cover
        error_message = str(pp_error)
        logger.error(error_message)
        return Response({"detail": error_message}, status=status.HTTP_400_BAD_REQUEST)
    except EmailTemplateError as email_error:  # pragma: no cover
        msg = f"Email could not be sent to donor: {email_error}"
        logger.warning(msg)

    return Response(response_body, status=status.HTTP_200_OK)


@api_view(["POST"])
def stripe_onboarding(request):
    organization = request.user.get_organization()

    try:
        account = stripe.Account.create(
            type="standard",
            api_key=get_hub_stripe_api_key(),
        )

        organization.stripe_account_id = account.id
        organization.save()

        account_links = stripe.AccountLink.create(
            account=account.id,
            refresh_url=f"{settings.SITE_URL}?cb=stripe_reauth",
            return_url=f"{settings.SITE_URL}?cb=stripe_return",
            type="account_onboarding",
            api_key=get_hub_stripe_api_key(),
        )
    except stripe.error.StripeError:
        return Response(
            {"detail": "There was a problem connecting to Stripe. Please try again."},
            status=status.HTTP_500_INTERNAL_SERVER_ERROR,
        )

    return Response(account_links, status=status.HTTP_200_OK)


@api_view(["POST"])
def stripe_confirmation(request):
    try:
        organization = request.user.get_organization()
        # An org that doesn't have a stripe_account_id hasn't gone through onboarding
        if not organization.stripe_account_id:
            return Response({"status": "not_connected"}, status=status.HTTP_202_ACCEPTED)
        # A previously confirmed account can spare the stripe API call
        if organization.stripe_verified:
            # NOTE: It's important to bail early here. At the end of this view, we create a few stripe models
            # that should only be created once. We should only ever get there if it's the FIRST time we verify.
            return Response({"status": "connected"}, status=status.HTTP_200_OK)

        # A "Confirmed" stripe account has "charges_enabled": true on return from stripe.Account.retrieve
        stripe_account = stripe.Account.retrieve(organization.stripe_account_id, api_key=get_hub_stripe_api_key())

    except stripe.error.StripeError:
        logger.error("stripe.Account.retrieve failed with a StripeError")
        return Response(
            {"status": "failed"},
            status=status.HTTP_500_INTERNAL_SERVER_ERROR,
        )

    if not stripe_account.charges_enabled:
        return Response({"status": "restricted"}, status=status.HTTP_202_ACCEPTED)

    # If we got through all that, we're verified.
    organization.stripe_verified = True

    try:
        # Now that we're verified, create and associate default product...
        organization.stripe_create_default_product()
    except stripe.error.StripeError:
        logger.error("stripe_create_default_product failed with a StripeError")
        return Response(
            {"status": "failed"},
            status=status.HTTP_500_INTERNAL_SERVER_ERROR,
        )

    organization.save()

<<<<<<< HEAD
    # Now that we're verified, create and associate default product
    organization.create_default_stripe_product()
    organization.create_apple_pay_domain()
=======
>>>>>>> 341313d5
    return Response({"status": "connected"}, status=status.HTTP_200_OK)


@api_view(["POST"])
@authentication_classes([])
@permission_classes([])
def process_stripe_webhook_view(request):
    payload = request.body
    sig_header = request.META["HTTP_STRIPE_SIGNATURE"]
    event = None
    logger.info("In process webhook.")
    try:
        logger.info("Constructing event.")
        event = stripe.Webhook.construct_event(payload, sig_header, settings.STRIPE_WEBHOOK_SECRET)
    except ValueError:
        logger.warn("Invalid payload from Stripe webhook request")
        return Response(data={"error": "Invalid payload"}, status=status.HTTP_400_BAD_REQUEST)
    except stripe.error.SignatureVerificationError:
        logger.warn("Invalid signature on Stripe webhook request. Is STRIPE_WEBHOOK_SECRET set correctly?")
        return Response(data={"error": "Invalid signature"}, status=status.HTTP_400_BAD_REQUEST)

    try:
        logger.info("Processing event.")
        processor = StripeWebhookProcessor(event)
        processor.process()
    except ValueError as e:
        logger.error(e)
    except Contribution.DoesNotExist:
        logger.error("Could not find contribution matching provider_payment_id")

    return Response(status=status.HTTP_200_OK)


class ContributionsListView(viewsets.ReadOnlyModelViewSet):
    permission_classes = [IsAuthenticated, UserBelongsToOrg, ContributorOwnsContribution]
    model = Contribution

    filter_backends = [DjangoFilterBackend, filters.OrderingFilter]
    filterset_class = ContributionFilter

    def get_queryset(self):
        """
        We should limit by organization if the requesting user is a User (OrgAdmin).
        If they're a Contributor, we should show them all the contributions under their name.
        """
        if isinstance(self.request.user, Contributor):
            return self.model.objects.filter(contributor=self.request.user)

        if self.action == "list" and hasattr(self.model, "organization"):
            return self.model.objects.filter(organization__users=self.request.user)
        return self.model.objects.all()

    def get_serializer_class(self):
        if isinstance(self.request.user, UserModel):
            return serializers.ContributionSerializer
        return serializers.ContributorContributionSerializer


@api_view(["PATCH"])
@permission_classes([IsAuthenticated, IsContributor])
def update_payment_method(request, pk):
    if request.data.keys() != {"payment_method_id"}:
        return Response({"detail": "Request contains unsupported fields"}, status=status.HTTP_400_BAD_REQUEST)

    try:
        contribution = request.user.contribution_set.get(pk=pk)
    except Contribution.DoesNotExist:
        return Response(
            {"detail": "Could not find contribution for requesting contributor"}, status=status.HTTP_404_NOT_FOUND
        )

    payment_manager = StripePaymentManager(contribution=contribution)

    try:
        payment_manager.update_payment_method(request.data["payment_method_id"])
    except PaymentProviderError as pp_error:
        error_message = str(pp_error)
        logger.error(error_message)
        return Response({"detail": error_message}, status=status.HTTP_400_BAD_REQUEST)

    return Response({"detail": "Success"}, status=status.HTTP_200_OK)


@api_view(["POST"])
@permission_classes([IsAuthenticated, IsContributor])
def cancel_recurring_payment(request, pk):
    try:
        contribution = request.user.contribution_set.get(pk=pk)
    except Contribution.DoesNotExist:
        logger.error(
            "Could not find contribution for requesting contributor. This could be due to the requesting user not having permission to act on this resource."
        )
        return Response(
            {"detail": "Could not find contribution for requesting contributor"}, status=status.HTTP_404_NOT_FOUND
        )

    payment_manager = StripePaymentManager(contribution=contribution)

    try:
        payment_manager.cancel_recurring_payment()
    except PaymentProviderError as pp_error:
        error_message = str(pp_error)
        logger.error(error_message)
        return Response({"detail": error_message}, status=status.HTTP_400_BAD_REQUEST)

    return Response({"detail": "Success"}, status=status.HTTP_200_OK)<|MERGE_RESOLUTION|>--- conflicted
+++ resolved
@@ -134,10 +134,14 @@
     organization.stripe_verified = True
 
     try:
-        # Now that we're verified, create and associate default product...
+        # Now that we're verified, create and associate default product
         organization.stripe_create_default_product()
-    except stripe.error.StripeError:
-        logger.error("stripe_create_default_product failed with a StripeError")
+        # And register domain with ApplePay
+        organization.stripe_create_apple_pay_domain()
+    except stripe.error.StripeError as stripe_error:
+        logger.error(
+            f"stripe_create_default_product or stripe_create_apple_pay_domain failed with a StripeError: {stripe_error}"
+        )
         return Response(
             {"status": "failed"},
             status=status.HTTP_500_INTERNAL_SERVER_ERROR,
@@ -145,12 +149,6 @@
 
     organization.save()
 
-<<<<<<< HEAD
-    # Now that we're verified, create and associate default product
-    organization.create_default_stripe_product()
-    organization.create_apple_pay_domain()
-=======
->>>>>>> 341313d5
     return Response({"status": "connected"}, status=status.HTTP_200_OK)
 
 
