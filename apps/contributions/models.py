--- conflicted
+++ resolved
@@ -416,28 +416,6 @@
             )
             return None
 
-<<<<<<< HEAD
-    def save(self, *args, **kwargs):
-        previous = self.__class__.objects.filter(pk=self.pk).first()
-        # TODO: [DEV-4447] If possible, remove conditional payment method update fetch from contribution.save
-        if (
-            (
-                previous
-                and previous.provider_payment_method_id != self.provider_payment_method_id
-                and not self.provider_payment_method_details
-            )
-            or not previous
-            and self.provider_payment_method_id
-            and not self.provider_payment_method_details
-        ) and (pm := self.fetch_stripe_payment_method()):
-            self.provider_payment_method_details = pm
-            if kwargs.get("update_fields", False):
-                # we cast update_fields to a set in case it was passed as a list
-                kwargs["update_fields"] = set(kwargs["update_fields"]).union({"provider_payment_method_details"})
-        super().save(*args, **kwargs)
-
-=======
->>>>>>> bb3477f0
     def create_stripe_customer(
         self,
         first_name=None,
