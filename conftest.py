# """conftest.py

# This file contains a set of globally available fixtures for pytest tests. Each named fixture in this module is
# globally available as a function parameter in any pytest test function/method, with no requirement for explicit import.

# These fixtures are meant to provide a set of predictable test configurations that directly map to our business logic.

# Many (though not all) of the fixtures in this module wrap Python test factories (created using FactoryBoy). By pairing test
# fixtures and factories, we are able to start passing these fixtures as parameters to `parametrize` decorator calls. What's more,
# we can use multiple calls to the `parametrize` decorator to create tests that are run for each item in the Cartesian product
# of the two parametrizations.

# Concretely, this allows us to parametrize, say, a set of known users vs a set of endpoints.

# Here's an example:

# ```
# @pytest_cases.parametrize(
#     "user",
#     (
#         pytest_cases.fixture_ref("org_user_free_plan"),
#         pytest_cases.fixture_ref("superuser"),
#     ),
# )
# @pytest_cases.parametrize(
#     "data,expect_status_code,error_response,has_fake_fields",
#     (
#         (pytest_cases.fixture_ref("rp_valid_patch_data"), status.HTTP_200_OK, None, False),
#         (
#             pytest_cases.fixture_ref("rp_invalid_patch_data_tax_id_too_short"),
#             status.HTTP_400_BAD_REQUEST,
#             {"tax_id": ["Ensure this field has at least 9 characters."]},
#             False,
#         ),
#         (
#             pytest_cases.fixture_ref("rp_invalid_patch_data_tax_id_too_long"),
#             status.HTTP_400_BAD_REQUEST,
#             {"tax_id": ["Ensure this field has no more than 9 characters."]},
#             False,
#         ),
#         (
#             pytest_cases.fixture_ref("rp_invalid_patch_data_unexpected_fields"),
#             status.HTTP_200_OK,
#             {},
#             True,
#         ),
#     ),
# )
# def test_patch_when_expected_user(
#     self, user, data, expect_status_code, error_response, has_fake_fields, api_client, revenue_program, mocker
# ):
# ```
# """
import base64
import datetime
import json
from dataclasses import asdict
from random import choice, randint, uniform
from unittest.mock import patch

from django.core.cache import cache

import pytest
import stripe
from faker import Faker
from rest_framework.test import APIClient
from waffle import get_waffle_flag_model

from apps.common.tests.test_resources import DEFAULT_FLAGS_CONFIG_MAPPING
from apps.contributions.choices import CardBrand, ContributionInterval
from apps.contributions.stripe_contributions_provider import StripePiAsPortalContribution
from apps.contributions.tests.factories import ContributionFactory, ContributorFactory
from apps.organizations.models import (
    MailchimpEmailList,
    MailchimpProduct,
    MailchimpSegment,
    MailchimpStore,
)
from apps.organizations.tests.factories import OrganizationFactory, RevenueProgramFactory
from apps.pages.tests.factories import DonationPageFactory, StyleFactory
from apps.users.models import Roles, User
from apps.users.tests.factories import RoleAssignmentFactory, UserFactory
from revengine.utils import __ensure_gs_credentials


fake = Faker()


@pytest.fixture
def api_client():
    """A DRF test API client that can be used to make API-level requests"""
    return APIClient()


@pytest.fixture(autouse=True)
def dont_use_ssl(settings):
    settings.SECURE_SSL_REDIRECT = False


@pytest.fixture(autouse=True)
def suppress_google_cloud_secret_manager(settings):
    """Suppresses calls to Google Cloud Secret Manager in tests"""
    settings.ENABLE_GOOGLE_CLOUD_SECRET_MANAGER = False


@pytest.fixture
def suppress_stripe_webhook_sig_verification(mocker):
    """Makes it so stripe webhook signature verification always succeeds"""
    mocker.patch("stripe.webhook.WebhookSignature.verify_header", return_value=True)


@pytest.fixture()
def mock_stripe_retrieve_payment_method(monkeypatch):
    with open("apps/contributions/tests/fixtures/provider-payment-method-details.json") as f:
        payment_method_details = json.load(f)
    monkeypatch.setattr(
        "stripe.PaymentMethod.retrieve",
        lambda *args, **kwargs: payment_method_details,
    )


@pytest.fixture
def default_feature_flags() -> list[get_waffle_flag_model()]:
    Flag = get_waffle_flag_model()
    created = []
    for x in DEFAULT_FLAGS_CONFIG_MAPPING.values():
        created.append(Flag.objects.get_or_create(name=x["name"], defaults={k: v for k, v in x.items() if k != "name"}))
    return created


@pytest.fixture
def hub_admin_user(default_feature_flags) -> User:
    """A user instance for a hub administrator

    The following items will be created (insofar as this note is not stale vis-a-vis implementation in RoleAssignmentFactory):

    - A user who is not a superuser
    - A role assignment
        - `user` is user
        - `role_type` is Roles.HUB_ADMIN
        - `revenue_programs` is empty list
        - `organization` is None
    """
    return RoleAssignmentFactory(role_type=Roles.HUB_ADMIN).user


@pytest.fixture
def org_user_free_plan(default_feature_flags) -> User:
    """A user instance for a self-onboarded free plan organization user

    The following items will be created (insofar as this note is not stale vis-a-vis implementation in RoleAssignmentFactory):

    - A user who is not a superuser
    - An organization on the free plan
    - A revenue program that is a child of the organization
    - A role assignment
        - `user` is user
        - `role_type` is Roles.ORG_ADMIN
        - `revenue_programs` has one item: the revenue program from above
        - `organization` is the organization from above
    """
    ra = RoleAssignmentFactory(
        org_admin_free_plan=True,
    )
    ra.revenue_programs.set([RevenueProgramFactory.create(organization=ra.organization)])
    ra.save()
    return ra.user


@pytest.fixture
def user_with_verified_email_and_tos_accepted():
    return UserFactory(accepted_terms_of_service=datetime.datetime.utcnow(), email_verified=True)


@pytest.fixture
def org_user_multiple_rps(org_user_free_plan, default_feature_flags) -> User:
    """A user instance for an org admin administering multiple RPs

    The following items will be created (insofar as this note is not stale vis-a-vis implementation in RoleAssignmentFactory):

    - A user who is not a superuser
    - An organization on the free plan
    - 3 revenue programs that are a children of the organization
    - A role assignment
        - `user` is user
        - `role_type` is Roles.ORG_ADMIN
        - `revenue_programs` has one item: the revenue program from above
        - `organization` is the organization from above
    """
    ra = RoleAssignmentFactory(
        org_admin_free_plan=True,
    )
    ra.revenue_programs.set(RevenueProgramFactory.create_batch(size=3, organization=ra.organization))
    ra.save()
    return ra.user


@pytest.fixture
def superuser(admin_user, default_feature_flags) -> User:
    """A user instance for superuser"""
    ra = RoleAssignmentFactory(
        user=admin_user,
        organization=None,
    )
    ra.user.is_superuser = True
    ra.user.save()
    return ra.user


@pytest.fixture
def rp_user(org_user_multiple_rps, default_feature_flags) -> User:
    """A user instance for a revenue program admin administering a subset of an organization's revenue programs

    The following items will be created (insofar as this note is not stale vis-a-vis implementation in RoleAssignmentFactory):

    - A user who is not a superuser
    - An organization on the free plan
    - 3 revenue programs that are a children of the organization
    - A role assignment
        - `user` is user
        - `role_type` is Roles.RP_ADMIN
        - `revenue_programs` has one item: the organization's first revenue program
        - `organization` is the organization from above
    """
    ra = RoleAssignmentFactory(
        role_type=Roles.RP_ADMIN,
        organization=org_user_multiple_rps.roleassignment.organization,
    )
    ra.revenue_programs.add(org_user_multiple_rps.roleassignment.revenue_programs.first().id)
    ra.save()
    return ra.user


@pytest.fixture
def user_no_role_assignment(default_feature_flags) -> User:
    return UserFactory()


@pytest.fixture
def user_with_unexpected_role(org_user_free_plan, default_feature_flags) -> User:
    return RoleAssignmentFactory(role_type="Surprise!").user


@pytest.fixture
def contributor_user(default_feature_flags) -> ContributorFactory:
    return ContributorFactory()


@pytest.fixture
def organization():
    return OrganizationFactory()


@pytest.fixture
def organization_on_core_plan_with_mailchimp_set_up():
    org = OrganizationFactory(core_plan=True)
    # note that an RP in this state will also have a `mailchimp_access_token` set, but that's not stored
    # in db layer and needs to be handled on case by case basis in test
    RevenueProgramFactory(organization=org, onboarded=True, mailchimp_server_prefix="us1")
    org.refresh_from_db()
    return org


@pytest.fixture
def revenue_program(organization):
    return RevenueProgramFactory(organization=organization)


@pytest.fixture
def free_plan_revenue_program():
    return RevenueProgramFactory(onboarded=True, organization=OrganizationFactory(free_plan=True))


@pytest.fixture
def core_plan_revenue_program():
    return RevenueProgramFactory(onboarded=True, organization=OrganizationFactory(core_plan=True))


@pytest.fixture
def plus_plan_revenue_program():
    return RevenueProgramFactory(onboarded=True, organization=OrganizationFactory(plus_plan=True))


@pytest.fixture
def fiscally_sponsored_revenue_program():
    return RevenueProgramFactory(onboarded=True, fiscally_sponsored=True)


@pytest.fixture
def nonprofit_revenue_program():
    return RevenueProgramFactory(onboarded=True, non_profit=True)


@pytest.fixture
def for_profit_revenue_program():
    return RevenueProgramFactory(onboarded=True, for_profit=True)


@pytest.fixture
def live_donation_page():
    return DonationPageFactory(
        published=True,
        revenue_program=RevenueProgramFactory(onboarded=True, organization=OrganizationFactory(free_plan=True)),
    )


@pytest.fixture
def style():
    return StyleFactory()


@pytest.fixture
def one_time_contribution(live_donation_page):
    with patch("apps.contributions.models.Contribution.fetch_stripe_payment_method", return_value=None):
        return ContributionFactory(donation_page=live_donation_page, one_time=True)


@pytest.fixture
def monthly_contribution(live_donation_page):
    return ContributionFactory(donation_page=live_donation_page, monthly_subscription=True)


@pytest.fixture
def annual_contribution(live_donation_page):
    return ContributionFactory(donation_page=live_donation_page, annual_subscription=True)


@pytest.fixture
def flagged_contribution():
    return ContributionFactory(one_time=True, flagged=True)


@pytest.fixture
def rejected_contribution():
    return ContributionFactory(monthly_subscription=True, rejected=True)


@pytest.fixture
def canceled_contribution():
    return ContributionFactory(monthly_subscription=True, canceled=True)


@pytest.fixture
def refunded_contribution():
    return ContributionFactory(one_time=True, refunded=True)


@pytest.fixture
def successful_contribution():
    return ContributionFactory(one_time=True)


@pytest.fixture
def processing_contribution():
    return ContributionFactory(processing=True)


@pytest.mark.django_db()
@pytest.fixture
def donation_page():
    return DonationPageFactory()


@pytest.fixture
def stripe_payment_intent_retrieve_response():
    """This is a *dict* version of the data that a retrieved Stripe PaymentIntent object will have

    The Stripe Python SDK puts that data into a custom object type that can behave both like a dict and
    like a class instance (in terms of dot-based attribute access).
    """
    with open("apps/contributions/tests/fixtures/stripe-payment-intent-retrieve.json") as fl:
        return json.load(fl)


@pytest.fixture
def stripe_setup_intent_retrieve_response():
    """This is a *dict* version of the data that a retrieved Stripe SetupIntent object will have

    The Stripe Python SDK puts that data into a custom object type that can behave both like a dict and
    like a class instance (in terms of dot-based attribute access).
    """
    with open("apps/contributions/tests/fixtures/stripe-setup-intent-retrieve.json") as fl:
        return json.load(fl)


@pytest.fixture
def stripe_subscription_retrieve_response():
    """This is a *dict* version of the data that a retrieved Stripe Subscription object will have

    The Stripe Python SDK puts that data into a custom object type that can behave both like a dict and
    like a class instance (in terms of dot-based attribute access).
    """
    with open("apps/contributions/tests/fixtures/stripe-subscription-retrieve.json") as fl:
        return json.load(fl)


def make_mock_mailchimp_email_list():
    return MailchimpEmailList(
        id=fake.uuid4(),
        web_id=fake.uuid4(),
        name=fake.word(),
        contact={},
        permission_reminder="",
        use_archive_bar=choice([True, False]),
        campaign_defaults={},
        notify_on_subscribe=choice([True, False]),
        notify_on_unsubscribe=choice([True, False]),
        date_created="",
        list_rating="",
        email_type_option=choice([True, False]),
        subscribe_url_short="",
        subscribe_url_long="",
        beamer_address="",
        visibility="",
        double_optin=choice([True, False]),
        has_welcome=choice([True, False]),
        marketing_permissions=choice([True, False]),
        modules=[],
        stats={},
        _links=[],
    )


@pytest.fixture
def mailchimp_email_list():
    return make_mock_mailchimp_email_list()


@pytest.fixture
def mailchimp_email_list_from_api(mailchimp_email_list):
    return asdict(mailchimp_email_list)


@pytest.fixture
def mc_connected_rp(revenue_program, mocker):
    mocker.patch(
        "apps.organizations.models.RevenueProgram.mailchimp_access_token",
        return_value="something-truthy",
        new_callable=mocker.PropertyMock,
    )
    revenue_program.mailchimp_server_prefix = "something-truthy"
    revenue_program.mailchimp_list_id = "something-truthy"
    revenue_program.save()
    return revenue_program


@pytest.fixture
def mailchimp_store_from_api():
    return asdict(
        MailchimpStore(
            id=fake.uuid4(),
            list_id=fake.uuid4(),
            name=fake.word(),
            platform="",
            domain="",
            is_syncing=choice([True, False]),
            email_address="",
            currency_code="",
            money_format="",
            primary_locale="",
            timezone="",
            phone="",
            address={},
            connected_site={},
            automations={},
            list_is_active=choice([True, False]),
            created_at="",
            updated_at="",
            _links=[],
        )
    )


@pytest.fixture
def mailchimp_product_from_api():
    return asdict(
        MailchimpProduct(
            id=fake.uuid4(),
            currency_code="",
            title="",
            handle="",
            url="",
            description="",
            type="",
            vendor="",
            image_url="",
            variants=[],
            images=[],
            published_at_foreign="",
            _links=[],
        )
    )


@pytest.fixture
def mailchimp_contributor_segment_from_api():
    return asdict(
        MailchimpSegment(
            id=fake.uuid4(),
            name="Contributors",
            member_count=randint(0, 100),
            type=choice(["static", "saved", "fuzzy"]),
            created_at="",
            updated_at="",
            options={},
            list_id=fake.uuid4(),
            _links=[],
        )
    )


@pytest.fixture
def mailchimp_recurring_contributor_segment_from_api():
    return asdict(
        MailchimpSegment(
            id=fake.uuid4(),
            name="Recurring contributors",
            member_count=randint(0, 100),
            type=choice(["static", "saved", "fuzzy"]),
            created_at="",
            updated_at="",
            options={},
            list_id=fake.uuid4(),
            _links=[],
        )
    )


@pytest.fixture
def minimally_valid_contribution_form_data(donation_page):
    return {
        "agreed_to_pay_fees": True,
        "amount": "120",
        "captcha_token": "12345",
        "donor_selected_amount": 120.0,
        "email": "bill@smith.com",
        "first_name": "Bill",
        "interval": "one_time",
        "last_name": "Smith",
        "mailing_city": "Raleigh",
        "mailing_complement": "Ap 1",
        "mailing_country": "United States",
        "mailing_postal_code": "27603",
        "mailing_state": "North Carolina",
        "mailing_street": "123 Glenwood Avenue",
        "page": donation_page.id,
    }


@pytest.fixture
def pi_as_portal_contribution_factory(faker):
    class Factory:
        def get(self, *args, **kwargs):
            defaults = {
                "id": faker.uuid4(),
                "revenue_program": f"rp-{faker.word()}",
                "payment_type": "card",
                "status": "paid",
                "amount": 100,
                "card_brand": "visa",
                "created": faker.date_time(tzinfo=datetime.timezone.utc),
                "credit_card_expiration_date": "12/29",
                "interval": ContributionInterval["MONTHLY"],
                "is_cancelable": True,
                "is_modifiable": True,
                "last_payment_date": faker.date_time(tzinfo=datetime.timezone.utc),
                "last4": "1234",
                "provider_customer_id": faker.pystr_format(string_format="cus_????"),
                "stripe_account_id": faker.pystr_format(string_format="acct_????"),
                "subscription_id": faker.pystr_format(string_format="sub_????"),
            }
            return StripePiAsPortalContribution(**(defaults | kwargs))

    return Factory()


@pytest.fixture
def valid_metadata_factory(faker):
    VALID_METADTA_V1_1 = {
        "schema_version": "1.1",
        "source": "rev-engine",
        "contributor_id": faker.uuid4(),
        "agreed_to_pay_fees": True,
        "donor_selected_amount": uniform(100.0, 1000.0),
        "reason_for_giving": None,
        "referer": "https://www.somewhere.com",
        "revenue_program_id": faker.uuid4(),
        "revenue_program_slug": f"rp-{faker.word()}",
        "sf_campaign_id": None,
        "comp_subscription": None,
        "honoree": None,
        "in_memory_of": None,
        "swag_opt_out": None,
        "t_shirt_size": None,
        "company_name": None,
    }

    class Factory:
        def get(self, *args, **kwargs):
            return VALID_METADTA_V1_1 | kwargs

    return Factory()


@pytest.fixture
def payment_method_data_factory(faker):
    """Fixture factory to generate data for a PaymentMethod"""
    DEFAULT_DATA = {
        "id": faker.pystr_format(string_format="pm_??????"),
        "object": "payment_method",
        "billing_details": {
            "address": {
                "city": faker.city(),
                "country": faker.country_code(),
                "line1": faker.street_address(),
                "line2": None,
                "postal_code": faker.postcode(),
                "state": faker.state_abbr(),
            },
            "email": faker.email(),
            "name": faker.name(),
            "phone": faker.phone_number(),
        },
        "card": {"brand": CardBrand.VISA.value, "last4": "4242", "exp_month": 8, "exp_year": 2022},
        "created": faker.unix_time(),
        "customer": faker.pystr_format(string_format="cus_??????"),
        "livemode": False,
        "metadata": {},
        "redaction": None,
        "type": "card",
    }

    class Factory:
        def get(self, *args, **kwargs):
            return DEFAULT_DATA | kwargs

    return Factory()


@pytest.fixture
def default_paid_pi_data_factory(payment_method_data_factory, valid_metadata_factory, faker):
    """Fixture factory to generate data for a PaymentIntent"""
    DEFAULT_DATA = {
        "id": faker.pystr_format(string_format="pi_??????"),
        "object": "payment_intent",
        "amount": (amt := faker.random_int(min=100, max=100000)),
        "amount_capturable": 0,
        "amount_details": {},
        "amount_received": amt,
        "application": None,
        "application_fee_amount": None,
        "automatic_payment_methods": None,
        "capture_method": "automatic",
        "client_secret": faker.pystr_format(string_format="pi_??????_secret_??????"),
        "confirmation_method": "automatic",
        "created": faker.unix_time(),
        "currency": "usd",
        "customer": faker.pystr_format(string_format="cus_??????"),
        "description": "",
        "invoice": None,
        "last_payment_error": None,
        "latest_charge": None,
        "live_mode": False,
        "metadata": valid_metadata_factory.get(),
        "next_action": None,
        "on_behalf_of": None,
        "payment_method": payment_method_data_factory.get(),
        "payment_method_options": {},
        "payment_method_types": ["card"],
        "processing": None,
        "receipt_email": None,
        "redaction": None,
        "review": None,
        "setup_future_usage": None,
        "shipping": None,
        "statement_descriptor": None,
        "statement_descriptor_suffix": None,
        "status": "succeeded",
        "transfer_data": None,
        "transfer_group": None,
    }

    class Factory:
        def get(self, *args, **kwargs) -> dict:
            return DEFAULT_DATA | kwargs

    return Factory()


@pytest.fixture
def invoice_line_item_data_factory(faker):
    """Fixture factory to generate data for an InvoiceLineItem"""
    DEFAULT_DATA = {
        "id": faker.pystr_format(string_format="ii_??????"),
        "object": "invoiceitem",
        "amount": 2000,
        "currency": "usd",
        "customer": faker.pystr_format(string_format="cus_??????"),
        "date": faker.unix_time(),
        "description": "support news",
        "discountable": True,
        "discounts": [],
        "invoice": faker.pystr_format(string_format="in_??????"),
        "livemode": False,
        "metadata": {},
        "period": {
            "end": faker.unix_time(),
            "start": faker.unix_time(),
        },
        "plan": {
            "interval": "month",
            "interval_count": 1,
        },
        "price": {
            "id": faker.pystr_format(string_format="price_??????"),
            "object": "price",
            "active": False,
            "billing_scheme": "per_unit",
            "created": faker.unix_time(),
            "currency": "usd",
            "custom_unit_amount": None,
            "livemode": False,
            "lookup_key": None,
            "metadata": {},
            "nickname": None,
            "product": faker.pystr_format(string_format="prod_??????"),
            "recurring": None,
            "tax_behavior": "unspecified",
            "tiers_mode": None,
            "transform_quantity": None,
            "type": "one_time",
            "unit_amount": 2000,
            "unit_amount_decimal": "2000",
        },
        "proration": False,
        "quantity": 1,
        "subscription": None,
        "tax_rates": [],
        "test_clock": None,
        "unit_amount": 2000,
        "unit_amount_decimal": "2000",
    }

    class Factory:
        def get(self, *args, **kwargs) -> dict:
            return DEFAULT_DATA | kwargs

    return Factory()


@pytest.fixture
def plan_data_factory(faker):
    """Fixture factory to generate data for a Plan"""
    DEFAULT_DATA = {
        "id": faker.pystr_format(string_format="price_??????"),
        "object": "plan",
        "active": True,
        "aggregate_usage": None,
        "amount": 200000,
        "amount_decimal": "200000",
        "billing_scheme": "per_unit",
        "created": faker.unix_time(),
        "currency": "usd",
        "interval": "year",
        "interval_count": 1,
        "livemode": False,
        "metadata": {},
        "nickname": None,
        "product": faker.pystr_format(string_format="prod_??????"),
        "tiers_mode": None,
        "transform_usage": None,
        "trial_period_days": None,
        "usage_type": "licensed",
    }

    class Factory:
        def get(self, *args, **kwargs) -> dict:
            return DEFAULT_DATA | kwargs

    return Factory()


@pytest.fixture
def subscription_data_factory(faker, plan_data_factory, payment_method_data_factory, valid_metadata_factory):
    """Factory to generate a subscription data

    NB: According to the official stripe docs for the version we're on (see
    https://web.archive.org/web/20200907115723/https://stripe.com/docs/api/subscriptions/object), the subscription
    object does not have a `.plan` attribute. Nevertheless, if you retrieve a subscription from the API using Python
    library via retrieving a payment intent (that is, if you retrieve a PI expanding pi.invoice.subscription.plan), there is
    indeed a `.plan` attribute. This fixture is meant to represent that data.
    """

    DEFAULT_DATA = {
        "id": faker.pystr_format(string_format="sub_??????"),
        "object": "subscription",
        "application": None,
        "application_fee_percent": None,
        "automatic_tax": {"enabled": False},
        "billing_cycle_anchor": faker.unix_time(),
        "billing_thresholds": None,
        "cancel_at": None,
        "cancel_at_period_end": False,
        "canceled_at": None,
        "cancellation_details": {"comment": None, "feedback": None, "reason": None},
        "collection_method": "charge_automatically",
        "created": faker.unix_time(),
        "currency": "usd",
        "current_period_end": faker.unix_time(),
        "current_period_start": faker.unix_time(),
        "customer": faker.pystr_format(string_format="cus_??????"),
        "days_until_due": None,
        "default_payment_method": payment_method_data_factory.get(),
        "default_source": None,
        "default_tax_rates": [],
        "description": None,
        "discount": None,
        "ended_at": None,
        "items": {
            "object": "list",
            "data": [
                {
                    "id": faker.pystr_format(string_format="si_??????"),
                    "object": "subscription_item",
                    "billing_thresholds": None,
                    "created": faker.unix_time(),
                    "metadata": {},
                    "price": {
                        "id": faker.pystr_format(string_format="plan_??????"),
                        "object": "price",
                        "active": True,
                        "billing_scheme": "per_unit",
                        "created": faker.unix_time(),
                        "currency": "usd",
                        "custom_unit_amount": None,
                        "livemode": False,
                        "lookup_key": None,
                        "metadata": {},
                        "nickname": None,
                        "product": faker.pystr_format(string_format="prod_??????"),
                        "recurring": {
                            "aggregate_usage": None,
                            "interval": "month",
                            "interval_count": 1,
                            "usage_type": "licensed",
                        },
                        "tax_behavior": "unspecified",
                        "tiers_mode": None,
                        "transform_quantity": None,
                        "type": "recurring",
                        "unit_amount": 2000,
                        "unit_amount_decimal": "2000",
                    },
                    "quantity": 1,
                    "subscription": faker.pystr_format(string_format="sub_??????"),
                    "tax_rates": [],
                }
            ],
            "has_more": False,
            "url": "/v1/subscription_items?subscription=sub_123",
        },
        "latest_invoice": faker.pystr_format(string_format="in_??????"),
        "livemode": False,
        "metadata": valid_metadata_factory.get(),
        "next_pending_invoice_item_invoice": None,
        "on_behalf_of": None,
        "pause_collection": None,
        "payment_settings": {
            "payment_method_options": None,
            "payment_method_types": None,
            "save_default_payment_method": None,
        },
        "pending_invoice_item_interval": None,
        "pending_setup_intent": None,
        "pending_update": None,
        "plan": plan_data_factory.get(),
        "schedule": faker.pystr_format(string_format="sub_sched_??????"),
        "start_date": faker.unix_time(),
        "status": "active",
        "test_clock": None,
        "transfer_data": None,
        "trial_end": None,
        "trial_settings": {"end_behavior": {"missing_payment_method": "create_invoice"}},
        "trial_start": None,
    }

    class Factory:
        def get(self, *args, **kwargs) -> dict:
            return DEFAULT_DATA | kwargs

    return Factory()


@pytest.fixture
def invoice_data_for_active_sub_factory(faker, subscription_data_factory, invoice_line_item_data_factory):
    """Factory for creating data that can be used to create a Stripe invoice using .construct_from

    In practice, this is for data that gets returned when retrieving a payment intent
    from Stripe when "invoice.subscription.plan" is expanded (the plan attribute is expanded in `subscription`
    above).
    """
    DEFAULT_DATA = {
        "id": faker.pystr_format(string_format="in_??????"),
        "status_transitions": {"paid_at": faker.unix_time()},
        "lines": {"data": [invoice_line_item_data_factory.get()]},
        "next_payment_attempt": faker.unix_time(),
        "subscription": subscription_data_factory.get(),
    }

    class Factory:
        def get(self, *args, **kwargs) -> dict:
            return DEFAULT_DATA | kwargs

    return Factory()


@pytest.fixture
def pi_data_for_active_subscription_factory(
    default_paid_pi_data_factory,
    invoice_data_for_active_sub_factory,
):
    DEFAULT_DATA = default_paid_pi_data_factory.get() | {"invoice": invoice_data_for_active_sub_factory.get()}

    class Factory:
        def get(self, *args, **kwargs) -> dict:
            return DEFAULT_DATA | kwargs

    return Factory()


@pytest.fixture
def pi_for_active_subscription_factory(pi_data_for_active_subscription_factory):
    class Factory:
        def get(self, *args, **kwargs) -> stripe.PaymentIntent:
            return stripe.PaymentIntent.construct_from(
                pi_data_for_active_subscription_factory.get() | kwargs, key="test"
            )

    return Factory()


@pytest.fixture
def pi_for_valid_one_time_factory(default_paid_pi_data_factory):
    class Factory:
        def get(self, *args, **kwargs) -> stripe.PaymentIntent:
            return stripe.PaymentIntent.construct_from(default_paid_pi_data_factory.get() | kwargs, key="test")

    return Factory()


@pytest.fixture
def pi_for_accepted_flagged_recurring_contribution(pi_for_active_subscription_factory):
    pm = stripe.PaymentMethod.construct_from({}, key="test")
    return pi_for_active_subscription_factory.get(
        payment_method=None,
        invoice=stripe.Invoice.construct_from({"subscription": {"default_payment_method": pm}}, key="test"),
    )


@pytest.fixture
def subscription_factory(subscription_data_factory):
    """Factory for creating a Stripe subscription object"""

    class Factory:
        def get(self, *args, **kwargs) -> stripe.Subscription:
            return stripe.Subscription.construct_from(subscription_data_factory.get() | kwargs, key="test")

    return Factory()


@pytest.fixture
def payment_intent_succeeded():
    with open("apps/contributions/tests/fixtures/payment-intent-succeeded-webhook.json") as fl:
        return json.load(fl)


@pytest.fixture
def minimally_valid_google_service_account_credentials():
    # This is a subset of the service account JSON. If any of these key/vals are missing,
    # `service_account.Credentials.from_service_account_info`
    return base64.b64encode(
        json.dumps(
            {
                # NB: normally we don't store private keys, but this is dummy data and okay to commit.
                # We break up BEGIN and PRIVATE KEY to evade the private key commit detection checks that would
                # otherwise complain about committing this private key to source code.
                "private_key": (
                    "-----BEGIN "
                    + "PRIVATE KEY-----\n"
                    + "MIIEvgIBADANBgkqhkiG9w0BAQEFAASCBKgwggSkAgEAAoIBAQDY3E8o1NEFcjMM\n"
                    + "HW/5ZfFJw29/8NEqpViNjQIx95Xx5KDtJ+nWn9+OW0uqsSqKlKGhAdAo+Q6bjx2c\n"
                    + "uXVsXTu7XrZUY5Kltvj94DvUa1wjNXs606r/RxWTJ58bfdC+gLLxBfGnB6CwK0YQ\n"
                    + "xnfpjNbkUfVVzO0MQD7UP0Hl5ZcY0Puvxd/yHuONQn/rIAieTHH1pqgW+zrH/y3c\n"
                    + "59IGThC9PPtugI9ea8RSnVj3PWz1bX2UkCDpy9IRh9LzJLaYYX9RUd7++dULUlat\n"
                    + "AaXBh1U6emUDzhrIsgApjDVtimOPbmQWmX1S60mqQikRpVYZ8u+NDD+LNw+/Eovn\n"
                    + "xCj2Y3z1AgMBAAECggEAWDBzoqO1IvVXjBA2lqId10T6hXmN3j1ifyH+aAqK+FVl\n"
                    + "GjyWjDj0xWQcJ9ync7bQ6fSeTeNGzP0M6kzDU1+w6FgyZqwdmXWI2VmEizRjwk+/\n"
                    + "/uLQUcL7I55Dxn7KUoZs/rZPmQDxmGLoue60Gg6z3yLzVcKiDc7cnhzhdBgDc8vd\n"
                    + "QorNAlqGPRnm3EqKQ6VQp6fyQmCAxrr45kspRXNLddat3AMsuqImDkqGKBmF3Q1y\n"
                    + "xWGe81LphUiRqvqbyUlh6cdSZ8pLBpc9m0c3qWPKs9paqBIvgUPlvOZMqec6x4S6\n"
                    + "ChbdkkTRLnbsRr0Yg/nDeEPlkhRBhasXpxpMUBgPywKBgQDs2axNkFjbU94uXvd5\n"
                    + "znUhDVxPFBuxyUHtsJNqW4p/ujLNimGet5E/YthCnQeC2P3Ym7c3fiz68amM6hiA\n"
                    + "OnW7HYPZ+jKFnefpAtjyOOs46AkftEg07T9XjwWNPt8+8l0DYawPoJgbM5iE0L2O\n"
                    + "x8TU1Vs4mXc+ql9F90GzI0x3VwKBgQDqZOOqWw3hTnNT07Ixqnmd3dugV9S7eW6o\n"
                    + "U9OoUgJB4rYTpG+yFqNqbRT8bkx37iKBMEReppqonOqGm4wtuRR6LSLlgcIU9Iwx\n"
                    + "yfH12UWqVmFSHsgZFqM/cK3wGev38h1WBIOx3/djKn7BdlKVh8kWyx6uC8bmV+E6\n"
                    + "OoK0vJD6kwKBgHAySOnROBZlqzkiKW8c+uU2VATtzJSydrWm0J4wUPJifNBa/hVW\n"
                    + "dcqmAzXC9xznt5AVa3wxHBOfyKaE+ig8CSsjNyNZ3vbmr0X04FoV1m91k2TeXNod\n"
                    + "jMTobkPThaNm4eLJMN2SQJuaHGTGERWC0l3T18t+/zrDMDCPiSLX1NAvAoGBAN1T\n"
                    + "VLJYdjvIMxf1bm59VYcepbK7HLHFkRq6xMJMZbtG0ryraZjUzYvB4q4VjHk2UDiC\n"
                    + "lhx13tXWDZH7MJtABzjyg+AI7XWSEQs2cBXACos0M4Myc6lU+eL+iA+OuoUOhmrh\n"
                    + "qmT8YYGu76/IBWUSqWuvcpHPpwl7871i4Ga/I3qnAoGBANNkKAcMoeAbJQK7a/Rn\n"
                    + "wPEJB+dPgNDIaboAsh1nZhVhN5cvdvCWuEYgOGCPQLYQF0zmTLcM+sVxOYgfy8mV\n"
                    + "fbNgPgsP5xmu6dw2COBKdtozw0HrWSRjACd1N4yGu75+wPCcX/gQarcjRcXXZeEa\n"
                    + "NtBLSfcqPULqD+h7br9lEJio\n"
                    + "-----END PRIVATE KEY-----\n"
                ),
                "client_email": "123-abc@developer.gserviceaccount.com",
                "token_uri": "http://localhost:8080/token",
            }
        ).encode("utf-8")
    )


@pytest.fixture
def invalid_google_service_account_credentials():
    return base64.b64encode(json.dumps({}).encode("utf-8"))


@pytest.fixture
def valid_gs_credentials(minimally_valid_google_service_account_credentials, settings):
    settings.GS_CREDENTIALS = __ensure_gs_credentials(minimally_valid_google_service_account_credentials)


@pytest.fixture
<<<<<<< HEAD
def stripe_subscription():
    with open("apps/contributions/tests/fixtures/subscription.json") as fl:
        return stripe.Subscription.construct_from(json.load(fl), key="test")
=======
def payment_intent_for_recurring_charge_expanded():
    with open("apps/contributions/tests/fixtures/payment-intent-for-recurring-charge-expanded.json") as f:
        return stripe.PaymentIntent.construct_from(json.load(f), stripe.api_key)


@pytest.fixture
def balance_transaction_for_recurring_charge():
    with open("apps/contributions/tests/fixtures/balance-transaction-for-recurring-charge.json") as f:
        return stripe.BalanceTransaction.construct_from(json.load(f), stripe.api_key)


@pytest.fixture
def balance_transaction_for_subscription_creation_charge():
    with open("apps/contributions/tests/fixtures/balance-transaction-for-subscription-creation.json") as f:
        return stripe.BalanceTransaction.construct_from(json.load(f), stripe.api_key)


@pytest.fixture
def payment_intent_for_subscription_creation_charge():
    with open("apps/contributions/tests/fixtures/payment-intent-for-subscription-creation-charge.json") as f:
        return stripe.PaymentIntent.construct_from(json.load(f), stripe.api_key)


@pytest.fixture
def payment_intent_succeeded_one_time_event(suppress_stripe_webhook_sig_verification):
    with open("apps/contributions/tests/fixtures/payment-intent-succeeded-one-time-event.json") as f:
        event = stripe.Webhook.construct_event(f.read(), None, stripe.api_key)
        return event


@pytest.fixture
@pytest.mark.usefixtures("suppress_stripe_webhook_sig_verification")
def payment_intent_succeeded_subscription_creation_event():
    with open("apps/contributions/tests/fixtures/payment-intent-succeeded-subscription-creation-event.json") as f:
        return stripe.Webhook.construct_event(f.read(), None, stripe.api_key)


@pytest.fixture
@pytest.mark.usefixtures("suppress_stripe_webhook_sig_verification")
def payment_intent_succeeded_subscription_recurring_charge_event():
    with open(
        "apps/contributions/tests/fixtures/payment-intent-succeeded-susbscription-recurring-charge-event.json"
    ) as f:
        return stripe.Webhook.construct_event(f.read(), None, stripe.api_key)


@pytest.fixture
def payment_intent_for_one_time_contribution():
    with open("apps/contributions/tests/fixtures/payment-intent-for-one-time-charge.json") as f:
        return stripe.PaymentIntent.construct_from(json.load(f), stripe.api_key)


@pytest.fixture
def payment_intent_for_recurring_charge():
    with open("apps/contributions/tests/fixtures/payment-intent-for-recurring-charge.json") as f:
        return stripe.PaymentIntent.construct_from(json.load(f), stripe.api_key)
>>>>>>> 2d289751


@pytest.fixture
def balance_transaction_for_one_time_charge():
    with open("apps/contributions/tests/fixtures/balance-transaction-for-one-time-charge-expanded.json") as f:
        return stripe.BalanceTransaction.construct_from(json.load(f), stripe.api_key)


<<<<<<< HEAD
@pytest.fixture()
def clear_cache():
    cache.clear()


@pytest.fixture
def stripe_customer_default_source_expanded():
    with open("apps/contributions/tests/fixtures/stripe-customer-default-source-expanded.json") as fl:
        return stripe.Customer.construct_from(json.load(fl), key="test")


@pytest.fixture
def stripe_payment_method():
    with open("apps/contributions/tests/fixtures/stripe-payment-method.json") as fl:
        return stripe.PaymentMethod.construct_from(json.load(fl), key="test")
=======
@pytest.fixture
def invoice_upcoming_event():
    return json.load(open("apps/contributions/tests/fixtures/invoice-upcoming-event.json"))


@pytest.fixture
def customer_subscription_updated_event():
    with open("apps/contributions/tests/fixtures/customer-subscription-updated-webhook-event.json") as fl:
        return json.load(fl)


@pytest.fixture
def charge_refunded_recurring_charge_event():
    with open("apps/contributions/tests/fixtures/charge-refunded-recurring-charge-event.json") as f:
        return stripe.Webhook.construct_event(f.read(), None, stripe.api_key)


@pytest.fixture
def payment_method_attached_event():
    with open("apps/contributions/tests/fixtures/payment-method-attached-webhook.json") as fl:
        return json.load(fl)
>>>>>>> 2d289751
<|MERGE_RESOLUTION|>--- conflicted
+++ resolved
@@ -1033,11 +1033,11 @@
 
 
 @pytest.fixture
-<<<<<<< HEAD
 def stripe_subscription():
     with open("apps/contributions/tests/fixtures/subscription.json") as fl:
         return stripe.Subscription.construct_from(json.load(fl), key="test")
-=======
+
+
 def payment_intent_for_recurring_charge_expanded():
     with open("apps/contributions/tests/fixtures/payment-intent-for-recurring-charge-expanded.json") as f:
         return stripe.PaymentIntent.construct_from(json.load(f), stripe.api_key)
@@ -1094,7 +1094,6 @@
 def payment_intent_for_recurring_charge():
     with open("apps/contributions/tests/fixtures/payment-intent-for-recurring-charge.json") as f:
         return stripe.PaymentIntent.construct_from(json.load(f), stripe.api_key)
->>>>>>> 2d289751
 
 
 @pytest.fixture
@@ -1103,7 +1102,6 @@
         return stripe.BalanceTransaction.construct_from(json.load(f), stripe.api_key)
 
 
-<<<<<<< HEAD
 @pytest.fixture()
 def clear_cache():
     cache.clear()
@@ -1119,7 +1117,8 @@
 def stripe_payment_method():
     with open("apps/contributions/tests/fixtures/stripe-payment-method.json") as fl:
         return stripe.PaymentMethod.construct_from(json.load(fl), key="test")
-=======
+
+
 @pytest.fixture
 def invoice_upcoming_event():
     return json.load(open("apps/contributions/tests/fixtures/invoice-upcoming-event.json"))
@@ -1140,5 +1139,4 @@
 @pytest.fixture
 def payment_method_attached_event():
     with open("apps/contributions/tests/fixtures/payment-method-attached-webhook.json") as fl:
-        return json.load(fl)
->>>>>>> 2d289751
+        return json.load(fl)