--- conflicted
+++ resolved
@@ -23,12 +23,8 @@
     retry_jitter=False,
     autoretry_for=(AnymailAPIError,),
 )
-<<<<<<< HEAD
 def send_email(identifier, to, subject, template_data):
-=======
-def send_donor_email(identifier, to, subject, template_data):  # pragma: no cover
     logger.info("Sending receipt email id:%s to:%s subject:%s", identifier, to, subject)
->>>>>>> f4358dcd
     message = AnymailMessage()
     message.template_id = identifier
     message.to = [
