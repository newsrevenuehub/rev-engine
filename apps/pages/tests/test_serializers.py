--- conflicted
+++ resolved
@@ -40,19 +40,17 @@
         self.serializer = DonationPageFullDetailSerializer
         self.request_factory = APIRequestFactory()
 
-<<<<<<< HEAD
     def test_payment_provider(self):
         serializer = self.serializer(self.page)
         self.assertEqual(
             serializer.data["payment_provider"],
             PaymentProviderSerializer(self.page.revenue_program.payment_provider).data,
         )
-=======
+
     def test_serializer_not_broken_by_no_payment_provider(self):
         self.page.revenue_program.payment_provider.delete()
         self.page.refresh_from_db()
         self.serializer(self.page).data
->>>>>>> c45f0b2c
 
     def test_has_analytics_data(self):
         serializer = self.serializer(self.page)
