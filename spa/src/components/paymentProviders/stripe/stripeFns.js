--- conflicted
+++ resolved
@@ -4,7 +4,7 @@
  *  Process Data  *
 \******************/
 
-/**
+/**s
  * getTotalAmount takes an amount in dollars and an optional fee in dollars and adds them up.
  * @param {number} amount - float or integer, human-readable amount to be donated
  * @param {number} fee - the fee to include, if shouldPayFee
@@ -24,7 +24,6 @@
   return total;
 }
 
-<<<<<<< HEAD
 // This function is a short term fix to technical debt in donation form, whereby
 // the name of the form field name for swag choice ends up being of form `swag_choice_Hat` or
 // `swag_choice_Cup` instead of just `swag_choice. A better fix would be to refactor the
@@ -39,20 +38,6 @@
   delete data[swagKey];
   return data;
 }
-=======
-/**
- * amountToCents takes your human-readable amount in dollars and coverts it to cents
- * @param {number} amount - float or integer, human-readable amount to be donated
- * @returns null if amount is NaN, else dollar amount in cents.
- */
-export const amountToCents = (amount) => {
-  if (isNaN(amount)) return null;
-  const cents = amount * 100;
-  // amount * 100 above can results in something like 26616.000000000004.
-  // We just round to an integer here.
-  return Math.round(cents);
-};
->>>>>>> be895bef
 
 function serializeForm(form) {
   const booleans = ['swag_opt_out', 'comp_subscription', 'tribute_type_honoree', 'tribute_type_in_memory_of'];
@@ -95,12 +80,8 @@
   serializedData['donation_page_slug'] = state.pageSlug;
   serializedData['revenue_program_country'] = state.rpCountry;
   serializedData['currency'] = state.currency;
-<<<<<<< HEAD
   serializedData['page'] = state.pageId;
   serializedData['mailing_country'] = state.mailing_country;
-=======
-  serializedData['page_id'] = state.pageId;
->>>>>>> be895bef
   if (state.salesforceCampaignId) serializedData['sf_campaign_id'] = state.salesforceCampaignId;
   if (state.reCAPTCHAToken) serializedData['captcha_token'] = state.reCAPTCHAToken;
 
