import logging

from django.conf import settings
from django.core.exceptions import ValidationError
from django.db import models
from django.utils import timezone

import stripe

from apps.common.models import IndexedTimeStampedModel
from apps.common.utils import normalize_slug
from apps.config.validators import validate_slug_against_denylist
from apps.organizations.validators import validate_statement_descriptor_suffix
from apps.users.choices import Roles
from apps.users.models import RoleAssignmentResourceModelMixin, UnexpectedRoleType


logger = logging.getLogger(f"{settings.DEFAULT_LOGGER}.{__name__}")

# RFC-1035 limits domain labels to 63 characters, and RP slugs are used for subdomains,
# so we limit to 63 chars
RP_SLUG_MAX_LENGTH = 63


class Feature(IndexedTimeStampedModel):
    VALID_BOOLEAN_INPUTS = ["t", "f", "0", "1"]

    class FeatureType(models.TextChoices):
        PAGE_LIMIT = "PL", ("Page Limit")
        BOOLEAN = "BL", ("Boolean")

    name = models.CharField(max_length=255)
    feature_type = models.CharField(
        max_length=2,
        choices=FeatureType.choices,
        default=FeatureType.PAGE_LIMIT,
    )
    feature_value = models.CharField(
        max_length=32,
        blank=False,
        help_text="Limit feature types must be a positive integer. Valid Boolean Type values are ('t', 'f', '1', '0')",
    )
    description = models.TextField(blank=True)

    class Meta:
        unique_together = ["feature_type", "feature_value"]

    def __str__(self):  # pragma: no cover
        return self.name

    def save(self, *args, **kwargs):
        super().save(*args, **kwargs)


class Plan(IndexedTimeStampedModel, RoleAssignmentResourceModelMixin):
    name = models.CharField(max_length=255)
    features = models.ManyToManyField("organizations.Feature", related_name="plans", blank=True)

    def __str__(self):  # pragma: no cover
        return self.name

    @classmethod
    def filter_queryset_by_role_assignment(cls, role_assignment, queryset):
        if role_assignment.role_type == Roles.HUB_ADMIN:
            return queryset.all()
        elif role_assignment.role_type in (Roles.ORG_ADMIN, Roles.RP_ADMIN):
            return queryset.filter(organization=role_assignment.organization)
        else:
            raise UnexpectedRoleType(f"{role_assignment.role_type} is not a valid value")


CURRENCY_CHOICES = [(k, k) for k, _ in settings.CURRENCIES.items()]


class Organization(IndexedTimeStampedModel, RoleAssignmentResourceModelMixin):
    name = models.CharField(max_length=255, unique=True)
<<<<<<< HEAD
    plan = models.ForeignKey("organizations.Plan", null=True, on_delete=models.CASCADE)
=======
    plan = models.ForeignKey("organizations.Plan", null=True, on_delete=models.PROTECT)
>>>>>>> ed5925c7
    salesforce_id = models.CharField(max_length=255, blank=True, verbose_name="Salesforce ID")

    # TODO: [DEV-2035] Remove Organization.slug field entirely
    slug = models.SlugField(
        # 63 here is somewhat arbitrary. This used to be set to `RP_SLUG_MAX_LENGTH` (which used to have a different name),
        # which is the maximum length a domain can be according to RFC-1035. We're retaining that value
        # but without a reference to the constant, because using the constant would imply there
        # are business requirements related to sub-domain length around this field which there are not
        # (and given TODO above, it would appear that the business requirements that originally
        # led to org slug being a field are no longer around)
        max_length=63,
        unique=True,
        validators=[validate_slug_against_denylist],
    )

    users = models.ManyToManyField("users.User", through="users.OrganizationUser")
    send_receipt_email_via_nre = models.BooleanField(
        default=True,
        help_text="If false, receipt email assumed to be sent via Salesforce. Other emails, e.g. magic_link, are always sent via NRE regardless of this setting",
    )

    @property
    def admin_revenueprogram_options(self):
        rps = self.revenueprogram_set.all()
        return [(rp.name, rp.pk) for rp in rps]

    @property
    def needs_payment_provider(self):
        """
        Right now this is simple. If the org is not "stripe_verified", then they "need a provider"
        """
        return not self.stripe_verified

    def __str__(self):
        return self.name

    def user_is_member(self, user):
        return user in self.users.all()

    def user_is_owner(self, user):
        return user in [through.user for through in self.user_set.through.objects.filter(is_owner=True)]

    @classmethod
    def filter_queryset_by_role_assignment(cls, role_assignment, queryset):
        if role_assignment.role_type == Roles.HUB_ADMIN:
            return queryset.all()
        elif role_assignment.role_type in (Roles.ORG_ADMIN, Roles.RP_ADMIN):
            return queryset.filter(pk=role_assignment.organization.pk)
        else:
            raise UnexpectedRoleType(f"{role_assignment.role_type} is not a valid value")


class BenefitLevel(IndexedTimeStampedModel):
    name = models.CharField(max_length=128)
    lower_limit = models.PositiveIntegerField()
    upper_limit = models.PositiveIntegerField(null=True, blank=True)
    currency = models.CharField(max_length=3, default="usd")
    level = models.PositiveSmallIntegerField(help_text="Is this a first-level benefit, second-level, etc?", default=0)

    benefits = models.ManyToManyField("organizations.Benefit", through="organizations.BenefitLevelBenefit")

    revenue_program = models.ForeignKey("organizations.RevenueProgram", on_delete=models.CASCADE)

    def __str__(self):  # pragma: no cover
        return self.name

    class Meta:
        unique_together = (
            "name",
            "revenue_program",
        )
        ordering = ("level",)

    @property
    def donation_range(self):
        upper_limit_str = f"-{self.upper_limit}" if self.upper_limit else "+"
        return f"${self.lower_limit}{upper_limit_str}"

    def clean(self):
        if self.upper_limit and self.upper_limit <= self.lower_limit:
            raise ValidationError("Upper limit must be greater than lower limit")


class Benefit(IndexedTimeStampedModel):
    name = models.CharField(max_length=128, help_text="A way to uniquely identify this Benefit")
    description = models.TextField(help_text="The text that appears on the donation page")
    revenue_program = models.ForeignKey("organizations.RevenueProgram", on_delete=models.CASCADE)

    def __str__(self):
        return self.name

    class Meta:
        unique_together = (
            "name",
            "revenue_program",
        )

        ordering = ["benefitlevelbenefit__order"]


class BenefitLevelBenefit(models.Model):
    """
    The through table for the M2M relationship BenefitLevel <--> Benefit,
    including relationship metadata such as the order the Benefit shuold appear
    in for that BenefitLevel
    """

    benefit = models.ForeignKey(Benefit, on_delete=models.CASCADE)
    benefit_level = models.ForeignKey(BenefitLevel, on_delete=models.CASCADE)
    order = models.PositiveSmallIntegerField(help_text="The order in which this Benefit appears in this BenefitLevel")

    class Meta:
        ordering = ("order",)

    def __str__(self):
        return f'Benefit {self.order} for "{self.benefit_level}" benefit level'


class CountryChoices(models.TextChoices):
    """Two-letter country codes

    These are used in RevenueProgram for the country value. In turn, they get sent to Stripe
    in SPA when payment request is made.
    """

    US = "US", "United States"
    CANADA = "CA", "Canada"


class RevenueProgram(IndexedTimeStampedModel):
    name = models.CharField(max_length=255)
    slug = models.SlugField(
        max_length=RP_SLUG_MAX_LENGTH,
        blank=True,
        unique=True,
        help_text="This will be used as the subdomain for donation pages made under this revenue program. If left blank, it will be derived from the Revenue Program name.",
        validators=[validate_slug_against_denylist],
    )
    social_meta = models.OneToOneField("common.SocialMeta", on_delete=models.SET_NULL, null=True)
    organization = models.ForeignKey("organizations.Organization", on_delete=models.CASCADE)
    contact_email = models.EmailField(max_length=255, blank=True)
    default_donation_page = models.ForeignKey(
        "pages.DonationPage",
        null=True,
        blank=True,
        on_delete=models.SET_NULL,
        help_text="Choose an optional default donation page once you've saved your initial revenue program",
    )
    non_profit = models.BooleanField(default=True, verbose_name="Non-profit?")
    payment_provider = models.ForeignKey("organizations.PaymentProvider", null=True, on_delete=models.SET_NULL)
    domain_apple_verified_date = models.DateTimeField(blank=True, null=True)

    # Analytics
    google_analytics_v3_domain = models.CharField(max_length=300, null=True, blank=True)
    google_analytics_v3_id = models.CharField(max_length=50, null=True, blank=True)
    google_analytics_v4_id = models.CharField(max_length=50, null=True, blank=True)
    facebook_pixel_id = models.CharField(max_length=100, null=True, blank=True)

    # Social links
    twitter_handle = models.CharField(
        max_length=15, blank=True, help_text="How can your donors mention you on Twitter? Don't include '@' symbol"
    )
    website_url = models.URLField(blank=True, help_text="Does this Revenue Program have a website?")

    # Stripe Statement descriptor
    stripe_statement_descriptor_suffix = models.CharField(
        max_length=10, blank=True, null=True, validators=[validate_statement_descriptor_suffix]
    )

    # Strange, hopefully temporary, hacky bit to accommodate one ore two particular clients' needs
    allow_offer_nyt_comp = models.BooleanField(
        default=False,
        help_text="Should page authors for this Revenue Program see the option to offer their donors a comp subscription to the New York Times?",
        verbose_name="Allow page editors to offer an NYT subscription",
    )
    country = models.CharField(
        max_length=2,
        choices=CountryChoices.choices,
        default=CountryChoices.US,
        verbose_name="Country",
        help_text="2-letter country code of RP's company. This gets included in data sent to stripe when creating a payment",
    )

    @property
    def admin_style_options(self):
        styles = self.style_set.all()
        return [(c.name, c.pk) for c in styles]

    @property
    def admin_benefit_options(self):
        benefits = self.benefit_set.all()
        return [(c.name, c.pk) for c in benefits]

    @property
    def admin_benefitlevel_options(self):
        benefit_levels = self.benefitlevel_set.all()
        return [(c.name, c.pk) for c in benefit_levels]

    def __str__(self):
        return self.name

    def clean_fields(self, **kwargs):
        if not self.id:
            self.slug = normalize_slug(self.name, self.slug, max_length=RP_SLUG_MAX_LENGTH)
        super().clean_fields(**kwargs)

    def clean(self):
        self._ensure_owner_of_default_page()
        self._format_twitter_handle()

    def stripe_create_apple_pay_domain(self):
        """
        Register an ApplePay domain with Apple (by proxy) for this RevenueProgram.

        NOTE: Cannot create ApplePay Domains using test key.

        "If you're hoping to test this locally, pretty much too bad"
            -- Steve Jobs
        """
        if settings.STRIPE_LIVE_MODE:
            try:
                stripe.ApplePayDomain.create(
                    api_key=settings.STRIPE_LIVE_SECRET_KEY,
                    domain_name=self._get_host(),
                    stripe_account=self.payment_provider.stripe_account_id,
                )
                self.domain_apple_verified_date = timezone.now()
                self.save()
            except stripe.error.StripeError:
                logger.warning(
                    "Failed to register ApplePayDomain for RevenueProgram %s because of StripeError",
                    self.name,
                    exc_info=True,
                )

    def _ensure_owner_of_default_page(self):
        """
        Avoid state of a rev program's default page not being one of "its pages"
        """
        if self.default_donation_page and self.default_donation_page.revenue_program != self:
            raise ValidationError(
                f'Donation page "{self.default_donation_page}" is already associated with a revenue program, "{self.default_donation_page.revenue_program}"'
            )

    def _format_twitter_handle(self):
        """
        Ensure no @ symbol on twitter_handle-- we'll add those later
        """
        if self.twitter_handle and self.twitter_handle[0] == "@":
            self.twitter_handle = self.twitter_handle.replace("@", "")

    def _get_host(self):
        """
        Gets the host derived from RevenueProgram slug and SITE_URL
        """
        domain_apex = settings.DOMAIN_APEX
        return f"{self.slug}.{domain_apex}"

    def user_has_ownership_via_role(self, role_assignment):
        """Determine if a user owns an instance based on role_assignment"""
        return any(
            [
                all(
                    [
                        role_assignment.role_type == Roles.ORG_ADMIN.value,
                        role_assignment.organization == self.organization,
                    ]
                ),
                all(
                    [
                        role_assignment.role_type == Roles.RP_ADMIN.value,
                        self in role_assignment.revenue_programs.all(),
                    ]
                ),
            ]
        )


class PaymentProvider(IndexedTimeStampedModel):
    stripe_account_id = models.CharField(max_length=255, unique=True, null=True, blank=True)
    stripe_product_id = models.CharField(max_length=255, blank=True, null=True)

    currency = models.CharField(max_length=3, choices=CURRENCY_CHOICES, default="USD")
    STRIPE = ("stripe", "Stripe")
    SUPPORTED_PROVIDERS = (STRIPE,)
    default_payment_provider = models.CharField(max_length=100, choices=SUPPORTED_PROVIDERS, default=STRIPE[0])

    stripe_oauth_refresh_token = models.CharField(max_length=255, blank=True)
    stripe_verified = models.BooleanField(
        default=False,
        help_text='A fully verified Stripe Connected account should have "charges_enabled: true" in Stripe',
    )

    def __str__(self):
        return self.stripe_account_id

    def is_verified_with_default_provider(self):
        payment_provider = self.default_payment_provider
        payment_provider_account_id = getattr(self, f"{payment_provider}_account_id", None)
        payment_provider_verified = getattr(self, f"{payment_provider}_verified", None)
        return payment_provider and payment_provider_account_id and payment_provider_verified

    def stripe_create_default_product(self):
        if not self.stripe_product_id:
            product = stripe.Product.create(
                name=settings.GENERIC_STRIPE_PRODUCT_NAME,
                stripe_account=self.stripe_account_id,
            )
            self.stripe_product_id = product.id
            self.save()

    def get_currency_dict(self):
        try:
            return {"code": self.currency, "symbol": settings.CURRENCIES[self.currency]}
        except KeyError:
            logger.error(
                'Currency settings for organization "%s" misconfigured. Tried to access "%s", but valid options are: %s',
                self.name,
                self.currency,
                settings.CURRENCIES,
            )<|MERGE_RESOLUTION|>--- conflicted
+++ resolved
@@ -74,11 +74,7 @@
 
 class Organization(IndexedTimeStampedModel, RoleAssignmentResourceModelMixin):
     name = models.CharField(max_length=255, unique=True)
-<<<<<<< HEAD
-    plan = models.ForeignKey("organizations.Plan", null=True, on_delete=models.CASCADE)
-=======
     plan = models.ForeignKey("organizations.Plan", null=True, on_delete=models.PROTECT)
->>>>>>> ed5925c7
     salesforce_id = models.CharField(max_length=255, blank=True, verbose_name="Salesforce ID")
 
     # TODO: [DEV-2035] Remove Organization.slug field entirely
