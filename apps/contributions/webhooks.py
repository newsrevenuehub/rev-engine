--- conflicted
+++ resolved
@@ -85,13 +85,8 @@
             # If it's a one-time payment, grab payment_method_id
             contribution.provider_payment_method_id = self.obj_data.get("payment_method")
 
-<<<<<<< HEAD
-        contribution.save()
-        logger.info(f"Contribution {str(contribution)} succeeded.")
-=======
         contribution.save(slack_notification=SlackNotificationTypes.SUCCESS)
         logger.info(f"Contribution {contribution} succeeded.")
->>>>>>> a878d5d7
 
     def _cancellation_was_rejection(self):
         return self.obj_data.get("cancellation_reason") == "fraudulent"
