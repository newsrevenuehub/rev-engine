--- conflicted
+++ resolved
@@ -1,12 +1,9 @@
 import { axe } from 'jest-axe';
 import userEvent from '@testing-library/user-event';
 import { fireEvent, render, screen, waitFor } from 'test-utils';
-<<<<<<< HEAD
-=======
 import { USER_ROLE_ORG_ADMIN_TYPE } from 'constants/authConstants';
 import MockAdapter from 'axios-mock-adapter';
 import axios from 'ajax/axios';
->>>>>>> 3e1f9efc
 
 import useUser from 'hooks/useUser';
 
@@ -37,11 +34,8 @@
             id: 1,
             fiscal_status: 'nonprofit',
             tax_id: '123456789',
-<<<<<<< HEAD
-            fiscal_sponsor_name: ''
-=======
+            fiscal_sponsor_name: '',
             organization: 1
->>>>>>> 3e1f9efc
           }
         ]
       }
@@ -105,7 +99,6 @@
     ).not.toBeInTheDocument();
   });
 
-<<<<<<< HEAD
   describe('Fiscal Sponsor Name input', () => {
     it('should not render input if tax status != fiscally sponsored', () => {
       tree();
@@ -116,9 +109,17 @@
     it('should render input if tax status == fiscally sponsored', () => {
       useUserMock.mockReturnValue({
         user: {
+          role_type: [USER_ROLE_ORG_ADMIN_TYPE],
           organizations: [
             {
-              name: 'mock-org-1',
+              id: 1,
+              name: 'mock-org-1'
+            }
+          ],
+          revenue_programs: [
+            {
+              id: 1,
+              organization: 1,
               fiscal_status: 'fiscally sponsored',
               tax_id: '123456789',
               fiscal_sponsor_name: ''
@@ -143,9 +144,17 @@
     it('should not render input if tax status is changed from fiscally sponsored to another option', () => {
       useUserMock.mockReturnValue({
         user: {
+          role_type: [USER_ROLE_ORG_ADMIN_TYPE],
           organizations: [
             {
-              name: 'mock-org-1',
+              id: 1,
+              name: 'mock-org-1'
+            }
+          ],
+          revenue_programs: [
+            {
+              id: 1,
+              organization: 1,
               fiscal_status: 'fiscally sponsored',
               tax_id: '123456789',
               fiscal_sponsor_name: ''
@@ -190,18 +199,6 @@
       });
     });
   });
-
-  it('should not render undo/save buttons by default', () => {
-    tree();
-
-    expect(screen.queryByRole('button', { name: /undo/i })).not.toBeInTheDocument();
-    expect(screen.queryByRole('button', { name: /save/i })).not.toBeInTheDocument();
-  });
-
-  describe('should render undo/save buttons when:', () => {
-    it('tax status changes', () => {
-      tree();
-=======
   it('should render Organization Tax Status disclaimer if organization has multiple revenue programs', () => {
     useUserMock.mockReturnValue({
       user: {
@@ -305,24 +302,10 @@
 
       tree();
       expect(axiosMock.history.patch.length).toBe(0);
->>>>>>> 3e1f9efc
 
       userEvent.click(screen.getByRole('button', { name: 'Tax Status Nonprofit' }));
       userEvent.click(screen.getByRole('option', { name: 'For-profit' }));
 
-<<<<<<< HEAD
-      expect(screen.getByRole('button', { name: /undo/i })).toBeEnabled();
-      expect(screen.getByRole('button', { name: /save/i })).toBeEnabled();
-    });
-
-    it('tax id changes', async () => {
-      tree();
-
-      await fireEvent.change(screen.getByLabelText('EIN Optional'), { target: { value: '987654321' } });
-
-      expect(screen.getByRole('button', { name: /undo/i })).toBeEnabled();
-      expect(screen.getByRole('button', { name: /save/i })).toBeEnabled();
-=======
       await fireEvent.change(screen.getByLabelText('EIN Optional'), { target: { value: '111111111' } });
 
       userEvent.click(screen.getByRole('button', { name: /save/i }));
@@ -332,7 +315,6 @@
       });
       expect(axiosMock.history.patch[0].url).toBe(`revenue-programs/1/`);
       expect(axiosMock.history.patch[0].data).toBe('{"tax_id":"111111111","fiscal_status":"for-profit"}');
->>>>>>> 3e1f9efc
     });
   });
 
