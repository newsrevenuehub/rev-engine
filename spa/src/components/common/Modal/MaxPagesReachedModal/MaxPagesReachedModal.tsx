--- conflicted
+++ resolved
@@ -2,12 +2,8 @@
 import { Link } from 'react-router-dom';
 import { Button, LinkButton, Modal, ModalFooter } from 'components/base';
 import { CORE_UPGRADE_URL, PRICING_URL } from 'constants/helperUrls';
-<<<<<<< HEAD
 import { SELF_UPGRADE_ACCESS_FLAG_NAME } from 'constants/featureFlagConstants';
-import { PLAN_NAMES } from 'constants/orgPlanConstants';
-=======
 import { PLAN_LABELS, PLAN_NAMES } from 'constants/orgPlanConstants';
->>>>>>> 5b27b02c
 import { EnginePlan } from 'hooks/useContributionPage';
 import useUser from 'hooks/useUser';
 import { SETTINGS } from 'routes';
@@ -42,7 +38,6 @@
 }
 
 export function MaxPagesReachedModal({ currentPlan, onClose, open, recommendedPlan }: MaxPagesReachedModalProps) {
-<<<<<<< HEAD
   const { user } = useUser();
 
   // The destination of the Upgrade button may be either internal or external.
@@ -69,9 +64,6 @@
       );
     }
   }
-=======
-  const upgradeUrl = recommendedPlan === PLAN_NAMES.CORE ? CORE_UPGRADE_URL : PRICING_URL;
->>>>>>> 5b27b02c
 
   return (
     <Modal open={!!open}>
