--- conflicted
+++ resolved
@@ -178,13 +178,6 @@
         request = self._create_patch_request(data=page_data)
         response = self.page_patch_view(request, pk=self.donation_page.pk)
         self.assertEqual(response.data["styles"]["id"], self.styles.pk)
-
-<<<<<<< HEAD
-    def test_patch_page_with_donor_benefits(self):
-        page_data = {"donor_benefits_pk": self.donor_benefits.pk}
-        request = self._create_patch_request(data=page_data)
-        response = self.page_patch_view(request, pk=self.donation_page.pk)
-        self.assertEqual(response.data["donor_benefits"]["id"], self.donor_benefits.pk)
 
     @override_settings(MEDIA_ROOT="/tmp/media")
     @override_settings(MEDIA_URL="/media/")
@@ -200,8 +193,6 @@
         dp = DonationPage.objects.get(pk=self.donation_page.pk)
         assert dp.sidebar_elements == response.data.get("sidebar_elements")
 
-=======
->>>>>>> 997479c8
 
 class DonationPageFullDetailTest(APITestCase):
     def setUp(self):
