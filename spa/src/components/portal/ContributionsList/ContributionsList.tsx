--- conflicted
+++ resolved
@@ -7,8 +7,7 @@
 import NoContributions from './NoContributions';
 import ContributionFetchError from './ContributionFetchError';
 import ContributionDetail from './ContributionDetail/ContributionDetail';
-<<<<<<< HEAD
-import { List, Root, Subhead, Columns, Loading, Legend, Detail } from './ContributionsList.styled';
+import { List, Root, Subhead, Columns, Loading, Legend, Detail, StyledPortalPage } from './ContributionsList.styled';
 import Sort from 'components/common/Sort';
 
 const CONTRIBUTION_SORT_OPTIONS = [
@@ -32,27 +31,16 @@
     value: 'amount'
   }
 ];
-=======
-import { List, Root, Subhead, Columns, Loading, Legend, Detail, StyledPortalPage } from './ContributionsList.styled';
->>>>>>> c0686074
 
 export function ContributionsList() {
   const { contributionId } = useParams<{ contributionId?: string }>();
   const { contributor } = usePortalAuthContext();
-<<<<<<< HEAD
   const [ordering, setOrdering] = useState(CONTRIBUTION_SORT_OPTIONS[0].value);
   const { contributions, isError, isLoading, refetch } = usePortalContributionList(contributor?.id, {
     ordering
   });
-
-  const selectedContribution = contributions.find(
-    (contribution) => contribution.payment_provider_id === contributionId
-  );
-=======
-  const { contributions, isError, isLoading, refetch } = usePortalContributionList(contributor?.id);
   const selectedContribution =
     contributionId && contributions.find((contribution) => contribution.id === parseInt(contributionId));
->>>>>>> c0686074
   // This needs to be state instead of a ref to trigger effects in
   // ContributionDetail when an item is selected.
   const [selectedContributionEl, setSelectedContributionEl] = useState<HTMLAnchorElement | null>(null);
@@ -88,33 +76,13 @@
   }
 
   return (
-<<<<<<< HEAD
-    <Root>
-      <Columns>
-        <Legend $detailVisible={!!selectedContribution}>
-          <Subhead>Transactions</Subhead>
-          <p>View billing history, update payment details, and resend receipts.</p>
-          <Sort options={CONTRIBUTION_SORT_OPTIONS} onChange={setOrdering} id="contributions-sort" />
-        </Legend>
-        {content}
-        {contributor && selectedContribution && (
-          <Detail>
-            <ContributionDetail
-              domAnchor={selectedContributionEl}
-              contributionId={selectedContribution.payment_provider_id}
-              contributorId={contributor.id}
-            />
-          </Detail>
-        )}
-      </Columns>
-    </Root>
-=======
     <StyledPortalPage>
       <Root>
         <Columns>
           <Legend $detailVisible={!!selectedContribution}>
             <Subhead>Transactions</Subhead>
             <p>View billing history, update payment details, and resend receipts.</p>
+            <Sort options={CONTRIBUTION_SORT_OPTIONS} onChange={setOrdering} id="contributions-sort" />
           </Legend>
           {content}
           {contributor && selectedContribution && (
@@ -129,7 +97,6 @@
         </Columns>
       </Root>
     </StyledPortalPage>
->>>>>>> c0686074
   );
 }
 
