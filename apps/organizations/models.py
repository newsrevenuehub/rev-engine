import logging
from dataclasses import dataclass, field

from django.conf import settings
from django.core.exceptions import ValidationError
from django.core.validators import MinLengthValidator
from django.db import models
from django.utils import timezone

import stripe

from apps.common.models import IndexedTimeStampedModel
from apps.common.utils import normalize_slug
from apps.config.validators import validate_slug_against_denylist
from apps.organizations.validators import validate_statement_descriptor_suffix
from apps.pages.defaults import (
    BENEFITS,
    DEFAULT_PERMITTED_PAGE_ELEMENTS,
    DEFAULT_PERMITTED_SIDEBAR_ELEMENTS,
    SWAG,
)
from apps.users.choices import Roles
from apps.users.models import RoleAssignment


logger = logging.getLogger(f"{settings.DEFAULT_LOGGER}.{__name__}")

# This is for limiting creation of pages, revenue programs, and role assignments
# in cases where our marketing materials use language about "unlimited". We don't
# want a malactor to be able to create an unbounded number of these entities. If a
# legitimate actor hits these limits, it can be handled via customer service.
UNLIMITED_CEILING = 200


# RFC-1035 limits domain labels to 63 characters, and RP slugs are used for subdomains,
# so we limit to 63 chars
RP_SLUG_MAX_LENGTH = 63
FISCAL_SPONSOR_NAME_MAX_LENGTH = 100

CURRENCY_CHOICES = [(k, k) for k in settings.CURRENCIES.keys()]

TAX_ID_MAX_LENGTH = TAX_ID_MIN_LENGTH = 9


@dataclass(frozen=True)
class Plan:
    """Used for modeling Organization plans"""

    name: str
    label: str
    sidebar_elements: list[str] = field(default_factory=lambda: DEFAULT_PERMITTED_SIDEBAR_ELEMENTS)
    page_elements: list[str] = field(default_factory=lambda: DEFAULT_PERMITTED_PAGE_ELEMENTS)
    page_limit: int = 1
    style_limit: int = 1
    custom_thank_you_page_enabled: bool = False


FreePlan = Plan(
    name="FREE",
    label="Free",
)

PlusPlan = Plan(
    name="PLUS",
    label="Plus",
    # If this limit gets hit, it can be dealt with as a customer service issue.
    page_limit=UNLIMITED_CEILING,
    style_limit=UNLIMITED_CEILING,
    custom_thank_you_page_enabled=True,
    sidebar_elements=DEFAULT_PERMITTED_SIDEBAR_ELEMENTS
    + [
        BENEFITS,
    ],
    page_elements=DEFAULT_PERMITTED_PAGE_ELEMENTS
    + [
        SWAG,
    ],
)


class Plans(models.TextChoices):
    FREE = FreePlan.name, FreePlan.label
    PLUS = PlusPlan.name, PlusPlan.label

    @classmethod
    def get_plan(cls, name):
        return {cls.FREE.value: FreePlan, cls.PLUS.value: PlusPlan}.get(name, None)


class OrganizationQuerySet(models.QuerySet):
    def filtered_by_role_assignment(self, role_assignment: RoleAssignment) -> models.QuerySet:
        match role_assignment.role_type:
            case Roles.HUB_ADMIN:
                return self.all()
            case Roles.ORG_ADMIN | Roles.RP_ADMIN:
                return self.filter(id=role_assignment.organization.id)
            case _:
                return self.none()


class OrganizationManager(models.Manager):
    pass


class Organization(IndexedTimeStampedModel):
    name = models.CharField(max_length=255, unique=True)
    plan_name = models.CharField(choices=Plans.choices, max_length=10, default=Plans.FREE)
    salesforce_id = models.CharField(max_length=255, blank=True, verbose_name="Salesforce ID")
    show_connected_to_slack = models.BooleanField(
        verbose_name="Show connected to Slack",
        default=False,
        help_text="Indicates Slack integration status, designed for manual operation by staff members when connected to the Hub’s Slack",
    )
    show_connected_to_salesforce = models.BooleanField(
        verbose_name="Show connected to Salesforce",
        default=False,
        help_text="Indicates Salesforce integration status, designed for manual operation by staff members",
    )
    show_connected_to_mailchimp = models.BooleanField(
        verbose_name="Show connected to Mailchimp",
        default=False,
        help_text="Indicates Mailchimp integration status, designed for manual operation by staff members",
    )

    # TODO: [DEV-2035] Remove Organization.slug field entirely
    slug = models.SlugField(
        # 63 here is somewhat arbitrary. This used to be set to `RP_SLUG_MAX_LENGTH` (which used to have a different name),
        # which is the maximum length a domain can be according to RFC-1035. We're retaining that value
        # but without a reference to the constant, because using the constant would imply there
        # are business requirements related to sub-domain length around this field which there are not
        # (and given TODO above, it would appear that the business requirements that originally
        # led to org slug being a field are no longer around)
        max_length=63,
        unique=True,
        validators=[validate_slug_against_denylist],
    )

    users = models.ManyToManyField("users.User", through="users.OrganizationUser")
    send_receipt_email_via_nre = models.BooleanField(
        default=True,
        help_text="If false, receipt email assumed to be sent via Salesforce. Other emails, e.g. magic_link, are always sent via NRE regardless of this setting",
    )

    objects = OrganizationManager.from_queryset(OrganizationQuerySet)()

    def __str__(self):
        return self.name

    @property
    def plan(self):
        return Plans.get_plan(self.plan_name)

    @property
    def admin_revenueprogram_options(self):
        rps = self.revenueprogram_set.all()
        return [(rp.name, rp.pk) for rp in rps]

    def user_is_member(self, user):
        return user in self.users.all()

    def user_is_owner(self, user):
        return user in [through.user for through in self.user_set.through.objects.filter(is_owner=True)]


class Benefit(IndexedTimeStampedModel):
    name = models.CharField(max_length=128, help_text="A way to uniquely identify this Benefit")
    description = models.TextField(help_text="The text that appears on the contribution page")
    revenue_program = models.ForeignKey("organizations.RevenueProgram", on_delete=models.CASCADE)

    class Meta:
        unique_together = (
            "name",
            "revenue_program",
        )
        ordering = ["benefitlevelbenefit__order"]

    def __str__(self):
        return self.name


class BenefitLevel(IndexedTimeStampedModel):
    name = models.CharField(max_length=128)
    lower_limit = models.PositiveIntegerField()
    upper_limit = models.PositiveIntegerField(null=True, blank=True)
    currency = models.CharField(max_length=3, default="usd")
    level = models.PositiveSmallIntegerField(help_text="Is this a first-level benefit, second-level, etc?", default=0)

    benefits = models.ManyToManyField("organizations.Benefit", through="organizations.BenefitLevelBenefit")

    revenue_program = models.ForeignKey("organizations.RevenueProgram", on_delete=models.CASCADE)

    class Meta:
        unique_together = (
            "name",
            "revenue_program",
        )
        ordering = ("level",)

    def __str__(self):
        return self.name

    @property
    def donation_range(self):
        upper_limit_str = f"-{self.upper_limit}" if self.upper_limit else "+"
        return f"${self.lower_limit}{upper_limit_str}"

    def clean(self):
        if self.upper_limit and self.upper_limit <= self.lower_limit:
            raise ValidationError("Upper limit must be greater than lower limit")


class BenefitLevelBenefit(models.Model):
    """
    The through table for the M2M relationship BenefitLevel <--> Benefit,
    including relationship metadata such as the order the Benefit shuold appear
    in for that BenefitLevel
    """

    benefit = models.ForeignKey(Benefit, on_delete=models.CASCADE)
    benefit_level = models.ForeignKey(BenefitLevel, on_delete=models.CASCADE)
    order = models.PositiveSmallIntegerField(help_text="The order in which this Benefit appears in this BenefitLevel")

    class Meta:
        ordering = ("order",)

    def __str__(self):
        return f'"{self.benefit}" {self.order} for "{self.benefit_level}" benefit level'


class CountryChoices(models.TextChoices):
    """Two-letter country codes

    These are used in RevenueProgram for the country value. In turn, they get sent to Stripe
    in SPA when payment request is made.
    """

    US = "US", "United States"
    CANADA = "CA", "Canada"


class FiscalStatusChoices(models.TextChoices):
    """

    These are used in RevenueProgram to indicate the fiscal status of a record.
    """

    FOR_PROFIT = "for-profit"
    NONPROFIT = "nonprofit"
    FISCALLY_SPONSORED = "fiscally sponsored"


class RevenueProgramQuerySet(models.QuerySet):
    def filtered_by_role_assignment(self, role_assignment: RoleAssignment) -> models.QuerySet:
        match role_assignment.role_type:
            case Roles.HUB_ADMIN:
                return self.all()
            case Roles.ORG_ADMIN:
                return self.filter(organization=role_assignment.organization)
            case Roles.RP_ADMIN:
                return self.filter(id__in=role_assignment.revenue_programs.values_list("id", flat=True))
            case _:
                return self.none()


class RevenueProgramManager(models.Manager):
    pass


class RevenueProgram(IndexedTimeStampedModel):
    name = models.CharField(max_length=255)
    slug = models.SlugField(
        max_length=RP_SLUG_MAX_LENGTH,
        blank=True,
        unique=True,
        help_text="This will be used as the subdomain for contribution pages made under this revenue program. If left blank, it will be derived from the Revenue Program name.",
        validators=[validate_slug_against_denylist],
    )
    organization = models.ForeignKey("organizations.Organization", on_delete=models.CASCADE)
    contact_email = models.EmailField(max_length=255, blank=True)
    default_donation_page = models.ForeignKey(
        "pages.DonationPage",
        null=True,
        blank=True,
        on_delete=models.SET_NULL,
        help_text="Choose an optional default contribution page once you've saved your initial revenue program",
    )
    tax_id = models.CharField(
        blank=True, null=True, max_length=TAX_ID_MAX_LENGTH, validators=[MinLengthValidator(TAX_ID_MIN_LENGTH)]
    )
    payment_provider = models.ForeignKey("organizations.PaymentProvider", null=True, on_delete=models.SET_NULL)
    domain_apple_verified_date = models.DateTimeField(blank=True, null=True)
    fiscal_sponsor_name = models.CharField(max_length=FISCAL_SPONSOR_NAME_MAX_LENGTH, null=True, blank=True)
    fiscal_status = models.TextField(choices=FiscalStatusChoices.choices, default=FiscalStatusChoices.NONPROFIT)

    # Analytics
    google_analytics_v3_domain = models.CharField(max_length=300, null=True, blank=True)
    google_analytics_v3_id = models.CharField(max_length=50, null=True, blank=True)
    google_analytics_v4_id = models.CharField(max_length=50, null=True, blank=True)
    facebook_pixel_id = models.CharField(max_length=100, null=True, blank=True)

    # Social links
    twitter_handle = models.CharField(
        max_length=15,
        blank=True,
        help_text="How can your contributors mention you on Twitter? Don't include '@' symbol",
    )
    website_url = models.URLField(blank=True, help_text="Does this Revenue Program have a website?")

    # Stripe Statement descriptor
    stripe_statement_descriptor_suffix = models.CharField(
        max_length=10, blank=True, null=True, validators=[validate_statement_descriptor_suffix]
    )

    # Strange, hopefully temporary, hacky bit to accommodate one ore two particular clients' needs
    allow_offer_nyt_comp = models.BooleanField(
        default=False,
        help_text="Should page authors for this Revenue Program see the option to offer their contributors a comp subscription to the New York Times?",
        verbose_name="Allow page editors to offer an NYT subscription",
    )
    country = models.CharField(
        max_length=2,
        choices=CountryChoices.choices,
        default=CountryChoices.US,
        verbose_name="Country",
        help_text="2-letter country code of RP's company. This gets included in data sent to stripe when creating a payment",
    )
    # The next two values are used to make requests to Mailchimp on behalf of our users.
    mailchimp_server_prefix = models.TextField(null=True, blank=True)
    # TODO: DEV-3302 this is a temporary field, to be removed in https://news-revenue-hub.atlassian.net/browse/DEV-3302
    mailchimp_access_token = models.TextField(null=True, blank=True)

    objects = RevenueProgramManager.from_queryset(RevenueProgramQuerySet)()

    def __str__(self):
        return self.name

    @property
    def mailchimp_integration_connected(self):
<<<<<<< HEAD
        """Determine mailchimp connection state for the revenue program

        This property will return True if the parent org has been manually set to be connected,
        or if an org user has gone through OAuth flow resulting in expected values being set.
        """
        return any(
            [
                self.mailchimp_access_token and self.mailchimp_server_prefix,
                self.organization.show_connected_to_mailchimp,
            ]
        )
=======
        """Determine mailchimp connection state for the revenue program"""
        return all([self.mailchimp_access_token, self.mailchimp_server_prefix])
>>>>>>> 8eda46e2

    @property
    def payment_provider_stripe_verified(self):
        return self.payment_provider.stripe_verified if self.payment_provider else False

    @property
    def admin_style_options(self):
        styles = self.style_set.all()
        return [(c.name, c.pk) for c in styles]

    @property
    def admin_benefit_options(self):
        benefits = self.benefit_set.all()
        return [(c.name, c.pk) for c in benefits]

    @property
    def admin_benefitlevel_options(self):
        benefit_levels = self.benefitlevel_set.all()
        return [(c.name, c.pk) for c in benefit_levels]

    @property
    def stripe_account_id(self):
        if not self.payment_provider:
            return None
        return self.payment_provider.stripe_account_id

    @property
    def non_profit(self):
        return self.fiscal_status in (FiscalStatusChoices.FISCALLY_SPONSORED, FiscalStatusChoices.NONPROFIT)

    def clean_fields(self, **kwargs):
        if not self.id:
            self.slug = normalize_slug(self.name, self.slug, max_length=RP_SLUG_MAX_LENGTH)
        super().clean_fields(**kwargs)

    def clean(self):
        # Avoid state of a rev program's default page not being one of "its pages"
        if self.default_donation_page and self.default_donation_page.revenue_program != self:
            raise ValidationError(
                f'Contribution page "{self.default_donation_page}" is already associated with a revenue program, "{self.default_donation_page.revenue_program}"'
            )
        # Ensure no @ symbol on twitter_handle-- we'll add those later
        if self.twitter_handle and self.twitter_handle[0] == "@":
            self.twitter_handle = self.twitter_handle.replace("@", "")

        self.clean_fiscal_sponsor_name()

    def clean_fiscal_sponsor_name(self):
        """Ensure a fiscally sponsored record has the fiscal sponsor name"""
        if self.fiscal_status == FiscalStatusChoices.FISCALLY_SPONSORED and not self.fiscal_sponsor_name:
            raise ValidationError("Please enter the fiscal sponsor name.")
        elif self.fiscal_sponsor_name and self.fiscal_status != FiscalStatusChoices.FISCALLY_SPONSORED:
            raise ValidationError("Only fiscally sponsored Revenue Programs can have a fiscal sponsor name.")

    def stripe_create_apple_pay_domain(self):
        """
        Register an ApplePay domain with Apple (by proxy) for this RevenueProgram.

        NOTE: Cannot create ApplePay Domains using test key.

        "If you're hoping to test this locally, pretty much too bad"
            -- Steve Jobs
        """
        if settings.STRIPE_LIVE_MODE and not self.domain_apple_verified_date:
            try:
                stripe.ApplePayDomain.create(
                    api_key=settings.STRIPE_LIVE_SECRET_KEY,
                    domain_name=f"{self.slug}.{settings.DOMAIN_APEX}",
                    stripe_account=self.payment_provider.stripe_account_id,
                )
                self.domain_apple_verified_date = timezone.now()
                self.save()
            except stripe.error.StripeError:
                logger.exception(
                    "Failed to register ApplePayDomain for RevenueProgram %s because of StripeError",
                    self.name,
                )


class PaymentProvider(IndexedTimeStampedModel):
    stripe_account_id = models.CharField(max_length=255, unique=True, null=True, blank=True)
    stripe_product_id = models.CharField(max_length=255, blank=True, null=True)

    currency = models.CharField(max_length=3, choices=CURRENCY_CHOICES, default="USD")
    STRIPE = ("stripe", "Stripe")
    SUPPORTED_PROVIDERS = (STRIPE,)
    default_payment_provider = models.CharField(max_length=100, choices=SUPPORTED_PROVIDERS, default=STRIPE[0])

    stripe_oauth_refresh_token = models.CharField(max_length=255, blank=True)
    stripe_verified = models.BooleanField(
        default=False,
        help_text='A fully verified Stripe Connected account should have "charges_enabled: true" in Stripe',
    )

    def __str__(self):
        return f"Stripe Payment Provider acct:{self.stripe_account_id} product:{self.stripe_product_id}"

    def get_dependent_pages_with_publication_date(self):
        """Retreieve live and future live contribution pages that rely on this payment provider"""
        from apps.pages.models import DonationPage  # vs circular import

        return DonationPage.objects.filter(revenue_program__payment_provider=self, published_date__isnull=False)

    def is_verified_with_default_provider(self):
        payment_provider = self.default_payment_provider
        payment_provider_account_id = getattr(self, f"{payment_provider}_account_id", None)
        payment_provider_verified = getattr(self, f"{payment_provider}_verified", None)
        return payment_provider and payment_provider_account_id and payment_provider_verified

    def stripe_create_default_product(self):
        if not self.stripe_product_id:
            product = stripe.Product.create(
                name=settings.GENERIC_STRIPE_PRODUCT_NAME,
                stripe_account=self.stripe_account_id,
            )
            self.stripe_product_id = product["id"]
            self.save()

    def get_currency_dict(self):
        try:
            return {"code": self.currency, "symbol": settings.CURRENCIES[self.currency]}
        except KeyError:
            logger.error(
                'Currency settings for stripe account/product "%s"/"%s" misconfigured. Tried to access "%s", but valid options are: %s',
                self.stripe_account_id,
                self.stripe_product_id,
                self.currency,
                settings.CURRENCIES,
            )
            return {"code": "", "symbol": ""}<|MERGE_RESOLUTION|>--- conflicted
+++ resolved
@@ -336,22 +336,8 @@
 
     @property
     def mailchimp_integration_connected(self):
-<<<<<<< HEAD
-        """Determine mailchimp connection state for the revenue program
-
-        This property will return True if the parent org has been manually set to be connected,
-        or if an org user has gone through OAuth flow resulting in expected values being set.
-        """
-        return any(
-            [
-                self.mailchimp_access_token and self.mailchimp_server_prefix,
-                self.organization.show_connected_to_mailchimp,
-            ]
-        )
-=======
         """Determine mailchimp connection state for the revenue program"""
         return all([self.mailchimp_access_token, self.mailchimp_server_prefix])
->>>>>>> 8eda46e2
 
     @property
     def payment_provider_stripe_verified(self):
