--- conflicted
+++ resolved
@@ -194,7 +194,6 @@
             mock_task.assert_not_called()
 
 
-<<<<<<< HEAD
 @pytest.fixture()
 def contributions():
     return ContributionFactory.create_batch(size=3, provider_payment_id=None, monthly_subscription=True)
@@ -254,11 +253,11 @@
         call_command("fix_recurring_contribution_missing_provider_payment_id")
         contribution.refresh_from_db()
         assert contribution.provider_payment_id is None
-=======
+
+
 def test_clear_stripe_transactions_import_cache(mocker):
     mock_clear_cache = mocker.patch(
         "apps.contributions.stripe_import.StripeTransactionsImporter.clear_all_stripe_transactions_cache"
     )
     call_command("clear_stripe_transactions_import_cache")
-    mock_clear_cache.assert_called_once()
->>>>>>> cf9dfe84
+    mock_clear_cache.assert_called_once()