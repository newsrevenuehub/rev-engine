--- conflicted
+++ resolved
@@ -25,13 +25,7 @@
 
 const DonationPageContext = createContext({});
 
-<<<<<<< HEAD
-function DonationPage({ page, live = false }) {
-  console.log('page', page);
-  const location = useLocation();
-=======
 function DonationPage({ page, stripeAccountId, live = false }) {
->>>>>>> 5a719668
   const formRef = useRef();
 
   const salesForceQS = useQueryString(SALESFORCE_CAMPAIGN_ID_QUERYPARAM);
