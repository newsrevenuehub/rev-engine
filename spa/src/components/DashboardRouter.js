--- conflicted
+++ resolved
@@ -49,19 +49,6 @@
             {/* Organization Dashboard */}
             <ProtectedRoute path={ROUTES.DASHBOARD_SLUG} render={() => <TrackPageView component={Main} />} />
             <ProtectedRoute path={ROUTES.EDITOR_ROUTE_PAGE} render={() => <TrackPageView component={PageEditor} />} />
-<<<<<<< HEAD
-            <ProtectedRoute path={ROUTES.EDITOR_ROUTE_REV} render={() => <TrackPageView component={PageEditor} />} />
-=======
-
-            {/* Contributor Dashboard */}
-            <ProtectedRoute
-              path={ROUTES.CONTRIBUTOR_DASHBOARD}
-              render={() => <TrackPageView component={ContributorDashboard} />}
-              contributor
-            />
-            <Route path={ROUTES.CONTRIBUTOR_ENTRY} render={() => <TrackPageView component={ContributorEntry} />} />
-            <Route path={ROUTES.CONTRIBUTOR_VERIFY} render={() => <TrackPageView component={ContributorVerify} />} />
->>>>>>> 8066bc59
           </Switch>
         </React.Suspense>
       </ChunkErrorBoundary>
