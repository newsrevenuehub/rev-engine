<<<<<<< HEAD
from unittest.mock import Mock
=======
import datetime
>>>>>>> 8e2ff699

from django.conf import settings
from django.test import TestCase
from django.utils import timezone

<<<<<<< HEAD
import pytest
import stripe
from rest_framework.exceptions import PermissionDenied
from rest_framework.test import APIRequestFactory
=======
from addict import Dict as AttrDict
from pytest import raises
from rest_framework.serializers import ValidationError
>>>>>>> 8e2ff699

from apps.api.error_messages import GENERIC_BLANK, GENERIC_UNEXPECTED_VALUE
from apps.contributions import serializers
<<<<<<< HEAD
from apps.contributions.bad_actor import BadActorAPIError
from apps.contributions.models import Contribution, ContributionStatus, Contributor
=======
from apps.contributions.models import ContributionInterval, ContributionStatus
>>>>>>> 8e2ff699
from apps.contributions.tests.factories import ContributionFactory, ContributorFactory
from apps.contributions.utils import format_ambiguous_currency, get_sha256_hash
from apps.organizations.tests.factories import RevenueProgramFactory
from apps.pages.tests.factories import DonationPageFactory


class ContributionSerializer(TestCase):
    expected_fields = [
        "id",
        "contributor_email",
        "created",
        "amount",
        "currency",
        "interval",
        "last_payment_date",
        "bad_actor_score",
        "flagged_date",
        "auto_accepted_on",
        "status",
    ]

    def setUp(self):
        self.serializer = serializers.ContributionSerializer
        self.contributor = ContributorFactory()
        self.contribution = ContributionFactory(
            amount=1000, contributor=self.contributor, payment_provider_used="Stripe"
        )

    def test_returned_fields(self):
        data = self.serializer(self.contribution).data
        for field in self.expected_fields:
            self.assertIn(field, data)

    def test_get_auto_accepted_on(self):
        # Should return null if empty
        self.contribution.flagged_date = None
        self.contribution.save()
        old_data = self.serializer(self.contribution).data
        self.assertIsNone(old_data["auto_accepted_on"])
        # Should return a datetime equal to flagged_date + "FLAGGED_PAYMENT_AUTO_ACCEPT_DELTA" setting
        self.contribution.flagged_date = timezone.now()
        self.contribution.save()
        target_date = self.contribution.flagged_date + settings.FLAGGED_PAYMENT_AUTO_ACCEPT_DELTA
        new_data = self.serializer(self.contribution).data
        self.assertEqual(new_data["auto_accepted_on"], target_date)

    def test_get_formatted_payment_provider_used(self):
        data = self.serializer(self.contribution).data
        self.assertEqual(data["formatted_payment_provider_used"], "Stripe")

    def test_contributor_email(self):
        data = self.serializer(self.contribution).data
        self.assertEqual(data["contributor_email"], self.contributor.email)

    def test_get_provider_payment_url(self):
        my_provider_payment_id = "my_provider_payment_id"
        self.contribution.provider_payment_id = my_provider_payment_id
        self.contribution.save()

        data = self.serializer(self.contribution).data
        self.assertIn(my_provider_payment_id, data["provider_payment_url"])

    def test_get_provider_subscription_url(self):
        my_provider_subscription_id = "my_provider_subscription_id"
        self.contribution.provider_subscription_id = my_provider_subscription_id
        self.contribution.save()

        data = self.serializer(self.contribution).data
        self.assertIn(my_provider_subscription_id, data["provider_subscription_url"])

    def test_get_provider_customer_url(self):
        my_provider_customer_id = "my_provider_customer_id"
        self.contribution.provider_customer_id = my_provider_customer_id
        self.contribution.save()

        data = self.serializer(self.contribution).data
        self.assertIn(my_provider_customer_id, data["provider_customer_url"])


class AbstractPaymentSerializerTest(TestCase):
    def setUp(self):
        self.serializer = serializers.AbstractPaymentSerializer
        self.revenue_program = RevenueProgramFactory()
        self.page = DonationPageFactory(revenue_program=self.revenue_program)
        self.element = {"type": "Testing", "uuid": "testing-123", "requiredFields": [], "content": {}}

        self.payment_data = {
            "amount": 123,
            "currency": "USD",
            "email": "test@test.com",
            "first_name": "test",
            "last_name": "test",
            "ip": "127.0.0.1",
            "mailing_city": "test",
            "mailing_country": "test",
            "mailing_postal_code": "12345",
            "mailing_state": "test",
            "mailing_street": "test",
            "revenue_program_country": "ts",
            "referer": "https://test.test",
            "revenue_program_slug": "test",
            "page_id": self.page.pk,
        }

    def _add_element_to_page(self, element):
        self.page.elements = [element]
        self.page.save()

    def test_amount_validation_min(self):
        self.payment_data["amount"] = serializers.REVENGINE_MIN_AMOUNT - 1
        serializer = self.serializer(data=self.payment_data)
        self.assertFalse(serializer.is_valid())
        self.assertIn("amount", serializer.errors)
        expected_msg = f"We can only accept contributions greater than or equal to {format_ambiguous_currency(serializers.REVENGINE_MIN_AMOUNT)}"
        self.assertEqual(str(serializer.errors["amount"][0]), expected_msg)

    def test_amount_validation_max(self):
        self.payment_data["amount"] = serializers.STRIPE_MAX_AMOUNT + 1
        serializer = self.serializer(data=self.payment_data)
        self.assertFalse(serializer.is_valid())
        self.assertIn("amount", serializer.errors)
        expected_msg = f"We can only accept contributions less than or equal to {format_ambiguous_currency(serializers.STRIPE_MAX_AMOUNT)}"
        self.assertEqual(str(serializer.errors["amount"][0]), expected_msg)


@pytest.mark.django_db()
@pytest.fixture
def donation_page():
    return DonationPageFactory()


@pytest.mark.django_db()
@pytest.fixture
def donation_page_with_conditionally_required_phone_element():
    page = DonationPageFactory()
    conditionally_required_elements = [
        {
            "type": "DDonorInfo",
            "uuid": "3b5662c6-901b-45dc-952d-1209f3d53859",
            "content": {"askPhone": True},
            "requiredFields": ["phone"],
        }
    ]
    page.elements = conditionally_required_elements
    page.save()
    return page


@pytest.mark.django_db()
@pytest.fixture
def donation_page_with_conditionally_required_reason_for_giving_element_no_presets():
    page = DonationPageFactory()
    conditionally_required_elements = [
        {
            "type": "DReason",
            "uuid": "31f35bc5-2c4e-45e3-9309-62eaac60a621",
            "content": {"reasons": [], "askReason": True, "askHonoree": False, "askInMemoryOf": False},
            "requiredFields": ["reason_for_giving"],
        },
    ]
    page.elements = conditionally_required_elements
    page.save()
    return page


PRESET_REASONS = ["one", "two", "three"]


@pytest.mark.django_db()
@pytest.fixture
def donation_page_with_conditionally_required_reason_for_giving_element_and_presets():
    page = DonationPageFactory()
    conditionally_required_elements = [
        {
            "type": "DReason",
            "uuid": "31f35bc5-2c4e-45e3-9309-62eaac60a621",
            "content": {
                "reasons": PRESET_REASONS,
                "askReason": True,
                "askHonoree": False,
                "askInMemoryOf": False,
            },
            "requiredFields": ["reason_for_giving"],
        },
    ]
    page.elements = conditionally_required_elements
    page.save()
    return page


@pytest.mark.django_db()
@pytest.fixture
def donation_page_with_unrequired_reason_for_giving_element_and_presets():
    page = DonationPageFactory()
    conditionally_required_elements = [
        {
            "type": "DReason",
            "uuid": "31f35bc5-2c4e-45e3-9309-62eaac60a621",
            "content": {
                "reasons": PRESET_REASONS,
                "askReason": True,
                "askHonoree": False,
                "askInMemoryOf": False,
            },
            "requiredFields": [],
        },
    ]
    page.elements = conditionally_required_elements
    page.save()
    return page


@pytest.mark.django_db()
@pytest.fixture
def donation_page_with_ask_honoree():
    page = DonationPageFactory()
    conditionally_included_elements = [
        {
            "type": "DReason",
            "uuid": "31f35bc5-2c4e-45e3-9309-62eaac60a621",
            "content": {
                "reasons": [],
                "askReason": [],
                "askHonoree": True,
                "askInMemoryOf": False,
            },
            "requiredFields": [],
        },
    ]
    page.elements = conditionally_included_elements
    page.save()
    return page


@pytest.mark.django_db()
@pytest.fixture
def donation_page_with_ask_in_memory():
    page = DonationPageFactory()
    conditionally_included_elements = [
        {
            "type": "DReason",
            "uuid": "31f35bc5-2c4e-45e3-9309-62eaac60a621",
            "content": {
                "reasons": [],
                "askReason": [],
                "askHonoree": False,
                "askInMemoryOf": True,
            },
            "requiredFields": [],
        },
    ]
    page.elements = conditionally_included_elements
    page.save()
    return page


def get_donation_page_fixture(
    requested_fixture,
    donation_page=None,
    donation_page_with_conditionally_required_phone_element=None,
    donation_page_with_conditionally_required_reason_for_giving_element_no_presets=None,
    donation_page_with_conditionally_required_reason_for_giving_element_and_presets=None,
    donation_page_with_unrequired_reason_for_giving_element_and_presets=None,
    donation_page_with_ask_honoree=None,
    donation_page_with_ask_in_memory=None,
):
    """Convenience function to accomplish choosing donation page fixture via pytest.mark.parametrize

    Fixtures cannot be directly passed to pytest.mark.parametrize, but in some of our tests,
    it's quite convenient to be able to make page fixture choice parametrizable. Pytest fixtures have to be passed
    as params to a test in order to be in a usuable state at run time.

    This function gets passed a string value referring to a requested fixture, as well as a reference to fixtures passed as test
    call args, allowing us to yield the appropriate test fixture via parametrization.
    """
    return {
        "donation_page": donation_page,
        "donation_page_with_conditionally_required_phone_element": donation_page_with_conditionally_required_phone_element,
        "donation_page_with_conditionally_required_reason_for_giving_element_no_presets": donation_page_with_conditionally_required_reason_for_giving_element_no_presets,
        "donation_page_with_conditionally_required_reason_for_giving_element_and_presets": donation_page_with_conditionally_required_reason_for_giving_element_and_presets,
        "donation_page_with_unrequired_reason_for_giving_element_and_presets": donation_page_with_unrequired_reason_for_giving_element_and_presets,
        "donation_page_with_ask_honoree": donation_page_with_ask_honoree,
        "donation_page_with_ask_in_memory": donation_page_with_ask_in_memory,
    }[requested_fixture]


@pytest.fixture
def minimally_valid_data(donation_page):
    """This fixture represents the fields that must always appear in request data for creating
    a payment. If a page has configured to include elements like phone number, reason for giving, etc.,
    then the request data will contain additional fields."""
    return {
        "amount": 120.1,
        "email": "foo@bar.com",
        "page": donation_page.id,
        "interval": "one_time",
        "first_name": "Foo",
        "last_name": "Bar",
        "mailing_postal_code": "12345",
        "mailing_street": "123 Street St",
        "mailing_city": "Small Town",
        "mailing_state": "OH",
        "mailing_country": "US",
        "agreed_to_pay_fees": True,
        "captcha_token": "12345",
    }


class MockBadActorResponseObjectNotBad:
    """Used in tests below to simulate response returned by make_bad_actor_request

    See https://docs.pytest.org/en/7.1.x/how-to/monkeypatch.html for more info on how/why
    """

    mock_bad_actor_response_json = {"overall_judgment": settings.BAD_ACTOR_FAILURE_THRESHOLD - 1}

    @classmethod
    def json(cls):
        return cls.mock_bad_actor_response_json


class MockBadActorResponseObjectBad:
    """Used in tests below to simulate response returned by make_bad_actor_request

    See https://docs.pytest.org/en/7.1.x/how-to/monkeypatch.html for more info on how/why
    """

    mock_bad_actor_response_json = {"overall_judgment": settings.BAD_ACTOR_FAILURE_THRESHOLD}

    @classmethod
    def json(cls):
        return cls.mock_bad_actor_response_json


def mock_get_bad_actor(*args, **kwargs):
    response = kwargs.get("response", MockBadActorResponseObjectNotBad)
    return response


def mock_get_bad_actor_raise_exception(*args, **kwargs):
    raise BadActorAPIError("Something bad happend")


def mock_stripe_call_with_error(*args, **kwargs):
    raise stripe.error.APIError("Something horrible has happened")


def mock_create_stripe_customer_with_exception(*args, **kwargs):
    raise stripe.error.APIError("Something horrible has happened")


@pytest.mark.django_db
class TestBaseCreatePaymentSerializer:
    serializer_class = serializers.BaseCreatePaymentSerializer

    @pytest.mark.parametrize(
        "input_data,requested_page,expect_valid",
        [
            ({"reason_for_giving": "Other", "reason_other": ""}, "donation_page", False),
            (
                {"reason_for_giving": "Other", "reason_other": ""},
                "donation_page_with_conditionally_required_reason_for_giving_element_no_presets",
                False,
            ),
            (
                {"reason_for_giving": "Other", "reason_other": ""},
                "donation_page_with_conditionally_required_reason_for_giving_element_and_presets",
                False,
            ),
            (
                {"reason_for_giving": "Other", "reason_other": ""},
                "donation_page_with_unrequired_reason_for_giving_element_and_presets",
                False,
            ),
            ({"reason_for_giving": "Other"}, "donation_page", False),
            (
                {"reason_for_giving": "Other"},
                "donation_page_with_conditionally_required_reason_for_giving_element_no_presets",
                False,
            ),
            (
                {"reason_for_giving": "Other"},
                "donation_page_with_conditionally_required_reason_for_giving_element_and_presets",
                False,
            ),
            (
                {"reason_for_giving": "Other"},
                "donation_page_with_unrequired_reason_for_giving_element_and_presets",
                False,
            ),
            ({"reason_other": "Reason"}, "donation_page", True),
            (
                {"reason_other": "Reason"},
                "donation_page_with_conditionally_required_reason_for_giving_element_no_presets",
                True,
            ),
            (
                {"reason_other": "Reason"},
                "donation_page_with_conditionally_required_reason_for_giving_element_and_presets",
                True,
            ),
            (
                {"reason_other": "Reason"},
                "donation_page_with_unrequired_reason_for_giving_element_and_presets",
                True,
            ),
        ],
    )
    def test_validate_reason_other(
        self,
        input_data,
        requested_page,
        expect_valid,
        minimally_valid_data,
        donation_page,
        donation_page_with_conditionally_required_reason_for_giving_element_no_presets,
        donation_page_with_conditionally_required_reason_for_giving_element_and_presets,
        donation_page_with_unrequired_reason_for_giving_element_and_presets,
    ):
        data = minimally_valid_data | input_data
        data["page"] = get_donation_page_fixture(
            requested_page,
            donation_page=donation_page,
            donation_page_with_conditionally_required_reason_for_giving_element_no_presets=(
                donation_page_with_conditionally_required_reason_for_giving_element_no_presets
            ),
            donation_page_with_conditionally_required_reason_for_giving_element_and_presets=(
                donation_page_with_conditionally_required_reason_for_giving_element_and_presets
            ),
            donation_page_with_unrequired_reason_for_giving_element_and_presets=(
                donation_page_with_unrequired_reason_for_giving_element_and_presets
            ),
        ).id
        serializer = self.serializer_class(data=data)
        assert serializer.is_valid() is expect_valid
        if expect_valid is False:
            assert set(serializer.errors.keys()) == set(["reason_other"])
            assert serializer.errors["reason_other"][0] == GENERIC_BLANK

    @pytest.mark.parametrize(
        "input_data,requested_page,expect_valid,error_msg",
        [
            ({}, "donation_page", True, None),
            (
                {},
                "donation_page_with_conditionally_required_reason_for_giving_element_no_presets",
                False,
                GENERIC_BLANK,
            ),
            (
                {},
                "donation_page_with_conditionally_required_reason_for_giving_element_and_presets",
                False,
                GENERIC_BLANK,
            ),
            ({}, "donation_page_with_unrequired_reason_for_giving_element_and_presets", True, None),
            ({"reason_for_giving": "Other", "reason_other": "Reason"}, "donation_page", True, None),
            (
                {"reason_for_giving": "Other", "reason_other": "Reason"},
                "donation_page_with_conditionally_required_reason_for_giving_element_no_presets",
                True,
                None,
            ),
            (
                {"reason_for_giving": "Other", "reason_other": "Reason"},
                "donation_page_with_conditionally_required_reason_for_giving_element_and_presets",
                True,
                None,
            ),
            (
                {"reason_for_giving": "Other", "reason_other": "Reason"},
                "donation_page_with_unrequired_reason_for_giving_element_and_presets",
                True,
                None,
            ),
            ({"reason_for_giving": "My reason"}, "donation_page", False, GENERIC_UNEXPECTED_VALUE),
            (
                {"reason_for_giving": "My reason"},
                "donation_page_with_conditionally_required_reason_for_giving_element_no_presets",
                False,
                GENERIC_UNEXPECTED_VALUE,
            ),
            (
                {"reason_for_giving": "My reason"},
                "donation_page_with_conditionally_required_reason_for_giving_element_and_presets",
                False,
                GENERIC_UNEXPECTED_VALUE,
            ),
            (
                {"reason_for_giving": "My reason"},
                "donation_page_with_unrequired_reason_for_giving_element_and_presets",
                False,
                GENERIC_UNEXPECTED_VALUE,
            ),
            (
                {"reason_for_giving": PRESET_REASONS[0]},
                "donation_page_with_conditionally_required_reason_for_giving_element_and_presets",
                True,
                None,
            ),
            (
                {"reason_for_giving": PRESET_REASONS[0]},
                "donation_page_with_unrequired_reason_for_giving_element_and_presets",
                True,
                None,
            ),
        ],
    )
    def test_validate_reason_for_giving(
        self,
        input_data,
        expect_valid,
        minimally_valid_data,
        requested_page,
        error_msg,
        donation_page,
        donation_page_with_conditionally_required_reason_for_giving_element_no_presets,
        donation_page_with_conditionally_required_reason_for_giving_element_and_presets,
        donation_page_with_unrequired_reason_for_giving_element_and_presets,
    ):
        """Test logic around reason_for_giving validation"""
        data = minimally_valid_data | input_data
        data["page"] = get_donation_page_fixture(
            requested_page,
            donation_page=donation_page,
            donation_page_with_conditionally_required_reason_for_giving_element_no_presets=(
                donation_page_with_conditionally_required_reason_for_giving_element_no_presets
            ),
            donation_page_with_conditionally_required_reason_for_giving_element_and_presets=(
                donation_page_with_conditionally_required_reason_for_giving_element_and_presets
            ),
            donation_page_with_unrequired_reason_for_giving_element_and_presets=(
                donation_page_with_unrequired_reason_for_giving_element_and_presets
            ),
        ).id
        serializer = self.serializer_class(data=data)
        assert serializer.is_valid() is expect_valid
        if expect_valid is False:
            assert set(serializer.errors.keys()) == set(["reason_for_giving"])
            assert serializer.errors["reason_for_giving"][0] == error_msg

    @pytest.mark.parametrize(
        "input_data,requested_page,expect_valid",
        [
            ({"phone": ""}, "donation_page", True),
            ({"phone": "something"}, "donation_page", True),
            ({"phone": ""}, "donation_page_with_conditionally_required_phone_element", False),
            ({"phone": "something"}, "donation_page_with_conditionally_required_phone_element", True),
        ],
    )
    def test_validate_phone(
        self,
        input_data,
        requested_page,
        expect_valid,
        donation_page,
        donation_page_with_conditionally_required_phone_element,
        minimally_valid_data,
    ):
        """Test logic around reason_for_giving validation.

        NB: For some of the parametrized scenarios, this test expects to find a validation error for
        "reason_other" instead of "reason_for_giving". We test that behavior as part of this test rather than
        elsewhere because "reason_for_giving" gets rewritten to be the value of "reason_other" via the
        `BaseCreatePaymentSerializer.resolve_reason_for_giving`, so the two fields are inter-related.
        """
        data = minimally_valid_data | input_data
        data["page"] = get_donation_page_fixture(
            requested_page,
            donation_page=donation_page,
            donation_page_with_conditionally_required_phone_element=(
                donation_page_with_conditionally_required_phone_element
            ),
        ).id
        serializer = self.serializer_class(data=data)
        assert serializer.is_valid() is expect_valid
        if expect_valid is False:
            assert set(serializer.errors.keys()) == set(["phone"])
            assert serializer.errors["phone"][0] == GENERIC_BLANK

    @pytest.mark.parametrize(
        "input_data,expect_valid",
        [
            ({"tribute_type": "unexpected"}, False),
            ({"tribute_type": "type_honoree", "honoree": "Someone"}, True),
            ({"tribute_type": "type_in_memory_of", "in_memory_of": "Someone"}, True),
        ],
    )
    def test_validate_tribute_type(self, input_data, expect_valid, minimally_valid_data):
        data = minimally_valid_data | input_data
        serializer = self.serializer_class(data=data)
        assert serializer.is_valid() is expect_valid
        if expect_valid is False:
            assert set(serializer.errors.keys()) == set(["tribute_type"])
            assert serializer.errors["tribute_type"][0] == GENERIC_UNEXPECTED_VALUE

    @pytest.mark.parametrize(
        "input_data,expect_valid",
        [
            ({}, True),
            ({"tribute_type": "type_honoree", "honoree": ""}, False),
            ({"tribute_type": "type_honoree", "honoree": "Paul"}, True),
        ],
    )
    def test_validate_honoree(self, input_data, expect_valid, minimally_valid_data):
        """Show `honoree` cannot be blank when `tribute_type` is `type_honoree`"""
        data = minimally_valid_data | input_data
        serializer = self.serializer_class(data=data)
        assert serializer.is_valid() is expect_valid
        if expect_valid is False:
            assert set(serializer.errors.keys()) == set(["honoree"])
            assert serializer.errors["honoree"][0] == GENERIC_BLANK

    @pytest.mark.parametrize(
        "input_data,expect_valid",
        [
            ({}, True),
            ({"tribute_type": "type_in_memory_of", "in_memory_of": ""}, False),
            ({"tribute_type": "type_in_memory_of"}, False),
            ({"tribute_type": "type_in_memory_of", "in_memory_of": "Paul"}, True),
        ],
    )
    def test_validate_in_memory_of(self, input_data, expect_valid, minimally_valid_data):
        """Show `in_memory_of` cannot be blank when `tribute_type` is `type_in_memory_of`"""
        data = minimally_valid_data | input_data
        serializer = self.serializer_class(data=data)
        assert serializer.is_valid() is expect_valid
        if expect_valid is False:
            assert set(serializer.errors.keys()) == set(["in_memory_of"])
            assert serializer.errors["in_memory_of"][0] == GENERIC_BLANK

    @pytest.mark.parametrize(
        "input_data,expected_resolved_value",
        [
            ({"reason_for_giving": "Other", "reason_other": "My reason"}, "My reason"),
            ({"reason_for_giving": PRESET_REASONS[0]}, PRESET_REASONS[0]),
        ],
    )
    def test_validate_resolves_reason_for_giving(
        self,
        input_data,
        expected_resolved_value,
        minimally_valid_data,
        donation_page_with_unrequired_reason_for_giving_element_and_presets,
    ):
        """Show validation sets value of `reason_for_giving` to value of `reason_other` when initial value...

        ...for former is 'Other'.

        See note in BaseCreatePaymentSerializer.validate for explanation of why this happens in
        `validate`.
        """
        data = (
            minimally_valid_data
            | input_data
            | {"page": donation_page_with_unrequired_reason_for_giving_element_and_presets.id}
        )
        serializer = self.serializer_class(data=data)
        assert serializer.is_valid() is True
        assert serializer.validated_data["reason_for_giving"] == expected_resolved_value

    def test_get_bad_actor_score_happy_path(self, minimally_valid_data, monkeypatch):
        """Show that calling `get_bad_actor_score` returns response data

        Note: `get_bad_actor` uses `BadActorSerializer` internally, which requires there to be an
        HTTP referer in the request, so that's why we set in request factory below.
        """
        monkeypatch.setattr("apps.contributions.serializers.make_bad_actor_request", mock_get_bad_actor)
        request = APIRequestFactory(HTTP_REFERER="https://www.google.com").post("", {}, format="json")
        serializer = self.serializer_class(data=minimally_valid_data, context={"request": request})
        assert serializer.is_valid() is True
        bad_actor_data = serializer.get_bad_actor_score(serializer.validated_data)
        assert bad_actor_data == MockBadActorResponseObjectNotBad.mock_bad_actor_response_json

    def test_get_bad_actor_score_when_data_invalid(self, minimally_valid_data, monkeypatch):
        """Show if the bad actor serialier data is invalid no exception is raise, but method returns None

        We achieve an invalid state by omitting http referer from the request context
        """
        monkeypatch.setattr("apps.contributions.serializers.make_bad_actor_request", mock_get_bad_actor)
        request = APIRequestFactory().post("", {}, format="json")
        serializer = self.serializer_class(data=minimally_valid_data, context={"request": request})
        assert serializer.is_valid() is True
        bad_actor_data = serializer.get_bad_actor_score(serializer.validated_data)
        assert bad_actor_data is None

    def test_get_bad_actor_score_when_bad_actor_api_error(self, minimally_valid_data, monkeypatch):
        """Show if call to `make_bad_actor_request` in `get_bad_actor_score` results in BadActorAPIError, the

        method call still succeeds, returning None.
        """
        monkeypatch.setattr("apps.contributions.serializers.make_bad_actor_request", mock_get_bad_actor_raise_exception)
        request = APIRequestFactory(HTTP_REFERER="https://www.google.com").post("", {}, format="json")
        serializer = self.serializer_class(data=minimally_valid_data, context={"request": request})
        assert serializer.is_valid() is True
        bad_actor_data = serializer.get_bad_actor_score(serializer.validated_data)
        assert bad_actor_data is None

    @pytest.mark.parametrize(
        "score,should_fail",
        [
            (settings.BAD_ACTOR_FAILURE_THRESHOLD - 1, False),
            (settings.BAD_ACTOR_FAILURE_THRESHOLD, True),
            (settings.BAD_ACTOR_FAILURE_THRESHOLD + 1, True),
        ],
    )
    def test_should_flag(self, score, should_fail, minimally_valid_data):
        serializer = self.serializer_class(data=minimally_valid_data)
        assert serializer.should_flag(score) is should_fail

    def test_get_stripe_payment_metadata_happy_path(self, minimally_valid_data):
        contributor = ContributorFactory()
        referer = "https://www.google.com"
        request = APIRequestFactory(HTTP_REFERER=referer).post("", {}, format="json")
        serializer = self.serializer_class(data=minimally_valid_data, context={"request": request})
        assert serializer.is_valid() is True
        metadata = serializer.get_stripe_payment_metadata(contributor, serializer.validated_data)
        assert metadata == {
            "source": settings.METADATA_SOURCE,
            "schema_version": settings.METADATA_SCHEMA_VERSION,
            "contributor_id": contributor.id,
            "agreed_to_pay_fees": serializer.validated_data["agreed_to_pay_fees"],
            "donor_selected_amount": serializer.validated_data["amount"],
            "reason_for_giving": serializer.validated_data["reason_for_giving"],
            "honoree": serializer.validated_data.get("honoree"),
            "in_memory_of": serializer.validated_data.get("in_memory_of"),
            "comp_subscription": serializer.validated_data.get("comp_subscription"),
            "swag_opt_out": serializer.validated_data.get("swag_opt_out"),
            "swag_choice": serializer.validated_data.get("swag_choice"),
            "referer": referer,
            "revenue_program_id": serializer.validated_data["page"].revenue_program.id,
            "revenue_program_slug": serializer.validated_data["page"].revenue_program.slug,
            "sf_campaign_id": serializer.validated_data.get("sf_campaign_id"),
        }

    def test_create_stripe_customer(self, minimally_valid_data, monkeypatch):
        """Show that the `.create_stripe_customer` method calls `Contributor.create_stripe_customer` with

        expected values. We don't test beyond this because `Contributor.create_stripe_customer` is itself unit tested
        elsewhere
        """
        mock_create_stripe_customer = Mock()
        monkeypatch.setattr(
            "apps.contributions.tests.factories.models.Contributor.create_stripe_customer", mock_create_stripe_customer
        )
        contributor = ContributorFactory()
        serializer = self.serializer_class(data=minimally_valid_data)
        assert serializer.is_valid() is True
        serializer.create_stripe_customer(contributor, serializer.validated_data)
        assert mock_create_stripe_customer.called_once_with(
            serializer.validated_data["page"].revenue_program.stripe_account_id,
            customer_name=f"{serializer.validated_data.get('first_name')} {serializer.validated_data.get('last_name')}",
            phone=serializer.validated_data["phone"],
            street=serializer.validated_data["mailing_street"],
            city=serializer.validated_data["mailing_city"],
            state=serializer.validated_data["mailing_state"],
            postal_code=serializer.validated_data["mailing_postal_code"],
            country=serializer.validated_data["mailing_country"],
            metadata={
                "source": settings.METADATA_SOURCE,
                "schema_version": settings.METADATA_SCHEMA_VERSION,
                "contributor_id": contributor.id,
            },
        )

    def test_create_contribution_happy_path(self, minimally_valid_data):
        contribution_count = Contribution.objects.count()
        bad_actor_data = {"overall_judgment": settings.BAD_ACTOR_FAILURE_THRESHOLD - 1}
        contributor = ContributorFactory()
        serializer = self.serializer_class(data=minimally_valid_data)
        assert serializer.is_valid() is True
        contribution = serializer.create_contribution(contributor, serializer.validated_data, bad_actor_data)
        assert Contribution.objects.count() == contribution_count + 1
        expectations = {
            "amount": serializer.validated_data["amount"],
            "interval": serializer.validated_data["interval"],
            "currency": serializer.validated_data["page"].revenue_program.payment_provider.currency,
            "status": ContributionStatus.PROCESSING,
            "donation_page": serializer.validated_data["page"],
            "contributor": contributor,
            "payment_provider_used": "Stripe",
            "bad_actor_score": bad_actor_data["overall_judgment"],
            "bad_actor_response": bad_actor_data,
            "flagged_date": None,
        }
        for key, val in expectations.items():
            assert getattr(contribution, key) == val

    def test_create_contribution_when_should_flag(self, minimally_valid_data):
        contribution_count = Contribution.objects.count()
        bad_actor_data = {"overall_judgment": settings.BAD_ACTOR_FAILURE_THRESHOLD}
        contributor = ContributorFactory()
        serializer = self.serializer_class(data=minimally_valid_data)
        assert serializer.is_valid() is True
        contribution = serializer.create_contribution(contributor, serializer.validated_data, bad_actor_data)
        assert Contribution.objects.count() == contribution_count + 1
        expectations = {
            "amount": serializer.validated_data["amount"],
            "interval": serializer.validated_data["interval"],
            "currency": serializer.validated_data["page"].revenue_program.payment_provider.currency,
            "status": ContributionStatus.FLAGGED,
            "donation_page": serializer.validated_data["page"],
            "contributor": contributor,
            "payment_provider_used": "Stripe",
            "bad_actor_score": bad_actor_data["overall_judgment"],
            "bad_actor_response": bad_actor_data,
        }
        for key, val in expectations.items():
            assert getattr(contribution, key) == val
        assert contribution.flagged_date is not None

    def test_create_contribution_when_no_bad_actor_response(self, minimally_valid_data):
        contribution_count = Contribution.objects.count()
        bad_actor_data = None
        contributor = ContributorFactory()
        serializer = self.serializer_class(data=minimally_valid_data)
        assert serializer.is_valid() is True
        contribution = serializer.create_contribution(contributor, serializer.validated_data, bad_actor_data)
        assert Contribution.objects.count() == contribution_count + 1
        expectations = {
            "amount": serializer.validated_data["amount"],
            "interval": serializer.validated_data["interval"],
            "currency": serializer.validated_data["page"].revenue_program.payment_provider.currency,
            "status": ContributionStatus.PROCESSING,
            "donation_page": serializer.validated_data["page"],
            "contributor": contributor,
            "payment_provider_used": "Stripe",
            "bad_actor_score": None,
            "bad_actor_response": None,
            "flagged_date": None,
        }
        for key, val in expectations.items():
            assert getattr(contribution, key) == val


@pytest.mark.django_db
class TestCreateOneTimePaymentSerializer:

    serializer_class = serializers.CreateOneTimePaymentSerializer

    def test_is_subclass_of_BaseCreatePaymentSerializer(self):
        """Prove that CreateOneTimePaymentSerializer is a subclass of BaseCreatePaymentSerializer

        This is so the testing of the parent class' behavior accrues to the child.
        """
        assert issubclass(self.serializer_class, serializers.BaseCreatePaymentSerializer)

    def test_happy_path(self, monkeypatch, minimally_valid_data):
        """Demonstrate happy path when of `.create`

        Namely, it should:

        - create a contributor
        - create a contribution
        - add bad actor score to contribution
        - not flag the contribution
        - Create a Stripe Customer
        - Create a Stripe PaymentIntent
        - return a dict with `provider_client_secret_id`
        """
        contribution_count = Contribution.objects.count()
        contributor_count = Contributor.objects.count()

        monkeypatch.setattr("apps.contributions.serializers.make_bad_actor_request", mock_get_bad_actor)
        mock_create_stripe_customer = Mock()
        mock_create_stripe_customer.return_value = {"id": "some id"}
        monkeypatch.setattr("apps.contributions.models.Contributor.create_stripe_customer", mock_create_stripe_customer)
        mock_create_stripe_one_time_payment_intent = Mock()
        client_secret = "shhhhhhh!"
        mock_create_stripe_one_time_payment_intent.return_value = {
            "id": "some payment intent id",
            "client_secret": client_secret,
        }
        monkeypatch.setattr(
            "apps.contributions.models.stripe.PaymentIntent.create", mock_create_stripe_one_time_payment_intent
        )
        request = APIRequestFactory(HTTP_REFERER="https://www.google.com").post("", {}, format="json")
        serializer = self.serializer_class(data=minimally_valid_data, context={"request": request})
        assert serializer.is_valid()
        result = serializer.create(serializer.validated_data)
        assert Contribution.objects.count() == contribution_count + 1
        assert Contributor.objects.count() == contributor_count + 1
        assert set(result.keys()) == set(["provider_client_secret_id", "email_hash"])
        assert result["provider_client_secret_id"] == client_secret
        assert Contributor.objects.filter(email=minimally_valid_data["email"]).exists()
        contribution = Contribution.objects.get(provider_client_secret_id=client_secret)
        assert result["email_hash"] == get_sha256_hash(contribution.contributor.email)
        assert contribution.status == ContributionStatus.PROCESSING
        assert contribution.flagged_date is None
        assert contribution.bad_actor_response == MockBadActorResponseObjectNotBad.mock_bad_actor_response_json

    def test_when_stripe_errors_creating_payment_intent(self, minimally_valid_data, monkeypatch):
        """Demonstrate `.create` when there's a Stripe error when creating payment intent

        A contributor and contribution should still be created as in happy path, but a GenericPaymentError should
        be raised.

        """
        contribution_count = Contribution.objects.count()
        contributor_count = Contributor.objects.count()

        monkeypatch.setattr("apps.contributions.serializers.make_bad_actor_request", mock_get_bad_actor)
        mock_create_stripe_customer = Mock()
        mock_create_stripe_customer.return_value = {"id": "some id"}
        monkeypatch.setattr("apps.contributions.models.Contributor.create_stripe_customer", mock_create_stripe_customer)
        monkeypatch.setattr("apps.contributions.models.stripe.PaymentIntent.create", mock_stripe_call_with_error)
        request = APIRequestFactory(HTTP_REFERER="https://www.google.com").post("", {}, format="json")

        serializer = self.serializer_class(data=minimally_valid_data, context={"request": request})

        assert serializer.is_valid()
        with pytest.raises(serializers.GenericPaymentError):
            serializer.create(serializer.validated_data)

        assert Contribution.objects.count() == contribution_count + 1
        assert Contributor.objects.count() == contributor_count + 1
        assert Contributor.objects.filter(email=minimally_valid_data["email"]).exists()
        contributor = Contributor.objects.get(email=minimally_valid_data["email"])
        assert contributor.contribution_set.count() == 1
        contribution = contributor.contribution_set.first()
        assert contribution.status == ContributionStatus.PROCESSING

    def test_when_stripe_errors_creating_customer(self, minimally_valid_data, monkeypatch):
        """Demonstrate `.create` when there's a Stripe error when creating customer

        A contributor and contribution should still be created as in happy path, but a GenericPaymentError should
        be raised.
        """
        contribution_count = Contribution.objects.count()
        contributor_count = Contributor.objects.count()

        monkeypatch.setattr("apps.contributions.serializers.make_bad_actor_request", mock_get_bad_actor)
        monkeypatch.setattr("apps.contributions.models.Contributor.create_stripe_customer", mock_stripe_call_with_error)

        request = APIRequestFactory(HTTP_REFERER="https://www.google.com").post("", {}, format="json")

        serializer = self.serializer_class(data=minimally_valid_data, context={"request": request})

        assert serializer.is_valid()

        with pytest.raises(serializers.GenericPaymentError):
            serializer.create(serializer.validated_data)

        assert Contribution.objects.count() == contribution_count + 1
        assert Contributor.objects.count() == contributor_count + 1
        assert Contributor.objects.filter(email=minimally_valid_data["email"]).exists()
        contributor = Contributor.objects.get(email=minimally_valid_data["email"])
        assert contributor.contribution_set.count() == 1
        contribution = contributor.contribution_set.first()
        assert contribution.status == ContributionStatus.PROCESSING

    def test_when_contribution_is_flagged(self, minimally_valid_data, monkeypatch):
        """Demonstrate `.create` when the contribution gets flagged

        A contributor and contribution should still be created as in happy path, but a PermissionDenied error should occur, and
        a Stripe payment intent should not be created.
        """

        contribution_count = Contribution.objects.count()
        contributor_count = Contributor.objects.count()
        monkeypatch.setattr(
            "apps.contributions.serializers.make_bad_actor_request",
            lambda x: mock_get_bad_actor(response=MockBadActorResponseObjectBad),
        )

        request = APIRequestFactory(HTTP_REFERER="https://www.google.com").post("", {}, format="json")
        serializer = self.serializer_class(data=minimally_valid_data, context={"request": request})

        assert serializer.is_valid()

        with pytest.raises(PermissionDenied):
            serializer.create(serializer.validated_data)

        assert Contribution.objects.count() == contribution_count + 1
        assert Contributor.objects.count() == contributor_count + 1
        assert Contributor.objects.filter(email=minimally_valid_data["email"]).exists()
        contributor = Contributor.objects.get(email=minimally_valid_data["email"])
        assert contributor.contribution_set.count() == 1
        contribution = contributor.contribution_set.first()
        assert contribution.status == ContributionStatus.FLAGGED
        assert contribution.flagged_date is not None
        # we take the next two assertions as evidence that Stripe PaymentIntent not created
        assert contribution.provider_client_secret_id is None
        assert contribution.provider_payment_id is None


@pytest.mark.django_db
class TestCreateRecurringPaymentSerializer:

    serializer_class = serializers.CreateRecurringPaymentSerializer

    def test_is_subclass_of_BaseCreatePaymentSerializer(self):
        """Prove that CreateRecurringPaymentSerializer is a subclass of BaseCreatePaymentSerializer

        This is so the testing of the parent class' behavior accrues to the child.
        """
        assert issubclass(self.serializer_class, serializers.BaseCreatePaymentSerializer)

    @pytest.mark.parametrize("interval", ["month", "year"])
    def test_happy_path(self, monkeypatch, minimally_valid_data, interval):
        """Demonstrate happy path when of `.create`

        Namely, it should:

        - create a contributor
        - create a contribution
        - add bad actor score to contribution
        - not flag the contribution
        - create a Stripe Customer
        - create a Stripe Subscription
        - return a dict with `provider_client_secret_id`
        """
        data = minimally_valid_data | {"interval": interval}
        contribution_count = Contribution.objects.count()
        contributor_count = Contributor.objects.count()

        monkeypatch.setattr("apps.contributions.serializers.make_bad_actor_request", mock_get_bad_actor)
        mock_create_stripe_customer = Mock()
        mock_create_stripe_customer.return_value = {"id": "some id"}
        monkeypatch.setattr("apps.contributions.models.Contributor.create_stripe_customer", mock_create_stripe_customer)
        mock_create_stripe_subscription = Mock()
        client_secret = "shhhhhhh!"
        mock_create_stripe_subscription.return_value = {
            "id": "some payment intent id",
            "latest_invoice": {"payment_intent": {"client_secret": client_secret}},
        }
        monkeypatch.setattr("apps.contributions.models.stripe.Subscription.create", mock_create_stripe_subscription)
        request = APIRequestFactory(HTTP_REFERER="https://www.google.com").post("", {}, format="json")
        serializer = self.serializer_class(data=data, context={"request": request})

        assert serializer.is_valid()
        result = serializer.create(serializer.validated_data)
        assert Contribution.objects.count() == contribution_count + 1
        assert Contributor.objects.count() == contributor_count + 1
        assert set(result.keys()) == set(["provider_client_secret_id", "email_hash"])
        assert result["provider_client_secret_id"] == client_secret
        assert Contributor.objects.filter(email=minimally_valid_data["email"]).exists()
        contribution = Contribution.objects.get(provider_client_secret_id=client_secret)
        assert result["email_hash"] == get_sha256_hash(contribution.contributor.email)
        assert contribution.status == ContributionStatus.PROCESSING
        assert contribution.flagged_date is None
        assert contribution.bad_actor_response == MockBadActorResponseObjectNotBad.mock_bad_actor_response_json
        assert contribution.payment_provider_data == mock_create_stripe_subscription.return_value
        assert contribution.provider_subscription_id == mock_create_stripe_subscription.return_value["id"]

    def test_when_stripe_errors_creating_subscription(self, minimally_valid_data, monkeypatch):
        """Demonstrate `.create` when there's a Stripe error when creating subscription

        A contributor and contribution should still be created as in happy path, but a GenericPaymentError should
        be raised, and no Stripe subscription created.
        """
        data = minimally_valid_data | {"interval": "month"}
        contribution_count = Contribution.objects.count()
        contributor_count = Contributor.objects.count()

        monkeypatch.setattr("apps.contributions.serializers.make_bad_actor_request", mock_get_bad_actor)
        mock_create_stripe_customer = Mock()
        mock_create_stripe_customer.return_value = {"id": "some id"}
        monkeypatch.setattr("apps.contributions.models.Contributor.create_stripe_customer", mock_create_stripe_customer)
        monkeypatch.setattr("apps.contributions.models.stripe.Subscription.create", mock_stripe_call_with_error)
        request = APIRequestFactory(HTTP_REFERER="https://www.google.com").post("", {}, format="json")

        serializer = self.serializer_class(data=data, context={"request": request})

        assert serializer.is_valid()
        with pytest.raises(serializers.GenericPaymentError):
            serializer.create(serializer.validated_data)

        assert Contribution.objects.count() == contribution_count + 1
        assert Contributor.objects.count() == contributor_count + 1
        assert Contributor.objects.filter(email=minimally_valid_data["email"]).exists()
        contributor = Contributor.objects.get(email=minimally_valid_data["email"])
        assert contributor.contribution_set.count() == 1
        contribution = contributor.contribution_set.first()
        assert contribution.status == ContributionStatus.PROCESSING
        assert contribution.provider_subscription_id is None
        assert contribution.provider_client_secret_id is None
        assert contribution.payment_provider_data is None

    def test_when_stripe_errors_creating_customer(self, monkeypatch, minimally_valid_data):
        """Demonstrate `.create` when there's a Stripe error when creating customer

        A contributor and contribution should still be created as in happy path, but a GenericPaymentError should
        be raised.
        """
        data = minimally_valid_data | {"interval": "month"}
        contribution_count = Contribution.objects.count()
        contributor_count = Contributor.objects.count()

        monkeypatch.setattr("apps.contributions.serializers.make_bad_actor_request", mock_get_bad_actor)
        monkeypatch.setattr("apps.contributions.models.Contributor.create_stripe_customer", mock_stripe_call_with_error)

        request = APIRequestFactory(HTTP_REFERER="https://www.google.com").post("", {}, format="json")

        serializer = self.serializer_class(data=data, context={"request": request})

        assert serializer.is_valid()

        with pytest.raises(serializers.GenericPaymentError):
            serializer.create(serializer.validated_data)

        assert Contribution.objects.count() == contribution_count + 1
        assert Contributor.objects.count() == contributor_count + 1
        assert Contributor.objects.filter(email=minimally_valid_data["email"]).exists()
        contributor = Contributor.objects.get(email=minimally_valid_data["email"])
        assert contributor.contribution_set.count() == 1
        contribution = contributor.contribution_set.first()
        assert contribution.status == ContributionStatus.PROCESSING
        assert contribution.provider_subscription_id is None
        assert contribution.provider_client_secret_id is None
        assert contribution.payment_provider_data is None

    def test_when_contribution_is_flagged(self, minimally_valid_data, monkeypatch):
        """Demonstrate `.create` when the contribution gets flagged.

        A contributor and contribution should still be created as in happy path, but a PermissionDenied error should occur, and
        a Stripe subscription should not be created.
        """
        data = minimally_valid_data | {"interval": "month"}
        contribution_count = Contribution.objects.count()
        contributor_count = Contributor.objects.count()
        monkeypatch.setattr(
            "apps.contributions.serializers.make_bad_actor_request",
            lambda x: mock_get_bad_actor(response=MockBadActorResponseObjectBad),
        )

        request = APIRequestFactory(HTTP_REFERER="https://www.google.com").post("", {}, format="json")
        serializer = self.serializer_class(data=data, context={"request": request})

        assert serializer.is_valid()

        with pytest.raises(PermissionDenied):
            serializer.create(serializer.validated_data)

<<<<<<< HEAD
        assert Contribution.objects.count() == contribution_count + 1
        assert Contributor.objects.count() == contributor_count + 1
        assert Contributor.objects.filter(email=minimally_valid_data["email"]).exists()
        contributor = Contributor.objects.get(email=minimally_valid_data["email"])
        assert contributor.contribution_set.count() == 1
        contribution = contributor.contribution_set.first()
        assert contribution.status == ContributionStatus.FLAGGED
        assert contribution.flagged_date is not None
        assert contribution.provider_subscription_id is None
        assert contribution.provider_client_secret_id is None
        assert contribution.payment_provider_data is None
=======
        self.assertIn("contributor_id", self.payment_data)
        self.assertTrue(serializer.validate_secondary_metadata(self.payment_data))


class SubscriptionsSerializer(TestCase):
    expected_fields = [
        "id",
        "is_modifiable",
        "is_cancelable",
        "status",
        "card_brand",
        "last4",
        "payment_type",
        "next_payment_date",
        "interval",
        "revenue_program_slug",
        "amount",
        "customer_id",
        "credit_card_expiration_date",
        "created",
        "last_payment_date",
    ]

    def setUp(self):
        self.serializer = serializers.SubscriptionsSerializer
        self.subscription = AttrDict(
            {
                "id": "sub_1234",
                "status": "incomplete",
                "card_brand": "Visa",
                "last4": "4242",
                "plan": {
                    "interval": "month",
                    "interval_count": 1,
                    "amount": 1234,
                },
                "metadata": {
                    "revenue_program_slug": "foo",
                },
                "amount": "100",
                "customer": "cus_1234",
                "current_period_end": 1654892502,
                "current_period_start": 1686428502,
                "created": 1654892502,
                "default_payment_method": {
                    "id": "pm_1234",
                    "type": "card",
                    "card": {"brand": "discover", "last4": "7834", "exp_month": "12", "exp_year": "2022"},
                },
            }
        )

    def test_returned_fields(self):
        data = self.serializer(self.subscription).data
        for field in self.expected_fields:
            self.assertIn(field, data)

    def test_card_brand(self):
        data = self.serializer(self.subscription).data
        assert data["card_brand"] == "discover"

    def test_next_payment_date(self):
        data = self.serializer(self.subscription).data
        assert data["next_payment_date"] == datetime.datetime(2022, 6, 10, 20, 21, 42)

    def test_last_payment_date(self):
        data = self.serializer(self.subscription).data
        assert data["last_payment_date"] == datetime.datetime(2023, 6, 10, 20, 21, 42)

    def test_created(self):
        data = self.serializer(self.subscription).data
        assert data["created"] == datetime.datetime(2022, 6, 10, 20, 21, 42)

    def test_last4(self):
        data = self.serializer(self.subscription).data
        assert data["last4"] == "7834"

    def test_card_expiration_date(self):
        data = self.serializer(self.subscription).data
        assert data["credit_card_expiration_date"] == "12/2022"

    def test_is_modifiable(self):
        data = self.serializer(self.subscription).data
        assert data["is_modifiable"] is True
        self.subscription.status = "unpaid"
        data = self.serializer(self.subscription).data
        assert data["is_modifiable"] is False

    def test_is_cancelable(self):
        data = self.serializer(self.subscription).data
        assert data["is_cancelable"] is False
        self.subscription.status = "active"
        data = self.serializer(self.subscription).data
        assert data["is_cancelable"] is True

    def test_interval(self):
        data = self.serializer(self.subscription).data
        assert data["interval"] == ContributionInterval.MONTHLY
        self.subscription.plan.interval = "year"
        self.subscription.plan.interval_count = 1
        data = self.serializer(self.subscription).data
        assert data["interval"] == ContributionInterval.YEARLY
        with raises(ValidationError):
            self.subscription.plan.interval_count = 2
            data = self.serializer(self.subscription).data

    def test_revenue_program_slug(self):
        data = self.serializer(self.subscription).data
        assert data["revenue_program_slug"] == "foo"
        with raises(ValidationError):
            del self.subscription.metadata
            data = self.serializer(self.subscription).data

    def test_amount(self):
        data = self.serializer(self.subscription).data
        assert data["amount"] == 1234

    def test_customer_id(self):
        data = self.serializer(self.subscription).data
        assert data["customer_id"] == "cus_1234"

    def test_payment_type(self):
        data = self.serializer(self.subscription).data
        assert data["payment_type"] == "card"
>>>>>>> 8e2ff699
<|MERGE_RESOLUTION|>--- conflicted
+++ resolved
@@ -1,32 +1,27 @@
-<<<<<<< HEAD
+import datetime
 from unittest.mock import Mock
-=======
-import datetime
->>>>>>> 8e2ff699
 
 from django.conf import settings
 from django.test import TestCase
 from django.utils import timezone
 
-<<<<<<< HEAD
 import pytest
 import stripe
-from rest_framework.exceptions import PermissionDenied
-from rest_framework.test import APIRequestFactory
-=======
 from addict import Dict as AttrDict
 from pytest import raises
+from rest_framework.exceptions import PermissionDenied
 from rest_framework.serializers import ValidationError
->>>>>>> 8e2ff699
+from rest_framework.test import APIRequestFactory
 
 from apps.api.error_messages import GENERIC_BLANK, GENERIC_UNEXPECTED_VALUE
 from apps.contributions import serializers
-<<<<<<< HEAD
 from apps.contributions.bad_actor import BadActorAPIError
-from apps.contributions.models import Contribution, ContributionStatus, Contributor
-=======
-from apps.contributions.models import ContributionInterval, ContributionStatus
->>>>>>> 8e2ff699
+from apps.contributions.models import (
+    Contribution,
+    ContributionInterval,
+    ContributionStatus,
+    Contributor,
+)
 from apps.contributions.tests.factories import ContributionFactory, ContributorFactory
 from apps.contributions.utils import format_ambiguous_currency, get_sha256_hash
 from apps.organizations.tests.factories import RevenueProgramFactory
@@ -1161,7 +1156,6 @@
         with pytest.raises(PermissionDenied):
             serializer.create(serializer.validated_data)
 
-<<<<<<< HEAD
         assert Contribution.objects.count() == contribution_count + 1
         assert Contributor.objects.count() == contributor_count + 1
         assert Contributor.objects.filter(email=minimally_valid_data["email"]).exists()
@@ -1173,9 +1167,6 @@
         assert contribution.provider_subscription_id is None
         assert contribution.provider_client_secret_id is None
         assert contribution.payment_provider_data is None
-=======
-        self.assertIn("contributor_id", self.payment_data)
-        self.assertTrue(serializer.validate_secondary_metadata(self.payment_data))
 
 
 class SubscriptionsSerializer(TestCase):
@@ -1297,5 +1288,4 @@
 
     def test_payment_type(self):
         data = self.serializer(self.subscription).data
-        assert data["payment_type"] == "card"
->>>>>>> 8e2ff699
+        assert data["payment_type"] == "card"