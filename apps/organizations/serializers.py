import logging
from dataclasses import asdict

from django.conf import settings

import reversion
from rest_framework import serializers

from apps.organizations.models import (
    Benefit,
    BenefitLevel,
    Organization,
    PaymentProvider,
    RevenueProgram,
)


logger = logging.getLogger(f"{settings.DEFAULT_LOGGER}.{__name__}")


class OrganizationSerializer(serializers.ModelSerializer):
    plan = serializers.SerializerMethodField()

    class Meta:
        model = Organization
        fields = "__all__"

    def get_plan(self, obj):
        return asdict(obj.plan)

    def to_representation(self, instance):
        representation = super().to_representation(instance)
        revenue_program = instance.revenueprogram_set.first()
        if revenue_program:
            payment_provider = revenue_program.payment_provider
            data = PaymentProviderSerializer(payment_provider).data
            data.pop("id")
            representation.update(**data)
            # TODO @DC: remove this after the FE no longer relies on it
            # DEV-1886
            representation["non_profit"] = revenue_program.non_profit
            representation["domain_apple_verified_date"] = revenue_program.domain_apple_verified_date
        return representation


class OrganizationInlineSerializer(serializers.ModelSerializer):
    plan = serializers.SerializerMethodField()

    class Meta:
        model = Organization
        fields = (
            "id",
            "name",
            "plan",
            "send_receipt_email_via_nre",
            "show_connected_to_mailchimp",
            "show_connected_to_salesforce",
            "show_connected_to_slack",
            "show_connected_to_eventbrite",
            "show_connected_to_google_analytics",
            "show_connected_to_digestbuilder",
            "show_connected_to_newspack",
            "slug",
            "uuid",
        )
        read_only_fields = fields

    def get_plan(self, obj):
        return asdict(obj.plan)


class OrganizationPatchSerializer(serializers.ModelSerializer):
    class Meta:
        model = Organization
        fields = ["name"]


_RP_FOR_DONATION_PAGE_LIST_SERIALIZER_FIELDS = (
    "id",
    "name",
    "slug",
    "default_donation_page",
)


class RevenueProgramForDonationPageListSerializer(serializers.ModelSerializer):
    """Narrowly used to serialize a revenue program in the DonationPageListSerializer.

    The field requirements here are determined by what the SPA needs
    """

    class Meta:
        model = RevenueProgram
        fields = _RP_FOR_DONATION_PAGE_LIST_SERIALIZER_FIELDS
        read_only_fields = _RP_FOR_DONATION_PAGE_LIST_SERIALIZER_FIELDS


class RevenueProgramForPageDetailSerializer(serializers.ModelSerializer):
    """Expected use case is as presentation serializer for the revenue_program field on DonationPageFullDetailSerializer."""

    organization = OrganizationInlineSerializer()

    class Meta:
        model = RevenueProgram
        fields = (
            *_RP_FOR_DONATION_PAGE_LIST_SERIALIZER_FIELDS,
            "contact_email",
            "contact_phone",
            "facebook_pixel_id",
            "google_analytics_v3_domain",
            "google_analytics_v3_id",
            "google_analytics_v4_id",
            "organization",
            "twitter_handle",
            "website_url",
        )
        read_only_fields = fields


class RevenueProgramInlineSerializer(serializers.ModelSerializer):
    """Relatively lightweight reprsentation of an RP.

    Used for for representing revenue programs inline in AuthedUserSerializer and
    used in StyleListSerializer.
    """

    class Meta:
        model = RevenueProgram
        fields = (
            *_RP_FOR_DONATION_PAGE_LIST_SERIALIZER_FIELDS,
            "fiscal_sponsor_name",
            "fiscal_status",
            "organization",
            "payment_provider_stripe_verified",
            "tax_id",
            "contact_phone",
            "contact_email",
        )
        read_only_fields = fields


class UpdateFieldsBaseSerializer(serializers.ModelSerializer):
    """Base serializer for serializers that need to pass update_fields to `instance.save()`."""

    def update(self, instance, validated_data):
        """Overridden update to pass update_fields to instance.save()."""
        logger.info("Updating RP %s", instance)
        logger.debug("Updating RP %s with data %s", instance, validated_data)
        for attr, value in validated_data.items():
            setattr(instance, attr, value)
        with reversion.create_revision():
            instance.save(update_fields={*[field for field in validated_data if field in self.fields], "modified"})
            reversion.set_comment(f"Updated by {self.__class__.__name__}")
        return instance


class MailchimpRevenueProgramForSpaConfiguration(UpdateFieldsBaseSerializer, serializers.ModelSerializer):
    """Used by the SPA configuration endpoint.

    This is a read-only except for mailchimp_list_id which gets validated vs. the available lists.
    """

    mailchimp_list_id = serializers.CharField(required=False, allow_null=True, max_length=50)

    class Meta:
        model = RevenueProgram
        fields = [
            "id",
            "name",
            "slug",
            "activecampaign_integration_connected",
            "chosen_mailchimp_email_list",
            "available_mailchimp_email_lists",
            "mailchimp_integration_connected",
            "mailchimp_list_id",
        ]

    def validate_mailchimp_list_id(self, value):
        logger.info("Validating Mailchimp list ID with value %s for RP %s", value, self.instance)
        if value is not None and value not in [x.id for x in self.instance.mailchimp_email_lists]:
            logger.warning("Attempt to set mailchimp_list_id to a list not associated with this RP")
            raise serializers.ValidationError("Invalid Mailchimp list ID")
        return value


class MailchimpRevenueProgramForSwitchboard(serializers.ModelSerializer):
    """Primary consumer is switchboard API. This is a read-only serializer."""

    mailchimp_integration_connected = serializers.ReadOnlyField()
    mailchimp_server_prefix = serializers.ReadOnlyField(allow_null=True)
    mailchimp_store = serializers.SerializerMethodField()
    mailchimp_one_time_contribution_product = serializers.SerializerMethodField()
    mailchimp_recurring_contribution_product = serializers.SerializerMethodField()
    stripe_account_id = serializers.ReadOnlyField(allow_null=True)
    id = serializers.ReadOnlyField()
    name = serializers.ReadOnlyField()
    slug = serializers.ReadOnlyField()

    class Meta:
        model = RevenueProgram
        fields = [
            "id",
            "name",
            "slug",
            "stripe_account_id",
            "mailchimp_integration_connected",
            "mailchimp_server_prefix",
            "mailchimp_store",
            "mailchimp_one_time_contribution_product",
            "mailchimp_recurring_contribution_product",
        ]

    def get_mailchimp_store(self, obj) -> dict | None:
        return asdict(obj.mailchimp_store) if obj.mailchimp_store else None

    def get_mailchimp_one_time_contribution_product(self, obj) -> dict | None:
        return (
            asdict(obj.mailchimp_one_time_contribution_product) if obj.mailchimp_one_time_contribution_product else None
        )

    def get_mailchimp_recurring_contribution_product(self, obj) -> dict | None:
        return (
            asdict(obj.mailchimp_recurring_contribution_product)
            if obj.mailchimp_recurring_contribution_product
            else None
        )


<<<<<<< HEAD
class ActiveCampaignRevenueProgramForSpa(serializers.ModelSerializer):
    """A serializer that parallels MailchimpRevenueProgramForSpa.

    This is different from the Mailchimp serializer in that it allows PATCHing
    both fields, because the user will directly give them to us instead of us
    doing a token exchange with an external service.
    """

    activecampaign_integration_connected = serializers.ReadOnlyField()
    activecampaign_access_token = serializers.CharField(max_length=100, write_only=True)
    activecampaign_server_url = serializers.CharField(max_length=100)
=======
class BaseActiveCampaignRevenueProgram(serializers.ModelSerializer):
    """Base serializer for ActiveCampaignRevenueProgram."""

    activecampaign_integration_connected = serializers.ReadOnlyField()
>>>>>>> a902f0b6
    stripe_account_id = serializers.ReadOnlyField(allow_null=True)
    id = serializers.ReadOnlyField()
    name = serializers.ReadOnlyField()
    slug = serializers.ReadOnlyField()

    class Meta:
        model = RevenueProgram
        fields = [
            "id",
            "name",
            "slug",
            "stripe_account_id",
            "activecampaign_integration_connected",
<<<<<<< HEAD
=======
        ]


class ActiveCampaignRevenueProgramForSpaSerializer(BaseActiveCampaignRevenueProgram, UpdateFieldsBaseSerializer):
    """A serializer that allows PATCHing of additional fields."""

    activecampaign_access_token = serializers.CharField(max_length=100, write_only=True, required=False)
    activecampaign_server_url = serializers.URLField(required=False)

    class Meta(BaseActiveCampaignRevenueProgram.Meta):
        fields = [
            *BaseActiveCampaignRevenueProgram.Meta.fields,
>>>>>>> a902f0b6
            "activecampaign_access_token",
            "activecampaign_server_url",
        ]

<<<<<<< HEAD

class ActiveCampaignRevenueProgramForSwitchboard(serializers.ModelSerializer):
    """A read-only serializer that parallels MailchimpRevenueProgramForSwitchboard."""

    activecampaign_integration_connected = serializers.ReadOnlyField()
    activecampaign_server_url = serializers.ReadOnlyField(allow_null=True)
    stripe_account_id = serializers.ReadOnlyField(allow_null=True)
    id = serializers.ReadOnlyField()
    name = serializers.ReadOnlyField()
    slug = serializers.ReadOnlyField()

    class Meta:
        model = RevenueProgram
        fields = [
            "id",
            "name",
            "slug",
            "stripe_account_id",
            "activecampaign_integration_connected",
=======
    def update(self, instance: RevenueProgram, validated_data: dict) -> RevenueProgram:
        """Override `.update` so we can call custom .update_with_update_fields_and_revision` and set secret."""
        if "activecampaign_access_token" in validated_data:
            instance.activecampaign_access_token = validated_data.pop("activecampaign_access_token")
        return super().update(instance, validated_data)


class ActiveCampaignRevenueProgramForSwitchboardSerializer(BaseActiveCampaignRevenueProgram):
    """A read-only serializer."""

    activecampaign_server_url = serializers.ReadOnlyField(allow_null=True)

    class Meta(BaseActiveCampaignRevenueProgram.Meta):
        fields = [
            *BaseActiveCampaignRevenueProgram.Meta.fields,
>>>>>>> a902f0b6
            "activecampaign_server_url",
        ]


<<<<<<< HEAD
class RevenueProgramSerializer(serializers.ModelSerializer):
=======
class RevenueProgramSerializer(UpdateFieldsBaseSerializer):
>>>>>>> a902f0b6
    """RevenueProgram serializer you should consider updating."""

    slug = serializers.SlugField(required=False)

    class Meta:
        model = RevenueProgram
        fields = [
            "id",
            "name",
            "slug",
            "tax_id",
            "fiscal_status",
            "fiscal_sponsor_name",
            "contact_phone",
            "contact_email",
        ]


class RevenueProgramPatchSerializer(serializers.ModelSerializer):
    class Meta:
        model = RevenueProgram
        fields = ["tax_id", "fiscal_status", "fiscal_sponsor_name"]


class BenefitDetailSerializer(serializers.ModelSerializer):
    class Meta:
        model = Benefit
        fields = [
            "name",
            "description",
        ]


class BenefitLevelDetailSerializer(serializers.ModelSerializer):
    benefits = BenefitDetailSerializer(many=True)

    class Meta:
        model = BenefitLevel
        fields = [
            "name",
            "donation_range",
            "benefits",
        ]


class PaymentProviderSerializer(serializers.ModelSerializer):
    class Meta:
        model = PaymentProvider
        fields = "__all__"


class MailchimpOauthSuccessSerializer(serializers.Serializer):
    mailchimp_oauth_code = serializers.CharField()
    revenue_program = serializers.IntegerField()


class SendTestEmailSerializer(serializers.Serializer):
    email_name = serializers.CharField()
    revenue_program = serializers.IntegerField()<|MERGE_RESOLUTION|>--- conflicted
+++ resolved
@@ -226,24 +226,10 @@
         )
 
 
-<<<<<<< HEAD
-class ActiveCampaignRevenueProgramForSpa(serializers.ModelSerializer):
-    """A serializer that parallels MailchimpRevenueProgramForSpa.
-
-    This is different from the Mailchimp serializer in that it allows PATCHing
-    both fields, because the user will directly give them to us instead of us
-    doing a token exchange with an external service.
-    """
-
-    activecampaign_integration_connected = serializers.ReadOnlyField()
-    activecampaign_access_token = serializers.CharField(max_length=100, write_only=True)
-    activecampaign_server_url = serializers.CharField(max_length=100)
-=======
 class BaseActiveCampaignRevenueProgram(serializers.ModelSerializer):
     """Base serializer for ActiveCampaignRevenueProgram."""
 
     activecampaign_integration_connected = serializers.ReadOnlyField()
->>>>>>> a902f0b6
     stripe_account_id = serializers.ReadOnlyField(allow_null=True)
     id = serializers.ReadOnlyField()
     name = serializers.ReadOnlyField()
@@ -257,8 +243,6 @@
             "slug",
             "stripe_account_id",
             "activecampaign_integration_connected",
-<<<<<<< HEAD
-=======
         ]
 
 
@@ -271,32 +255,10 @@
     class Meta(BaseActiveCampaignRevenueProgram.Meta):
         fields = [
             *BaseActiveCampaignRevenueProgram.Meta.fields,
->>>>>>> a902f0b6
             "activecampaign_access_token",
             "activecampaign_server_url",
         ]
 
-<<<<<<< HEAD
-
-class ActiveCampaignRevenueProgramForSwitchboard(serializers.ModelSerializer):
-    """A read-only serializer that parallels MailchimpRevenueProgramForSwitchboard."""
-
-    activecampaign_integration_connected = serializers.ReadOnlyField()
-    activecampaign_server_url = serializers.ReadOnlyField(allow_null=True)
-    stripe_account_id = serializers.ReadOnlyField(allow_null=True)
-    id = serializers.ReadOnlyField()
-    name = serializers.ReadOnlyField()
-    slug = serializers.ReadOnlyField()
-
-    class Meta:
-        model = RevenueProgram
-        fields = [
-            "id",
-            "name",
-            "slug",
-            "stripe_account_id",
-            "activecampaign_integration_connected",
-=======
     def update(self, instance: RevenueProgram, validated_data: dict) -> RevenueProgram:
         """Override `.update` so we can call custom .update_with_update_fields_and_revision` and set secret."""
         if "activecampaign_access_token" in validated_data:
@@ -312,16 +274,11 @@
     class Meta(BaseActiveCampaignRevenueProgram.Meta):
         fields = [
             *BaseActiveCampaignRevenueProgram.Meta.fields,
->>>>>>> a902f0b6
             "activecampaign_server_url",
         ]
 
 
-<<<<<<< HEAD
-class RevenueProgramSerializer(serializers.ModelSerializer):
-=======
 class RevenueProgramSerializer(UpdateFieldsBaseSerializer):
->>>>>>> a902f0b6
     """RevenueProgram serializer you should consider updating."""
 
     slug = serializers.SlugField(required=False)
