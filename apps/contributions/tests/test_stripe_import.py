import datetime
import json
import random
from copy import deepcopy

from django.conf import settings

import backoff
import pytest
import stripe
from django_redis import get_redis_connection

import apps.common.utils as common_utils
from apps.contributions.exceptions import (
    InvalidIntervalError,
    InvalidMetadataError,
    InvalidStripeTransactionDataError,
)
from apps.contributions.models import ContributionInterval, ContributionStatus, Payment
from apps.contributions.stripe_import import (
    CACHE_KEY_PREFIX,
    STRIPE_API_BACKOFF_ARGS,
    TTL_WARNING_THRESHOLD_PERCENT,
    RedisCachePipeline,
    StripeEventProcessor,
    StripeTransactionsImporter,
    log_backoff,
    parse_slug_from_url,
    upsert_payment_for_transaction,
)
from apps.contributions.tests.factories import (
    ContributionFactory,
    ContributorFactory,
    PaymentFactory,
)
from apps.contributions.types import STRIPE_PAYMENT_METADATA_SCHEMA_VERSIONS
from apps.organizations.models import RevenueProgram
from apps.organizations.tests.factories import RevenueProgramFactory
from apps.pages.models import DonationPage
from apps.pages.tests.factories import DonationPageFactory


DOMAIN_APEX = "example.com"
PAGE_SLUG = "page-slug"


@pytest.fixture()
def balance_transaction():
    return {
        "id": "bt_1",
        "net": 1000,
        "amount": 1000,
        "created": datetime.datetime.now().timestamp(),
    }


@pytest.fixture()
def rp(valid_metadata):
    return RevenueProgramFactory(id=valid_metadata["revenue_program_id"])


@pytest.fixture()
def page(rp):
    return DonationPageFactory(revenue_program=rp, slug=PAGE_SLUG)


@pytest.fixture()
def valid_metadata(valid_metadata, domain_apex, page, settings):
    """Shadow the valid_metadata from conftest.py.

    So we can set up rp and donation page that will cause validation around donation page work as expected in tests.
    """
    settings.DOMAIN_APEX = domain_apex
    valid_metadata["revenue_program_id"] = page.revenue_program.id
    valid_metadata["referer"] = f"https://{domain_apex}/{page.slug}/"
    return valid_metadata


@pytest.fixture()
def subscription_dict(valid_metadata):
    return {
        "id": "sub_1",
        "customer": "cus_1",
        "metadata": valid_metadata,
        "status": "active",
        "items": {"data": [{"plan": {"amount": 1000, "currency": "usd", "interval": "month", "interval_count": 1}}]},
    }


@pytest.fixture()
def payment_intent_dict(valid_metadata):
    return {
        "id": "pi_1",
        "amount": 1000,
        "currency": "usd",
        "status": "succeeded",
        "metadata": valid_metadata,
        "customer": "cus_1",
    }


@pytest.fixture()
def stripe_rate_limit_error():
    return stripe.error.RateLimitError(
        message="message",
        http_body="something",
        http_status=429,
        json_body={"error": {"message": "message"}},
        headers={},
        code="code",
    )


class TestRedisCachePipeline:
    @pytest.fixture()
    def redis(self, settings):
        return get_redis_connection(settings.STRIPE_TRANSACTIONS_IMPORT_CACHE)

    @pytest.fixture()
    def name(self):
        return "foo"

    @pytest.fixture()
    def batch_size(self):
        return 1

    @pytest.fixture()
    def redis_cache_pipeline(self, redis, name, batch_size):
        return RedisCachePipeline(
            connection_pool=redis.connection_pool,
            response_callbacks=redis.response_callbacks,
            transaction=False,
            shard_hint=None,
            entity_name=name,
            batch_size=batch_size,
        )

    def test___init__(self, redis_cache_pipeline, name, batch_size):
        assert redis_cache_pipeline.entity_name == name
        assert redis_cache_pipeline.batch_size == batch_size
        assert redis_cache_pipeline.total_inserted == 0

    @pytest.mark.parametrize("error_on_exit", [True, False])
    def test_calls_flush_on_exit(self, redis_cache_pipeline, error_on_exit, mocker):
        mock_flush = mocker.patch.object(redis_cache_pipeline, "flush")
        mock_set_kwargs = {"side_effect": Exception("ruh-roh")} if error_on_exit else {}
        mocker.patch.object(redis_cache_pipeline, "set", **mock_set_kwargs)
        if error_on_exit:
            with pytest.raises(Exception, match="ruh-roh"), redis_cache_pipeline as pipeline:
                pipeline.set(entity_id="id", key="key", entity={"foo": "bar"})
            mock_flush.assert_not_called()
        else:
            with redis_cache_pipeline as pipeline:
                pipeline.set(entity_id="id", key="key", entity={"foo": "bar"})
            mock_flush.assert_called_once()

    @pytest.mark.parametrize("has_prune_fn", [True, False])
    @pytest.mark.parametrize("batch_size", [1, 2])
    def test_set(self, has_prune_fn, batch_size, redis_cache_pipeline, mocker):
        prune_fn = mocker.Mock(return_value=(entity := {"foo": "bar"}))
        mock_flush = mocker.patch.object(redis_cache_pipeline, "flush")
        redis_cache_pipeline.set(entity_id="id", key="key", entity=entity, prune_fn=prune_fn if has_prune_fn else None)
        if has_prune_fn:
            prune_fn.assert_called_once_with(entity)
        if batch_size == 1:
            mock_flush.assert_called_once()
        else:
            mock_flush.assert_not_called()

    def test_flush(self, mocker, redis_cache_pipeline):
        mock_execute = mocker.patch("redis.client.Pipeline.execute")
        redis_cache_pipeline.flush()
        mock_execute.assert_called_once()


class Test_parse_slug_from_url:
    @pytest.fixture(
        params=[
            ("https://{}/slug/", "slug"),
            ("https://{}/slug", "slug"),
            ("https://{}/", None),
            ("https://{}", None),
            ("https://{}/slug/other", "slug"),
            ("https://{}/slug/other/", "slug"),
            ("https://{}/slug/?foo=bar", "slug"),
            ("https://{}/slug?foo=bar", "slug"),
        ]
    )
    def url_case(self, request, domain_apex):
        return request.param[0].format(domain_apex), request.param[1]

    def test_parse_slug_from_url_when_allowed_domain(self, url_case):
        url, expect = url_case
        if expect:
            assert parse_slug_from_url(url) == expect
        else:
            assert parse_slug_from_url(url) is None

    def test_parse_slug_from_url_when_not_allowed_domain(self):
        with pytest.raises(InvalidStripeTransactionDataError) as exc:
            parse_slug_from_url(url := "https://random-and-malicious.com/slug/")
        assert str(exc.value) == f"URL {url} has a TLD that is not allowed for import"


@pytest.mark.django_db()
class Test_upsert_payment_for_transaction:
    @pytest.fixture()
    def contribution(self):
        return ContributionFactory()

    @pytest.mark.parametrize("payment_exists", [True, False])
    @pytest.mark.parametrize("is_refund", [True, False])
    def test_happy_path(self, payment_exists, is_refund, contribution, balance_transaction):
        if payment_exists:
            PaymentFactory(
                contribution=contribution,
                stripe_balance_transaction_id=balance_transaction["id"],
            )
        payment, action = upsert_payment_for_transaction(
            contribution=contribution, transaction=balance_transaction, is_refund=is_refund
        )
        contribution.refresh_from_db()
        assert contribution.payment_set.count() == 1
        assert payment.contribution == contribution
        assert payment.stripe_balance_transaction_id == balance_transaction["id"]
        assert payment.net_amount_paid == (balance_transaction["net"] if not is_refund else 0)
        assert payment.gross_amount_paid == (balance_transaction["amount"] if not is_refund else 0)
        assert payment.amount_refunded == (-balance_transaction["amount"] if is_refund else 0)
        assert payment.transaction_time
        assert action == ("updated" if payment_exists else "created")

    def test_when_transaction_is_none(self, contribution, mocker):
        logger_spy = mocker.patch("apps.contributions.stripe_import.logger.warning")
        mock_upsert = mocker.patch("apps.common.utils.upsert_with_diff_check")
        payment, action = upsert_payment_for_transaction(contribution=contribution, transaction=None)
        logger_spy.assert_called_once()
        mock_upsert.assert_not_called()
        assert payment is None
        assert action is None

    def test_when_integrity_error(self, contribution, balance_transaction, mocker):
        different_contribution = ContributionFactory()
        existing_payment = PaymentFactory(
            contribution=different_contribution, stripe_balance_transaction_id=balance_transaction["id"]
        )
        logger_spy = mocker.patch("apps.contributions.stripe_import.logger.exception")
        count = Payment.objects.count()
        payment, action = upsert_payment_for_transaction(contribution=contribution, transaction=balance_transaction)
        assert Payment.objects.count() == count
        logger_spy.assert_called_once_with(
            "Integrity error occurred while upserting payment with balance transaction %s for contribution %s"
            " The existing payment is %s for contribution %s",
            balance_transaction["id"],
            contribution.id,
            existing_payment.id,
            different_contribution.id,
        )
        assert payment is None
        assert action is None


@pytest.mark.django_db()
class TestStripeTransactionsImporter:
    @pytest.fixture(autouse=True)
    def _patch_redis(self, mocker):
        mocker.patch("apps.contributions.stripe_import.get_redis_connection", return_value=mocker.Mock())

    @pytest.fixture(autouse=True)
    def _default_settings(self, settings):
        settings.DOMAIN_APEX = DOMAIN_APEX

    def test_created_query(self, mocker):
        from_date = mocker.Mock()
        to_date = mocker.Mock()
        assert StripeTransactionsImporter(
            stripe_account_id="foo", from_date=from_date, to_date=to_date
        ).created_query == {
            "gte": from_date,
            "lte": to_date,
        }

    @pytest.mark.parametrize("already_exists", [True, False])
    def test_get_or_create_contributor(self, already_exists):
        instance = StripeTransactionsImporter(stripe_account_id="test")
        email = "foo@bar.com"
        if already_exists:
            ContributorFactory(email=email)
        contributor, action = instance.get_or_create_contributor(email=email)
        assert contributor.email == email
        assert action == (common_utils.LEFT_UNCHANGED if already_exists else common_utils.CREATED)

    @pytest.mark.parametrize(
        ("plan_interval", "plan_interval_count", "expected"),
        [
            ("year", 1, ContributionInterval.YEARLY),
            ("month", 1, ContributionInterval.MONTHLY),
            ("unexpected", 1, None),
            ("year", 2, None),
            ("month", 2, None),
        ],
    )
    def test_get_interval_from_plan(self, plan_interval, plan_interval_count, expected):
        plan = {"interval": plan_interval, "interval_count": plan_interval_count}
        instance = StripeTransactionsImporter(stripe_account_id="test")

        if expected is not None:
            assert instance.get_interval_from_plan(plan) == expected
        else:
            with pytest.raises(InvalidIntervalError):
                instance.get_interval_from_plan(plan)

    @pytest.fixture()
    def invalid_metadata_for_schema_version(self, valid_metadata):
        metadata = deepcopy(valid_metadata)
        metadata["schema_version"] = "unsupported"
        return metadata

    @pytest.mark.parametrize(
        ("metadata", "expect_error"),
        [("valid_metadata", False), ("invalid_metadata", True), ("invalid_metadata_for_schema_version", True)],
    )
    def test_validate_metadata(self, request, metadata, expect_error):
        metadata = request.getfixturevalue(metadata)
        instance = StripeTransactionsImporter(stripe_account_id="test")
        if expect_error:
            with pytest.raises(InvalidMetadataError):
                instance.validate_metadata(metadata)
        else:
            instance.validate_metadata(metadata)

    @pytest.mark.parametrize(
        ("referer", "revenue_program", "expect_error"),
        [
            (f"https://{DOMAIN_APEX}/slug/", None, False),
            (f"https://{DOMAIN_APEX}/slug/", "2", False),
            ("https://foo.bar/slug/", "2", False),
            (None, "2", False),
            (None, None, True),
        ],
    )
    def test_validate_referer_or_revenue_program(self, referer, revenue_program, expect_error):
        metadata = {
            "referer": referer,
            "revenue_program_id": revenue_program,
        }
        instance = StripeTransactionsImporter(stripe_account_id="test")
        if expect_error:
            with pytest.raises(InvalidMetadataError):
                instance.validate_referer_or_revenue_program(metadata)
        else:
            instance.validate_referer_or_revenue_program(metadata)

    @pytest.mark.parametrize(
        ("status", "has_refunds", "expected", "expect_error"),
        [
            ("anything", True, ContributionStatus.REFUNDED, False),
            ("succeeded", False, ContributionStatus.PAID, False),
            ("canceled", False, ContributionStatus.CANCELED, False),
            ("processing", False, ContributionStatus.PROCESSING, False),
            ("requires_action", False, ContributionStatus.PROCESSING, False),
            ("requires_capture", False, ContributionStatus.PROCESSING, False),
            ("requires_confirmation", False, ContributionStatus.PROCESSING, False),
            ("requires_payment_method", False, ContributionStatus.PROCESSING, False),
            ("unexpected", False, None, True),
        ],
    )
    def test_get_status_for_payment_intent(self, status, has_refunds, expected, expect_error):
        pi = {
            "status": status,
            "id": "pi_1",
        }
        instance = StripeTransactionsImporter(stripe_account_id="test")
        if expect_error:
            with pytest.raises(InvalidStripeTransactionDataError):
                instance.get_status_for_payment_intent(pi, has_refunds)
        else:
            assert instance.get_status_for_payment_intent(pi, has_refunds) == expected

    @pytest.mark.parametrize(
        ("status", "expected"),
        [
            ("active", ContributionStatus.PAID),
            ("past_due", ContributionStatus.PAID),
            ("incomplete_expired", ContributionStatus.FAILED),
            ("canceled", ContributionStatus.CANCELED),
            ("anything_else_that_arrives", ContributionStatus.PROCESSING),
            ("incomplete", ContributionStatus.PROCESSING),
            ("trialing", ContributionStatus.PROCESSING),
        ],
    )
    def test_get_status_for_subscription(self, status, expected):
        instance = StripeTransactionsImporter(stripe_account_id="test")
        assert instance.get_status_for_subscription(subscription_status=status) == expected

    def test_list_stripe_entity(self, mocker):
        entity_name = "PaymentIntent"
        instance = StripeTransactionsImporter(stripe_account_id=(stripe_id := "test"))
        mock_list = mocker.patch("stripe.PaymentIntent.list")
        mock_list.return_value.auto_paging_iter.return_value = (result := [mocker.Mock()])
        assert instance.list_stripe_entity(entity_name) == result
        mock_list.assert_called_once_with(stripe_account=stripe_id, limit=mocker.ANY)

    @pytest.mark.parametrize(
        ("schema_version", "expected"),
        [
            (
                random.choice(list(STRIPE_PAYMENT_METADATA_SCHEMA_VERSIONS.keys())),
                False,
            ),
            ("unsupported", True),
            (None, True),
        ],
    )
    def test_should_exclude_from_cache_because_of_metadata(self, schema_version, expected, mocker, valid_metadata):
        instance = StripeTransactionsImporter(stripe_account_id="test")
        valid_metadata["schema_version"] = schema_version
        assert instance.should_exclude_from_cache_because_of_metadata(mocker.Mock(metadata=valid_metadata)) == expected

    @pytest.mark.parametrize("init_kwargs", [{}, {"from_date": (when := datetime.datetime.utcnow()), "to_date": when}])
    def test_list_kwargs(self, init_kwargs):
        instance = StripeTransactionsImporter(stripe_account_id="test", **init_kwargs)
        assert instance.list_kwargs == (
            {"created": {"gte": instance.from_date, "lte": instance.to_date}} if init_kwargs else {}
        )

    def test_list_and_cache_entities(self, mocker):
        instance = StripeTransactionsImporter(stripe_account_id="test")
        mock_cache = mocker.patch.object(instance, "cache_stripe_resources")
        mock_list = mocker.patch.object(instance, "list_stripe_entity", return_value=(result := [mocker.Mock()]))
        instance.list_and_cache_entities("PaymentIntent")
        mock_list.assert_called_once_with("PaymentIntent")
        mock_cache.assert_called_once_with(
            entity_name="PaymentIntent", resources=result, prune_fn=None, exclude_fn=None
        )

    @pytest.mark.parametrize(
        ("method", "entity", "has_exclude", "has_prune", "has_list_kwargs"),
        [
            ("list_and_cache_payment_intents", "PaymentIntent", True, True, True),
            ("list_and_cache_subscriptions", "Subscription", True, True, True),
            ("list_and_cache_charges", "Charge", False, True, False),
            ("list_and_cache_refunds", "Refund", False, True, False),
            ("list_and_cache_customers", "Customer", False, True, False),
            ("list_and_cache_invoices", "Invoice", False, True, False),
            ("list_and_cache_balance_transactions", "BalanceTransaction", False, True, False),
        ],
    )
    def test_list_and_cache_methods(self, method, entity, has_exclude, has_prune, has_list_kwargs, mocker):
        mock_list_and_cache = mocker.patch(
            "apps.contributions.stripe_import.StripeTransactionsImporter.list_and_cache_entities"
        )
        mock_should_exclude = mocker.patch(
            "apps.contributions.stripe_import.StripeTransactionsImporter.should_exclude_from_cache_because_of_metadata"
        )
        getattr(StripeTransactionsImporter(stripe_account_id="test"), method)()
        kwargs = {"entity_name": entity}
        if has_prune:
            kwargs["prune_fn"] = mocker.ANY
        if has_list_kwargs:
            kwargs["list_kwargs"] = mocker.ANY
        if has_exclude:
            kwargs["exclude_fn"] = mock_should_exclude
        mock_list_and_cache.assert_called_once_with(**kwargs)

    def test_get_redis_pipeline(self, mocker):
        instance = StripeTransactionsImporter(stripe_account_id="test")
        mocker.patch("apps.contributions.stripe_import.RedisCachePipeline")
        assert instance.get_redis_pipeline(entity_name="foo")

    @pytest.mark.parametrize(
        ("exclude_fn", "expect_exclude"),
        [
            (lambda x: False, False),
            (lambda x: True, True),
        ],
    )
    @pytest.mark.parametrize(
        "prune_fn",
        [None, lambda x: x],
    )
    def test_cache_stripe_resources(self, exclude_fn, prune_fn, expect_exclude, mocker):
        mock_pipeline = mocker.patch("apps.contributions.stripe_import.StripeTransactionsImporter.get_redis_pipeline")
        resources = [mocker.Mock(id=(entity_id := "foo"), to_dict=lambda: {"id": entity_id})]
        instance = StripeTransactionsImporter(stripe_account_id="test")
        instance.cache_stripe_resources(
            entity_name=(name := "PaymentIntent"), resources=resources, exclude_fn=exclude_fn, prune_fn=prune_fn
        )
        if expect_exclude:
            mock_pipeline.return_value.__enter__.return_value.set.assert_not_called()
        else:
            mock_pipeline.return_value.__enter__.return_value.set.assert_called_once_with(
                entity_id=entity_id,
                key=instance.make_key(entity_id=entity_id, entity_name=name),
                entity=resources[0].to_dict(),
                prune_fn=prune_fn if prune_fn else None,
            )

    def test_make_key(self):
        instance = StripeTransactionsImporter(stripe_account_id=(acct_id := "test"))
        assert instance.make_key(entity_id="foo", entity_name="bar") == f"{CACHE_KEY_PREFIX}_bar_foo_{acct_id}"

    def test_cache_entity_by_another_entity_id(self, mocker):
        instance = StripeTransactionsImporter(stripe_account_id="test")
        mock_get_pipeline = mocker.patch(
            "apps.contributions.stripe_import.StripeTransactionsImporter.get_redis_pipeline"
        )
        mock_redis = mocker.patch.object(instance, "redis")
        mock_redis.scan_iter.return_value = (keys := ["foo", "bar", "bizz"])
        mock_get_resource = mocker.patch.object(
            instance,
            "get_resource_from_cache",
            side_effect=[
                (charge1 := {"payment_intent": "pi_1", "id": "ch_1"}),
                {"payment_intent": None, "id": "ch_2"},
                None,
            ],
        )
        instance.cache_entity_by_another_entity_id(
            destination_entity_name=(destination_name := "ChargeByPaymentIntentId"),
            entity_name=(entity_name := "Charge"),
            by_entity_name="payment_intent",
        )
        mock_get_pipeline.assert_called_once_with(entity_name=destination_name)
        mock_redis.scan_iter.assert_called_once_with(
            match=instance.make_key(entity_name=f"{entity_name}_*"), count=1000
        )
        assert mock_get_resource.call_count == 3
        mock_get_resource.assert_has_calls([mocker.call(key) for key in keys])
        mock_get_pipeline.return_value.__enter__.return_value.set.assert_called_once_with(
            entity_id=(entity_id := f"{charge1['payment_intent']}_{charge1['id']}"),
            key=instance.make_key(entity_id=entity_id, entity_name=destination_name),
            entity=charge1,
        )

    @pytest.mark.parametrize(
        "method",
        [
            "cache_charges_by_payment_intent_id",
            "cache_invoices_by_subscription_id",
            "cache_refunds_by_charge_id",
        ],
    )
    def test_cache_entity_by_another_entity_methods(self, method, mocker):
        mock_cache_entity_by_entity = mocker.patch(
            "apps.contributions.stripe_import.StripeTransactionsImporter.cache_entity_by_another_entity_id"
        )
        getattr(StripeTransactionsImporter(stripe_account_id="test"), method)()
        mock_cache_entity_by_entity.assert_called_once()

    def test_list_and_cache_required_stripe_resources(self, mocker):
        instance = StripeTransactionsImporter(stripe_account_id="test")
        mock_cache_pis = mocker.patch.object(instance, "list_and_cache_payment_intents")
        mock_cache_subs = mocker.patch.object(instance, "list_and_cache_subscriptions")
        mock_cache_charges = mocker.patch.object(instance, "list_and_cache_charges")
        mock_cache_invoices = mocker.patch.object(instance, "list_and_cache_invoices")
        mock_cache_balance_transactions = mocker.patch.object(instance, "list_and_cache_balance_transactions")
        mock_cache_customers = mocker.patch.object(instance, "list_and_cache_customers")
        mock_cache_refunds = mocker.patch.object(instance, "list_and_cache_refunds")
        mock_cache_invs_by_sub_id = mocker.patch.object(instance, "cache_invoices_by_subscription_id")
        mock_cache_charges_by_pi_id = mocker.patch.object(instance, "cache_charges_by_payment_intent_id")
        mock_cache_refunds_by_charge_id = mocker.patch.object(instance, "cache_refunds_by_charge_id")
        instance.list_and_cache_required_stripe_resources()
        for mock in (
            mock_cache_pis,
            mock_cache_subs,
            mock_cache_charges,
            mock_cache_invoices,
            mock_cache_refunds,
            mock_cache_customers,
            mock_cache_balance_transactions,
            mock_cache_invs_by_sub_id,
            mock_cache_charges_by_pi_id,
            mock_cache_refunds_by_charge_id,
        ):
            mock.assert_called_once()

    @pytest.mark.parametrize("in_cache", [True, False])
    def test_get_resource_from_cache(self, in_cache, mocker):
        instance = StripeTransactionsImporter(stripe_account_id="test")
        mock_redis = mocker.patch.object(instance, "redis")
        mock_redis.get.return_value = (resource := json.dumps({"id": "foo"})) if in_cache else None
        if in_cache:
            assert instance.get_resource_from_cache("foo") == json.loads(resource)
        else:
            assert instance.get_resource_from_cache("foo") is None

    @pytest.mark.parametrize(
        ("plan", "expected_val", "expected_error"),
        [
            (None, None, InvalidStripeTransactionDataError),
            ({"amount": 100, "currency": "usd", "interval": None, "interval_count": 2}, None, InvalidIntervalError),
            (
                {"amount": 100, "currency": "USD", "interval": "month", "interval_count": 1},
                {"amount": 100, "currency": "USD", "interval": ContributionInterval.MONTHLY.value},
                None,
            ),
        ],
    )
    def test_get_data_from_plan(self, mocker, plan, expected_val, expected_error):
        instance = StripeTransactionsImporter(stripe_account_id="test")
        if expected_error:
            with pytest.raises(expected_error):
                instance.get_data_from_plan(plan)
        else:
            assert instance.get_data_from_plan(plan) == expected_val

    def test_get_invoices_for_subscription(self, mocker):
        instance = StripeTransactionsImporter(stripe_account_id="test")
        mock_redis = mocker.patch.object(instance, "redis")
        mock_redis.scan_iter.return_value = ["foo", "bar", "bizz"]
        results = [mocker.Mock(), mocker.Mock(), mocker.Mock()]
        mocker.patch.object(instance, "get_resource_from_cache", side_effect=results)
        assert instance.get_invoices_for_subscription("sub_1") == results
        mock_redis.scan_iter.assert_called_once_with(
<<<<<<< HEAD
            match=instance.make_key(entity_name="InvoiceBySubId", entity_id=f"{sub_id}*"),
            count=1000,
=======
            match=instance.make_key(entity_name="InvoiceBySubId", entity_id="sub_1*"), count=1000
>>>>>>> 5c79bc29
        )

    def test_get_charges_for_subscription(self, mocker):
        invoices = [{"id": "inv_1", "charge": "ch_1"}, {"id": "inv_1", "charge": None}]
        instance = StripeTransactionsImporter(stripe_account_id="test")
        mock_redis = mocker.patch.object(instance, "redis")
        mock_redis.scan_iter.return_value = ["foo"]
        mocker.patch.object(instance, "get_invoices_for_subscription", return_value=invoices)
        mocker.patch.object(instance, "get_resource_from_cache", return_value=(charge := {"id": "ch_1"}))
        assert instance.get_charges_for_subscription("sub_1") == [charge]

    def test_get_refunds_for_charge(self, mocker):
        instance = StripeTransactionsImporter(stripe_account_id="test")
        mock_redis = mocker.patch.object(instance, "redis")
        mock_redis.scan_iter.return_value = ["foo"]
        mocker.patch.object(instance, "get_resource_from_cache", return_value=(refund := {"id": "ref_1"}))
        assert instance.get_refunds_for_charge("ch_1") == [refund]

    def test_get_refunds_for_subscription(self, mocker):
        instance = StripeTransactionsImporter(stripe_account_id="test")
        mocker.patch.object(instance, "get_charges_for_subscription", return_value={"id": "ch_1"})
        mocker.patch.object(instance, "get_refunds_for_charge", return_value={"id": "ref_1"})
        instance.get_refunds_for_charge("ch_1")

    @pytest.mark.parametrize("customer_has_email", [True, False])
    def test_get_or_create_contributor_from_customer(self, mocker, customer_has_email):
        instance = StripeTransactionsImporter(stripe_account_id="test")
        mocker.patch.object(
            instance,
            "get_resource_from_cache",
            return_value={"email": "foo@bar.com" if customer_has_email else None},
        )
        mocker.patch.object(instance, "get_or_create_contributor", return_value=mocker.Mock())
        if customer_has_email:
            assert instance.get_or_create_contributor_from_customer("cus_1")
        else:
            with pytest.raises(InvalidStripeTransactionDataError):
                instance.get_or_create_contributor_from_customer("cus_1")

    @pytest.mark.parametrize(
        ("payment_method", "default_payment_method", "is_one_time", "invoice_settings", "expect_pm_id"),
        [
            ("something", None, True, None, True),
            (None, "something", False, None, True),
            (None, None, True, {"default_payment_method": "something"}, True),
            (None, None, False, {"default_payment_method": "something"}, True),
            (None, None, True, None, False),
        ],
    )
    def test_get_payment_method_id_for_stripe_entity(
        self, mocker, payment_method, default_payment_method, is_one_time, invoice_settings, expect_pm_id
    ):
        instance = StripeTransactionsImporter(stripe_account_id="test")
        mocker.patch.object(instance, "get_resource_from_cache", return_value={"invoice_settings": invoice_settings})
        stripe_entity = (
            {"payment_method": payment_method, "id": "pi_1"}
            if is_one_time
            else {"default_payment_method": default_payment_method, "id": "sub_1"}
        )
        pm_id = instance.get_payment_method_id_for_stripe_entity(
            stripe_entity=stripe_entity,
            customer_id="cus_1",
            is_one_time=is_one_time,
        )

        if expect_pm_id:
            assert pm_id
        else:
            assert pm_id is None

    @pytest.mark.parametrize("action", [common_utils.CREATED, common_utils.UPDATED, common_utils.LEFT_UNCHANGED, "foo"])
    def test_update_contribution_stats(self, action):
        instance = StripeTransactionsImporter(stripe_account_id="test")
        contribution = ContributionFactory()
        instance.update_contribution_stats(action, contribution)

    @pytest.mark.parametrize("action", [common_utils.CREATED, common_utils.UPDATED, common_utils.LEFT_UNCHANGED, "foo"])
    def test_update_contributor_stats(self, action):
        instance = StripeTransactionsImporter(stripe_account_id="test")
        contributor = ContributorFactory()
        instance.update_contributor_stats(action, contributor)

    @pytest.mark.parametrize("action", [common_utils.CREATED, common_utils.UPDATED, common_utils.LEFT_UNCHANGED, "foo"])
    def test_update_payment_stats(self, action):
        instance = StripeTransactionsImporter(stripe_account_id="test")
        payment = PaymentFactory()
        instance.update_payment_stats(action, payment)

    @pytest.mark.parametrize("num_successful_charges", [0, 1, 2])
    def test_get_successful_charge_for_payment_intent(self, num_successful_charges, mocker):
        instance = StripeTransactionsImporter(stripe_account_id="test")
        successful_charges = [{"status": "succeeded"} for _ in range(num_successful_charges)]
        mocker.patch.object(instance, "get_charges_for_payment_intent", return_value=successful_charges)
        if num_successful_charges > 1:
            with pytest.raises(InvalidStripeTransactionDataError):
                instance.get_successful_charge_for_payment_intent("pi_1")
        else:
            instance.get_successful_charge_for_payment_intent("pi_1")

    def test_get_charges_for_payment_intent(self, mocker):
        instance = StripeTransactionsImporter(stripe_account_id="test")
        mock_redis = mocker.patch.object(instance, "redis")
        mock_redis.scan_iter.return_value = ["foo", "bar"]
        mocker.patch.object(
            instance, "get_resource_from_cache", side_effect=(charges := [{"id": "ch_1"}, {"id": "ch_2"}])
        )
        assert instance.get_charges_for_payment_intent("pi_1") == charges

    def test_get_refunds_for_payment_intent(self, mocker):
        instance = StripeTransactionsImporter(stripe_account_id="test")
        mocker.patch.object(instance, "get_charges_for_payment_intent", return_value=[{"id": "ch_1"}])
        mocker.patch.object(instance, "get_refunds_for_charge", return_value=[{"id": "ref_1"}])
        assert instance.get_refunds_for_payment_intent({"id": "pi_1"})

    @pytest.mark.parametrize("interval", [ContributionInterval.ONE_TIME, ContributionInterval.MONTHLY])
    @pytest.mark.parametrize("pre_existing_payment_for_bt", [True, False])
    def test_upsert_payments_for_contribution(self, mocker, interval, pre_existing_payment_for_bt):
        # one has balance transaction, another does not so we go through both branches of code
        refunds = [
            [{"id": "ref_1", "balance_transaction": "bt_1"}, {"id": "ref_2", "balance_transaction": None}],
            [
                {"id": "ref_3", "balance_transaction": "bt_3"},
            ],
        ]
        charge = {"balance_transaction": "bt_1", "id": "ch_1"}
        get_resource_from_cache_side_effects = []
        instance = StripeTransactionsImporter(stripe_account_id="test")
        if interval == ContributionInterval.ONE_TIME:
            mocker.patch.object(instance, "get_successful_charge_for_payment_intent")
            get_resource_from_cache_side_effects.append({"id": "pi_1"})
            mocker.patch.object(instance, "get_refunds_for_charge", return_value=[refunds[0][0]])
        else:
            # we want to return 2 charges to trigger two calls to get_refunds_for_charge
            mocker.patch.object(instance, "get_charges_for_subscription", return_value=[charge, charge])
            mocker.patch.object(instance, "get_refunds_for_charge", side_effect=refunds)
        get_resource_from_cache_side_effects.append({"id": "bt_1"})
        mocker.patch.object(instance, "get_resource_from_cache", side_effect=get_resource_from_cache_side_effects)
        mocker.patch.object(instance, "make_key")
        mocker.patch(
            "apps.contributions.stripe_import.upsert_payment_for_transaction",
            return_value=(mocker.Mock(), "created") if not pre_existing_payment_for_bt else (None, None),
        )
        mocker.patch.object(instance, "get_resource_from_cache", return_value={"id": "tx_1"})
        mocker.patch.object(instance, "update_payment_stats")
        instance.upsert_payments_for_contribution(ContributionFactory(interval=interval))

    @pytest.mark.parametrize("latest_invoice", [None, {"id": "inv_1"}])
    def test_get_provider_payment_id_for_subscription(self, mocker, latest_invoice, subscription_dict):
        instance = StripeTransactionsImporter(stripe_account_id="test")
        subscription_dict["latest_invoice"] = latest_invoice
        mocker.patch.object(
            instance, "get_resource_from_cache", return_value={"id": "inv_1", "payment_intent": (pi_id := "pi_1")}
        )
        mocker.patch.object(instance, "make_key")
        if latest_invoice:
            assert instance.get_provider_payment_id_for_subscription(subscription_dict) == pi_id
        else:
            assert instance.get_provider_payment_id_for_subscription(subscription_dict) is None

    def test_get_payment_method(self, mocker):
        mocker.patch("stripe.PaymentMethod.retrieve")
        instance = StripeTransactionsImporter(stripe_account_id="test")
        assert instance.get_payment_method("pm_1")

    @pytest.mark.parametrize(
        ("entity", "is_one_time"),
        [
            ("payment_intent_dict", True),
            ("subscription_dict", False),
        ],
    )
    @pytest.mark.parametrize("pm_found", [True, False])
    def test_get_default_contribution_data(self, entity, is_one_time, pm_found, mocker, request):
        stripe_entity = request.getfixturevalue(entity)
        instance = StripeTransactionsImporter(stripe_account_id="test", retrieve_payment_method=True)
        kwargs = {
            "stripe_entity": stripe_entity,
            "is_one_time": is_one_time,
            "contributor": ContributorFactory(),
            "customer_id": "cus_1",
            "payment_method_id": "pm_1",
        }
        mocker.patch.object(instance, "get_refunds_for_payment_intent", return_value=[])
        mocker.patch.object(instance, "get_status_for_payment_intent", return_value=ContributionStatus.PAID)
        mocker.patch.object(
            instance,
            "get_data_from_plan",
            return_value={"amount": 100, "currency": "USD", "interval": ContributionInterval.MONTHLY.value},
        )
        mocker.patch.object(instance, "get_provider_payment_id_for_subscription", return_value="pi_1")
        mocker.patch.object(instance, "get_payment_method", return_value={"id": "pm_1"} if pm_found else None)
        instance.get_default_contribution_data(**kwargs)

    @pytest.mark.parametrize("has_rp_id", [True, False])
    def test_get_revenue_program_from_metadata(self, has_rp_id, valid_metadata):
        instance = StripeTransactionsImporter(stripe_account_id="test")
        if not has_rp_id:
            valid_metadata["revenue_program_id"] = None
            assert instance.get_revenue_program_from_metadata(valid_metadata) is None
        else:
            assert instance.get_revenue_program_from_metadata(valid_metadata) == RevenueProgram.objects.get(
                id=valid_metadata["revenue_program_id"]
            )

    @pytest.mark.parametrize(
        ("metadata_rp_id", "rp_exists", "referer_slug", "default_donation_page_exists", "expect_page"),
        [
            (None, False, "", False, False),
            (None, True, "", True, False),
            ("123", True, "slug", False, True),
            ("123", False, "", False, False),
            ("123", True, "", False, False),
            ("123", False, "", True, False),
            ("123", True, "", True, False),
        ],
    )
    def test_get_donation_page_from_metadata(
        self, metadata_rp_id, rp_exists, referer_slug, default_donation_page_exists, expect_page
    ):
        if rp_exists:
            kwargs = {"id": metadata_rp_id} if metadata_rp_id else {}
            rp = RevenueProgramFactory(**kwargs)
            page = DonationPageFactory(revenue_program=rp, slug=referer_slug)
            if default_donation_page_exists:
                rp.default_donation_page = DonationPageFactory()
                rp.save()
        instance = StripeTransactionsImporter(stripe_account_id="test")
        metadata = {"referer": f"https://{DOMAIN_APEX}/{referer_slug}/", "revenue_program_id": metadata_rp_id}
        if expect_page:
            assert instance.get_donation_page_from_metadata(metadata) == page
        else:
            assert instance.get_donation_page_from_metadata(metadata) is None

    @pytest.mark.parametrize(
        ("stripe_entity", "is_one_time"),
        [
            ("payment_intent_dict", True),
            ("subscription_dict", False),
        ],
    )
    @pytest.mark.parametrize("donation_page_found", [True, False])
    @pytest.mark.parametrize("revenue_program_found", [True, False])
    @pytest.mark.parametrize("has_customer_id", [True, False])
    def test_upsert_contribution(
        self,
        mocker,
        stripe_entity,
        is_one_time,
        donation_page_found,
        revenue_program_found,
        has_customer_id,
        request,
        valid_metadata,
    ):
        stripe_entity = request.getfixturevalue(stripe_entity)
        if not has_customer_id:
            stripe_entity.pop("customer", None)

        mocker.patch("apps.contributions.stripe_import.StripeTransactionsImporter.upsert_payments_for_contribution")
        mocker.patch(
            "apps.contributions.stripe_import.StripeTransactionsImporter.get_payment_method_id_for_stripe_entity",
            return_value=None,
        )
        mocker.patch(
            "apps.contributions.stripe_import.StripeTransactionsImporter.get_or_create_contributor_from_customer",
            return_value=((contributor := ContributorFactory()), "created"),
        )
        if not donation_page_found:
            DonationPage.objects.filter(slug=PAGE_SLUG).delete()
        if not revenue_program_found:
            RevenueProgram.objects.filter(id=valid_metadata["revenue_program_id"]).delete()

        mocker.patch(
            "apps.contributions.stripe_import.StripeTransactionsImporter.get_default_contribution_data",
            return_value={
                "contributor": contributor,
                "contribution_metadata": valid_metadata,
                "payment_provider_used": "stripe",
                "provider_customer_id": "cus_1",
                "provider_payment_method_id": None,
                "status": ContributionStatus.PAID,
                "amount": 100,
                "currency": "USD",
                "interval": ContributionInterval.MONTHLY if not is_one_time else ContributionInterval.ONE_TIME,
                "provider_payment_id": "pi_1",
                "provider_subscription_id": "sub_1" if not is_one_time else None,
            },
        )
        instance = StripeTransactionsImporter(stripe_account_id="test")
        if not has_customer_id or not revenue_program_found:
            with pytest.raises(InvalidStripeTransactionDataError):
                instance.upsert_contribution(stripe_entity=stripe_entity, is_one_time=is_one_time)
        else:
            instance.upsert_contribution(stripe_entity=stripe_entity, is_one_time=is_one_time)

    def test_process_transactions_for_recurring_contributions(self, mocker):
        instance = StripeTransactionsImporter(stripe_account_id="test")
        mock_redis = mocker.patch.object(instance, "redis")
        mock_redis.scan_iter.return_value = ["foo", "bar"]
        mocker.patch.object(instance, "get_resource_from_cache", return_value={"id": "sub_1"})
        mocker.patch.object(
            instance,
            "upsert_contribution",
            side_effect=[(ContributionFactory(), "created"), InvalidStripeTransactionDataError("uh oh")],
        )
        instance.process_transactions_for_recurring_contributions()

    def test_process_transactions_for_one_time_contributions(self, mocker):
        instance = StripeTransactionsImporter(stripe_account_id="test")
        mock_redis = mocker.patch.object(instance, "redis")
        mock_redis.scan_iter.return_value = ["foo", "bar"]
        mocker.patch.object(instance, "get_resource_from_cache", return_value={"id": "pi_1"})
        mocker.patch.object(
            instance,
            "upsert_contribution",
            side_effect=[(ContributionFactory(), "created"), InvalidStripeTransactionDataError("uh oh")],
        )
        instance.process_transactions_for_one_time_contributions()

    @pytest.mark.parametrize(
        "time_delta",
        [
            datetime.timedelta(hours=2),
            datetime.timedelta(minutes=2),
            datetime.timedelta(seconds=2),
            datetime.timedelta(minutes=2, seconds=2),
        ],
    )
    def test_format_timedelta(self, time_delta):
        assert StripeTransactionsImporter(stripe_account_id="test").format_timedelta(time_delta)

    @pytest.mark.parametrize(
        ("time_percent", "expect_warning"),
        [(TTL_WARNING_THRESHOLD_PERCENT, False), (TTL_WARNING_THRESHOLD_PERCENT + 0.1, True)],
    )
    def test_log_ttl_concerns(self, time_percent, expect_warning, mocker, settings):
        now = datetime.datetime.now(datetime.timezone.utc)
        mock_date_time = mocker.patch("datetime.datetime")
        mock_date_time.now.return_value = now
        mock_logger = mocker.patch("apps.contributions.stripe_import.logger.warning")
        instance = StripeTransactionsImporter(stripe_account_id="test")
        start_time = now - datetime.timedelta(seconds=(settings.STRIPE_TRANSACTIONS_IMPORT_CACHE_TTL * time_percent))
        instance.log_ttl_concerns(start_time)
        if expect_warning:
            mock_logger.assert_called_once_with(
                "Stripe import for account %s took %s, which is longer than %s%% of the cache TTL (%s)."
                " Consider increasing TTLs for cache entries related to stripe import.",
                instance.stripe_account_id,
                instance.format_timedelta(now - start_time),
                TTL_WARNING_THRESHOLD_PERCENT * 100,
                instance.format_timedelta(datetime.timedelta(seconds=settings.STRIPE_TRANSACTIONS_IMPORT_CACHE_TTL)),
            )
        else:
            mock_logger.assert_not_called()

    def test_import_contributions_and_payments(self, mocker):
        mock_list_cache = mocker.patch(
            "apps.contributions.stripe_import.StripeTransactionsImporter.list_and_cache_required_stripe_resources"
        )
        mock_log_memory_usage = mocker.patch(
            "apps.contributions.stripe_import.StripeTransactionsImporter.log_memory_usage"
        )
        mock_process_recurring = mocker.patch(
            "apps.contributions.stripe_import.StripeTransactionsImporter.process_transactions_for_recurring_contributions"
        )
        mock_process_one_time = mocker.patch(
            "apps.contributions.stripe_import.StripeTransactionsImporter.process_transactions_for_one_time_contributions"
        )
        mock_log_results = mocker.patch("apps.contributions.stripe_import.StripeTransactionsImporter.log_results")
        mock_clear_cache = mocker.patch(
            "apps.contributions.stripe_import.StripeTransactionsImporter.clear_cache_for_account"
        )
        mock_log_ttl_concerns = mocker.patch(
            "apps.contributions.stripe_import.StripeTransactionsImporter.log_ttl_concerns"
        )

        instance = StripeTransactionsImporter(stripe_account_id="test")
        instance.import_contributions_and_payments()
        for mock in (
            mock_list_cache,
            mock_log_memory_usage,
            mock_process_recurring,
            mock_process_one_time,
            mock_log_results,
            mock_clear_cache,
            mock_log_ttl_concerns,
        ):
            mock.assert_called_once()

    def test_log_results(self):
        instance = StripeTransactionsImporter(stripe_account_id="test")
        instance.log_results()

    def test__clear_cache(self, mocker):
        instance = StripeTransactionsImporter(stripe_account_id="test")
        mock_redis = mocker.patch.object(instance, "redis")
        mock_redis.scan_iter.return_value = [(key := "foo")]
        instance._clear_cache(redis=mock_redis, match="test*")
        mock_redis.pipeline.return_value.delete.assert_called_once_with(key)
        mock_redis.pipeline.return_value.execute.assert_called_once()

    def test_clear_cache_for_account(self, mocker):
        instance = StripeTransactionsImporter(stripe_account_id="test")
        mock_clear_cache = mocker.patch.object(instance, "_clear_cache")
        instance.clear_cache_for_account()
        mock_clear_cache.assert_called_once_with(match=instance.make_key(entity_name="*"), redis=instance.redis)

    def test_clear_all_stripe_transactions_cache(self, mocker):
        mock__clear_cache = mocker.patch("apps.contributions.stripe_import.StripeTransactionsImporter._clear_cache")
        mocker.patch(
            "apps.contributions.stripe_import.StripeTransactionsImporter.get_redis_for_transactions_import",
            return_value=(mock_redis := mocker.Mock()),
        )
        StripeTransactionsImporter.clear_all_stripe_transactions_cache()
        mock__clear_cache.assert_called_once_with(match=f"{CACHE_KEY_PREFIX}*", redis=mock_redis)

    def test_get_redis_for_transactions_import(self, mocker, settings):
        mock_get_redis = mocker.patch("apps.contributions.stripe_import.get_redis_connection")
        StripeTransactionsImporter.get_redis_for_transactions_import()
        mock_get_redis.assert_called_once_with(settings.STRIPE_TRANSACTIONS_IMPORT_CACHE)

    @pytest.mark.parametrize(
        ("size", "expected"),
        [
            (0, "0 bytes"),
            (1, "1 byte"),
            (2, "2 bytes"),
            (1024, "1 KB"),
            (1024**2, "1 MB"),
            (1024**3, "1 GB"),
            (1024**4, "1 TB"),
        ],
    )
    def test_convert_bytes(self, size, expected):
        assert StripeTransactionsImporter.convert_bytes(size) == expected

    def test_get_redis_memory_usage(self, mocker):
        instance = StripeTransactionsImporter(stripe_account_id="test")
        mock_redis = mocker.patch.object(instance, "redis")
        mock_redis.scan_iter.return_value = ["foo", "bar"]
        mock_redis.memory_usage.side_effect = [(mem_usage := 1), None]
        assert instance.get_redis_memory_usage() == mem_usage

    def test_log_memory_usage(self, mocker):
        instance = StripeTransactionsImporter(stripe_account_id="test")
        mocker.patch.object(instance, "get_redis_memory_usage", return_value=1)
        mock_redis = mocker.patch.object(instance, "redis")
        mock_redis.scan_iter.return_value = ["foo", "bar"]
        instance.log_memory_usage()


class TestStripeEventProcessor:
    @pytest.fixture()
    def supported_event(self):
        event_type = settings.STRIPE_WEBHOOK_EVENTS_CONTRIBUTIONS[0]
        return stripe.Event.construct_from(
            {
                "id": "evt_1",
                "type": event_type,
            },
            key="test",
        )

    @pytest.fixture()
    def unsupported_event(self):
        unsupported_event_type = "unsupported_event"
        assert unsupported_event_type not in settings.STRIPE_WEBHOOK_EVENTS_CONTRIBUTIONS
        return stripe.Event.construct_from(
            {
                "id": "evt_1",
                "type": unsupported_event_type,
            },
            key="test",
        )

    @pytest.mark.parametrize("async_mode", [True, False])
    def test_sync_happy_path(self, async_mode, supported_event, mocker):
        mock_retrieve_event = mocker.patch("stripe.Event.retrieve", return_value=supported_event)
        mock_process_webhook = mocker.patch("apps.contributions.tasks.process_stripe_webhook_task")
        processor = StripeEventProcessor(
            stripe_account_id=(stripe_account := "test"), event_id=(event_id := "evt_1"), async_mode=async_mode
        )
        processor.process()
        if async_mode:
            mock_process_webhook.assert_not_called()
            mock_process_webhook.delay.assert_called_once_with(raw_event_data=supported_event)
        else:
            mock_process_webhook.assert_called_once_with(raw_event_data=supported_event)
            mock_process_webhook.delay.assert_not_called()
        mock_retrieve_event.assert_called_once_with(id=event_id, stripe_account=stripe_account)

    def test_when_event_not_supported(self, unsupported_event, mocker):
        logger_spy = mocker.patch("apps.contributions.stripe_import.logger.warning")
        mocker.patch("stripe.Event.retrieve", return_value=unsupported_event)
        mock_process_webhook = mocker.patch("apps.contributions.tasks.process_stripe_webhook_task")
        StripeEventProcessor(stripe_account_id="test", event_id="evt_1", async_mode=False).process()
        logger_spy.assert_called_once_with("Event type %s is not supported", unsupported_event.type)
        mock_process_webhook.assert_not_called()
        mock_process_webhook.delay.assert_not_called()

    def test_when_event_not_found(self, supported_event, mocker):
        logger_spy = mocker.patch("apps.contributions.stripe_import.logger.warning")
        mocker.patch("stripe.Event.retrieve", side_effect=stripe.error.StripeError("not found", "id", "evt_1"))
        mock_process_webhook = mocker.patch("apps.contributions.tasks.process_stripe_webhook_task")
        StripeEventProcessor(stripe_account_id="test", event_id="evt_1", async_mode=False).process()
        assert logger_spy.call_args == mocker.call("No event found for event id %s", supported_event.id)
        mock_process_webhook.assert_not_called()
        mock_process_webhook.delay.assert_not_called()


class Test_log_backoff:

    @pytest.fixture(params=["stripe_rate_limit_error", "other_error"])
    def valid_details_args(self, request):
        # Full details on details at https://pypi.org/project/backoff/#event-handlers
        return {
            "exception": request.getfixturevalue(request.param),
            "wait": 10,
            "tries": 3,
        }

    @pytest.fixture()
    def invalid_details_args(self):
        return {"arbitrary": "keys"}

    @pytest.fixture()
    def other_error(self):
        return Exception("message")

    def test_happy_path(self, mocker, valid_details_args):
        mock_logger = mocker.patch("apps.contributions.stripe_import.logger.warning")
        log_backoff(valid_details_args)
        if isinstance(valid_details_args["exception"], stripe.error.RateLimitError):
            mock_logger.assert_called_once_with(
                "Backing off %s seconds after %s tries due to rate limit error. Error message: %s."
                " Status code: %s. Stripe request ID: %s. Stripe error: %s.",
                valid_details_args["wait"],
                valid_details_args["tries"],
                valid_details_args["exception"].user_message,
                valid_details_args["exception"].http_status,
                valid_details_args["exception"].request_id,
                valid_details_args["exception"].error,
                exc_info=True,
            )
        else:
            mock_logger.assert_called_once_with(
                "Backing off %s seconds after %s tries. Error: %s",
                valid_details_args["wait"],
                valid_details_args["tries"],
                valid_details_args["exception"],
                exc_info=True,
            )

    def test_when_details_arg_unexpected(self, invalid_details_args, mocker):
        mock_logger = mocker.patch("apps.contributions.stripe_import.logger.exception")
        log_backoff(invalid_details_args)
        mock_logger.assert_called_once_with("Error parsing backoff details: %s", invalid_details_args)

    def test_in_decorator_context(self, mocker, stripe_rate_limit_error):
        assert isinstance(stripe_rate_limit_error, stripe.error.RateLimitError)
        mock_logger = mocker.patch("apps.contributions.stripe_import.logger")

        @backoff.on_exception(
            backoff.expo, stripe.error.RateLimitError, **STRIPE_API_BACKOFF_ARGS | {"max_tries": (max_tries := 2)}
        )
        def my_function():
            raise stripe_rate_limit_error

        with pytest.raises(stripe.error.RateLimitError):
            my_function()
        assert mock_logger.warning.call_count == max_tries - 1
        assert mock_logger.warning.call_args == mocker.call(
            "Backing off %s seconds after %s tries due to rate limit error. Error message: %s."
            " Status code: %s. Stripe request ID: %s. Stripe error: %s.",
            mocker.ANY,
            mocker.ANY,
            stripe_rate_limit_error.user_message,
            stripe_rate_limit_error.http_status,
            stripe_rate_limit_error.request_id,
            stripe_rate_limit_error.error,
            exc_info=True,
        )<|MERGE_RESOLUTION|>--- conflicted
+++ resolved
@@ -610,14 +610,10 @@
         mock_redis.scan_iter.return_value = ["foo", "bar", "bizz"]
         results = [mocker.Mock(), mocker.Mock(), mocker.Mock()]
         mocker.patch.object(instance, "get_resource_from_cache", side_effect=results)
-        assert instance.get_invoices_for_subscription("sub_1") == results
+        assert instance.get_invoices_for_subscription(sub_id := "sub_1") == results
         mock_redis.scan_iter.assert_called_once_with(
-<<<<<<< HEAD
             match=instance.make_key(entity_name="InvoiceBySubId", entity_id=f"{sub_id}*"),
             count=1000,
-=======
-            match=instance.make_key(entity_name="InvoiceBySubId", entity_id="sub_1*"), count=1000
->>>>>>> 5c79bc29
         )
 
     def test_get_charges_for_subscription(self, mocker):
