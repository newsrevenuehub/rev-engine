from unittest.mock import patch

from django.conf import settings
from django.contrib.auth import get_user_model
from django.urls import reverse

import responses
from faker import Faker
from rest_framework.test import APIRequestFactory, APITestCase
from stripe.error import StripeError
from stripe.stripe_object import StripeObject

from apps.contributions.models import Contribution, Contributor
from apps.contributions.tests.factories import ContributorFactory
from apps.contributions.views import stripe_payment
from apps.organizations.models import Organization
from apps.organizations.tests.factories import OrganizationFactory, RevenueProgramFactory
from apps.pages.tests.factories import DonationPageFactory


faker = Faker()

test_client_secret = "secret123"


class MockPaymentIntent(StripeObject):
    def __init__(self, *args, **kwargs):
        self.id = "test"
        self.client_secret = test_client_secret


class StripePaymentViewAbstract(APITestCase):
    def setUp(self):
        self.organization = OrganizationFactory()
        self.revenue_program = RevenueProgramFactory(organization=self.organization)
        self.page = DonationPageFactory()
        self.contributor = ContributorFactory()

        self.url = reverse("stripe-payment")
        self.payment_amount = "10.00"

        self.ip = faker.ipv4()
        self.referer = faker.url()

<<<<<<< HEAD
    def _create_request(
        self, email="testing@test.com", rev_slug=None, page_slug=None, interval=None, payment_method_id=None
    ):
=======
        json_body = {"overall_judgment": 2}
        responses.add(responses.POST, settings.BAD_ACTOR_API_URL, json=json_body, status=200)

    def _create_request(self, email=None, rev_slug=None, page_slug=None):
>>>>>>> 0b401343
        factory = APIRequestFactory()
        request = factory.post(
            self.url,
            {
                "email": email,
                "given_name": "Test",
                "family_name": "Tester",
                "amount": self.payment_amount,
                "reason": "Testing",
                "revenue_program_slug": rev_slug if rev_slug else self.revenue_program.slug,
                "donation_page_slug": page_slug if page_slug else self.page.slug,
                "interval": interval if interval else Contribution.INTERVAL_ONE_TIME[0],
                "payment_method_id": payment_method_id,
            },
            format="json",
        )

        request.META["HTTP_REFERER"] = self.referer
        request.META["HTTP_X_FORWARDED_FOR"] = self.ip

        return request

    def _post_valid_one_time_payment(self, **kwargs):
        return stripe_payment(self._create_request(**kwargs))

<<<<<<< HEAD

@patch("apps.contributions.views.StripePaymentManager.create_one_time_payment", side_effect=MockPaymentIntent)
class StripeOneTimePaymentViewTest(StripePaymentViewAbstract):
    def test_one_time_payment_serializer_validates(self, *args):
=======
    @responses.activate
    def test_new_contributor_created(self, mock_create_intent):
        new_contributor_email = "new_contributor@test.com"
        response = self._post_valid_payment_intent(email=new_contributor_email)
        self.assertEqual(response.status_code, 200)
        self.assertEqual(response.data["clientSecret"], "secret123")
        new_contributer = Contributor.objects.get(email=new_contributor_email)
        self.assertIsNotNone(new_contributer)
        self.assertTrue(Contribution.objects.filter(contributor=new_contributer).exists())
        mock_create_intent.assert_called_once()

    @responses.activate
    def test_payment_intent_serializer_validates(self, *args):
>>>>>>> 0b401343
        # Email is required
        response = self._post_valid_one_time_payment(email=None)
        self.assertEqual(response.status_code, 400)
        self.assertIn("email", response.data)
        self.assertEqual(str(response.data["email"][0]), "This field may not be null.")

    def test_one_time_payment_method_called(self, mock_one_time_payment):
        response = self._post_valid_one_time_payment()
        self.assertEqual(response.status_code, 200)
        self.assertEqual(response.data["clientSecret"], test_client_secret)
        mock_one_time_payment.assert_called_once()


@patch("apps.contributions.views.StripePaymentManager.create_subscription")
class CreateStripeRecurringPaymentViewTest(StripePaymentViewAbstract):
    def test_recurring_payment_serializer_validates(self, *args):
        # StripeRecurringPaymentSerializer requires payment_method_id
        response = self._post_valid_one_time_payment(interval=Contribution.INTERVAL_MONTHLY[0])
        # This also verifies that the view is using the correct serializer.
        # Test failures here may indicate that the wrong serializer is being used.
        self.assertEqual(response.status_code, 400)
        self.assertIn("payment_method_id", response.data)
        self.assertEqual(str(response.data["payment_method_id"][0]), "This field may not be null.")

    def test_create_subscription_called(self, mock_subscription_create):
        """
        Verify that we're getting the response we expect from a valid contribition
        """
        response = self._post_valid_one_time_payment(
            interval=Contribution.INTERVAL_MONTHLY[0], payment_method_id="test_payment_method_id"
        )
        self.assertEqual(response.status_code, 200)
        mock_subscription_create.assert_called_once()


TEST_STRIPE_ACCOUNT_ID = "testing_123"


class MockStripeAccount(StripeObject):
    def __init__(self, *args, **kwargs):
        self.id = TEST_STRIPE_ACCOUNT_ID


MOCK_ACCOUNT_LINKS = {"test": "test"}


class StripeOnboardingTest(APITestCase):
    def setUp(self):
        self.user = get_user_model().objects.create(email="user@test.com", password="testing")
        self.organization = Organization.objects.create(name="My Organization")
        self.organization.user_set.through.objects.create(organization=self.organization, user=self.user, is_owner=True)

        self.url = reverse("stripe-onboarding")

    @patch("stripe.Account.create", side_effect=MockStripeAccount)
    @patch("stripe.AccountLink.create", side_effect=MOCK_ACCOUNT_LINKS)
    def test_successful_onboarding(self, *args):
        """
        Test happy-path
        """
        self.client.force_authenticate(user=self.user)
        response = self.client.post(self.url)
        # response should be 200, with test account link value
        self.assertContains(response, "test")
        self.organization.refresh_from_db()
        self.assertEqual(self.organization.stripe_account_id, TEST_STRIPE_ACCOUNT_ID)

    @patch("stripe.Account.create", side_effect=StripeError)
    def test_stripe_error_returns_expected_message(self, *args):
        """
        If stripe.Account.create returns a StripeError, handle it with resposne.
        """
        self.client.force_authenticate(user=self.user)
        response = self.client.post(self.url)
        self.assertEqual(response.status_code, 500)
        self.assertEqual(response.data["detail"], "There was a problem connecting to Stripe. Please try again.")


class MockStripeAccountEnabled(MockStripeAccount):
    def __init__(self, *args, **kwargs):
        self.charges_enabled = True


class MockStripeAccountNotEnabled(MockStripeAccount):
    def __init__(self, *args, **kwargs):
        self.charges_enabled = False


TEST_STRIPE_PRODUCT_ID = "my_test_product_id"


class MockStripeProduct(StripeObject):
    def __init__(self, *args, **kwargs):
        self.id = TEST_STRIPE_PRODUCT_ID


@patch("stripe.Product.create", side_effect=MockStripeProduct)
class StripeConfirmTest(APITestCase):
    def setUp(self):
        self.user = get_user_model().objects.create(email="user@test.com", password="testing")
        self.organization = Organization.objects.create(name="My Organization")
        self.organization.user_set.add(self.user)
        self.url = reverse("stripe-confirmation")

    def post_to_confirmation(self, stripe_account_id="", stripe_verified=None, stripe_product_id=""):
        self.organization.stripe_account_id = stripe_account_id
        self.organization.stripe_verified = True if stripe_verified else False
        self.organization.stripe_product_id = stripe_product_id
        self.organization.save()
        self.organization.refresh_from_db()

        self.client.force_authenticate(user=self.user)
        return self.client.post(self.url)

    @patch("stripe.Account.retrieve", side_effect=MockStripeAccountEnabled)
    def test_confirm_already_verified(self, mock_account_retrieve, *args):
        """
        stripe_confirmation should return early if the org already has stripe_verified=True.
        """
        response = self.post_to_confirmation(
            stripe_verified=True, stripe_account_id="testing", stripe_product_id="test_product_id"
        )
        self.assertEqual(response.status_code, 200)
        self.assertEqual(response.data["status"], "connected")
        # this should bail early, before Account.retrieve is called
        mock_account_retrieve.assert_not_called()

    @patch("stripe.Account.retrieve", side_effect=MockStripeAccountEnabled)
    def test_confirm_newly_verified(self, mock_account_retrieve, mock_product_create):
        """
        stripe_confirmation should set stripe_verified to True after confirming with Stripe.
        """
        self.assertFalse(self.organization.stripe_verified)
        response = self.post_to_confirmation(stripe_account_id="testing")
        self.organization.refresh_from_db()
        self.assertTrue(self.organization.stripe_verified)
        mock_account_retrieve.assert_called_once()
        self.assertEqual(response.status_code, 200)
        self.assertEqual(response.data["status"], "connected")
        # Newly confirmed accounts should go ahead and create a default product on for that org.
        mock_product_create.assert_called_once()
        self.organization.refresh_from_db()
        self.assertEqual(self.organization.stripe_product_id, TEST_STRIPE_PRODUCT_ID)

    @patch("stripe.Account.retrieve", side_effect=MockStripeAccountNotEnabled)
    def test_confirm_connected_not_verified(self, mock_account_retrieve, *args):
        """
        If an organization has connected its account with Hub (has a stripe_account_id), but
        their Stripe account is not ready to recieve payments, they're in a special state.
        """
        self.assertFalse(self.organization.stripe_verified)
        response = self.post_to_confirmation(stripe_account_id="testing")
        mock_account_retrieve.assert_called_once()
        self.assertEqual(response.status_code, 202)
        self.assertEqual(response.data["status"], "restricted")
        # stripe_verified should still be false
        self.assertFalse(self.organization.stripe_verified)

    @patch("stripe.Account.retrieve", side_effect=MockStripeAccountEnabled)
    def test_not_connected(self, mock_account_retrieve, *args):
        """
        Organizations that have not been connected to Stripe at all have
        no stripe_account_id.
        """
        response = self.post_to_confirmation()

        self.assertEqual(response.status_code, 202)
        self.assertEqual(response.data["status"], "not_connected")
        # this should bail early, before Account.retrieve is called
        mock_account_retrieve.assert_not_called()

    @patch("stripe.Account.retrieve", side_effect=StripeError)
    def test_stripe_error_is_caught(self, mock_account_retrieve, *args):
        """
        When stripe.Account.retrieve raises a StripeError, send it in response.
        """
        response = self.post_to_confirmation(stripe_account_id="testing")
        mock_account_retrieve.assert_called_once()
        self.assertEqual(response.status_code, 500)
        self.assertEqual(response.data["status"], "failed")<|MERGE_RESOLUTION|>--- conflicted
+++ resolved
@@ -42,16 +42,9 @@
         self.ip = faker.ipv4()
         self.referer = faker.url()
 
-<<<<<<< HEAD
     def _create_request(
-        self, email="testing@test.com", rev_slug=None, page_slug=None, interval=None, payment_method_id=None
+        self, email="tester@testing.com", rev_slug=None, page_slug=None, interval=None, payment_method_id=None
     ):
-=======
-        json_body = {"overall_judgment": 2}
-        responses.add(responses.POST, settings.BAD_ACTOR_API_URL, json=json_body, status=200)
-
-    def _create_request(self, email=None, rev_slug=None, page_slug=None):
->>>>>>> 0b401343
         factory = APIRequestFactory()
         request = factory.post(
             self.url,
@@ -77,26 +70,10 @@
     def _post_valid_one_time_payment(self, **kwargs):
         return stripe_payment(self._create_request(**kwargs))
 
-<<<<<<< HEAD
 
 @patch("apps.contributions.views.StripePaymentManager.create_one_time_payment", side_effect=MockPaymentIntent)
 class StripeOneTimePaymentViewTest(StripePaymentViewAbstract):
     def test_one_time_payment_serializer_validates(self, *args):
-=======
-    @responses.activate
-    def test_new_contributor_created(self, mock_create_intent):
-        new_contributor_email = "new_contributor@test.com"
-        response = self._post_valid_payment_intent(email=new_contributor_email)
-        self.assertEqual(response.status_code, 200)
-        self.assertEqual(response.data["clientSecret"], "secret123")
-        new_contributer = Contributor.objects.get(email=new_contributor_email)
-        self.assertIsNotNone(new_contributer)
-        self.assertTrue(Contribution.objects.filter(contributor=new_contributer).exists())
-        mock_create_intent.assert_called_once()
-
-    @responses.activate
-    def test_payment_intent_serializer_validates(self, *args):
->>>>>>> 0b401343
         # Email is required
         response = self._post_valid_one_time_payment(email=None)
         self.assertEqual(response.status_code, 400)
