--- conflicted
+++ resolved
@@ -1,48 +1,8 @@
-<<<<<<< HEAD
-<!DOCTYPE HTML
-  PUBLIC "-//W3C//DTD XHTML 1.0 Transitional //EN" "http://www.w3.org/TR/xhtml1/DTD/xhtml1-transitional.dtd">
-<html xmlns="http://www.w3.org/1999/xhtml" xmlns:v="urn:schemas-microsoft-com:vml"
-  xmlns:o="urn:schemas-microsoft-com:office:office">
-
-<head>
-  <meta http-equiv="Content-Type" content="text/html; charset=UTF-8">
-  <meta name="viewport" content="width=device-width, initial-scale=1.0">
-  <meta name="x-apple-disable-message-reformatting">
-  <title></title>
-
-  <style type="text/css">
-    body {
-      margin: 0;
-      padding: 0;
-    }
-
-    table,
-    tr,
-    td {
-      vertical-align: top;
-      border-collapse: collapse;
-    }
-
-    p {
-      margin: 0;
-    }
-
-    .u-row-container {
-      max-width: 600px;
-      padding-left: 0px;
-      padding-right: 0px;
-      margin: auto;
-      background-color: #ffffff;
-    }
-
-    .logo {
-=======
 {% extends "nrh-default-contribution-base-template.html" %}
 
 {% block custom_style %}
 <style type="text/css">
   .logo {
->>>>>>> 53dc2bd7
       margin-top: 46px;
       height: 47px;
     }
@@ -65,202 +25,6 @@
       margin-top: 28px;
       margin-bottom: 25px;
     }
-<<<<<<< HEAD
-
-    .inner-center {
-      margin-left: 58px;
-      margin-right: 58px;
-    }
-
-    @media (max-width: 570px) {
-      .inner-center {
-        margin-left: 24px;
-        margin-right: 24px;
-      }
-    }
-
-    .contribution-container {
-      max-width: 534px;
-      margin: auto;
-      box-sizing: border-box;
-      border: 1px solid #C4C4C4;
-      border-radius: 10px;
-      padding: 20px 24px;
-      margin-bottom: 24px;
-    }
-
-    .contribution-header {
-      font-family: Roboto, sans-serif;
-      font-size: 18px;
-      font-weight: 500;
-      color: #282828;
-      margin-bottom: 18px;
-    }
-
-    .contribution-details {
-      font-family: Roboto, sans-serif;
-      font-size: 16px;
-      font-weight: 400;
-      color: #282828;
-      margin-bottom: 12px;
-    }
-
-    .contribution-details-strong {
-      font-weight: 500;
-    }
-
-    .disclaimer {
-      font-family: Roboto, sans-serif;
-      font-size: 14px;
-      color: #282828;
-    }
-
-    .text {
-      font-family: Roboto, sans-serif;
-      color: #282828;
-      font-weight: 600;
-      font-size: 14px;
-      margin-top: 72px;
-      margin-bottom: 86px;
-    }
-
-    .link {
-      font-family: Roboto, sans-serif;
-      color: #0052CC;
-      font-weight: 500;
-      font-size: 14px;
-    }
-  </style>
-
-
-
-  <!--[if !mso]><!-->
-  <link href="https://fonts.googleapis.com/css?family=Roboto:400,500,600,700&display=swap" rel="stylesheet" type="text/css">
-  <!--<![endif]-->
-
-</head>
-
-<body class="clean-body"
-  style="margin: 0;padding: 0;-webkit-text-size-adjust: 100%;background-color: #e0e5eb;color: #000000">
-  <table
-    style="border-collapse: collapse;table-layout: fixed;border-spacing: 0;mso-table-lspace: 0pt;mso-table-rspace: 0pt;vertical-align: top;min-width: 320px;Margin: 0 auto;background-color: #e0e5eb;width:100%"
-    cellpadding="0" cellspacing="0">
-    <tbody>
-      <tr style="vertical-align: top">
-        <td style="word-break: break-word;border-collapse: collapse !important;vertical-align: top">
-          <div class="u-row-container">
-            <table width="100%" cellpadding="0" cellspacing="0" border="0">
-              <tr>
-                <td style="padding-right: 0px;padding-left: 0px;" align="left">
-                  <img class="logo inner-center" src="{{ logo }}">
-                </td>
-              </tr>
-              <tr>
-                <td style="padding-right: 0px;padding-left: 0px;" align="left">
-                  <h1 class="thank-you-title inner-center">Thank You for Your Contribution!</h1>
-                </td>
-              </tr>
-              <tr>
-                <td style="padding-right: 0px;padding-left: 0px;" align="left">
-                  <p class="user-info inner-center">
-                    Dear {{ first_name }} {{ last_name }},
-                  </p>
-                  <p class="user-info user-info-second-line inner-center">
-                    Thank you for supporting {{ org_name }}.
-                  </p>
-                </td>
-              </tr>
-            </table>
-          </div>
-          <div class="u-row-container">
-            <table role="presentation" cellpadding="0" cellspacing="0" width="100%" border="0">
-              <tbody>
-                <tr>
-                  <td>
-                    <div>
-                      <div class="contribution-container">
-                        <p class="contribution-header">Contribution Details</p>
-                        <p class="contribution-details">
-                          <span class="contribution-details-strong">Date Received:</span>
-                          {{ contribution_date }}
-                        </p>
-                        <p class="contribution-details">
-                          <span class="contribution-details-strong">Email:</span>
-                          {{ contributor_email }}
-                        </p>
-                        {% if contribution_interval == "one_time" %}
-                        <p class="contribution-details">
-                          <span class="contribution-details-strong">Amount Contributed:</span>
-                          {{ contribution_amount }}
-                        </p>
-                        {% else %}
-                        <p class="contribution-details">
-                          <span class="contribution-details-strong">Amount Contributed:</span>
-                          {{ contribution_amount}}/{{contribution_interval_display_value}}
-                        </p>
-                        {% endif %}
-                      </div>
-                    </div>
-                  </td>
-                </tr>
-              </tbody>
-            </table>
-          </div>
-          <div class="u-row-container">
-            <table width="100%" cellpadding="0" cellspacing="0" border="0">
-              <tr>
-                <td style="padding-right: 0px;padding-left: 0px;" align="left">
-                  <p class="disclaimer inner-center">
-                    No goods or services were provided in exchange for this contribution. This receipt may be used for tax purposes.
-                    {{ org_name }} is a {{ company_type }}
-                    {% if for_profit == true %}
-                    for profit
-                    {% else %}
-                    nonprofit
-                    {% endif %}
-                    organization
-                    {% if tax_id != "" %}
-                    with a Federal Tax ID #{{ tax_id }}
-                    {% endif %}.
-                  </p>
-                </td>
-              </tr>
-              <tr>
-                <td style="padding-right: 0px;padding-left: 0px;" align="left">
-                  <p class="text inner-center">
-                    Need to make changes to your contribution?
-                    <a class="link" href="{{ magic_link }}" target="_blank" rel="noopener noreferrer">
-                      Manage contributions here.
-                    </a>
-                  </p>
-                </td>
-              </tr>
-            </table>
-          </div>
-          <div class="u-row-container">
-            <table role="presentation" cellpadding="0" cellspacing="0" width="100%" border="0">
-              <tbody>
-                <tr>
-                  <td
-                    style="overflow-wrap:break-word;word-break:break-word;padding:10px 10px 15px;"
-                    align="left">
-                    <div
-                      style="color: #7e8c8d; line-height: 140%; text-align: center; word-wrap: break-word;">
-                      <p style="font-size: 14px; line-height: 140%; font-family: Roboto, sans-serif;">©{{ copyright_year }} {{ org_name }} All
-                        rights reserved.</p>
-                    </div>
-                  </td>
-                </tr>
-              </tbody>
-            </table>
-          </div>
-        </td>
-      </tr>
-    </tbody>
-  </table>
-</body>
-</html>
-=======
 </style>
 {% endblock custom_style %}
 
@@ -290,5 +54,4 @@
 
 {% block contribution_date_label %}
 Received
-{% endblock contribution_date_label %}
->>>>>>> 53dc2bd7
+{% endblock contribution_date_label %}