--- conflicted
+++ resolved
@@ -36,7 +36,6 @@
 
   return (
     <BrowserRouter>
-<<<<<<< HEAD
       <AddSlashToRoutes>
         <ChunkErrorBoundary>
           <React.Suspense fallback={<GlobalLoading />}>
@@ -48,8 +47,12 @@
               <Route exact path={ROUTES.FORGOT_PASSWORD} render={() => <TrackPageView component={ForgotPassword} />} />
               <Route exact path={ROUTES.RESET_PASSWORD} render={() => <TrackPageView component={ResetPassword} />} />
 
-              <Redirect from="/verified/:slug" to="/verify-email-success/?result=:slug" />
+              <Redirect from="/verified/:slug" to="/verify-email-success?result=:slug" />
               <Redirect from={ROUTES.VERIFIED} to={ROUTES.VERIFY_EMAIL_SUCCESS} />
+              <Redirect
+                from={ROUTES.STRIPE_ACCOUNT_LINK_RETURN}
+                to={`${ROUTES.CONTENT_SLUG}?stripeAccountLinkSuccess`}
+              />
 
               {/* Organization Dashboard */}
               <ProtectedRoute
@@ -59,13 +62,10 @@
                   ROUTES.CONTENT_SLUG,
                   ROUTES.CUSTOMIZE_SLUG,
                   ROUTES.EDITOR_ROUTE,
-                  ROUTES.VERIFY_EMAIL_SUCCESS
+                  ROUTES.VERIFY_EMAIL_SUCCESS,
+                  ROUTES.PROFILE
                 ]}
-                render={() => (
-                  <UserContextProvider>
-                    <TrackPageView component={Main} />
-                  </UserContextProvider>
-                )}
+                render={() => <TrackPageView component={Main} />}
               />
 
               <Redirect to={ROUTES.CONTENT_SLUG} />
@@ -73,40 +73,6 @@
           </React.Suspense>
         </ChunkErrorBoundary>
       </AddSlashToRoutes>
-=======
-      <ChunkErrorBoundary>
-        <React.Suspense fallback={<GlobalLoading />}>
-          <Switch>
-            {/* Login URL */}
-
-            <Route exact path={ROUTES.SIGN_IN} render={() => <TrackPageView component={SignIn} />} />
-            <Route exact path={ROUTES.SIGN_UP} render={() => <TrackPageView component={SignUp} />} />
-            <Route exact path={ROUTES.FORGOT_PASSWORD} render={() => <TrackPageView component={ForgotPassword} />} />
-            <Route exact path={ROUTES.RESET_PASSWORD} render={() => <TrackPageView component={ResetPassword} />} />
-
-            <Redirect from="/verified/:slug" to="/verify-email-success?result=:slug" />
-            <Redirect from={ROUTES.VERIFIED} to={ROUTES.VERIFY_EMAIL_SUCCESS} />
-            <Redirect from={ROUTES.STRIPE_ACCOUNT_LINK_RETURN} to={`${ROUTES.CONTENT_SLUG}?stripeAccountLinkSuccess`} />
-
-            {/* Organization Dashboard */}
-            <ProtectedRoute
-              path={[
-                ROUTES.DASHBOARD_SLUG,
-                ROUTES.DONATIONS_SLUG,
-                ROUTES.CONTENT_SLUG,
-                ROUTES.CUSTOMIZE_SLUG,
-                ROUTES.EDITOR_ROUTE,
-                ROUTES.VERIFY_EMAIL_SUCCESS,
-                ROUTES.PROFILE
-              ]}
-              render={() => <TrackPageView component={Main} />}
-            />
-
-            <Redirect to={ROUTES.CONTENT_SLUG} />
-          </Switch>
-        </React.Suspense>
-      </ChunkErrorBoundary>
->>>>>>> 73001371
     </BrowserRouter>
   );
 }
