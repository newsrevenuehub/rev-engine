{% load static %}
<!DOCTYPE html
  PUBLIC "-//W3C//DTD XHTML 1.0 Transitional//EN" "http://www.w3.org/TR/xhtml1/DTD/xhtml1-transitional.dtd">
<html xmlns="http://www.w3.org/1999/xhtml" xmlns:v="urn:schemas-microsoft-com:vml"
  xmlns:o="urn:schemas-microsoft-com:office:office">

<head>
  <!--[if gte mso 9]><xml>
    <o:OfficeDocumentSettings>
        <o:AllowPNG/>
        <o:PixelsPerInch>96</o:PixelsPerInch>
    </o:OfficeDocumentSettings>
</xml><![endif]-->
  <title>Manage your contributions</title>
  <meta http-equiv="Content-Type" content="text/html; charset=utf-8" />
  <meta http-equiv="X-UA-Compatible" content="IE=edge" />
  <meta name="viewport" content="width=device-width, initial-scale=1.0 " />
  <meta name="format-detection" content="telephone=no" />
  <!--[if !mso]><!-->
  <link href="https://fonts.googleapis.com/css?family=Roboto:400,500,600,700&display=swap" rel="stylesheet"
    type="text/css">
  <!--<![endif]-->
  <style type="text/css">
    body {
      margin: 0;
      padding: 0;
      -webkit-text-size-adjust: 100% !important;
      -ms-text-size-adjust: 100% !important;
      -webkit-font-smoothing: antialiased !important;
    }

    img {
      border: 0 !important;
      outline: none !important;
    }

    table {
      border-collapse: collapse;
      mso-table-lspace: 0px;
      mso-table-rspace: 0px;
    }

    td,
    a,
    span {
      border-collapse: collapse;
      mso-line-height-rule: exactly;
    }

    .wrapper {
      width: 600px
    }

    .header-background {
      width: 600px;
      height: 80px;
      background: #523A5E;
    }

    .header-logo {
      height: 46px;
      margin-top: 17px;
      margin-bottom: 17px;
    }

    .content {
      margin-top: 50px;
      width: 452px;
      background: #FFFFFF;
      border: 1px solid #EBEBEB;
      border-collapse: separate;
      border-radius: 10px;
    }

    .inner-spacing {
      margin-left: 38px;
      margin-right: 38px;
    }

    .title {
      font-family: 'Roboto', sans-serif;
      font-weight: 700;
      font-size: 30px;
      line-height: 41px;
      color: #25192B;
      margin-top: 28px;
      margin-bottom: 25px;
    }

    .text {
      font-size: 16px;
      margin-top: 0px;
      margin-bottom: 0px;
      font-family: 'Roboto';
      font-weight: 400;
      color: #282828;
    }

    .bottom-text {
      margin-top: 20px;
    }

    .email {
      color: #0052CC;
      font-weight: 500;
    }

    .button-wrapper {
      height: 50px;
      padding-top: 40px;
      padding-bottom: 50px;
    }

    .button {
      background: #F2FF59;
      color: #25192B !important;
      border-radius: 6px;
      font-family: 'Roboto';
      font-weight: 600;
      font-size: 14px;
      line-height: 16px;
      text-decoration: none;
      text-transform: uppercase;
      padding: 15px 50px;
      width: 270px;
    }

    .info {
      font-family: 'Roboto';
      font-weight: 400;
      font-size: 16px;
      color: #707070;
      margin: 50px 75px 95px;
    }

    .copyright {
      color: #707070;
      font-family: 'Roboto';
      font-weight: 500;
      font-size: 14px;
      line-height: 16px;
      margin-bottom: 38px;
    }

    @media only screen and (max-width:600px) {
      .wrapper {
<<<<<<< HEAD
        width: 600px
      }

      .header-background {
        width: 600px;
        height: 80px;
        background: #523A5E;
        {% if header_color %}
        background: {{ header_color }} !important;
        {% endif %}
      }

      .header-logo {
        height: 46px;
        margin-top: 17px;
        margin-bottom: 17px;
=======
        width: 100%;
>>>>>>> 1983cb22
      }

      .content {
        margin-left: 16px;
        margin-right: 16px;
        width: unset;
      }

      .inner-spacing {
        margin-left: 16px;
        margin-right: 16px;
      }

      .button {
<<<<<<< HEAD
        background: #F2FF59;
        color: #25192B !important;
        border-radius: 6px;
        font-family: 'Roboto';
        font-weight: 600;
        font-size: 14px;
        line-height: 16px;
        text-decoration: none;
        text-transform: uppercase;
        padding: 15px 50px;
        width: 270px;
        {% if button_color %}
        background: {{ button_color }} !important;
        {% endif %}
=======
        padding: 15px 20px;
>>>>>>> 1983cb22
      }

      .info {
        margin: 50px 16px 95px;
      }
    }
  </style>

</head>

<body>
<<<<<<< HEAD
<table width="100%" border="0" cellspacing="0" cellpadding="0" align="center">
  <tr>
    <td align="center" valign="top">
      <table align="center" class="wrapper" border="0" cellspacing="0" cellpadding="0">
        <tr>
          <td class="header-background" align="center" valign="top">
              <img class="header-logo" src="{{ logo_url }}" alt="NRE logo" />
          </td>
        </tr>
        <tr>
          <td style="background-color: #f1f1f1" align="center" valign="top">
            <table class="content" cellspacing="0" cellpadding="0" align="center">
              <tr>
                <td>
                  <h1 class="title inner-spacing">
                    Your Contributions
                  </h1>
                </td>
              </tr>
              <tr>
                <td>
                  <p class="text inner-spacing">
                    We received a request to manage contributions associated with <span class="email">{{ email }}</span>.
                  </p>
                  <p class="text inner-spacing bottom-text">
                    Click the button below to review and manage your contributions.
                  </p>
                </td>
              </tr>
              <tr>
                <td class="button-wrapper">
                  <a data-testid="magic-link" href="{{ magic_link }}" target="_blank" class="button inner-spacing">
                    manage contributions
                  </a>
                </td>
              </tr>
            </table>
          </td>
        </tr>
        <tr>
          <td style="background-color: #f1f1f1" align="center" valign="top">
            <table cellspacing="0" cellpadding="0" align="center">
              <tr>
                <td valign="top">
                  <p class="info">
                    If you received this in error, please ignore this email and do not click the button.
                  </p>
                </td>
              </tr>
              <tr>
                <td align="center" valign="top">
                  <p class="copyright">
                    ©{% now "Y" %} {{ rp_name }}
                  </p>
                </td>
              </tr>
            </table>
          </td>
        </tr>
      </table>
    </td>
  </tr>
</table>
=======
  <table width="100%" border="0" cellspacing="0" cellpadding="0" align="center">
    <tr>
      <td align="center" valign="top">
        <table align="center" class="wrapper" border="0" cellspacing="0" cellpadding="0">
          <tr>
            <td class="header-background" align="center" valign="top">
              <img class="header-logo" src="{{ style['logo_url'] }}" alt="logo" />
            </td>
          </tr>
          <tr>
            <td style="background-color: #f1f1f1" align="center" valign="top">
              <table class="content" cellspacing="0" cellpadding="0" align="center">
                <tr>
                  <td>
                    <h1 class="title inner-spacing">
                      Your Contributions
                    </h1>
                  </td>
                </tr>
                <tr>
                  <td>
                    <p class="text inner-spacing">
                      We received a request to manage contributions associated with <span class="email">{{ email
                        }}</span>.
                    </p>
                    <p class="text inner-spacing bottom-text">
                      Click the button below to review and manage your contributions.
                    </p>
                  </td>
                </tr>
                <tr>
                  <td class="button-wrapper">
                    <a data-testid="magic-link" href="{{ magic_link }}" target="_blank" class="button inner-spacing">
                      manage contributions
                    </a>
                  </td>
                </tr>
              </table>
            </td>
          </tr>
          <tr>
            <td style="background-color: #f1f1f1" align="center" valign="top">
              <table cellspacing="0" cellpadding="0" align="center">
                <tr>
                  <td valign="top">
                    <p class="info">
                      If you received this in error, please ignore this email and do not click the button.
                    </p>
                  </td>
                </tr>
                <tr>
                  <td align="center" valign="top">
                    <p class="copyright">
                      © News Revenue Hub {% now "Y" %}
                    </p>
                  </td>
                </tr>
              </table>
            </td>
          </tr>
        </table>
      </td>
    </tr>
  </table>
>>>>>>> 1983cb22
</body>

</html><|MERGE_RESOLUTION|>--- conflicted
+++ resolved
@@ -144,26 +144,37 @@
 
     @media only screen and (max-width:600px) {
       .wrapper {
-<<<<<<< HEAD
-        width: 600px
+        <<<<<<< HEAD width: 600px
       }
 
       .header-background {
         width: 600px;
         height: 80px;
         background: #523A5E;
-        {% if header_color %}
-        background: {{ header_color }} !important;
-        {% endif %}
+
+          {
+          % if header_color %
+        }
+
+        background: {
+            {
+            header_color
+          }
+        }
+
+        !important;
+
+          {
+          % endif %
+        }
       }
 
       .header-logo {
         height: 46px;
         margin-top: 17px;
         margin-bottom: 17px;
-=======
-        width: 100%;
->>>>>>> 1983cb22
+        =======width: 100%;
+        >>>>>>>DEV-3254-backend-support-for-styled-emails
       }
 
       .content {
@@ -178,7 +189,6 @@
       }
 
       .button {
-<<<<<<< HEAD
         background: #F2FF59;
         color: #25192B !important;
         border-radius: 6px;
@@ -188,14 +198,11 @@
         line-height: 16px;
         text-decoration: none;
         text-transform: uppercase;
-        padding: 15px 50px;
         width: 270px;
-        {% if button_color %}
-        background: {{ button_color }} !important;
+        {% if styles['button_color'] %}
+        background: {{ styles['button_color'] }} !important;
         {% endif %}
-=======
         padding: 15px 20px;
->>>>>>> 1983cb22
       }
 
       .info {
@@ -207,71 +214,6 @@
 </head>
 
 <body>
-<<<<<<< HEAD
-<table width="100%" border="0" cellspacing="0" cellpadding="0" align="center">
-  <tr>
-    <td align="center" valign="top">
-      <table align="center" class="wrapper" border="0" cellspacing="0" cellpadding="0">
-        <tr>
-          <td class="header-background" align="center" valign="top">
-              <img class="header-logo" src="{{ logo_url }}" alt="NRE logo" />
-          </td>
-        </tr>
-        <tr>
-          <td style="background-color: #f1f1f1" align="center" valign="top">
-            <table class="content" cellspacing="0" cellpadding="0" align="center">
-              <tr>
-                <td>
-                  <h1 class="title inner-spacing">
-                    Your Contributions
-                  </h1>
-                </td>
-              </tr>
-              <tr>
-                <td>
-                  <p class="text inner-spacing">
-                    We received a request to manage contributions associated with <span class="email">{{ email }}</span>.
-                  </p>
-                  <p class="text inner-spacing bottom-text">
-                    Click the button below to review and manage your contributions.
-                  </p>
-                </td>
-              </tr>
-              <tr>
-                <td class="button-wrapper">
-                  <a data-testid="magic-link" href="{{ magic_link }}" target="_blank" class="button inner-spacing">
-                    manage contributions
-                  </a>
-                </td>
-              </tr>
-            </table>
-          </td>
-        </tr>
-        <tr>
-          <td style="background-color: #f1f1f1" align="center" valign="top">
-            <table cellspacing="0" cellpadding="0" align="center">
-              <tr>
-                <td valign="top">
-                  <p class="info">
-                    If you received this in error, please ignore this email and do not click the button.
-                  </p>
-                </td>
-              </tr>
-              <tr>
-                <td align="center" valign="top">
-                  <p class="copyright">
-                    ©{% now "Y" %} {{ rp_name }}
-                  </p>
-                </td>
-              </tr>
-            </table>
-          </td>
-        </tr>
-      </table>
-    </td>
-  </tr>
-</table>
-=======
   <table width="100%" border="0" cellspacing="0" cellpadding="0" align="center">
     <tr>
       <td align="center" valign="top">
@@ -325,7 +267,7 @@
                 <tr>
                   <td align="center" valign="top">
                     <p class="copyright">
-                      © News Revenue Hub {% now "Y" %}
+                      ©{% now "Y" %} {{ rp_name }}
                     </p>
                   </td>
                 </tr>
@@ -336,7 +278,6 @@
       </td>
     </tr>
   </table>
->>>>>>> 1983cb22
 </body>
 
 </html>