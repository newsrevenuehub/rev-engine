# """conftest.py

# This file contains a set of globally available fixtures for pytest tests. Each named fixture in this module is
# globally available as a function parameter in any pytest test function/method, with no requirement for explicit import.

# These fixtures are meant to provide a set of predictable test configurations that directly map to our business logic.

# Many (though not all) of the fixtures in this module wrap Python test factories (created using FactoryBoy). By pairing test
# fixtures and factories, we are able to start passing these fixtures as parameters to `parametrize` decorator calls. What's more,
# we can use multiple calls to the `parametrize` decorator to create tests that are run for each item in the Cartesian product
# of the two parametrizations.

# Concretely, this allows us to parametrize, say, a set of known users vs a set of endpoints.
# """
import base64
import datetime
import json
from dataclasses import asdict
from pathlib import Path
from random import choice, randint, uniform

from django.core.cache import cache

import pytest
import stripe
from faker import Faker
from rest_framework.test import APIClient
from waffle import get_waffle_flag_model

from apps.common.tests.test_resources import DEFAULT_FLAGS_CONFIG_MAPPING
from apps.contributions.choices import CardBrand, ContributionInterval
from apps.contributions.stripe_contributions_provider import StripePiAsPortalContribution
from apps.contributions.tests.factories import ContributionFactory, ContributorFactory
from apps.contributions.types import StripePaymentMetadataSchemaV1_4
from apps.organizations.models import (
    MailchimpEmailList,
    MailchimpProduct,
    MailchimpSegment,
    MailchimpStore,
)
from apps.organizations.tests.factories import OrganizationFactory, RevenueProgramFactory
from apps.pages.tests.factories import DonationPageFactory, StyleFactory
from apps.users.models import Roles, User
from apps.users.tests.factories import RoleAssignmentFactory, UserFactory
from revengine.utils import __ensure_gs_credentials


fake = Faker()


@pytest.fixture(autouse=True)
def domain_apex(settings):
    settings.DOMAIN_APEX = "fundjournalism.org"
    return settings.DOMAIN_APEX


@pytest.fixture()
def api_client():
    """Return DRF test API client that can be used to make API-level requests."""
    return APIClient()


@pytest.fixture(autouse=True)
def _dont_use_ssl(settings):
    settings.SECURE_SSL_REDIRECT = False


@pytest.fixture(autouse=True)
def _suppress_google_cloud_secret_manager(settings):
    """Suppress calls to Google Cloud Secret Manager in tests."""
    settings.ENABLE_GOOGLE_CLOUD_SECRET_MANAGER = False


@pytest.fixture()
def _suppress_stripe_webhook_sig_verification(mocker):
    """Make stripe webhook signature verification always succeed."""
    mocker.patch("stripe.webhook.WebhookSignature.verify_header", return_value=True)


@pytest.fixture()
def _mock_stripe_retrieve_payment_method(monkeypatch):
    with Path("apps/contributions/tests/fixtures/provider-payment-method-details.json").open() as f:
        payment_method_details = json.load(f)
    monkeypatch.setattr(
        "stripe.PaymentMethod.retrieve",
        lambda *args, **kwargs: payment_method_details,
    )


@pytest.fixture()
def default_feature_flags() -> list[get_waffle_flag_model()]:
    Flag = get_waffle_flag_model()
    return [
        Flag.objects.get_or_create(name=x["name"], defaults={k: v for k, v in x.items() if k != "name"})
        for x in DEFAULT_FLAGS_CONFIG_MAPPING.values()
    ]


@pytest.fixture()
def hub_admin_user(default_feature_flags) -> User:
    """Return user instance for a hub administrator.

    The following items will be created (insofar as this note is not stale vis-a-vis implementation in RoleAssignmentFactory):

    - A user who is not a superuser
    - A role assignment
        - `user` is user
        - `role_type` is Roles.HUB_ADMIN
        - `revenue_programs` is empty list
        - `organization` is None
    """
    return RoleAssignmentFactory(role_type=Roles.HUB_ADMIN).user


@pytest.fixture()
def org_user_free_plan(default_feature_flags) -> User:
    """Return user instance for a self-onboarded free plan organization user.

    The following items will be created (insofar as this note is not stale vis-a-vis implementation in RoleAssignmentFactory):

    - A user who is not a superuser
    - An organization on the free plan
    - A revenue program that is a child of the organization
    - A role assignment
        - `user` is user
        - `role_type` is Roles.ORG_ADMIN
        - `revenue_programs` has one item: the revenue program from above
        - `organization` is the organization from above
    """
    ra = RoleAssignmentFactory(
        org_admin_free_plan=True,
    )
    ra.revenue_programs.set([RevenueProgramFactory.create(organization=ra.organization)])
    ra.save()
    return ra.user


@pytest.fixture()
def user_with_verified_email_and_tos_accepted():
    return UserFactory(accepted_terms_of_service=datetime.datetime.utcnow(), email_verified=True)


@pytest.fixture()
def org_user_multiple_rps(org_user_free_plan, default_feature_flags) -> User:
    """Return user instance for an org admin administering multiple RPs.

    The following items will be created (insofar as this note is not stale vis-a-vis implementation in RoleAssignmentFactory):

    - A user who is not a superuser
    - An organization on the free plan
    - 3 revenue programs that are a children of the organization
    - A role assignment
        - `user` is user
        - `role_type` is Roles.ORG_ADMIN
        - `revenue_programs` has one item: the revenue program from above
        - `organization` is the organization from above
    """
    ra = RoleAssignmentFactory(
        org_admin_free_plan=True,
    )
    ra.revenue_programs.set(RevenueProgramFactory.create_batch(size=3, organization=ra.organization))
    ra.save()
    return ra.user


@pytest.fixture()
def superuser(admin_user, default_feature_flags) -> User:
    """Return user instance for superuser."""
    ra = RoleAssignmentFactory(
        user=admin_user,
        organization=None,
    )
    ra.user.is_superuser = True
    ra.user.save()
    return ra.user


@pytest.fixture()
def rp_user(org_user_multiple_rps, default_feature_flags) -> User:
    """Return user instance for a revenue program admin administering a subset of an organization's revenue programs.

    The following items will be created (insofar as this note is not stale vis-a-vis implementation in RoleAssignmentFactory):

    - A user who is not a superuser
    - An organization on the free plan
    - 3 revenue programs that are a children of the organization
    - A role assignment
        - `user` is user
        - `role_type` is Roles.RP_ADMIN
        - `revenue_programs` has one item: the organization's first revenue program
        - `organization` is the organization from above
    """
    ra = RoleAssignmentFactory(
        role_type=Roles.RP_ADMIN,
        organization=org_user_multiple_rps.roleassignment.organization,
    )
    ra.revenue_programs.add(org_user_multiple_rps.roleassignment.revenue_programs.first().id)
    ra.save()
    return ra.user


@pytest.fixture()
def user_no_role_assignment(default_feature_flags) -> User:
    return UserFactory()


@pytest.fixture()
def user_with_unexpected_role(org_user_free_plan, default_feature_flags) -> User:
    return RoleAssignmentFactory(role_type="Surprise!").user


@pytest.fixture()
def contributor_user(default_feature_flags) -> ContributorFactory:
    return ContributorFactory()


@pytest.fixture()
def organization():
    return OrganizationFactory()


@pytest.fixture()
def organization_on_core_plan_with_mailchimp_set_up():
    org = OrganizationFactory(core_plan=True)
    # note that an RP in this state will also have a `mailchimp_access_token` set, but that's not stored
    # in db layer and needs to be handled on case by case basis in test
    RevenueProgramFactory(organization=org, onboarded=True, mailchimp_server_prefix="us1")
    org.refresh_from_db()
    return org


@pytest.fixture()
def revenue_program(organization):
    return RevenueProgramFactory(organization=organization)


@pytest.fixture()
def free_plan_revenue_program():
    return RevenueProgramFactory(onboarded=True, organization=OrganizationFactory(free_plan=True))


@pytest.fixture()
def core_plan_revenue_program():
    return RevenueProgramFactory(onboarded=True, organization=OrganizationFactory(core_plan=True))


@pytest.fixture()
def plus_plan_revenue_program():
    return RevenueProgramFactory(onboarded=True, organization=OrganizationFactory(plus_plan=True))


@pytest.fixture()
def fiscally_sponsored_revenue_program():
    return RevenueProgramFactory(onboarded=True, fiscally_sponsored=True, fiscal_sponsor_name="Sponsor")


@pytest.fixture()
def nonprofit_revenue_program():
    return RevenueProgramFactory(onboarded=True, non_profit=True)


@pytest.fixture()
def for_profit_revenue_program():
    return RevenueProgramFactory(onboarded=True, for_profit=True)


@pytest.fixture()
def live_donation_page():
    return DonationPageFactory(
        published=True,
        revenue_program=RevenueProgramFactory(onboarded=True, organization=OrganizationFactory(free_plan=True)),
    )


@pytest.fixture()
def style():
    return StyleFactory()


@pytest.fixture()
def one_time_contribution(live_donation_page):
    return ContributionFactory(donation_page=live_donation_page, one_time=True)


@pytest.fixture()
def monthly_contribution(live_donation_page):
    return ContributionFactory(donation_page=live_donation_page, monthly_subscription=True)


@pytest.fixture()
def annual_contribution(live_donation_page):
    return ContributionFactory(donation_page=live_donation_page, annual_subscription=True)


@pytest.fixture()
def flagged_contribution():
    return ContributionFactory(one_time=True, flagged=True)


@pytest.fixture()
def rejected_contribution():
    return ContributionFactory(monthly_subscription=True, rejected=True)


@pytest.fixture()
def canceled_contribution():
    return ContributionFactory(monthly_subscription=True, canceled=True)


@pytest.fixture()
def refunded_contribution():
    return ContributionFactory(one_time=True, refunded=True)


@pytest.fixture()
def successful_contribution():
    return ContributionFactory(one_time=True)


@pytest.fixture()
def processing_contribution():
    return ContributionFactory(processing=True)


@pytest.mark.django_db()
@pytest.fixture()
def donation_page():
    return DonationPageFactory()


@pytest.fixture()
def stripe_payment_intent_retrieve_response():
    """Return *dict* version of a retrieved Stripe PaymentIntent object's data.

    The Stripe Python SDK puts that data into a custom object type that can behave both like a dict and
    like a class instance (in terms of dot-based attribute access).
    """
    with Path("apps/contributions/tests/fixtures/stripe-payment-intent-retrieve.json").open() as f:
        return json.load(f)


@pytest.fixture()
def stripe_setup_intent_retrieve_response():
    """Return *dict* version of a retrieved Stripe SetupIntent object's data.

    The Stripe Python SDK puts that data into a custom object type that can behave both like a dict and
    like a class instance (in terms of dot-based attribute access).
    """
    with Path("apps/contributions/tests/fixtures/stripe-setup-intent-retrieve.json").open() as f:
        return json.load(f)


@pytest.fixture()
def stripe_subscription_retrieve_response():
    """Return *dict* version of a retrieved Stripe Subscription object's data.

    The Stripe Python SDK puts that data into a custom object type that can behave both like a dict and
    like a class instance (in terms of dot-based attribute access).
    """
    with Path("apps/contributions/tests/fixtures/stripe-subscription-retrieve.json").open() as f:
        return json.load(f)


def make_mock_mailchimp_email_list():
    return MailchimpEmailList(
        id=fake.uuid4(),
        web_id=fake.uuid4(),
        name=fake.word(),
        contact={},
        permission_reminder="",
        use_archive_bar=choice([True, False]),
        campaign_defaults={},
        notify_on_subscribe=choice([True, False]),
        notify_on_unsubscribe=choice([True, False]),
        date_created="",
        list_rating="",
        email_type_option=choice([True, False]),
        subscribe_url_short="",
        subscribe_url_long="",
        beamer_address="",
        visibility="",
        double_optin=choice([True, False]),
        has_welcome=choice([True, False]),
        marketing_permissions=choice([True, False]),
        modules=[],
        stats={},
        _links=[],
    )


@pytest.fixture()
def mailchimp_email_list():
    return make_mock_mailchimp_email_list()


@pytest.fixture()
def mailchimp_email_list_from_api(mailchimp_email_list):
    return asdict(mailchimp_email_list)


@pytest.fixture()
def mc_connected_rp(revenue_program, mocker):
    mocker.patch(
        "apps.organizations.models.RevenueProgram.mailchimp_access_token",
        return_value="something-truthy",
        new_callable=mocker.PropertyMock,
    )
    revenue_program.mailchimp_server_prefix = "something-truthy"
    revenue_program.mailchimp_list_id = "something-truthy"
    revenue_program.save()
    return revenue_program


@pytest.fixture()
def mailchimp_store_from_api():
    return asdict(
        MailchimpStore(
            id=fake.uuid4(),
            list_id=fake.uuid4(),
            name=fake.word(),
            platform="",
            domain="",
            is_syncing=choice([True, False]),
            email_address="",
            currency_code="",
            money_format="",
            primary_locale="",
            timezone="",
            phone="",
            address={},
            connected_site={},
            automations={},
            list_is_active=choice([True, False]),
            created_at="",
            updated_at="",
            _links=[],
        )
    )


@pytest.fixture()
def mailchimp_product_from_api():
    return asdict(
        MailchimpProduct(
            id=fake.uuid4(),
            currency_code="",
            title="",
            handle="",
            url="",
            description="",
            type="",
            vendor="",
            image_url="",
            variants=[],
            images=[],
            published_at_foreign="",
            _links=[],
        )
    )


@pytest.fixture()
def mailchimp_contributor_segment_from_api():
    return asdict(
        MailchimpSegment(
            id=fake.uuid4(),
            name="One-time contributors",
            member_count=randint(0, 100),
            type=choice(["static", "saved", "fuzzy"]),
            created_at="",
            updated_at="",
            options={},
            list_id=fake.uuid4(),
            _links=[],
        )
    )


@pytest.fixture()
def mailchimp_recurring_contributor_segment_from_api():
    return asdict(
        MailchimpSegment(
            id=fake.uuid4(),
            name="Recurring contributors",
            member_count=randint(0, 100),
            type=choice(["static", "saved", "fuzzy"]),
            created_at="",
            updated_at="",
            options={},
            list_id=fake.uuid4(),
            _links=[],
        )
    )


<<<<<<< HEAD
@pytest.fixture
def mailchimp_all_contributors_segment_from_api():
    return asdict(
        MailchimpSegment(
            id=fake.uuid4(),
            name="All contributors",
            member_count=randint(0, 100),
            type=choice(["static", "saved", "fuzzy"]),
            created_at="",
            updated_at="",
            options={},
            list_id=fake.uuid4(),
            _links=[],
        )
    )


@pytest.fixture
=======
@pytest.fixture()
>>>>>>> 5c79bc29
def minimally_valid_contribution_form_data(donation_page):
    return {
        "agreed_to_pay_fees": True,
        "amount": "120",
        "captcha_token": "12345",
        "donor_selected_amount": 120.0,
        "email": "bill@smith.com",
        "first_name": "Bill",
        "interval": "one_time",
        "last_name": "Smith",
        "mailing_city": "Raleigh",
        "mailing_complement": "Ap 1",
        "mailing_country": "United States",
        "mailing_postal_code": "27603",
        "mailing_state": "North Carolina",
        "mailing_street": "123 Glenwood Avenue",
        "page": donation_page.id,
    }


@pytest.fixture()
def pi_as_portal_contribution_factory(faker):
    class Factory:
        def get(self, *args, **kwargs):
            defaults = {
                "id": faker.uuid4(),
                "revenue_program": f"rp-{faker.word()}",
                "payment_type": "card",
                "status": "paid",
                "amount": 100,
                "card_brand": "visa",
                "created": faker.date_time(tzinfo=datetime.timezone.utc),
                "credit_card_expiration_date": "12/29",
                "interval": ContributionInterval["MONTHLY"],
                "is_cancelable": True,
                "is_modifiable": True,
                "last_payment_date": faker.date_time(tzinfo=datetime.timezone.utc),
                "last4": "1234",
                "provider_customer_id": faker.pystr_format(string_format="cus_????"),
                "stripe_account_id": faker.pystr_format(string_format="acct_????"),
                "subscription_id": faker.pystr_format(string_format="sub_????"),
            }
            return StripePiAsPortalContribution(**(defaults | kwargs))

    return Factory()


@pytest.fixture()
def valid_metadata_factory(faker, domain_apex):
    VALID_METADTA_V1_1 = {
        "schema_version": "1.1",
        "source": "rev-engine",
        "contributor_id": faker.uuid4(),
        "agreed_to_pay_fees": True,
        "donor_selected_amount": uniform(100.0, 1000.0),
        "reason_for_giving": None,
        "referer": f"https://www.{domain_apex}",
        "revenue_program_id": faker.uuid4(),
        "revenue_program_slug": f"rp-{faker.word()}",
        "sf_campaign_id": None,
        "comp_subscription": None,
        "honoree": None,
        "in_memory_of": None,
        "swag_opt_out": None,
        "t_shirt_size": None,
        "company_name": None,
    }

    class Factory:
        def get(self, *args, **kwargs):
            return VALID_METADTA_V1_1 | kwargs

    return Factory()


@pytest.fixture()
def payment_method_data_factory(faker):
    """Fixture factory to generate data for a PaymentMethod."""
    DEFAULT_DATA = {
        "id": faker.pystr_format(string_format="pm_??????"),
        "object": "payment_method",
        "billing_details": {
            "address": {
                "city": faker.city(),
                "country": faker.country_code(),
                "line1": faker.street_address(),
                "line2": None,
                "postal_code": faker.postcode(),
                "state": faker.state_abbr(),
            },
            "email": faker.email(),
            "name": faker.name(),
            "phone": faker.phone_number(),
        },
        "card": {"brand": CardBrand.VISA.value, "last4": "4242", "exp_month": 8, "exp_year": 2022},
        "created": faker.unix_time(),
        "customer": faker.pystr_format(string_format="cus_??????"),
        "livemode": False,
        "metadata": {},
        "redaction": None,
        "type": "card",
    }

    class Factory:
        def get(self, *args, **kwargs):
            return DEFAULT_DATA | kwargs

    return Factory()


@pytest.fixture()
def default_paid_pi_data_factory(payment_method_data_factory, valid_metadata_factory, faker):
    """Generate data for a PaymentIntent."""
    DEFAULT_DATA = {
        "id": faker.pystr_format(string_format="pi_??????"),
        "object": "payment_intent",
        "amount": (amt := faker.random_int(min=100, max=100000)),
        "amount_capturable": 0,
        "amount_details": {},
        "amount_received": amt,
        "application": None,
        "application_fee_amount": None,
        "automatic_payment_methods": None,
        "capture_method": "automatic",
        "client_secret": faker.pystr_format(string_format="pi_??????_secret_??????"),
        "confirmation_method": "automatic",
        "created": faker.unix_time(),
        "currency": "usd",
        "customer": faker.pystr_format(string_format="cus_??????"),
        "description": "",
        "invoice": None,
        "last_payment_error": None,
        "latest_charge": None,
        "live_mode": False,
        "metadata": valid_metadata_factory.get(),
        "next_action": None,
        "on_behalf_of": None,
        "payment_method": payment_method_data_factory.get(),
        "payment_method_options": {},
        "payment_method_types": ["card"],
        "processing": None,
        "receipt_email": None,
        "redaction": None,
        "review": None,
        "setup_future_usage": None,
        "shipping": None,
        "statement_descriptor": None,
        "statement_descriptor_suffix": None,
        "status": "succeeded",
        "transfer_data": None,
        "transfer_group": None,
    }

    class Factory:
        def get(self, *args, **kwargs) -> dict:
            return DEFAULT_DATA | kwargs

    return Factory()


@pytest.fixture()
def invoice_line_item_data_factory(faker):
    """Fixture factory to generate data for an InvoiceLineItem."""
    DEFAULT_DATA = {
        "id": faker.pystr_format(string_format="ii_??????"),
        "object": "invoiceitem",
        "amount": 2000,
        "currency": "usd",
        "customer": faker.pystr_format(string_format="cus_??????"),
        "date": faker.unix_time(),
        "description": "support news",
        "discountable": True,
        "discounts": [],
        "invoice": faker.pystr_format(string_format="in_??????"),
        "livemode": False,
        "metadata": {},
        "period": {
            "end": faker.unix_time(),
            "start": faker.unix_time(),
        },
        "plan": {
            "interval": "month",
            "interval_count": 1,
        },
        "price": {
            "id": faker.pystr_format(string_format="price_??????"),
            "object": "price",
            "active": False,
            "billing_scheme": "per_unit",
            "created": faker.unix_time(),
            "currency": "usd",
            "custom_unit_amount": None,
            "livemode": False,
            "lookup_key": None,
            "metadata": {},
            "nickname": None,
            "product": faker.pystr_format(string_format="prod_??????"),
            "recurring": None,
            "tax_behavior": "unspecified",
            "tiers_mode": None,
            "transform_quantity": None,
            "type": "one_time",
            "unit_amount": 2000,
            "unit_amount_decimal": "2000",
        },
        "proration": False,
        "quantity": 1,
        "subscription": None,
        "tax_rates": [],
        "test_clock": None,
        "unit_amount": 2000,
        "unit_amount_decimal": "2000",
    }

    class Factory:
        def get(self, *args, **kwargs) -> dict:
            return DEFAULT_DATA | kwargs

    return Factory()


@pytest.fixture()
def plan_data_factory(faker):
    """Fixture factory to generate data for a Plan."""
    DEFAULT_DATA = {
        "id": faker.pystr_format(string_format="price_??????"),
        "object": "plan",
        "active": True,
        "aggregate_usage": None,
        "amount": 200000,
        "amount_decimal": "200000",
        "billing_scheme": "per_unit",
        "created": faker.unix_time(),
        "currency": "usd",
        "interval": "year",
        "interval_count": 1,
        "livemode": False,
        "metadata": {},
        "nickname": None,
        "product": faker.pystr_format(string_format="prod_??????"),
        "tiers_mode": None,
        "transform_usage": None,
        "trial_period_days": None,
        "usage_type": "licensed",
    }

    class Factory:
        def get(self, *args, **kwargs) -> dict:
            return DEFAULT_DATA | kwargs

    return Factory()


@pytest.fixture()
def subscription_data_factory(faker, plan_data_factory, payment_method_data_factory, valid_metadata_factory):
    """Generate a subscription data factory.

    NB: According to the official stripe docs for the version we're on (see
    https://web.archive.org/web/20200907115723/https://stripe.com/docs/api/subscriptions/object), the subscription
    object does not have a `.plan` attribute. Nevertheless, if you retrieve a subscription from the API using Python
    library via retrieving a payment intent (that is, if you retrieve a PI expanding pi.invoice.subscription.plan), there is
    indeed a `.plan` attribute. This fixture is meant to represent that data.
    """
    DEFAULT_DATA = {
        "id": faker.pystr_format(string_format="sub_??????"),
        "object": "subscription",
        "application": None,
        "application_fee_percent": None,
        "automatic_tax": {"enabled": False},
        "billing_cycle_anchor": faker.unix_time(),
        "billing_thresholds": None,
        "cancel_at": None,
        "cancel_at_period_end": False,
        "canceled_at": None,
        "cancellation_details": {"comment": None, "feedback": None, "reason": None},
        "collection_method": "charge_automatically",
        "created": faker.unix_time(),
        "currency": "usd",
        "current_period_end": faker.unix_time(),
        "current_period_start": faker.unix_time(),
        "customer": faker.pystr_format(string_format="cus_??????"),
        "days_until_due": None,
        "default_payment_method": payment_method_data_factory.get(),
        "default_source": None,
        "default_tax_rates": [],
        "description": None,
        "discount": None,
        "ended_at": None,
        "items": {
            "object": "list",
            "data": [
                {
                    "id": faker.pystr_format(string_format="si_??????"),
                    "object": "subscription_item",
                    "billing_thresholds": None,
                    "created": faker.unix_time(),
                    "metadata": {},
                    "price": {
                        "id": faker.pystr_format(string_format="plan_??????"),
                        "object": "price",
                        "active": True,
                        "billing_scheme": "per_unit",
                        "created": faker.unix_time(),
                        "currency": "usd",
                        "custom_unit_amount": None,
                        "livemode": False,
                        "lookup_key": None,
                        "metadata": {},
                        "nickname": None,
                        "product": faker.pystr_format(string_format="prod_??????"),
                        "recurring": {
                            "aggregate_usage": None,
                            "interval": "month",
                            "interval_count": 1,
                            "usage_type": "licensed",
                        },
                        "tax_behavior": "unspecified",
                        "tiers_mode": None,
                        "transform_quantity": None,
                        "type": "recurring",
                        "unit_amount": 2000,
                        "unit_amount_decimal": "2000",
                    },
                    "quantity": 1,
                    "subscription": faker.pystr_format(string_format="sub_??????"),
                    "tax_rates": [],
                }
            ],
            "has_more": False,
            "url": "/v1/subscription_items?subscription=sub_123",
        },
        "latest_invoice": faker.pystr_format(string_format="in_??????"),
        "livemode": False,
        "metadata": valid_metadata_factory.get(),
        "next_pending_invoice_item_invoice": None,
        "on_behalf_of": None,
        "pause_collection": None,
        "payment_settings": {
            "payment_method_options": None,
            "payment_method_types": None,
            "save_default_payment_method": None,
        },
        "pending_invoice_item_interval": None,
        "pending_setup_intent": None,
        "pending_update": None,
        "plan": plan_data_factory.get(),
        "schedule": faker.pystr_format(string_format="sub_sched_??????"),
        "start_date": faker.unix_time(),
        "status": "active",
        "test_clock": None,
        "transfer_data": None,
        "trial_end": None,
        "trial_settings": {"end_behavior": {"missing_payment_method": "create_invoice"}},
        "trial_start": None,
    }

    class Factory:
        def get(self, *args, **kwargs) -> dict:
            return DEFAULT_DATA | kwargs

    return Factory()


@pytest.fixture()
def invoice_data_for_active_sub_factory(faker, subscription_data_factory, invoice_line_item_data_factory):
    """Create data that can be used to create a Stripe invoice using .construct_from factory.

    In practice, this is for data that gets returned when retrieving a payment intent
    from Stripe when "invoice.subscription.plan" is expanded (the plan attribute is expanded in `subscription`
    above).
    """
    DEFAULT_DATA = {
        "id": faker.pystr_format(string_format="in_??????"),
        "status_transitions": {"paid_at": faker.unix_time()},
        "lines": {"data": [invoice_line_item_data_factory.get()]},
        "next_payment_attempt": faker.unix_time(),
        "subscription": subscription_data_factory.get(),
    }

    class Factory:
        def get(self, *args, **kwargs) -> dict:
            return DEFAULT_DATA | kwargs

    return Factory()


@pytest.fixture()
def pi_data_for_active_subscription_factory(
    default_paid_pi_data_factory,
    invoice_data_for_active_sub_factory,
):
    DEFAULT_DATA = default_paid_pi_data_factory.get() | {"invoice": invoice_data_for_active_sub_factory.get()}

    class Factory:
        def get(self, *args, **kwargs) -> dict:
            return DEFAULT_DATA | kwargs

    return Factory()


@pytest.fixture()
def pi_for_active_subscription_factory(pi_data_for_active_subscription_factory):
    class Factory:
        def get(self, *args, **kwargs) -> stripe.PaymentIntent:
            return stripe.PaymentIntent.construct_from(
                pi_data_for_active_subscription_factory.get() | kwargs, key="test"
            )

    return Factory()


@pytest.fixture()
def pi_for_valid_one_time_factory(default_paid_pi_data_factory):
    class Factory:
        def get(self, *args, **kwargs) -> stripe.PaymentIntent:
            return stripe.PaymentIntent.construct_from(default_paid_pi_data_factory.get() | kwargs, key="test")

    return Factory()


@pytest.fixture()
def pi_for_accepted_flagged_recurring_contribution(pi_for_active_subscription_factory):
    pm = stripe.PaymentMethod.construct_from({}, key="test")
    return pi_for_active_subscription_factory.get(
        payment_method=None,
        invoice=stripe.Invoice.construct_from({"subscription": {"default_payment_method": pm}}, key="test"),
    )


@pytest.fixture()
def subscription_factory(subscription_data_factory):
    """Create Stripe subscription object factory."""

    class Factory:
        def get(self, *args, **kwargs) -> stripe.Subscription:
            return stripe.Subscription.construct_from(subscription_data_factory.get() | kwargs, key="test")

    return Factory()


@pytest.fixture()
def payment_intent_succeeded():
    with Path("apps/contributions/tests/fixtures/payment-intent-succeeded-webhook.json").open() as f:
        return json.load(f)


@pytest.fixture()
def minimally_valid_google_service_account_credentials():
    # This is a subset of the service account JSON. If any of these key/vals are missing,
    # `service_account.Credentials.from_service_account_info`
    return base64.b64encode(
        json.dumps(
            {
                # NB: normally we don't store private keys, but this is dummy data and okay to commit.
                # We break up BEGIN and PRIVATE KEY to evade the private key commit detection checks that would
                # otherwise complain about committing this private key to source code.
                "private_key": (
                    "-----BEGIN "
                    "PRIVATE KEY-----\n"
                    "MIIEvgIBADANBgkqhkiG9w0BAQEFAASCBKgwggSkAgEAAoIBAQDY3E8o1NEFcjMM\n"
                    "HW/5ZfFJw29/8NEqpViNjQIx95Xx5KDtJ+nWn9+OW0uqsSqKlKGhAdAo+Q6bjx2c\n"
                    "uXVsXTu7XrZUY5Kltvj94DvUa1wjNXs606r/RxWTJ58bfdC+gLLxBfGnB6CwK0YQ\n"
                    "xnfpjNbkUfVVzO0MQD7UP0Hl5ZcY0Puvxd/yHuONQn/rIAieTHH1pqgW+zrH/y3c\n"
                    "59IGThC9PPtugI9ea8RSnVj3PWz1bX2UkCDpy9IRh9LzJLaYYX9RUd7++dULUlat\n"
                    "AaXBh1U6emUDzhrIsgApjDVtimOPbmQWmX1S60mqQikRpVYZ8u+NDD+LNw+/Eovn\n"
                    "xCj2Y3z1AgMBAAECggEAWDBzoqO1IvVXjBA2lqId10T6hXmN3j1ifyH+aAqK+FVl\n"
                    "GjyWjDj0xWQcJ9ync7bQ6fSeTeNGzP0M6kzDU1+w6FgyZqwdmXWI2VmEizRjwk+/\n"
                    "/uLQUcL7I55Dxn7KUoZs/rZPmQDxmGLoue60Gg6z3yLzVcKiDc7cnhzhdBgDc8vd\n"
                    "QorNAlqGPRnm3EqKQ6VQp6fyQmCAxrr45kspRXNLddat3AMsuqImDkqGKBmF3Q1y\n"
                    "xWGe81LphUiRqvqbyUlh6cdSZ8pLBpc9m0c3qWPKs9paqBIvgUPlvOZMqec6x4S6\n"
                    "ChbdkkTRLnbsRr0Yg/nDeEPlkhRBhasXpxpMUBgPywKBgQDs2axNkFjbU94uXvd5\n"
                    "znUhDVxPFBuxyUHtsJNqW4p/ujLNimGet5E/YthCnQeC2P3Ym7c3fiz68amM6hiA\n"
                    "OnW7HYPZ+jKFnefpAtjyOOs46AkftEg07T9XjwWNPt8+8l0DYawPoJgbM5iE0L2O\n"
                    "x8TU1Vs4mXc+ql9F90GzI0x3VwKBgQDqZOOqWw3hTnNT07Ixqnmd3dugV9S7eW6o\n"
                    "U9OoUgJB4rYTpG+yFqNqbRT8bkx37iKBMEReppqonOqGm4wtuRR6LSLlgcIU9Iwx\n"
                    "yfH12UWqVmFSHsgZFqM/cK3wGev38h1WBIOx3/djKn7BdlKVh8kWyx6uC8bmV+E6\n"
                    "OoK0vJD6kwKBgHAySOnROBZlqzkiKW8c+uU2VATtzJSydrWm0J4wUPJifNBa/hVW\n"
                    "dcqmAzXC9xznt5AVa3wxHBOfyKaE+ig8CSsjNyNZ3vbmr0X04FoV1m91k2TeXNod\n"
                    "jMTobkPThaNm4eLJMN2SQJuaHGTGERWC0l3T18t+/zrDMDCPiSLX1NAvAoGBAN1T\n"
                    "VLJYdjvIMxf1bm59VYcepbK7HLHFkRq6xMJMZbtG0ryraZjUzYvB4q4VjHk2UDiC\n"
                    "lhx13tXWDZH7MJtABzjyg+AI7XWSEQs2cBXACos0M4Myc6lU+eL+iA+OuoUOhmrh\n"
                    "qmT8YYGu76/IBWUSqWuvcpHPpwl7871i4Ga/I3qnAoGBANNkKAcMoeAbJQK7a/Rn\n"
                    "wPEJB+dPgNDIaboAsh1nZhVhN5cvdvCWuEYgOGCPQLYQF0zmTLcM+sVxOYgfy8mV\n"
                    "fbNgPgsP5xmu6dw2COBKdtozw0HrWSRjACd1N4yGu75+wPCcX/gQarcjRcXXZeEa\n"
                    "NtBLSfcqPULqD+h7br9lEJio\n"
                    "-----END PRIVATE KEY-----\n"
                ),
                "client_email": "123-abc@developer.gserviceaccount.com",
                "token_uri": "http://localhost:8080/token",
            }
        ).encode("utf-8")
    )


@pytest.fixture()
def invalid_google_service_account_credentials():
    return base64.b64encode(json.dumps({}).encode("utf-8"))


@pytest.fixture()
def _valid_gs_credentials(minimally_valid_google_service_account_credentials, settings):
    settings.GS_CREDENTIALS = __ensure_gs_credentials(minimally_valid_google_service_account_credentials)


@pytest.fixture()
def stripe_subscription():
    with Path("apps/contributions/tests/fixtures/subscription.json").open() as f:
        return stripe.Subscription.construct_from(json.load(f), key="test")


def payment_intent_for_recurring_charge_expanded():
    with Path("apps/contributions/tests/fixtures/payment-intent-for-recurring-charge-expanded.json").open() as f:
        return stripe.PaymentIntent.construct_from(json.load(f), stripe.api_key)


@pytest.fixture()
def balance_transaction_for_recurring_charge():
    with Path("apps/contributions/tests/fixtures/balance-transaction-for-recurring-charge.json").open() as f:
        return stripe.BalanceTransaction.construct_from(json.load(f), stripe.api_key)


@pytest.fixture()
def balance_transaction_for_subscription_creation_charge():
    with Path("apps/contributions/tests/fixtures/balance-transaction-for-subscription-creation.json").open() as f:
        return stripe.BalanceTransaction.construct_from(json.load(f), stripe.api_key)


@pytest.fixture()
def payment_intent_for_subscription_creation_charge():
    with Path("apps/contributions/tests/fixtures/payment-intent-for-subscription-creation-charge.json").open() as f:
        return stripe.PaymentIntent.construct_from(json.load(f), stripe.api_key)


@pytest.fixture()
def stripe_payment_method():
    with Path("apps/contributions/tests/fixtures/stripe-payment-method.json").open() as f:
        return stripe.PaymentMethod.construct_from(json.load(f), key="test")


@pytest.fixture()
def invoice_upcoming_event():
    with Path("apps/contributions/tests/fixtures/invoice-upcoming-event.json").open() as f:
        return json.load(f)


@pytest.fixture()
def customer_subscription_updated_event():
    with Path("apps/contributions/tests/fixtures/customer-subscription-updated-webhook-event.json").open() as f:
        return json.load(f)


@pytest.fixture()
def payment_intent_succeeded_one_time_event(_suppress_stripe_webhook_sig_verification):
    with Path("apps/contributions/tests/fixtures/payment-intent-succeeded-one-time-event.json").open() as f:
        return stripe.Webhook.construct_event(f.read(), None, stripe.api_key)


@pytest.fixture()
def payment_intent_succeeded_subscription_creation_event(_suppress_stripe_webhook_sig_verification):
    with Path(
        "apps/contributions/tests/fixtures/payment-intent-succeeded-subscription-creation-event.json"
    ).open() as f:
        return stripe.Webhook.construct_event(f.read(), None, stripe.api_key)


@pytest.fixture()
def payment_intent_succeeded_subscription_recurring_charge_event(_suppress_stripe_webhook_sig_verification):
    with Path(
        "apps/contributions/tests/fixtures/payment-intent-succeeded-susbscription-recurring-charge-event.json"
    ).open() as f:
        return stripe.Webhook.construct_event(f.read(), None, stripe.api_key)


@pytest.fixture()
def payment_intent_for_one_time_contribution():
    with Path("apps/contributions/tests/fixtures/payment-intent-for-one-time-charge.json").open() as f:
        return stripe.PaymentIntent.construct_from(json.load(f), stripe.api_key)


@pytest.fixture()
def payment_intent_for_recurring_charge():
    with Path("apps/contributions/tests/fixtures/payment-intent-for-recurring-charge.json").open() as f:
        return stripe.PaymentIntent.construct_from(json.load(f), stripe.api_key)


@pytest.fixture()
def balance_transaction_for_one_time_charge():
    with Path("apps/contributions/tests/fixtures/balance-transaction-for-one-time-charge-expanded.json").open() as f:
        return stripe.BalanceTransaction.construct_from(json.load(f), stripe.api_key)


@pytest.fixture()
def _clear_cache():
    cache.clear()


@pytest.fixture()
def stripe_customer_default_source_expanded():
    with Path("apps/contributions/tests/fixtures/stripe-customer-default-source-expanded.json").open() as f:
        return stripe.Customer.construct_from(json.load(f), key="test")


@pytest.fixture()
def charge_refunded_recurring_charge_event():
    with Path("apps/contributions/tests/fixtures/charge-refunded-recurring-charge-event.json").open() as f:
        return stripe.Webhook.construct_event(f.read(), None, stripe.api_key)


@pytest.fixture()
def valid_metadata(domain_apex):
    return StripePaymentMetadataSchemaV1_4(
        agreed_to_pay_fees=False,
        donor_selected_amount=1000.0,
        referer=f"https://www.{domain_apex}/",
        revenue_program_id=1,
        revenue_program_slug="testrp",
        schema_version="1.4",
        source="rev-engine",
    ).model_dump(mode="json", exclude_none=True)


@pytest.fixture()
def invalid_metadata():
    # this would initially get through checks for schema version, but would fail when metadata schema is cast
    return {
        "schema_version": "1.4",
    }


@pytest.fixture()
def payment_method(payment_method_data_factory):
    return stripe.PaymentMethod.construct_from(
        payment_method_data_factory.get(), key="test", stripe_account="acct_fake_01"
    )<|MERGE_RESOLUTION|>--- conflicted
+++ resolved
@@ -493,8 +493,7 @@
     )
 
 
-<<<<<<< HEAD
-@pytest.fixture
+@pytest.fixture()
 def mailchimp_all_contributors_segment_from_api():
     return asdict(
         MailchimpSegment(
@@ -511,10 +510,7 @@
     )
 
 
-@pytest.fixture
-=======
-@pytest.fixture()
->>>>>>> 5c79bc29
+@pytest.fixture()
 def minimally_valid_contribution_form_data(donation_page):
     return {
         "agreed_to_pay_fees": True,
