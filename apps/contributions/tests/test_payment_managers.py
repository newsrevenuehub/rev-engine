--- conflicted
+++ resolved
@@ -17,7 +17,6 @@
     PaymentProviderError,
     StripePaymentManager,
 )
-<<<<<<< HEAD
 from apps.contributions.tests.factories import ContributionFactory, ContributorFactory
 from apps.organizations.tests.factories import (
     OrganizationFactory,
@@ -25,8 +24,6 @@
     RevenueProgramFactory,
 )
 from apps.pages.tests.factories import DonationPageFactory
-=======
->>>>>>> 6bb6e890
 
 
 faker = Faker()
@@ -61,19 +58,16 @@
 
 class StripePaymentManagerAbstractTestCase(AbstractTestCase):
     def setUp(self):
-<<<<<<< HEAD
+        super().setUp()
         self.organization = OrganizationFactory()
         self.payment_provider = PaymentProviderFactory()
         self.revenue_program = RevenueProgramFactory(
             organization=self.organization, payment_provider=self.payment_provider
         )
-        self.page = DonationPageFactory(revenue_program=self.revenue_program)
+        # self.page = DonationPageFactory(revenue_program=self.revenue_program)
         self.contributor = ContributorFactory()
-=======
-        super().setUp()
         self.set_up_domain_model()
         self.page = self.org1_rp1.donationpage_set.first()
->>>>>>> 6bb6e890
         self.amount = "10.99"
         self.data = {
             "email": self.contributor_user.email,
@@ -98,11 +92,8 @@
             "referer": faker.url(),
             "page_id": self.page.pk,
         }
-<<<<<<< HEAD
         self.contribution = ContributionFactory(donation_page=self.page, contributor=self.contributor)
-=======
         self.contribution = Contribution.objects.filter(donation_page__revenue_program=self.org1_rp1).first()
->>>>>>> 6bb6e890
 
     def _create_mock_ba_response(self, target_score=None, status_code=200):
         json_body = {"overall_judgment": target_score} if target_score else {"error": "Test error message"}
@@ -235,11 +226,7 @@
             currency="usd",
             customer=MockStripeCustomer.id,
             payment_method_types=["card"],
-<<<<<<< HEAD
-            stripe_account=self.payment_provider.stripe_account_id,
-=======
-            stripe_account=self.org1.stripe_account_id,
->>>>>>> 6bb6e890
+            stripe_account=self.contribution.donation_page.revenue_program.payment_provider.stripe_account_id,
             capture_method="manual",
             receipt_email=data["email"],
             statement_descriptor_suffix=self.org1_rp1.stripe_statement_descriptor_suffix,
@@ -275,11 +262,7 @@
             currency="usd",
             customer=MockStripeCustomer.id,
             payment_method_types=["card"],
-<<<<<<< HEAD
-            stripe_account=self.payment_provider.stripe_account_id,
-=======
-            stripe_account=self.org1.stripe_account_id,
->>>>>>> 6bb6e890
+            stripe_account=self.contribution.donation_page.revenue_program.payment_provider.stripe_account_id,
             capture_method="automatic",
             receipt_email=data["email"],
             statement_descriptor_suffix=self.org1_rp1.stripe_statement_descriptor_suffix,
@@ -299,11 +282,7 @@
         mock_pi_capture.assert_not_called()
         mock_pi_cancel.assert_called_once_with(
             None,
-<<<<<<< HEAD
-            stripe_account=self.payment_provider.stripe_account_id,
-=======
-            stripe_account=self.org1.stripe_account_id,
->>>>>>> 6bb6e890
+            stripe_account=self.contribution.donation_page.revenue_program.payment_provider.stripe_account_id,
             cancellation_reason="fraudulent",
         )
 
@@ -315,11 +294,7 @@
         mock_pi_cancel.assert_not_called()
         mock_pi_capture.assert_called_once_with(
             None,
-<<<<<<< HEAD
-            stripe_account=self.payment_provider.stripe_account_id,
-=======
-            stripe_account=self.org1.stripe_account_id,
->>>>>>> 6bb6e890
+            stripe_account=self.contribution.donation_page.revenue_program.payment_provider.stripe_account_id,
         )
 
     @patch("stripe.PaymentIntent.capture", side_effect=MockInvalidRequestError)
@@ -395,13 +370,8 @@
         self.contribution.save()
 
         test_stripe_product_id = "test_stripe_product_id"
-<<<<<<< HEAD
         self.payment_provider.stripe_product_id = test_stripe_product_id
         self.payment_provider.save()
-=======
-        self.org1.stripe_product_id = test_stripe_product_id
-        self.org1.save()
->>>>>>> 6bb6e890
 
         self.payment_method_id = "test_payment_method_id"
         self.data.update({"payment_method_id": self.payment_method_id, "interval": ContributionInterval.MONTHLY})
@@ -436,13 +406,10 @@
         pm = self._prepare_valid_subscription(flagged=False)
         pm.create_subscription()
         mock_customer_create.assert_called_once_with(
-<<<<<<< HEAD
-            email=self.contributor.email,
-            stripe_account=self.payment_provider.stripe_account_id,
-=======
+            # email=self.contributor.email,
+            stripe_account=self.contribution.donation_page.revenue_program.payment_provider.stripe_account_id,
             email=self.contributor_user.email,
-            stripe_account=self.org1.stripe_account_id,
->>>>>>> 6bb6e890
+            # stripe_account=self.org1.stripe_account_id,
             metadata=pm.bundle_metadata("CUSTOMER"),
         )
 
@@ -455,11 +422,7 @@
         mock_payment_method_attach.assert_called_once_with(
             self.payment_method_id,
             customer=test_stripe_customer_id,
-<<<<<<< HEAD
-            stripe_account=self.payment_provider.stripe_account_id,
-=======
-            stripe_account=self.org1.stripe_account_id,
->>>>>>> 6bb6e890
+            stripe_account=self.contribution.donation_page.revenue_program.payment_provider.stripe_account_id,
         )
 
     @patch("stripe.Customer.create", side_effect=MockStripeCustomer)
@@ -476,20 +439,12 @@
                     "price_data": {
                         "unit_amount": 1099,
                         "currency": self.contribution.currency,
-<<<<<<< HEAD
-                        "product": self.payment_provider.stripe_product_id,
-=======
-                        "product": self.org1.stripe_product_id,
->>>>>>> 6bb6e890
+                        "product": self.contribution.donation_page.revenue_program.payment_provider.stripe_product_id,
                         "recurring": {"interval": self.data["interval"]},
                     }
                 }
             ],
-<<<<<<< HEAD
-            stripe_account=self.payment_provider.stripe_account_id,
-=======
-            stripe_account=self.org1.stripe_account_id,
->>>>>>> 6bb6e890
+            stripe_account=self.contribution.donation_page.revenue_program.payment_provider.stripe_account_id,
             metadata=pm.bundle_metadata("PAYMENT"),
         )
 
@@ -524,20 +479,12 @@
                     "price_data": {
                         "unit_amount": self.contribution.amount,
                         "currency": self.contribution.currency,
-<<<<<<< HEAD
-                        "product": self.payment_provider.stripe_product_id,
-=======
-                        "product": self.org1.stripe_product_id,
->>>>>>> 6bb6e890
+                        "product": self.contribution.donation_page.revenue_program.payment_provider.stripe_product_id,
                         "recurring": {"interval": self.contribution.interval},
                     }
                 }
             ],
-<<<<<<< HEAD
-            stripe_account=self.payment_provider.stripe_account_id,
-=======
-            stripe_account=self.org1.stripe_account_id,
->>>>>>> 6bb6e890
+            stripe_account=self.contribution.donation_page.revenue_program.payment_provider.stripe_account_id,
             metadata=None,
         )
         self.assertEqual(self.contribution.status, ContributionStatus.PROCESSING)
