import logging

from django.conf import settings
from django.utils import timezone

import stripe

from apps.contributions.bad_actor import BadActorAPIError, make_bad_actor_request
from apps.contributions.models import (
    Contribution,
    ContributionInterval,
    ContributionStatus,
    Contributor,
)
from apps.contributions.serializers import (
    ContributionMetadataSerializer,
    StripeOneTimePaymentSerializer,
    StripeRecurringPaymentSerializer,
)
from apps.organizations.models import RevenueProgram
from apps.pages.models import DonationPage


logger = logging.getLogger(f"{settings.DEFAULT_LOGGER}.{__name__}")


class PaymentProviderError(Exception):
    """
    A PaymentProviderError generalizes all the errors that might be returned by various payment providers.
    """

    pass


class PaymentBadParamsError(Exception):
    """
    PaymentBadParamsError represents a failure to find model instances from provided parameters.
    """

    pass


class PaymentManager:
    serializer_class = None
    bad_actor_score = None
    bad_actor_response = None
    validated_data = None
    flagged = None
    contribution = None
    revenue_program = None
    flagged_date = None

    def __init__(self, data=None, contribution=None):
        """
        The PaymentManager class and its subclasses behave much like a ModelSerializer,
        but they operate on multiple local models as well as models held by the payment provider.

        A PaymentManager instantiated with `data` acts as a serializer for that data.
        It is able to validate and process the data, creating new model instances both
        locally and with the payment provider.

        A PaymentManager instantiated with a `Contribution` is like a ModelSerilizer receiving an update
        to an existing instance. Here we use this class to perform updates on existing local and payment-provider
        models.
        """
        if contribution and not isinstance(contribution, Contribution):
            raise ValueError("PaymentManager contribution argument expected an instance of Contribution.")
        if contribution and data:
            raise ValueError("PaymentManager must be initialized with either data or a contribution, not both.")

        self.contribution = contribution
        self.data = data
        self.serializer_class = self.get_serializer_class(data=data, contribution=contribution)

    def bundle_metadata(self, processor_obj: str):
        """
        ContributionMetadataSerializer should use raw self.data, not self.validated_data.
        It will perform its own valiation, distinct in some cases from the payment serializer.

        In some cases, revenue_program_id or contributor_id may not be defined yet, so grab them
        here just in case.
        """
        if not self.data.get("revenue_program_id"):
            self.get_revenue_program()

        if not self.data.get("contributor_id"):
            self.get_or_create_contributor()

        serializer = ContributionMetadataSerializer(data=self.data)
        serializer.is_valid(raise_exception=True)
        return serializer.bundle_metadata(processor_obj)

    def get_serializer_class(self, **kwargs):  # pragma: no cover
        raise NotImplementedError("Subclasses of PaymentManager must implement get_serializer_class")

    def validate(self):
        serializer = self.serializer_class(data=self.data)
        serializer.is_valid(raise_exception=True)
        self.validated_data = serializer.data

    def ensure_validated_data(self):
        if not self.validated_data:
            raise ValueError("PaymentManager must call 'validate' before performing this action")

    def get_bad_actor_score(self):
        self.ensure_validated_data()

        try:
            response = make_bad_actor_request(self.validated_data)
            self.bad_actor_score = response.json()["overall_judgment"]
            self.bad_actor_response = response.json()
            if self.should_flag():
                self.flagged = True
                self.flagged_date = timezone.now()
            else:
                self.flagged = False
        except BadActorAPIError:
            self.flagged = False

    def ensure_bad_actor_score(self):
        if self.flagged is None:
            raise ValueError("PaymentManager must call 'get_bad_actor_score' before performing this action")

    def ensure_contribution(self):
        if not self.contribution:
            raise ValueError("Method requires PaymentManager to be instantiated with contribution instance")

    def should_flag(self):
        """
        BadActor API returns an "overall_judgement", between 0-5.
        """
        return self.bad_actor_score >= settings.BAD_ACTOR_FAIL_ABOVE

    def get_revenue_program(self):
        revenue_program = None
        if self.validated_data:
            rp_slug = self.validated_data.get("revenue_program_slug") if self.validated_data else None
            try:

                self.revenue_program = (
                    self.revenue_program if self.revenue_program else RevenueProgram.objects.get(slug=rp_slug)
                )
                revenue_program = self.revenue_program
            except RevenueProgram.DoesNotExist:
                raise PaymentBadParamsError("PaymentManager could not find a revenue program with slug provided")
        else:
            revenue_program = self.contribution.donation_page.revenue_program
        self.data["revenue_program_id"] = revenue_program.pk
        return revenue_program

    def get_organization(self):
        revenue_program = self.get_revenue_program()
        return revenue_program.organization

    def get_donation_page(self):
        """
        A PaymentManager can retrieve a donation page for any given contribution.
        If validated_data is present, then the contribution has yet to be created. So grab it from the validated data.
        Otherwise, grab it from the existing contribution.
        """
        if self.validated_data:
            page_slug = self.validated_data.get("donation_page_slug")
            try:
                if page_slug:
                    return DonationPage.objects.get(slug=page_slug)
                else:
                    rev_program = self.get_revenue_program()
                    return rev_program.default_donation_page
            except DonationPage.DoesNotExist:
                raise PaymentBadParamsError("PaymentManager could not find a donation page with slug provided")
        elif self.contribution:
            return self.contribution.donation_page
        self.ensure_validated_data()

    def get_or_create_contributor(self):
        contributor, _ = Contributor.objects.get_or_create(email=self.validated_data["email"])
        self.data["contributor_id"] = contributor.pk
        return contributor

    def create_contribution(
        self, organization, contributor, provider_reference_instance=None, provider_customer_id="", metadata={}
    ):
        if not self.payment_provider_name:
            raise ValueError("Subclass of PaymentManager must set payment_provider_name property")

        status = ContributionStatus.FLAGGED if self.flagged else ContributionStatus.PROCESSING
        donation_page = self.get_donation_page()
        provider_payment_id = provider_reference_instance.id if provider_reference_instance else None
        provider_payment_method_id = self.validated_data.get("payment_method_id", "")
        return Contribution.objects.create(
            amount=self.validated_data["amount"],
            interval=self.validated_data["interval"],
            currency=self.validated_data["currency"],
            status=status,
            donation_page=donation_page,
            organization=organization,
            contributor=contributor,
            payment_provider_used=self.payment_provider_name,
            payment_provider_data=provider_reference_instance,
            provider_payment_id=provider_payment_id,
            provider_customer_id=provider_customer_id,
            provider_payment_method_id=provider_payment_method_id,
            flagged_date=self.flagged_date,
            bad_actor_score=self.bad_actor_score,
            bad_actor_response=self.bad_actor_response,
            contribution_metadata=metadata,
        )

    @staticmethod
    def get_subclass(contribution):
        payment_provider_used = contribution.payment_provider_used
        if payment_provider_used == "Stripe":
            return StripePaymentManager

    def complete_payment(self, **kwargs):  # pragma: no cover
        raise NotImplementedError("Subclass of PaymentManager must implement complete_payment.")


class StripePaymentManager(PaymentManager):
    payment_provider_name = "Stripe"

    def get_serializer_class(self, data=None, contribution=None):
        """
        Get serializer class based on whether data or contribution instance have interval of one-time,
        or something else.
        """
        interval = contribution.interval if contribution else data["interval"]
        if interval == ContributionInterval.ONE_TIME:
            return StripeOneTimePaymentSerializer
        return StripeRecurringPaymentSerializer

    def create_one_time_payment(self):
        """
        A one-time payment creates a simple Stripe PaymentIntent. This PaymentIntent can be
        executed immediately with `capture_method="automatic"`, or capture can be deferred. If
        `capture_method` is set to "manual", Stripe will hold the funds in the customer's bank
        for seven days.
        """
        self.ensure_validated_data()
        self.ensure_bad_actor_score()
        organization = self.get_organization()
        contributor = self.get_or_create_contributor()
        stripe_customer = self.create_organization_customer(organization)
        capture_method = "manual" if self.flagged else "automatic"
        revenue_program = self.get_revenue_program()
        metadata = self.bundle_metadata(ContributionMetadataSerializer.PAYMENT)
        stripe_payment_intent = stripe.PaymentIntent.create(
            amount=self.validated_data["amount"],
            currency=self.validated_data["currency"],
            customer=stripe_customer.id,
            payment_method_types=["card"],
            stripe_account=organization.stripe_account_id,
            capture_method=capture_method,
            statement_descriptor_suffix=revenue_program.stripe_statement_descriptor_suffix,
            receipt_email=self.validated_data["email"],
            metadata=metadata,
        )
        self.create_contribution(
            organization,
            contributor,
            provider_reference_instance=stripe_payment_intent,
            provider_customer_id=stripe_customer.id,
            metadata=metadata,
        )
        return stripe_payment_intent

    def create_subscription(self):
        """
        Unlike PaymentIntents, Stripe Subscriptions do not have a concept of a "capture_method".
        So far, it seems like the best way to delay the "capture" of a flagged contribution is to
        simply not create it until it's been approved.
        """
        self.ensure_validated_data()
        self.ensure_bad_actor_score()
        organization = self.get_organization()

        # Create customer on org...
        contributor = self.get_or_create_contributor()
        stripe_customer = self.create_organization_customer(organization)
        # ...attach paymentMethod to that customer.
        self.attach_payment_method_to_customer(stripe_customer.id, organization.stripe_account_id)
        metadata = self.bundle_metadata(ContributionMetadataSerializer.PAYMENT)
        contribution = self.create_contribution(
            organization, contributor, provider_customer_id=stripe_customer.id, metadata=metadata
        )
        if not self.flagged:
            self.contribution = contribution
            self.complete_payment(reject=False)

    def create_organization_customer(self, organization):
        meta = self.bundle_metadata(ContributionMetadataSerializer.CUSTOMER)
        return stripe.Customer.create(
            email=self.validated_data["email"],
            stripe_account=organization.stripe_account_id,
            metadata=meta,
        )

    def attach_payment_method_to_customer(self, stripe_customer_id, org_strip_account, payment_method_id=None):
        try:
            stripe.PaymentMethod.attach(
                payment_method_id if payment_method_id else self.validated_data["payment_method_id"],
                customer=stripe_customer_id,
                stripe_account=org_strip_account,
            )
        except stripe.error.StripeError as stripe_error:
            logger.error(f"stripe.PaymentMethod.attach returned a StripeError: {str(stripe_error)}")
            self._handle_stripe_error(stripe_error)

    def cancel_recurring_payment(self):
        self.ensure_contribution()
        organization = self.contribution.organization
        try:
            stripe.Subscription.delete(
                self.contribution.provider_subscription_id,
                stripe_account=organization.stripe_account_id,
            )
        except stripe.error.StripeError as stripe_error:
            logger.error(f"stripe.Subscription.modify returned a StripeError: {str(stripe_error)}")
            self._handle_stripe_error(stripe_error)

    def update_payment_method(self, payment_method_id):
        self.ensure_contribution()

        customer_id = self.contribution.provider_customer_id
        organization = self.contribution.organization
        self.attach_payment_method_to_customer(customer_id, organization.stripe_account_id, payment_method_id)
        try:
            stripe.Subscription.modify(
                self.contribution.provider_subscription_id,
                default_payment_method=payment_method_id,
                stripe_account=organization.stripe_account_id,
            )
        except stripe.error.StripeError as stripe_error:
            logger.error(f"stripe.Subscription.modify returned a StripeError: {str(stripe_error)}")
            self._handle_stripe_error(stripe_error)

    def complete_payment(self, reject=False):
        if self.contribution.interval == ContributionInterval.ONE_TIME:
            self.complete_one_time_payment(reject)
        elif self.contribution.interval:
            self.complete_recurring_payment(reject)

    def complete_one_time_payment(self, reject=False):
        organization = self.contribution.organization
        previous_status = self.contribution.status
        self.contribution.status = ContributionStatus.PROCESSING
        self.contribution.save()

        try:
            if reject:
                stripe.PaymentIntent.cancel(
                    self.contribution.provider_payment_id,
                    stripe_account=organization.stripe_account_id,
                    cancellation_reason="fraudulent",
                )
            else:
                stripe.PaymentIntent.capture(
                    self.contribution.provider_payment_id,
                    stripe_account=organization.stripe_account_id,
                )

        except stripe.error.InvalidRequestError as invalid_request_error:
            self.contribution.status = previous_status
            self.contribution.save()
            logger.info(f"Contribution error for id({self.contribution.pk}): {str(invalid_request_error)}")
            raise PaymentProviderError(invalid_request_error)
        except stripe.error.StripeError as stripe_error:
            self._handle_stripe_error(stripe_error, previous_status=previous_status)

    def complete_recurring_payment(self, reject=False):
        if reject:
            """
            If flagged, creation of the Stripe Subscription is deferred until it is "accepted".
            So to "reject", just don't create it. Set status of Contribution to "rejected"
            """
            self.contribution.status = ContributionStatus.REJECTED
            self.contribution.save()
            return

        organization = self.contribution.organization
        previous_status = self.contribution.status
        self.contribution.status = ContributionStatus.PROCESSING
        self.contribution.save()
        try:
            price_data = {
                "unit_amount": self.contribution.amount,
                "currency": self.contribution.currency,
                "product": organization.stripe_product_id,
                "recurring": {
                    "interval": self.contribution.interval,
                },
            }
            subscription = stripe.Subscription.create(
                customer=self.contribution.provider_customer_id,
                default_payment_method=self.contribution.provider_payment_method_id,
                items=[{"price_data": price_data}],
                stripe_account=organization.stripe_account_id,
<<<<<<< HEAD
                metadata=meta,
=======
                api_key=get_hub_stripe_api_key(),
                metadata=self.contribution.contribution_metadata,
>>>>>>> fe26ead9
            )
        except stripe.error.StripeError as stripe_error:
            self._handle_stripe_error(stripe_error, previous_status=previous_status)

        self.contribution.payment_provider_data = subscription
        self.contribution.provider_subscription_id = subscription.id
        self.contribution.save()

    def _handle_stripe_error(self, stripe_error, previous_status=None):
        if previous_status:
            self.contribution.status = previous_status
            self.contribution.save()
        message = stripe_error.error.message if stripe_error.error else "Could not complete payment"
        raise PaymentProviderError(message)

    def _get_interval(self):  # pragma: no cover
        """
        Utility to permit toggled debug intervals for testing.
        Unfortunately, Stripe has a narrow range of supported intervals here.
        Switching 'monthly' to 'daily' and 'yearly' to 'weekly' is ok, but not great.
        It would be really swell if there was a way to set it to minutes/hours.
        """
        if not settings.USE_DEBUG_INTERVALS == "True":
            return self.contribution.interval
        logger.warning("Using debug intervals for Stripe Subscriptions")
        if self.contribution.interval == Contribution.INTERVAL_MONTHLY:
            return "daily"

        if self.contribution.interval == Contribution.INTERVAL_YEARLY:
            return "weekly"<|MERGE_RESOLUTION|>--- conflicted
+++ resolved
@@ -395,12 +395,7 @@
                 default_payment_method=self.contribution.provider_payment_method_id,
                 items=[{"price_data": price_data}],
                 stripe_account=organization.stripe_account_id,
-<<<<<<< HEAD
-                metadata=meta,
-=======
-                api_key=get_hub_stripe_api_key(),
                 metadata=self.contribution.contribution_metadata,
->>>>>>> fe26ead9
             )
         except stripe.error.StripeError as stripe_error:
             self._handle_stripe_error(stripe_error, previous_status=previous_status)
