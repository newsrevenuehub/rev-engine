import logging

from django.conf import settings
from django.contrib import admin, messages
from django.utils.html import format_html

from apps.common.admin import RevEngineBaseAdmin, prettify_json_field
from apps.contributions.models import Contribution, ContributionStatus, Contributor, Payment
from apps.contributions.payment_managers import PaymentProviderError


logger = logging.getLogger(f"{settings.DEFAULT_LOGGER}.{__name__}")


@admin.register(Contributor)
class ContributorAdmin(RevEngineBaseAdmin):
    list_display = ("email",)
    list_filter = ("email",)
    ordering = ("email",)
    search_fields = ("email",)
    readonly_fields = ("email",)


@admin.register(Payment)
class PaymentAdmin(RevEngineBaseAdmin):
    list_display = (
        "contribution",
        "net_amount_paid",
        "gross_amount_paid",
        "amount_refunded",
        "stripe_balance_transaction_id",
    )
    order = (
        "modified",
        "created",
        "contribution",
        "net_amount_paid",
        "gross_amount_paid",
        "amount_refunded",
    )
    fields = (
        fields := (
            "id",
            "created",
            "modified",
            "contribution",
            "net_amount_paid",
            "gross_amount_paid",
            "amount_refunded",
            "stripe_balance_transaction_id",
        )
    )
    readonly_fields = fields
    search_fields = ("contribution__id",)

    def has_add_permission(self, request, obj=None):
        return False


class PaymentInline(admin.TabularInline):
    model = Payment
    extra = 0

    def get_readonly_fields(self, request, obj=None):
        return [f.name for f in self.model._meta.fields]

    def has_add_permission(self, request, obj):
        return False

    def has_delete_permission(self, request, obj, parent_obj=None):
        return False


@admin.register(Contribution)
class ContributionAdmin(RevEngineBaseAdmin):
    fieldsets = (
        (
            "Payment",
            {
                "fields": (
                    "amount",
                    "currency",
                    "reason",
                    "interval",
                    "revenue_program",
                )
            },
        ),
        (
            "Relations",
            {
                "fields": ("contributor", "donation_page", "_revenue_program"),
                "description": (
                    "Note: a contribution can have a foreign key to donation page OR revenue program, but not both. "
                    "Additionally, there is a `revenue program` property exposed further down that is populated by either "
                    "`._revenue_program` or by `.donation_page.revenue_program`"
                ),
            },
        ),
        ("Bad Actor", {"fields": ("bad_actor_score", "bad_actor_response_pretty")}),
        (
            "Provider",
            {
                "fields": (
                    "status",
                    "payment_provider_used",
                    "provider_payment_link",
                    "provider_subscription_link",
                    "provider_setup_intent_id",
                    "provider_customer_link",
                    "payment_provider_data_pretty",
                    "provider_payment_method_id",
                    "provider_payment_method_details_pretty",
                ),
            },
        ),
        (
            "Metadata",
            {"fields": ("contribution_metadata",)},
        ),
    )

    list_display = (
        "formatted_amount",
        "revenue_program",
        "contributor",
        "donation_page",
        "interval",
        "status",
        "bad_actor_score",
        "created",
        "modified",
    )

    list_filter = (
        "interval",
        "donation_page__name",
        "status",
        "bad_actor_score",
        "modified",
        "created",
    )

    order = (
        "modified",
        "created",
    )

    search_fields = (
        "donation_page__revenue_program__name",
        "contributor__email",
        "donation_page__name",
        "modified",
        "created",
    )

    readonly_fields = (
        "amount",
        "bad_actor_response_pretty",
        "bad_actor_score",
        "contribution_metadata",
        "contributor",
        "currency",
        "donation_page",
        "flagged_date",
        "interval",
        "payment_provider_data_pretty",
        "payment_provider_used",
        "provider_customer_link",
        "provider_payment_link",
        "provider_payment_method_details_pretty",
        "provider_payment_method_id",
        "provider_setup_intent_id",
        "provider_subscription_link",
        "reason",
        "_revenue_program",
        "revenue_program",
        "status",
    )

    actions = (
        "accept_flagged_contribution",
        "reject_flagged_contribution",
    )

    inlines = [PaymentInline]

    def has_add_permission(self, request):
        return False

    def has_change_permission(self, request, obj=None):
        return False

    @admin.action(description="Accept flagged contributions")
    def accept_flagged_contribution(self, request, queryset):
        self._process_flagged_payment(request, queryset, reject=False)

    @admin.action(description="Reject flagged contributions")
    def reject_flagged_contribution(self, request, queryset):
        self._process_flagged_payment(request, queryset, reject=True)

    def _process_flagged_payment(self, request, queryset, reject=False):
        # Bail if any of the selected Contributions are not "FLAGGED"
        action = "reject" if reject else "accept"
        if queryset.exclude(status=ContributionStatus.FLAGGED).exists():
            logger.error(
                "ContributionAdmin._process_flagged_payment - Unable to process flagged payments when flagged "
                "contribution is selected"
            )
            self.message_user(
                request,
                f"Cannot {action} a non-flagged Contribution.",
                messages.ERROR,
            )
            return

        succeeded = 0
        failed = []
        for contribution in queryset:
            try:
                contribution.process_flagged_payment(reject=reject)
                succeeded += 1
            except PaymentProviderError:
                failed.append(contribution)

        if succeeded:
            logger.info("ContributionAdmin._process_flagged_payment - processing successfully complete")
            self.message_user(
                request,
                f"Successfully {action}ed {succeeded} payments. Payment state may not immediately reflect change of payment status.",
                messages.SUCCESS,
            )

        if failed:
            error_message = ", ".join([str(cont) for cont in failed])
            logger.error("ContributionAdmin._process_flagged_payment - %s", error_message)
            self.message_user(
                request,
                f"Could not complete action for contributions: {error_message}",
                messages.ERROR,
            )

    def provider_payment_link(self, request):
        return self._generate_stripe_connect_link("payments", request.provider_payment_id, request.stripe_account_id)

    def provider_subscription_link(self, request):
        return self._generate_stripe_connect_link(
            "subscriptions", request.provider_subscription_id, request.stripe_account_id
        )

    def provider_customer_link(self, request):
        return self._generate_stripe_connect_link("customers", request.provider_customer_id, request.stripe_account_id)

    def _generate_stripe_connect_link(self, slug, provider_id, stripe_account_id):
        if provider_id:
            test_mode = "test/" if not settings.STRIPE_LIVE_MODE else ""
            return format_html(
                f"<a href='%s' target='_blank'>{provider_id}</a>"
                % f"https://dashboard.stripe.com/{test_mode}connect/accounts/{stripe_account_id}/{slug}/{provider_id}"
            )
        return "-"

    @admin.display(description="Bad actor response")
    def bad_actor_response_pretty(self, instance):
        """Render bad_actor_response field with pretty formatting."""
        return prettify_json_field(instance.bad_actor_response)

    @admin.display(description="Payment provider data")
    def payment_provider_data_pretty(self, instance):
        """Render payment_provider_data field with pretty formatting."""
        return prettify_json_field(instance.payment_provider_data)

    @admin.display(description="Provider payment method details")
    def provider_payment_method_details_pretty(self, instance):
        """Render provider_payment_method_details field with pretty formatting."""
        return prettify_json_field(instance.provider_payment_method_details)

    @admin.display(description="Revenue program (property, not FK)")
    def revenue_program(self, instance):
<<<<<<< HEAD
        """Render revenue_program field with pretty formatting"""
        return instance.revenue_program.name
=======
        """Render revenue_program field with pretty formatting."""
        return instance.revenue_program.name

    revenue_program.short_description = "Revenue program (property, not FK)"
>>>>>>> 5c79bc29
<|MERGE_RESOLUTION|>--- conflicted
+++ resolved
@@ -277,12 +277,5 @@
 
     @admin.display(description="Revenue program (property, not FK)")
     def revenue_program(self, instance):
-<<<<<<< HEAD
-        """Render revenue_program field with pretty formatting"""
-        return instance.revenue_program.name
-=======
         """Render revenue_program field with pretty formatting."""
-        return instance.revenue_program.name
-
-    revenue_program.short_description = "Revenue program (property, not FK)"
->>>>>>> 5c79bc29
+        return instance.revenue_program.name