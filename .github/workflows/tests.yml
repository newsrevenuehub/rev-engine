--- conflicted
+++ resolved
@@ -77,9 +77,6 @@
           build: npx cypress info
           start: npm run start
           wait-on: http://localhost:3000
-<<<<<<< HEAD
-          browser: chrome
-=======
           browser: chrome
       - uses: actions/upload-artifact@v2
         if: failure()
@@ -90,5 +87,4 @@
         if: failure()
         with:
           name: cypress-videos
-          path: spa/cypress/videos
->>>>>>> c9be4576
+          path: spa/cypress/videos