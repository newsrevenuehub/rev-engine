--- conflicted
+++ resolved
@@ -131,9 +131,6 @@
 
 
 def google_cloud_pub_sub_is_configured() -> bool:
-<<<<<<< HEAD
-    return all([settings.ENABLE_PUBSUB and settings.NEW_USER_TOPIC and settings.GOOGLE_CLOUD_PROJECT])
-=======
     return all([settings.ENABLE_PUBSUB and settings.GOOGLE_CLOUD_PROJECT])
 
 
@@ -148,5 +145,4 @@
 #             return cls({key: cls.construct_from_dict(data[key]) for key in data})
 #         if isinstance(data, list):
 #             return [cls.construct_from_dict(i) for i in data]
-#        return data
->>>>>>> 722a09fa
+#        return data