import logging

from django.conf import settings
from django.contrib.auth import get_user_model

import stripe
from django_filters.rest_framework import DjangoFilterBackend
from rest_framework import filters, status, viewsets
from rest_framework.decorators import api_view, authentication_classes, permission_classes
from rest_framework.permissions import IsAuthenticated
from rest_framework.response import Response

from apps.api.permissions import ContributorOwnsContribution, IsContributor, UserBelongsToOrg
from apps.contributions import serializers
from apps.contributions.filters import ContributionFilter
from apps.contributions.models import Contribution, ContributionInterval, Contributor
from apps.contributions.payment_managers import (
    PaymentBadParamsError,
    PaymentProviderError,
    StripePaymentManager,
)
from apps.contributions.utils import get_hub_stripe_api_key
from apps.contributions.webhooks import StripeWebhookProcessor
from apps.emails.models import EmailTemplateError, PageEmailTemplate


logger = logging.getLogger(f"{settings.DEFAULT_LOGGER}.{__name__}")

UserModel = get_user_model()


@api_view(["POST"])
@authentication_classes([])
@permission_classes([])
def stripe_payment(request):
    pi_data = request.data

    # Grab required data from headers
    pi_data["referer"] = request.META.get("HTTP_REFERER")
    pi_data["ip"] = request.META.get("HTTP_X_FORWARDED_FOR")

    # StripePaymentManager will grab the right serializer based on "interval"
    stripe_payment = StripePaymentManager(data=pi_data)

    # Validate data expected by Stripe and BadActor API
    stripe_payment.validate()

    # Performs request to BadActor API
    stripe_payment.get_bad_actor_score()

    try:
        if stripe_payment.validated_data["interval"] == ContributionInterval.ONE_TIME:
            # Create payment intent with Stripe, associated local models, and send email to donor.
            stripe_payment_intent = stripe_payment.create_one_time_payment()
            response_body = {"detail": "Success", "clientSecret": stripe_payment_intent["client_secret"]}
            template = PageEmailTemplate.get_template(
                PageEmailTemplate.ContactType.ONE_TIME_DONATION, stripe_payment.get_donation_page()
            )
            template.one_time_donation(stripe_payment)
        else:
            # Create subscription with Stripe, associated local models
            stripe_payment.create_subscription()
            response_body = {"detail": "Success"}
    except PaymentBadParamsError:
        logger.warning("stripe_payment view raised a PaymentBadParamsError")
        return Response({"detail": "There was an error processing your payment."}, status=status.HTTP_400_BAD_REQUEST)
    except PaymentProviderError as pp_error:  # pragma: no cover
        error_message = str(pp_error)
        logger.error(error_message)
        return Response({"detail": error_message}, status=status.HTTP_400_BAD_REQUEST)
    except EmailTemplateError as email_error:  # pragma: no cover
        msg = f"Email could not be sent to donor: {email_error}"
        logger.warning(msg)

    return Response(response_body, status=status.HTTP_200_OK)


@api_view(["POST"])
def stripe_onboarding(request):
    organization = request.user.get_organization()

    try:
        account = stripe.Account.create(
            type="standard",
            api_key=get_hub_stripe_api_key(),
        )

        organization.stripe_account_id = account.id
        organization.save()

        account_links = stripe.AccountLink.create(
            account=account.id,
            refresh_url=f"{settings.SITE_URL}?cb=stripe_reauth",
            return_url=f"{settings.SITE_URL}?cb=stripe_return",
            type="account_onboarding",
            api_key=get_hub_stripe_api_key(),
        )
    except stripe.error.StripeError:
        return Response(
            {"detail": "There was a problem connecting to Stripe. Please try again."},
            status=status.HTTP_500_INTERNAL_SERVER_ERROR,
        )

    return Response(account_links, status=status.HTTP_200_OK)


@api_view(["POST"])
def stripe_confirmation(request):
    try:
        organization = request.user.get_organization()
        # An org that doesn't have a stripe_account_id hasn't gone through onboarding
        if not organization.stripe_account_id:
            return Response({"status": "not_connected"}, status=status.HTTP_202_ACCEPTED)
        # A previously confirmed account can spare the stripe API call
        if organization.stripe_verified:
            return Response({"status": "connected"}, status=status.HTTP_200_OK)

        # A "Confirmed" stripe account has "charges_enabled": true on return from stripe.Account.retrieve
        stripe_account = stripe.Account.retrieve(organization.stripe_account_id, api_key=get_hub_stripe_api_key())

    except stripe.error.StripeError:
        logger.error("stripe.Account.retrieve failed with a StripeError")
        return Response(
            {"status": "failed"},
            status=status.HTTP_500_INTERNAL_SERVER_ERROR,
        )

    if not stripe_account.charges_enabled:
        return Response({"status": "restricted"}, status=status.HTTP_202_ACCEPTED)

    # If we got through all that, we're verified.
    organization.stripe_verified = True

    try:
        # Now that we're verified, create and associate default product...
        organization.stripe_create_default_product()
    except stripe.error.StripeError:
        logger.error("stripe_create_default_product failed with a StripeError")
        return Response(
            {"status": "failed"},
            status=status.HTTP_500_INTERNAL_SERVER_ERROR,
        )

    organization.save()

    return Response({"status": "connected"}, status=status.HTTP_200_OK)


@api_view(["POST"])
@authentication_classes([])
@permission_classes([])
def process_stripe_webhook_view(request):
    payload = request.body
    sig_header = request.META["HTTP_STRIPE_SIGNATURE"]
    event = None
    logger.info("In process webhook.")
    try:
        logger.info("Constructing event.")
        event = stripe.Webhook.construct_event(payload, sig_header, settings.STRIPE_WEBHOOK_SECRET)
    except ValueError:
        logger.warn("Invalid payload from Stripe webhook request")
        return Response(data={"error": "Invalid payload"}, status=status.HTTP_400_BAD_REQUEST)
    except stripe.error.SignatureVerificationError:
        logger.warn("Invalid signature on Stripe webhook request. Is STRIPE_WEBHOOK_SECRET set correctly?")
        return Response(data={"error": "Invalid signature"}, status=status.HTTP_400_BAD_REQUEST)

    try:
        logger.info("Processing event.")
        processor = StripeWebhookProcessor(event)
        processor.process()
    except ValueError as e:
        logger.error(e)
    except Contribution.DoesNotExist:
        logger.error("Could not find contribution matching provider_payment_id")

    return Response(status=status.HTTP_200_OK)


<<<<<<< HEAD
class ContributionsViewSet(viewsets.ReadOnlyModelViewSet):
    permission_classes = [IsAuthenticated, UserBelongsToOrg]
    serializer_class = serializers.ContributionSerializer
=======
class ContributionsListView(viewsets.ReadOnlyModelViewSet):
    permission_classes = [IsAuthenticated, UserBelongsToOrg, ContributorOwnsContribution]
>>>>>>> 858dc940
    model = Contribution

    filter_backends = [DjangoFilterBackend, filters.OrderingFilter]
    filterset_class = ContributionFilter

    def get_queryset(self):
        """
        We should limit by organization if the requesting user is a User (OrgAdmin).
        If they're a Contributor, we should show them all the contributions under their name.
        """
        if isinstance(self.request.user, Contributor):
            return self.model.objects.filter(contributor=self.request.user)

        if self.action == "list" and hasattr(self.model, "organization"):
            return self.model.objects.filter(organization__users=self.request.user)
        return self.model.objects.all()

    def get_serializer_class(self):
        if isinstance(self.request.user, UserModel):
            return serializers.ContributionSerializer
        return serializers.ContributorContributionSerializer


@api_view(["PATCH"])
@permission_classes([IsAuthenticated, IsContributor])
def update_payment_method(request, pk):
    if request.data.keys() != {"payment_method_id"}:
        return Response({"detail": "Request contains unsupported fields"}, status=status.HTTP_400_BAD_REQUEST)

    try:
        contribution = request.user.contribution_set.get(pk=pk)
    except Contribution.DoesNotExist:
        return Response(
            {"detail": "Could not find contribution for requesting contributor"}, status=status.HTTP_404_NOT_FOUND
        )

    payment_manager = StripePaymentManager(contribution=contribution)

    try:
        payment_manager.update_payment_method(request.data["payment_method_id"])
    except PaymentProviderError as pp_error:
        error_message = str(pp_error)
        logger.error(error_message)
        return Response({"detail": error_message}, status=status.HTTP_400_BAD_REQUEST)

    return Response({"detail": "Success"}, status=status.HTTP_200_OK)


@api_view(["POST"])
@permission_classes([IsAuthenticated, IsContributor])
def cancel_recurring_payment(request, pk):
    try:
        contribution = request.user.contribution_set.get(pk=pk)
    except Contribution.DoesNotExist:
        logger.error(
            "Could not find contribution for requesting contributor. This could be due to the requesting user not having permission to act on this resource."
        )
        return Response(
            {"detail": "Could not find contribution for requesting contributor"}, status=status.HTTP_404_NOT_FOUND
        )

    payment_manager = StripePaymentManager(contribution=contribution)

    try:
        payment_manager.cancel_recurring_payment()
    except PaymentProviderError as pp_error:
        error_message = str(pp_error)
        logger.error(error_message)
        return Response({"detail": error_message}, status=status.HTTP_400_BAD_REQUEST)

    return Response({"detail": "Success"}, status=status.HTTP_200_OK)<|MERGE_RESOLUTION|>--- conflicted
+++ resolved
@@ -176,14 +176,8 @@
     return Response(status=status.HTTP_200_OK)
 
 
-<<<<<<< HEAD
 class ContributionsViewSet(viewsets.ReadOnlyModelViewSet):
-    permission_classes = [IsAuthenticated, UserBelongsToOrg]
-    serializer_class = serializers.ContributionSerializer
-=======
-class ContributionsListView(viewsets.ReadOnlyModelViewSet):
     permission_classes = [IsAuthenticated, UserBelongsToOrg, ContributorOwnsContribution]
->>>>>>> 858dc940
     model = Contribution
 
     filter_backends = [DjangoFilterBackend, filters.OrderingFilter]
