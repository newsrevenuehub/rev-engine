import logging
<<<<<<< HEAD
import os
=======
from dataclasses import asdict
>>>>>>> 1983cb22
from datetime import datetime
from urllib.parse import quote_plus, urlparse

from django.conf import settings
from django.middleware import csrf
from django.shortcuts import get_object_or_404
from django.utils.safestring import mark_safe

from rest_framework import status
from rest_framework.response import Response
from rest_framework.views import APIView
from rest_framework_simplejwt import exceptions
from rest_framework_simplejwt import views as simplejwt_views

from apps.api.authentication import ShortLivedTokenAuthentication
from apps.api.serializers import ContributorObtainTokenSerializer, TokenObtainPairCookieSerializer
from apps.api.throttling import ContributorRateThrottle
from apps.api.tokens import ContributorRefreshToken
from apps.contributions.models import Contributor
from apps.contributions.serializers import ContributorSerializer
from apps.contributions.tasks import task_pull_serialized_stripe_contributions_to_cache
from apps.emails.tasks import send_templated_email
from apps.organizations.models import RevenueProgram


logger = logging.getLogger(f"{settings.DEFAULT_LOGGER}.{__name__}")


COOKIE_PATH = "/"


def construct_rp_domain(subdomain, referer=None):
    """Find Revenue Program specific subdomain and use it to construct magic link host.

    Return RP specific domain or None if not found.
    """
    logger.info("[construct_rp_domain] constructing rp domain for subdomain (%s) and referer (%s)", subdomain, referer)
    if ":" in subdomain:  # Assume full url.
        subdomain = urlparse(subdomain).hostname.split(".")[0]
    if not subdomain and referer:
        bits = urlparse(referer).hostname.split(".")
        if len(bits) > 2:
            subdomain = bits[0]
    if not subdomain:
        return None
    parsed = urlparse(settings.SITE_URL)
    domain_bits = parsed.hostname.split(".")
    if len(domain_bits) > 2:
        domain_bits = domain_bits[1:]  # All but leaf subdomain.
    domain = ".".join(
        [
            subdomain,
        ]
        + domain_bits
    )
    if parsed.port:
        domain += f":{parsed.port}"
    return domain


def set_token_cookie(response, token, expires):
    logger.info("[set_token_cookie] for token (%s)", token)
    response.set_cookie(
        # get cookie key from settings
        settings.AUTH_COOKIE_KEY,
        # pull access token out of validated_data
        token,
        # expire access token when refresh token expires
        expires=expires,
        # we can tie the cookie to a specific domain for added security
        domain=getattr(settings, "AUTH_COOKIE_DOMAIN", None),
        path=COOKIE_PATH,
        # browsers should only send the cookie using HTTPS
        secure=not settings.DEBUG,
        # browsers should not allow javascript access to this cookie
        httponly=True,
        samesite=settings.AUTH_COOKIE_SAMESITE,
    )
    return response


class TokenObtainPairCookieView(simplejwt_views.TokenObtainPairView):
    """
    Subclasses simplejwt's TokenObtainPairView to handle tokens in cookies

    NB: sets permission_classes to an empty list, in case permissions are
    set as defaults in parent context. The JWT resource inherently needs to be
    accessible.
    """

    permission_classes = []
    serializer_class = TokenObtainPairCookieSerializer

    def post(self, request, *args, **kwargs):
        serializer = self.get_serializer(data=request.data)

        try:
            serializer.is_valid(raise_exception=True)
        except exceptions.TokenError as e:
            raise exceptions.InvalidToken(e.args[0])

        response = Response(serializer.validated_data, status=status.HTTP_200_OK)
        csrf_token = csrf.get_token(self.request)

        response = set_token_cookie(
            response, serializer.validated_data["access"], datetime.now() + settings.SIMPLE_JWT["ACCESS_TOKEN_LIFETIME"]
        )

        # We don't want 'access' or 'refresh' in response body
        response.data = {
            "detail": "success",
            "user": serializer.validated_data["user"],
            "csrftoken": csrf_token,
        }

        return response

    def delete(self, request, *args, **kwargs):
        response = Response({})
        response.delete_cookie(
            settings.AUTH_COOKIE_KEY,
            domain=getattr(settings, "AUTH_COOKIE_DOMAIN", None),
            path=COOKIE_PATH,
        )

        response.data = {"detail": "success"}

        return response


class RequestContributorTokenEmailView(APIView):
    """
    Contributors enter their email address in to a form and request a magic link.

    Here we validate that email address, check if they exist. If they don't,
    we send the same response as if they did. We don't want to expose
    contributors here. We also rate-limit this endpoint by email requested to
    prevent reverse brute-forcing tokens (though that's nearly impossible
    without this protection).
    """

    authentication_classes = []
    permission_classes = []
    filter_backends = []
    throttle_classes = [ContributorRateThrottle]

    @staticmethod
    def get_magic_link(domain, token, email):
        return f"https://{domain}/{settings.CONTRIBUTOR_VERIFY_URL}?token={token}&email={quote_plus(email)}"

    def post(self, request, *args, **kwargs):
        logger.info("[RequestContributorTokenEmailView][post] Request received for magic link %s", request.data)
        serializer = ContributorObtainTokenSerializer(data=request.data)
        serializer.is_valid(raise_exception=True)
        contributor, created = Contributor.objects.get_or_create(email=request.data["email"])
        if created:
            logger.info(
                "[RequestContributorTokenEmailView] Created new contributor with email %s", request.data["email"]
            )

        serializer.update_short_lived_token(contributor)

        domain = construct_rp_domain(serializer.validated_data.get("subdomain", ""), request.headers.get("Referer", ""))

        if not domain:
            logger.info("[RequestContributorTokenEmailView][post] Could not determine domain for request")
            return Response({"detail": "Missing Revenue Program subdomain"}, status=status.HTTP_404_NOT_FOUND)
        logger.info("Trying to retrieve revenue program by slug: %s", serializer.validated_data.get("subdomain"))

        revenue_program = get_object_or_404(RevenueProgram, slug=serializer.validated_data.get("subdomain"))
        # Celery backend job to pull contributions from Stripe and store the serialized data in cache, user will have
        # data by the time the user opens contributor portal.
        task_pull_serialized_stripe_contributions_to_cache.delay(
            serializer.validated_data["email"], revenue_program.stripe_account_id
        )

        magic_link = self.get_magic_link(
            domain, serializer.validated_data["access"], serializer.validated_data["email"]
        )
        logger.info(
            "Sending magic link email to [%s] | magic link: [%s]", serializer.validated_data["email"], magic_link
        )

        default_style = revenue_program.default_style
        apply_custom_style = (
            revenue_program.organization.plan.name in ["CORE", "PLUS"]  # Has feature flag enabled
            and revenue_program.organization.send_receipt_email_via_nre  # Org is in a premium plan
        )

        send_templated_email.delay(
            serializer.validated_data["email"],
            "Manage your contributions",
            "nrh-manage-contributions-magic-link.txt",
            "nrh-manage-contributions-magic-link.html",
            {
                "magic_link": mark_safe(magic_link),
                "email": serializer.validated_data["email"],
<<<<<<< HEAD
                # Because this is an email template and not being hydrated in request context (i.e., happens
                # in async task queue), using `{ static 'NewsRevenueHub...' }` won't work here. Need
                # to fully spell out the value that will be sent to template.
                "logo_url": default_style.logo_url
                if apply_custom_style and default_style.logo_url
                else os.path.join(settings.SITE_URL, "static", "nre-logo-white.png"),
                "header_color": default_style.header_color
                if apply_custom_style and default_style.header_color
                else None,
                "button_color": default_style.button_color
                if apply_custom_style and default_style.button_color
                else None,
=======
                "style": asdict(revenue_program.transactional_email_style),
>>>>>>> 1983cb22
                "rp_name": revenue_program.name,
            },
        )
        # Email is async task. We won't know if it succeeds or not so optimistically send OK.
        return Response({"detail": "success"}, status=status.HTTP_200_OK)


class VerifyContributorTokenView(APIView):
    """
    This view verifies a short-lived token using ShortLivedTokenAuthentication. Authenticated requests
    then return a simple "OK" response, but with our regular authentication scheme in place, including
    HTTP-only, samesite, secure Cookie stored JWT and anti-CSRF token.
    """

    authentication_classes = [ShortLivedTokenAuthentication]
    permission_classes = []

    def post(self, request, *args, **kwargs):
        logger.info("[VerifyContributorTokenView][post] Request received for user (%s)", request.user)
        response = Response(status=status.HTTP_200_OK)

        # Serializer contributor for response
        contributor_serializer = ContributorSerializer(request.user)

        # Generate parent token (refresh token) for contributor
        refresh = ContributorRefreshToken.for_contributor(request.user.uuid)

        # Generate long-lived token
        long_lived_token = str(refresh.long_lived_access_token)

        # Get anti-CSRF token
        csrf_token = csrf.get_token(self.request)

        # Set  access token using create_cookie directive
        response = set_token_cookie(
            response, long_lived_token, datetime.now() + settings.CONTRIBUTOR_LONG_TOKEN_LIFETIME
        )

        # Return generic response + csrf token
        response.data = {
            "detail": "success",
            "contributor": contributor_serializer.data,
            "csrftoken": csrf_token,
        }

        return response<|MERGE_RESOLUTION|>--- conflicted
+++ resolved
@@ -1,9 +1,5 @@
 import logging
-<<<<<<< HEAD
-import os
-=======
 from dataclasses import asdict
->>>>>>> 1983cb22
 from datetime import datetime
 from urllib.parse import quote_plus, urlparse
 
@@ -187,12 +183,6 @@
             "Sending magic link email to [%s] | magic link: [%s]", serializer.validated_data["email"], magic_link
         )
 
-        default_style = revenue_program.default_style
-        apply_custom_style = (
-            revenue_program.organization.plan.name in ["CORE", "PLUS"]  # Has feature flag enabled
-            and revenue_program.organization.send_receipt_email_via_nre  # Org is in a premium plan
-        )
-
         send_templated_email.delay(
             serializer.validated_data["email"],
             "Manage your contributions",
@@ -201,22 +191,7 @@
             {
                 "magic_link": mark_safe(magic_link),
                 "email": serializer.validated_data["email"],
-<<<<<<< HEAD
-                # Because this is an email template and not being hydrated in request context (i.e., happens
-                # in async task queue), using `{ static 'NewsRevenueHub...' }` won't work here. Need
-                # to fully spell out the value that will be sent to template.
-                "logo_url": default_style.logo_url
-                if apply_custom_style and default_style.logo_url
-                else os.path.join(settings.SITE_URL, "static", "nre-logo-white.png"),
-                "header_color": default_style.header_color
-                if apply_custom_style and default_style.header_color
-                else None,
-                "button_color": default_style.button_color
-                if apply_custom_style and default_style.button_color
-                else None,
-=======
                 "style": asdict(revenue_program.transactional_email_style),
->>>>>>> 1983cb22
                 "rp_name": revenue_program.name,
             },
         )
