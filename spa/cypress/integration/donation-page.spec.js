import { STRIPE_PAYMENT, LIVE_PAGE_DETAIL } from 'ajax/endpoints';
import { getEndpoint, getPageElementByType, getTestingDonationPageUrl, EXPECTED_RP_SLUG } from '../support/util';
import livePageOne from '../fixtures/pages/live-page-1.json';

// Deps
import { format } from 'date-fns';

// Constants
import { CLEARBIT_SCRIPT_SRC } from '../../src/hooks/useClearbit';
import * as socialMetaGetters from 'components/donationPage/DonationPageSocialTags';
import hubDefaultSocialCard from 'assets/images/hub-og-card.png';
import { FUNDJOURNALISM_404_REDIRECT } from 'components/donationPage/live/LivePage404';

import * as freqUtils from 'utilities/parseFrequency';
import calculateStripeFee from 'utilities/calculateStripeFee';

const expectedPageSlug = 'page-slug';

describe('Routing', () => {
  it('should send a request containing the correct query params', () => {
    cy.intercept({ method: 'GET', pathname: getEndpoint(LIVE_PAGE_DETAIL) }, (req) => {
      expect(req.url).contains(`revenue_program=${EXPECTED_RP_SLUG}`);
      expect(req.url).contains(`page=${expectedPageSlug}`);
    });
    cy.visit(getTestingDonationPageUrl(expectedPageSlug));
  });

  it('should show a donation page if route is not reserved, first-level', () => {
    cy.intercept('/api/v1/organizations/stripe_account_id/**', { fixture: 'stripe/org-account-id.json' });
    cy.intercept(
      { method: 'GET', pathname: getEndpoint(LIVE_PAGE_DETAIL) },
      { fixture: 'pages/live-page-1', statusCode: 200 }
    ).as('getPageDetail');
    cy.visit(getTestingDonationPageUrl(expectedPageSlug));
    cy.wait('@getPageDetail');
    cy.getByTestId('donation-page').should('exist');
    cy.get('head').find(`script[src*="${CLEARBIT_SCRIPT_SRC}"]`).should('have.length', 1);
  });

  it('404 should display a link to fundjournalism.org in the text "this page"', () => {
    cy.intercept({ method: 'GET', pathname: getEndpoint(LIVE_PAGE_DETAIL) }, { statusCode: 404 }).as('getPageDetail');
    cy.visit(getTestingDonationPageUrl(expectedPageSlug));
    cy.wait('@getPageDetail');
    cy.getByTestId('live-page-404').should('exist');
    cy.get(`a[href="${FUNDJOURNALISM_404_REDIRECT}"]`).should('exist');
  });
});

describe('DonationPage elements', () => {
  it('should render expected rich text content', () => {
    cy.visitDonationPage();

    cy.getByTestId('d-rich-text').should('exist');
    cy.contains('Your support keeps us going!');
  });

  it('should render expected expected frequencies', () => {
    const frequency = getPageElementByType(livePageOne, 'DFrequency');
    cy.getByTestId('d-frequency');

    frequency.content.forEach((freq) => {
      cy.contains(freq.displayName);
    });
  });
  it('should render expected amounts', () => {
    const frequency = getPageElementByType(livePageOne, 'DFrequency');
    const amounts = getPageElementByType(livePageOne, 'DAmount');
    cy.getByTestId('d-amount');

    frequency.content.forEach((freq) => {
      cy.contains(freq.displayName).click();
      amounts.content.options[freq.value].forEach((amount) => cy.contains(amount));
    });
  });
  it('should render text indicating expected frequencies', () => {
    const frequency = getPageElementByType(livePageOne, 'DFrequency');
    cy.getByTestId('d-amount');

    frequency.content.forEach((freq) => {
      cy.contains(freq.displayName).click();
      const adjective = freqUtils.getFrequencyAdjective(freq.value);
      const rate = freqUtils.getFrequencyRate(freq.value);
      const adverb = freqUtils.getFrequencyAdverb(freq.value);

      cy.getByTestId('d-amount').find('h3').contains(adjective);
      if (rate) {
        cy.getByTestId('custom-amount-rate').contains(rate);
      }
      if (adverb) {
        cy.getByTestId('pay-fees').scrollIntoView().find('label').contains(adverb);
      }
    });
  });

  it('should render the correct fee base on frequency and amount', () => {
    const frequency = getPageElementByType(livePageOne, 'DFrequency');
    const amounts = getPageElementByType(livePageOne, 'DAmount');

    frequency.content.forEach((freq) => {
      cy.contains(freq.displayName).click();
      amounts.content.options[freq.value].forEach((amount) => {
        cy.contains(amount).click();
        const calculatedFee = calculateStripeFee(amount, freq.value, true);
        cy.getByTestId('pay-fees').scrollIntoView().find('label').contains(calculatedFee);
      });
    });
  });

  it('should select agreeToPayFees by default if appropriate page property is set', () => {
    const page = { ...livePageOne };
    const paymentIndex = page.elements.findIndex((el) => el.type === 'DPayment');
    page.elements[paymentIndex].content.payFeesDefault = true;
    cy.intercept({ method: 'GET', pathname: getEndpoint(LIVE_PAGE_DETAIL) }, { body: page, statusCode: 200 }).as(
      'getPageWithPayFeesDefault'
    );
    cy.visit(getTestingDonationPageUrl(expectedPageSlug));
    cy.url().should('include', EXPECTED_RP_SLUG);
    cy.url().should('include', expectedPageSlug);
    cy.wait(['@getPageWithPayFeesDefault']);

    cy.getByTestId('pay-fees-checked').should('exist');
    cy.getByTestId('pay-fees-not-checked').should('not.exist');
  });
});

describe('Donation page social meta tags', () => {
  const { revenue_program } = livePageOne;
  const OG_URL = 'og:url';
  const OG_TITLE = 'og:title';
  const OG_DESC = 'og:description';
  const OG_TYPE = 'og:type';
  const OG_IMAGE = 'og:image';
  const OG_IMAGE_ALT = 'og:image:alt';
  const TW_CARD = 'twitter:card';
  const TW_SITE = 'twitter:site';
  const TW_CREATOR = 'twitter:creator';
  const expectedMetaTags = [OG_URL, OG_TITLE, OG_DESC, OG_TYPE, OG_IMAGE, OG_IMAGE_ALT, TW_CARD, TW_SITE, TW_CREATOR];

  describe.only('Meta tags exist with default values', () => {
    const metaTagNameDefaultValueMap = {
      [OG_URL]: socialMetaGetters.DEFAULT_OG_URL,
      [OG_TITLE]: socialMetaGetters.getDefaultOgTitle(revenue_program.name),
      [OG_DESC]: socialMetaGetters.getDefaultOgDescription(revenue_program.name),
      [OG_TYPE]: 'website',
      [OG_IMAGE]: socialMetaGetters.getImgUrl(hubDefaultSocialCard),
      [OG_IMAGE_ALT]: socialMetaGetters.DEFAULT_OG_IMG_ALT,
      [TW_CARD]: socialMetaGetters.TWITTER_CARD_TYPE,
      [TW_SITE]: '@' + socialMetaGetters.DEFAULT_TWITTER_SITE,
      [TW_CREATOR]: '@' + socialMetaGetters.DEFAULT_TWITTER_CREATOR
    };
    before(() => {
      cy.intercept(
        { method: 'GET', pathname: getEndpoint(LIVE_PAGE_DETAIL) },
        { fixture: 'pages/live-page-1', statusCode: 200 }
      ).as('getPage');
      cy.interceptStripeApi();
      cy.visit(getTestingDonationPageUrl('my-page'));
      cy.url().should('include', 'my-page');
      cy.wait('@getPage');
    });

    expectedMetaTags.forEach((metaTagName) => {
      it(`document head should contain metatag with default value for ${metaTagName}`, () => {
        cy.get(`meta[name="${metaTagName}"]`).should('exist');
        cy.get(`meta[name="${metaTagName}"]`).should('have.attr', 'content', metaTagNameDefaultValueMap[metaTagName]);
      });
    });
  });

  describe('Meta tags exist with revenue program values', () => {
    const body = { ...livePageOne };
    const rpName = body.revenue_program.name;
    body.revenue_program.social_title = 'My social title';
    body.revenue_program.social_description = 'My social description';
    body.revenue_program.social_url = 'http://www.google.com';
    body.revenue_program.social_card = '/media/my-social-card.png';
    body.revenue_program.twitter_handle = 'myprogram';

    const metaTagNameRPValueMap = {
      [OG_URL]: body.revenue_program.social_url,
      [OG_TITLE]: body.revenue_program.social_title,
      [OG_DESC]: body.revenue_program.social_description,
      [OG_TYPE]: 'website',
      [OG_IMAGE]: body.revenue_program.social_card,
      [OG_IMAGE_ALT]: socialMetaGetters.getOgImgAlt(rpName),
      [TW_CARD]: socialMetaGetters.TWITTER_CARD_TYPE,
      [TW_SITE]: '@' + body.revenue_program.twitter_handle,
      [TW_CREATOR]: '@' + body.revenue_program.twitter_handle
    };

    before(() => {
      cy.interceptStripeApi();
      cy.intercept({ method: 'GET', pathname: getEndpoint(LIVE_PAGE_DETAIL) }, { body, statusCode: 200 }).as('getPage');
      cy.visit(getTestingDonationPageUrl('my-page'));
      cy.url().should('include', 'my-page');
      cy.wait('@getPage');
    });

    expectedMetaTags.forEach((metaTagName) => {
      it(`document head should contain metatag with revenue program value for ${metaTagName}`, () => {
        cy.get(`meta[name="${metaTagName}"]`).should('exist');
        cy.get(`meta[name="${metaTagName}"]`).should('have.attr', 'content', metaTagNameRPValueMap[metaTagName]);
      });
    });
  });
});

describe('Donation page amount and frequency query parameters', () => {
  beforeEach(() => {
    cy.interceptStripeApi();
    cy.interceptDonation();
    cy.intercept({ method: 'GET', pathname: `${getEndpoint(LIVE_PAGE_DETAIL)}**` }, { body: livePageOne }).as(
      'getPageDetail'
    );
  });
  specify('&frequency and &amount uses that frequency and that amount', () => {
    // intercept page, return particular elements
    const amounts = livePageOne.elements.find((el) => el.type === 'DAmount');
    const targetFreq = 'monthly';
    const targetAmount = amounts.content.options.month[1];

    // visit url + querystring
    cy.visit(getTestingDonationPageUrl(expectedPageSlug, `?amount=${targetAmount}&frequency=${targetFreq}`));
    cy.wait('@getPageDetail');
    cy.url().should('include', EXPECTED_RP_SLUG);
    cy.url().should('include', expectedPageSlug);
    cy.url().should('include', targetFreq);
    cy.url().should('include', targetAmount);

    // assert that the right things are checked
    cy.getByTestId('frequency-month-selected').should('exist');
    cy.getByTestId(`amount-${targetAmount}-selected`).should('exist');
  });

  specify('&frequency and @amount custom shows only that amount for frequency', () => {
    const targetFreq = 'monthly';
    const targetAmount = 99;
    // visit url + querystring
    cy.visit(getTestingDonationPageUrl(expectedPageSlug, `?amount=${targetAmount}&frequency=${targetFreq}`));
    cy.wait('@getPageDetail');
    cy.url().should('include', EXPECTED_RP_SLUG);
    cy.url().should('include', expectedPageSlug);
    cy.url().should('include', targetFreq);
    cy.url().should('include', targetAmount);

    // assert that the right things are checked
    cy.getByTestId('frequency-month-selected').should('exist');
    cy.getByTestId(`amount-other-selected`).within(() => {
      cy.get('input').should('have.value', targetAmount);
    });
  });

  specify('&amount but no &frequency defaults to that amount with the frequency=once', () => {
    // intercept page, return particular elements
    const targetAmount = 99;
    const amounts = livePageOne.elements.find((el) => el.type === 'DAmount');

    // visit url + querystring
    cy.visit(getTestingDonationPageUrl(expectedPageSlug, `?amount=${targetAmount}`));
    cy.wait('@getPageDetail');
    cy.url().should('include', EXPECTED_RP_SLUG);
    cy.url().should('include', expectedPageSlug);
    cy.url().should('include', targetAmount);

    // assert that the right things are checked
    cy.getByTestId('frequency-one_time-selected').should('exist');
    cy.getByTestId(`amount-other-selected`).within(() => {
      cy.get('input').should('have.value', targetAmount);
    });
    amounts.content.options.one_time.forEach((amount) => {
      cy.getByTestId(`amount-${amount}`).should('not.exist');
    });
  });

  specify('&frequency=once but no amount defaults to the one-time default set by the page creator', () => {
    const targetFreq = 'once';
    // visit url + querystring
    cy.visit(getTestingDonationPageUrl(expectedPageSlug, `?frequency=${targetFreq}`));
    cy.wait('@getPageDetail');
    cy.url().should('include', EXPECTED_RP_SLUG);
    cy.url().should('include', expectedPageSlug);
    cy.url().should('include', targetFreq);

    // assert that the right things are checked
    cy.getByTestId('frequency-one_time-selected').should('exist');
  });

  specify('&frequency=yearly but no amount defaults to the yearly default set by the page creator', () => {
    const targetFreq = 'yearly';
    // visit url + querystring
    cy.visit(getTestingDonationPageUrl(expectedPageSlug, `?frequency=${targetFreq}`));
    cy.wait('@getPageDetail');
    cy.url().should('include', EXPECTED_RP_SLUG);
    cy.url().should('include', expectedPageSlug);
    cy.url().should('include', targetFreq);

    // assert that the right things are checked
    cy.getByTestId('frequency-year-selected').should('exist');
  });

  specify('&frequency=monthly but no amount defaults to the monthly default set by the page creator', () => {
    const targetFreq = 'monthly';
    // visit url + querystring
    cy.visit(getTestingDonationPageUrl(expectedPageSlug, `?frequency=${targetFreq}`));
    cy.wait('@getPageDetail');
    cy.url().should('include', EXPECTED_RP_SLUG);
    cy.url().should('include', expectedPageSlug);
    cy.url().should('include', targetFreq);

    // assert that the right things are checked
    cy.getByTestId('frequency-month-selected').should('exist');
  });
});

describe('404 behavior', () => {
  it('should show 404 if request live page returns non-200', () => {
    cy.intercept(
      { method: 'GET', pathname: getEndpoint(LIVE_PAGE_DETAIL) },
      { fixture: 'pages/live-page-1', statusCode: 404 }
    ).as('getLivePage');
    cy.visit(getTestingDonationPageUrl(expectedPageSlug));
    cy.url().should('include', EXPECTED_RP_SLUG);
    cy.url().should('include', expectedPageSlug);
    cy.wait('@getLivePage');
    cy.getByTestId('live-page-404').should('exist');
  });

  it('should show live 404 page if api returns 404', () => {
    cy.intercept({ method: 'GET', pathname: getEndpoint(LIVE_PAGE_DETAIL) }, { statusCode: 404 }).as('getPageDetail');
    cy.visit(getTestingDonationPageUrl(expectedPageSlug));
    cy.wait('@getPageDetail');
    cy.getByTestId('live-page-404').should('exist');
  });

  it('should show a donation page if route is not reserved', () => {
    cy.intercept(
      { method: 'GET', pathname: getEndpoint(LIVE_PAGE_DETAIL) },
      { fixture: 'pages/live-page-1', statusCode: 200 }
    ).as('getPageDetail');
    cy.visit(getTestingDonationPageUrl(expectedPageSlug));
    cy.wait('@getPageDetail');
    cy.getByTestId('donation-page').should('exist');
  });
});

describe('Footer-like content', () => {
  before(() => {
    cy.intercept(
      { method: 'GET', pathname: getEndpoint(LIVE_PAGE_DETAIL) },
      { fixture: 'pages/live-page-1', statusCode: 200 }
    ).as('getPage');
    cy.visit(getTestingDonationPageUrl(expectedPageSlug));
    cy.url().should('include', EXPECTED_RP_SLUG);
    cy.url().should('include', expectedPageSlug);
    cy.wait('@getPage');
  });

  it('should render page footer with link to fundjournalism.org', () => {
    cy.getByTestId('donation-page-footer').should('exist');
    cy.getByTestId('donation-page-footer')
      .contains('fundjournalism.org')
      .should('have.attr', 'href', 'https://fundjournalism.org/');
  });

  it('should render correct copyright info, including revenue program name', () => {
    cy.getByTestId('donation-page-footer').contains(new Date().getFullYear() + ' ' + livePageOne.revenue_program.name);
  });

  it('should render organization contact email if present, nothing if not', () => {
    const expectedString = `Contact us at ${livePageOne.revenue_program.contact_email}`;
    // If revenue_program.contact_email is present, should show...
    cy.getByTestId('donation-page-static-text').contains(expectedString).should('exist');

    // ...but if we remove it, shouldn't show
    const page = { ...livePageOne };
    page.revenue_program.contact_email = '';
    cy.intercept({ method: 'GET', pathname: getEndpoint(LIVE_PAGE_DETAIL) }, { body: page, statusCode: 200 });
    cy.visit(getTestingDonationPageUrl('page-slug-2'));
    cy.getByTestId('donation-page-static-text').contains(expectedString).should('not.exist');
  });

  it('should render revenue program address if present, nothing if not', () => {
    const expectedString = `Prefer to mail a check? Our mailing address is ${livePageOne.revenue_program.address}.`;
    // If revenue_program.address is present, should show...
    cy.getByTestId('donation-page-static-text').contains(expectedString).should('exist');

    // ...but if we remove it, shouldn't show
    const page = { ...livePageOne };
    page.revenue_program.address = '';
    cy.intercept({ method: 'GET', pathname: getEndpoint(LIVE_PAGE_DETAIL) }, { body: page, statusCode: 200 });
    cy.visit(getTestingDonationPageUrl('page-slug'));
    cy.getByTestId('donation-page-static-text').contains(expectedString).should('not.exist');
  });

  it('should render certain text if the org is nonprofit', () => {
    const nonProfitPage = { ...livePageOne };
    // ensure contact_email, so text section shows up at all
    nonProfitPage.revenue_program.contact_email = 'testing@test.com';
    nonProfitPage.organization_is_nonprofit = true;
    cy.intercept(
      { method: 'GET', pathname: getEndpoint(LIVE_PAGE_DETAIL) },
      { body: nonProfitPage, statusCode: 200 }
    ).as('getNonProfitPage');
    cy.visit(getTestingDonationPageUrl('page-slug-6'));
    cy.url().should('include', 'page-slug-6');
    cy.wait('@getNonProfitPage');
    // If org is non-profit, show certain text...
    cy.getByTestId('donation-page-static-text').contains('are tax deductible').should('exist');
    cy.getByTestId('donation-page-static-text').contains('change a recurring donation').should('exist');
  });

  it('should render different text if the org is for-profit', () => {
    const forProfitPage = { ...livePageOne };
    forProfitPage.organization_is_nonprofit = false;
    cy.intercept(
      { method: 'GET', pathname: getEndpoint(LIVE_PAGE_DETAIL) },
      { body: forProfitPage, statusCode: 200 }
    ).as('getForProfitPage');
    cy.visit(getTestingDonationPageUrl('page-slug-2'));
    cy.url().should('include', 'page-slug-2');
    cy.wait('@getForProfitPage');
    cy.getByTestId('donation-page-static-text').contains('are not tax deductible').should('exist');
    cy.getByTestId('donation-page-static-text').contains('change a recurring contribution').should('exist');
  });

  it('should show different content based on the selected amount and frequency', () => {
    cy.intercept(
      { method: 'GET', pathname: getEndpoint(LIVE_PAGE_DETAIL) },
      { fixture: 'pages/live-page-1', statusCode: 200 }
    ).as('getPage');
    cy.visit(getTestingDonationPageUrl(expectedPageSlug));
    cy.url().should('include', EXPECTED_RP_SLUG);
    cy.url().should('include', expectedPageSlug);
    cy.wait('@getPage');

    const targetMonthlyAmount = 15;
    // if frequency is monthly, show particular agreement statement...
    cy.getByTestId('frequency-month').click();
    cy.getByTestId(`amount-${targetMonthlyAmount}`).click();
    const expectedMonthlyText = `payments of $${targetMonthlyAmount}, to be processed on or adjacent to the ${new Date().getDate()}`;
    cy.getByTestId('donation-page-static-text').contains(expectedMonthlyText).should('exist');

    // if frequency is yearly, show another agreement statement...
    const targetYearlyAmount = 365;
    cy.getByTestId('frequency-year').click();
    cy.getByTestId(`amount-${targetYearlyAmount}`).click();
    const expectedYearlyText = `payments of $${targetYearlyAmount}, to be processed on or adjacent to ${format(
      new Date(),
      'L/d'
    )} yearly until you cancel`;
    cy.getByTestId('donation-page-static-text').contains(expectedYearlyText).should('exist');

    // ... but if it's one-time, don't
    cy.getByTestId('frequency-one_time').click();
    cy.getByTestId('donation-page-static-text').contains(expectedMonthlyText).should('not.exist');
    cy.getByTestId('donation-page-static-text').contains(expectedYearlyText).should('not.exist');
  });
});

describe('Resulting request', () => {
  beforeEach(() => {
    cy.interceptStripeApi();
    cy.interceptDonation();
    cy.intercept(
      { method: 'GET', pathname: `${getEndpoint(LIVE_PAGE_DETAIL)}**` },
      { fixture: 'pages/live-page-1', statusCode: 200 }
<<<<<<< HEAD
    ).as('getPageDetail');
  });
  it('should pass salesforce campaign id from query parameter to request body', () => {
    const sfCampaignId = 'my-test-sf-campaign-id';
=======
    ).as('getPage1');
>>>>>>> 33b20ed5
    cy.visit(getTestingDonationPageUrl(expectedPageSlug, `?campaign=${sfCampaignId}`));
    cy.url().should('include', EXPECTED_RP_SLUG);
    cy.url().should('include', expectedPageSlug);
    cy.url().should('include', sfCampaignId);
    cy.wait('@getPage1');

    const interval = 'One time';
    const amount = '120';
    cy.intercept(
      { method: 'POST', pathname: getEndpoint(STRIPE_PAYMENT) },
      { fixture: 'stripe/payment-intent', statusCode: 200 }
    ).as('stripePayment1');
    cy.setUpDonation(interval, amount);
    cy.makeDonation();
    cy.wait('@stripePayment1').its('request.body').should('have.property', 'sf_campaign_id', sfCampaignId);
  });

  it('should send a request with the expected interval', () => {
<<<<<<< HEAD
    cy.visit(getTestingDonationPageUrl(expectedPageSlug));
    cy.url().should('include', EXPECTED_RP_SLUG);
    cy.url().should('include', expectedPageSlug);
    cy.wait('@getPageDetail');

    const interval = 'One time';
    const amount = '120';
=======
    cy.intercept(
      { method: 'GET', pathname: getEndpoint(LIVE_PAGE_DETAIL) },
      { fixture: 'pages/live-page-1', statusCode: 200 }
    ).as('getPage2');

    cy.visit(getTestingDonationPageUrl(expectedPageSlug));
    cy.url().should('include', EXPECTED_RP_SLUG);
    cy.url().should('include', expectedPageSlug);
    cy.wait('@getPage2');

    const interval = 'One time';
    const amount = '120';
    cy.intercept(
      { method: 'POST', pathname: getEndpoint(STRIPE_PAYMENT) },
      { fixture: 'stripe/payment-intent', statusCode: 200 }
    ).as('stripePayment2');
>>>>>>> 33b20ed5
    cy.setUpDonation(interval, amount);
    cy.makeDonation();
    cy.wait('@stripePayment2').its('request.body').should('have.property', 'interval', 'one_time');
  });

  it('should send a request with the expected amount', () => {
<<<<<<< HEAD
    cy.visit(getTestingDonationPageUrl(expectedPageSlug));
    cy.url().should('include', EXPECTED_RP_SLUG);
    cy.url().should('include', expectedPageSlug);
    cy.wait('@getPageDetail');
=======
    cy.intercept(
      { method: 'GET', pathname: getEndpoint(LIVE_PAGE_DETAIL) },
      { fixture: 'pages/live-page-1', statusCode: 200 }
    ).as('getPage3');

    cy.visit(getTestingDonationPageUrl(expectedPageSlug));
    cy.url().should('include', EXPECTED_RP_SLUG);
    cy.url().should('include', expectedPageSlug);
    cy.wait('@getPage3');
>>>>>>> 33b20ed5

    const interval = 'One time';
    const amount = '120';
    cy.setUpDonation(interval, amount);
<<<<<<< HEAD
=======
    cy.intercept(
      { method: 'POST', pathname: getEndpoint(STRIPE_PAYMENT) },
      { fixture: 'stripe/payment-intent', statusCode: 200 }
    ).as('stripePayment3');
>>>>>>> 33b20ed5
    cy.makeDonation();
    cy.wait('@stripePayment3').its('request.body').should('have.property', 'amount', amount);
  });

  it('should send a confirmation request to Stripe with the organization stripe account id in the header', () => {
    /**
     * This tests against regressions that might cause the orgs stripe account id to not appear in the header of confirmCardPayment
     */
<<<<<<< HEAD
    cy.visit(getTestingDonationPageUrl(expectedPageSlug));
    cy.url().should('include', EXPECTED_RP_SLUG);
    cy.url().should('include', expectedPageSlug);
    cy.wait('@getPageDetail');
=======
    cy.intercept(
      { method: 'GET', pathname: getEndpoint(LIVE_PAGE_DETAIL) },
      { fixture: 'pages/live-page-1', statusCode: 200 }
    ).as('getPage4');

    cy.visit(getTestingDonationPageUrl(expectedPageSlug));
    cy.url().should('include', EXPECTED_RP_SLUG);
    cy.url().should('include', expectedPageSlug);
    cy.wait('@getPage4');
>>>>>>> 33b20ed5

    const interval = 'One time';
    const amount = '120';
    cy.setUpDonation(interval, amount);
<<<<<<< HEAD
    cy.makeDonation();

    cy.wait('@confirmCardPayment').its('request.body').should('include', livePageOne.stripe_account_id);
=======
    cy.intercept(
      { method: 'POST', pathname: getEndpoint(STRIPE_PAYMENT) },
      { fixture: 'stripe/payment-intent', statusCode: 200 }
    );
    cy.intercept('/v1/payment_intents/**', { statusCode: 200 }).as('confirmCardPayment1');
    cy.makeDonation();
    cy.wait('@confirmCardPayment1').its('request.body').should('include', livePageOne.stripe_account_id);
>>>>>>> 33b20ed5
  });

  it('should contain clearbit.js script in body', () => {
    cy.get('head').find(`script[src*="${CLEARBIT_SCRIPT_SRC}"]`).should('have.length', 1);
  });

  it('should send a request with a Google reCAPTCHA token in request body', () => {
    cy.visit(getTestingDonationPageUrl(expectedPageSlug));
    cy.url().should('include', EXPECTED_RP_SLUG);
    cy.url().should('include', expectedPageSlug);
    cy.wait('@getPageDetail');

    const interval = 'One time';
    const amount = '120';
    cy.setUpDonation(interval, amount);
<<<<<<< HEAD
=======
    cy.intercept(
      { method: 'POST', pathname: getEndpoint(STRIPE_PAYMENT) },
      { fixture: 'stripe/payment-intent', statusCode: 200 }
    ).as('stripePayment5');
>>>>>>> 33b20ed5
    cy.makeDonation();
    cy.wait('@stripePayment5').its('request.body').should('have.property', 'captcha_token');
  });

  it('should focus the first input on the page with an error', () => {
    cy.visit(getTestingDonationPageUrl(expectedPageSlug));
    cy.wait('@getPageDetail');

    const errorElementName = 'first_name';
    const errorMessage = 'Something was wrong with first_name';
    cy.intercept(
      { method: 'POST', pathname: getEndpoint(STRIPE_PAYMENT) },
      { body: { [errorElementName]: errorMessage }, statusCode: 400 }
    ).as('stripePaymentError');
    cy.setUpDonation('One time', '120');
    cy.makeDonation();
    cy.wait('@stripePaymentError');
    cy.get(`input[name="${errorElementName}"]`).should('have.focus');
    cy.contains(errorMessage);
  });
});

describe('Thank you page', () => {
  it('should show a generic Thank You page at /rev-slug/thank-you', () => {
    cy.intercept(
      { method: 'GET', pathname: getEndpoint(LIVE_PAGE_DETAIL) },
      { fixture: 'pages/live-page-1', statusCode: 200 }
    );
    cy.visit(getTestingDonationPageUrl('page-slug/thank-you'));
    cy.getByTestId('generic-thank-you').should('exist');
  });
});<|MERGE_RESOLUTION|>--- conflicted
+++ resolved
@@ -160,7 +160,7 @@
     });
 
     expectedMetaTags.forEach((metaTagName) => {
-      it(`document head should contain metatag with default value for ${metaTagName}`, () => {
+      it.only(`document head should contain metatag with default value for ${metaTagName}`, () => {
         cy.get(`meta[name="${metaTagName}"]`).should('exist');
         cy.get(`meta[name="${metaTagName}"]`).should('have.attr', 'content', metaTagNameDefaultValueMap[metaTagName]);
       });
@@ -464,132 +464,65 @@
     cy.intercept(
       { method: 'GET', pathname: `${getEndpoint(LIVE_PAGE_DETAIL)}**` },
       { fixture: 'pages/live-page-1', statusCode: 200 }
-<<<<<<< HEAD
     ).as('getPageDetail');
   });
   it('should pass salesforce campaign id from query parameter to request body', () => {
     const sfCampaignId = 'my-test-sf-campaign-id';
-=======
-    ).as('getPage1');
->>>>>>> 33b20ed5
     cy.visit(getTestingDonationPageUrl(expectedPageSlug, `?campaign=${sfCampaignId}`));
     cy.url().should('include', EXPECTED_RP_SLUG);
     cy.url().should('include', expectedPageSlug);
     cy.url().should('include', sfCampaignId);
-    cy.wait('@getPage1');
+    cy.wait('@getPageDetail');
 
     const interval = 'One time';
     const amount = '120';
-    cy.intercept(
-      { method: 'POST', pathname: getEndpoint(STRIPE_PAYMENT) },
-      { fixture: 'stripe/payment-intent', statusCode: 200 }
-    ).as('stripePayment1');
+
     cy.setUpDonation(interval, amount);
     cy.makeDonation();
-    cy.wait('@stripePayment1').its('request.body').should('have.property', 'sf_campaign_id', sfCampaignId);
+    cy.wait('@stripePayment').its('request.body').should('have.property', 'sf_campaign_id', sfCampaignId);
   });
 
   it('should send a request with the expected interval', () => {
-<<<<<<< HEAD
-    cy.visit(getTestingDonationPageUrl(expectedPageSlug));
-    cy.url().should('include', EXPECTED_RP_SLUG);
-    cy.url().should('include', expectedPageSlug);
-    cy.wait('@getPageDetail');
-
-    const interval = 'One time';
-    const amount = '120';
-=======
-    cy.intercept(
-      { method: 'GET', pathname: getEndpoint(LIVE_PAGE_DETAIL) },
-      { fixture: 'pages/live-page-1', statusCode: 200 }
-    ).as('getPage2');
-
-    cy.visit(getTestingDonationPageUrl(expectedPageSlug));
-    cy.url().should('include', EXPECTED_RP_SLUG);
-    cy.url().should('include', expectedPageSlug);
-    cy.wait('@getPage2');
-
-    const interval = 'One time';
-    const amount = '120';
-    cy.intercept(
-      { method: 'POST', pathname: getEndpoint(STRIPE_PAYMENT) },
-      { fixture: 'stripe/payment-intent', statusCode: 200 }
-    ).as('stripePayment2');
->>>>>>> 33b20ed5
-    cy.setUpDonation(interval, amount);
-    cy.makeDonation();
-    cy.wait('@stripePayment2').its('request.body').should('have.property', 'interval', 'one_time');
-  });
-
-  it('should send a request with the expected amount', () => {
-<<<<<<< HEAD
-    cy.visit(getTestingDonationPageUrl(expectedPageSlug));
-    cy.url().should('include', EXPECTED_RP_SLUG);
-    cy.url().should('include', expectedPageSlug);
-    cy.wait('@getPageDetail');
-=======
-    cy.intercept(
-      { method: 'GET', pathname: getEndpoint(LIVE_PAGE_DETAIL) },
-      { fixture: 'pages/live-page-1', statusCode: 200 }
-    ).as('getPage3');
-
-    cy.visit(getTestingDonationPageUrl(expectedPageSlug));
-    cy.url().should('include', EXPECTED_RP_SLUG);
-    cy.url().should('include', expectedPageSlug);
-    cy.wait('@getPage3');
->>>>>>> 33b20ed5
+    cy.visit(getTestingDonationPageUrl(expectedPageSlug));
+    cy.url().should('include', EXPECTED_RP_SLUG);
+    cy.url().should('include', expectedPageSlug);
+    cy.wait('@getPageDetail');
 
     const interval = 'One time';
     const amount = '120';
     cy.setUpDonation(interval, amount);
-<<<<<<< HEAD
-=======
-    cy.intercept(
-      { method: 'POST', pathname: getEndpoint(STRIPE_PAYMENT) },
-      { fixture: 'stripe/payment-intent', statusCode: 200 }
-    ).as('stripePayment3');
->>>>>>> 33b20ed5
     cy.makeDonation();
-    cy.wait('@stripePayment3').its('request.body').should('have.property', 'amount', amount);
+    cy.wait('@stripePayment').its('request.body').should('have.property', 'interval', 'one_time');
+  });
+
+  it('should send a request with the expected amount', () => {
+    cy.visit(getTestingDonationPageUrl(expectedPageSlug));
+    cy.url().should('include', EXPECTED_RP_SLUG);
+    cy.url().should('include', expectedPageSlug);
+    cy.wait('@getPageDetail');
+
+    const interval = 'One time';
+    const amount = '120';
+    cy.setUpDonation(interval, amount);
+    cy.makeDonation();
+    cy.wait('@stripePayment').its('request.body').should('have.property', 'amount', amount);
   });
 
   it('should send a confirmation request to Stripe with the organization stripe account id in the header', () => {
     /**
      * This tests against regressions that might cause the orgs stripe account id to not appear in the header of confirmCardPayment
      */
-<<<<<<< HEAD
-    cy.visit(getTestingDonationPageUrl(expectedPageSlug));
-    cy.url().should('include', EXPECTED_RP_SLUG);
-    cy.url().should('include', expectedPageSlug);
-    cy.wait('@getPageDetail');
-=======
-    cy.intercept(
-      { method: 'GET', pathname: getEndpoint(LIVE_PAGE_DETAIL) },
-      { fixture: 'pages/live-page-1', statusCode: 200 }
-    ).as('getPage4');
-
-    cy.visit(getTestingDonationPageUrl(expectedPageSlug));
-    cy.url().should('include', EXPECTED_RP_SLUG);
-    cy.url().should('include', expectedPageSlug);
-    cy.wait('@getPage4');
->>>>>>> 33b20ed5
+    cy.visit(getTestingDonationPageUrl(expectedPageSlug));
+    cy.url().should('include', EXPECTED_RP_SLUG);
+    cy.url().should('include', expectedPageSlug);
+    cy.wait('@getPageDetail');
 
     const interval = 'One time';
     const amount = '120';
     cy.setUpDonation(interval, amount);
-<<<<<<< HEAD
     cy.makeDonation();
 
     cy.wait('@confirmCardPayment').its('request.body').should('include', livePageOne.stripe_account_id);
-=======
-    cy.intercept(
-      { method: 'POST', pathname: getEndpoint(STRIPE_PAYMENT) },
-      { fixture: 'stripe/payment-intent', statusCode: 200 }
-    );
-    cy.intercept('/v1/payment_intents/**', { statusCode: 200 }).as('confirmCardPayment1');
-    cy.makeDonation();
-    cy.wait('@confirmCardPayment1').its('request.body').should('include', livePageOne.stripe_account_id);
->>>>>>> 33b20ed5
   });
 
   it('should contain clearbit.js script in body', () => {
@@ -605,15 +538,8 @@
     const interval = 'One time';
     const amount = '120';
     cy.setUpDonation(interval, amount);
-<<<<<<< HEAD
-=======
-    cy.intercept(
-      { method: 'POST', pathname: getEndpoint(STRIPE_PAYMENT) },
-      { fixture: 'stripe/payment-intent', statusCode: 200 }
-    ).as('stripePayment5');
->>>>>>> 33b20ed5
     cy.makeDonation();
-    cy.wait('@stripePayment5').its('request.body').should('have.property', 'captcha_token');
+    cy.wait('@stripePayment').its('request.body').should('have.property', 'captcha_token');
   });
 
   it('should focus the first input on the page with an error', () => {
