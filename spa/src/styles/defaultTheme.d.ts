// This extends Styled Components's theme with our own properties. TODO: make
// this easier to use. It's currently a reflection of the ad hoc nature of our
// theme currently.
// See https://styled-components.com/docs/api#typescript

import 'styled-components';

declare module 'styled-components' {
  export interface BasePalette {
    primary: {
      brandBlue: '#60e0f9';
      chartreuse: '#f2ff59';
      engineBlue: '#157cb2';
      indigo: '#25192b';
      purple: '#523a5e';
    };
    secondary: {
      error: '#c8203f';
      hyperlink: '#0052cc';
      success: '#008e7c';
      warning: '#fa9908';
    };
    greyscale: {
      black: '#282828';
      grey1: '#707070';
      grey2: '#c4c4c4';
      grey3: '#f1f1f1';
      grey4: '#f9f9f9';
      white: '#ffffff';
    };
    chartreuse: {
      '-10': '#f3ff6a';
      '-20': '#f5ff7a';
      '-30': '#f6ff8b';
      '-40': '#f7ff9b';
      '-50': '#f9ffac';
      '-60': '#faffbd';
      '-70': '#fbffcd';
      '-80': '#fcffde';
      '-90': '#feffee';
    };
    indigo: {
      '-10': '#3d2947';
      '-20': '#553963';
      '-30': '#6d4a7f';
      '-40': '#855a9b';
      '-50': '#9a73ae';
      '-60': '#ae8fbe';
      '-70': '#c3abce';
      '-80': '#d7c7de';
      '-90': '#ebe3ef';
    };
    purple: {
      '-10': '#654874';
      '-20': '#79558a';
      '-30': '#8c649f';
      '-40': '#9c7aad';
      '-50': '#ad90bb';
      '-60': '#bda6c8';
      '-70': '#cebdd6';
      '-80': '#ded3e4';
      '-90': '#efe9f1';
    };
  }

  export interface DefaultTheme {
    basePalette: BasePalette;
    colors: {
      cstm_formPanelBackground?: string;
      cstm_inputBackground?: string;
      cstm_inputBorder?: string;
      cstm_mainBackground?: string;
      cstm_ornaments?: string;
      primary: '#20bfdd';
      primaryLight: '#c7eff7';
      secondary: '#99D17B';
      fieldBackground: '#f7f7f7';
      paneBackground: BasePalette['greyscale']['white'];
      inputBackground: BasePalette['greyscale']['white'];
      inputBorder: '#c3c3c3';
      sidebarBackground: BasePalette['primary']['indigo'];
      topbarBackground: BasePalette['primary']['purple'];
      navSelectedBackground: '#eaf37a';
      navSectionLabelColor: '#ddcbe7';
      navOrgIcon: '#AC256C';
      black: '#080708';
      account: {
        purple: ['#523a5e', BasePalette['primary']['indigo'], '#19111e'];
        yellow: ['#f5ff75'];
        blueLink: BasePalette['secondary']['hyperlink'];
      };
      white: BasePalette['greyscale']['white'];
      grey: ['#eee', '#ccc', '#999', '#666', '#333'];
      muiLightBlue: {
        200: '#6FD1EC';
        500: '#3cade8';
        800: BasePalette['primary']['engineBlue'];
      };
      muiTeal: {
        600: BasePalette['secondary']['success'];
        700: '#008070';
      };
      muiYellow: {
        A50: '#EFF4A7';
        A100: '#F5FF75';
      };
      muiGrey: {
        50: BasePalette['greyscale']['grey4'];
        100: BasePalette['greyscale']['grey3'];
        200: '#e3e3e3';
        300: '#D9D9D9';
<<<<<<< HEAD
        400: '#c4c4c4';
        450: '#a7a7a7';
=======
        400: BasePalette['greyscale']['grey2'];
>>>>>>> 263488ea
        500: '#969696';
        600: BasePalette['greyscale']['grey1'];
        700: '#666666';
        800: '#3c3c3c';
        900: BasePalette['greyscale']['black'];
      };
      status: {
        processing: '#ACDCF5';
        done: '#AFEFAD';
        failed: '#F4B9C8';
        warning: '#FDD69C';
      };
      error: {
        primary: BasePalette['secondary']['error'];
        bg: '#f6dbe0';
      };
      caution: '#ff476c';
      info: '#20bfdd';
      success: '#99D17B';
      warning: '#ffd400';
      disabled: '#ebebeb';
      link: '#4183c4';
      hover: '#eee';
      tableRowHover: '#bcd3f5';
      tableRowActive: '#dce8fa';
      cstm_CTAs?: string;
    };
    plan: {
      free: {
        background: BasePalette['primary']['chartreuse'];
      };
      core: {
        background: '#62ffe3';
      };
      plus: {
        background: '#f323ff';
      };
    };
    buttons: {
      yellow: {
        background: '#F5FF75';
        backgroundLight: 'rgba(245, 255, 117, 0.3);';
        border: '0.5px solid #E6EE84';
        boxShadow: '0px 0.3px 0.5px rgba(0, 0, 0, 0.1), 0px 2px 4px rgba(0, 0, 0, 0.2)';
        borderRadius: '4px';
        color: '#302436';
      };
      blue: {
        background: '#147D99';
        backgroundLight: '#9ADFF2';
        border: '0.5px solid #147D99';
      };
    };
    systemFont: "'Roboto', sans-serif";
    font: { body: "'Roboto', sans-serif"; heading: "'Roboto', sans-serif" };
    fontSizes: ['12px', '16px', '24px', '32px', '48px', '84px', '96px'];
    fontSizesUpdated: {
      xs: '12px';
      sm: '14px';
      md: '16px';
      lg: '18px';
      20: '20px';
      lgx: '24px';
      lg2x: '28px';
      lg3x: '30px';
      h1: '34px';
      xl: '46px';
      '2xl': '72px';
    };
    muiBorderRadius: {
      sm: '2px';
      md: '4px';
      lg: '6px';
      xl: '10px';
      '2xl': '12px';
      14: '14px';
      19: '19px';
    };
    radii: ['3px', '6px', '12px'];
    shadows: ['0 1px 2px 0 rgb(0 0 0 / 15%)', '0 10px 25px 0 rgb(0 0 0 / 6%)', '0 12px 25px 0 rgb(0 0 0 / 10%)'];
    breakpoints: {
      phoneOnly: 'max-width: 599px';
      tabletLandscapeDown: 'max-width: 890px';
      mdUp: 'min-width: 890px';
    };
    maxWidths: {
      sm: '300px';
      md: '890px';
      lg: '1000px';
      xl: '1300px';
    };
    zIndex: {
      header: 10;
      sidebar: 5;
    };
  }
}<|MERGE_RESOLUTION|>--- conflicted
+++ resolved
@@ -109,12 +109,8 @@
         100: BasePalette['greyscale']['grey3'];
         200: '#e3e3e3';
         300: '#D9D9D9';
-<<<<<<< HEAD
-        400: '#c4c4c4';
+        400: BasePalette['greyscale']['grey2'];
         450: '#a7a7a7';
-=======
-        400: BasePalette['greyscale']['grey2'];
->>>>>>> 263488ea
         500: '#969696';
         600: BasePalette['greyscale']['grey1'];
         700: '#666666';
