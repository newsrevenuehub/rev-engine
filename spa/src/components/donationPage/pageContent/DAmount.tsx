import React, { useState, useMemo, useEffect } from 'react';
import PropTypes, { InferProps } from 'prop-types';
import { DAmountStyled, FeesContainer, FreqSubtext, OtherAmount, OtherAmountInput } from './DAmount.styled';

// Util
import { getFrequencyRate } from 'utilities/parseFrequency';
import { parseFloatStrictly } from 'utilities/parseFloatStrictly';

// Context
import { usePage } from '../DonationPage';

// Children
import DElement, { DynamicElementPropTypes } from 'components/donationPage/pageContent/DElement';
import SelectableButton from 'elements/buttons/SelectableButton';
import usePreviousState from 'hooks/usePreviousState';
import FormErrors from 'elements/inputs/FormErrors';
import PayFeesControl from './PayFeesControl';
import { useTranslation } from 'react-i18next';

export type DAmountProps = InferProps<typeof DAmountPropTypes>;

function DAmount({ element, ...props }: DAmountProps) {
  const {
    page,
    feeAmount,
    frequency,
    amount,
    overrideAmount,
    setAmount,
    setUserAgreesToPayFees,
    errors,
    userAgreesToPayFees
  } = usePage();
  const { t } = useTranslation();
  const prevFrequency = usePreviousState(frequency);
  const currencyCode = page?.currency?.code;
  const currencySymbol = page?.currency?.symbol;
  // Corresponds to the value the user has typed into the 'other value' field.
  // It may not contain a valid number.
  const [otherValue, setOtherValue] = useState('');

  // If the page overrides the amount, force the other input value to that. This
  // should only happen during initial rendering in practice, but there is an
  // initial render where overrideAmount is false that we need to account for.

  useEffect(() => {
    if (overrideAmount) {
      setOtherValue(`${amount}`);
    }
  }, [amount, overrideAmount]);

  // If frequency changes, reset otherAmount
  useEffect(() => {
    if (frequency !== prevFrequency && prevFrequency !== undefined && !overrideAmount) {
      setOtherValue('');
    }
  }, [frequency, overrideAmount, prevFrequency]);

  // Display the fees control here if a DPayment element elsewhere asks for it.

  const displayPayFeesControl = useMemo(() => {
    if (!page.elements) {
      return false;
    }

    const paymentElement = page.elements.find(({ type }) => type === 'DPayment');

    if (!paymentElement) {
      return false;
    }

    return (paymentElement.content as { offerPayFees?: boolean }).offerPayFees;
  }, [page.elements]);

  // Find amount options for the page's frequency, and whether any should be
  // selected based on the payment amount.

  const amountOptions = useMemo(() => element?.content?.options?.[frequency] ?? [], [element?.content, frequency]);

  const selectedAmountOption = useMemo(() => {
    // If the user has entered an amount in the other field, never select an
    // option, even if it matches the value they've entered.

    if (otherValue !== '') {
      return -1;
    }

    return amountOptions.findIndex((option) => parseFloat(`${option}`) === amount);
  }, [amountOptions, otherValue, amount]);

  // Called when the user chooses a preselected option.

  const handleSelectAmountOption = (newAmount?: number) => {
    setOtherValue('');
    setAmount(newAmount);
  };

  // Called when the user types into the text field.

  const handleOtherAmountChange = ({
    target: { value }
  }: React.ChangeEvent<HTMLInputElement> | { target: { value: string } }) => {
    const filteredValue = value.replace(/\D/g, '');

    setOtherValue(filteredValue);

    if (filteredValue === '') {
      setAmount(undefined);
    }

<<<<<<< HEAD
    if (validateInputPositiveFloat(filteredValue)) {
      setAmount(parseFloat(filteredValue));
=======
    const parsedValue = parseFloatStrictly(value);

    if (!isNaN(parsedValue) && parsedValue > 0) {
      setAmount(parsedValue);
>>>>>>> fa585057
    }
  };

  // Called when the user focuses the text field. We want it to act as though
  // the user has set the amount to whatever's visible there.

  const handleOtherAmountFocus = () => {
    handleOtherAmountChange({ target: { value: otherValue } });
  };

  const otherIsSelected = otherValue !== '' || selectedAmountOption === -1;

  return (
    <DElement
      data-testid="d-amount"
      label={t(`donationPage.dAmount.label.${frequency}`)}
      description={t('donationPage.dAmount.selectContribution')}
      {...props}
    >
      <DAmountStyled data-testid="d-amount-amounts">
        {amountOptions.map((amountOption, index) => {
          const selected = index === selectedAmountOption;

          return (
            <li key={`${index}-${amountOption}`}>
              <SelectableButton
                selected={selected}
                onClick={() => handleSelectAmountOption(parseFloat(`${amountOption}`))}
                data-testid={`amount-${amountOption}${selected ? '-selected' : ''}`}
              >
                {`${currencySymbol}${amountOption} ${currencyCode}`}{' '}
                <FreqSubtext selected={selected}>{getFrequencyRate(frequency)}</FreqSubtext>
              </SelectableButton>
            </li>
          );
        })}
        {(element?.content?.allowOther || overrideAmount) && (
          <OtherAmount data-testid={`amount-other${otherIsSelected ? '-selected' : ''}`} selected={otherIsSelected}>
            <span>{currencySymbol}</span>
            <OtherAmountInput
              inputMode="numeric"
              type="text"
              min="0"
              pattern="\d+"
              value={otherValue}
              name="amount"
              onChange={handleOtherAmountChange}
              onFocus={handleOtherAmountFocus}
              // We're validating maximum amount on the backend, but let's restrict input
              // to prevent hitting javascript's mathematical limitations and displaying
              // weird numbers after calculating fees and fixing decimals
              maxLength={9}
            />
            <FreqSubtext data-testid="custom-amount-rate">{getFrequencyRate(frequency)}</FreqSubtext>
          </OtherAmount>
        )}
        {displayPayFeesControl && (
          <FeesContainer>
            <PayFeesControl
              agreedToPayFees={userAgreesToPayFees}
              currencyCode={page.currency!.code}
              currencySymbol={page.currency!.symbol}
              locale={page.locale}
              feeAmount={feeAmount}
              frequency={frequency}
              onChange={(event) =>
                setUserAgreesToPayFees((event as React.ChangeEvent<HTMLInputElement>).target.checked)
              }
              revenueProgramName={page.revenue_program.name}
            />
          </FeesContainer>
        )}
      </DAmountStyled>
      <FormErrors errors={errors.amount} />
    </DElement>
  );
}

const paymentPropTypes = {
  allowOther: PropTypes.bool,
  options: PropTypes.objectOf(
    PropTypes.arrayOf(PropTypes.oneOfType([PropTypes.number, PropTypes.string]).isRequired).isRequired
  ),
  defaults: PropTypes.objectOf(PropTypes.oneOfType([PropTypes.number, PropTypes.string]))
};

const DAmountPropTypes = {
  element: PropTypes.shape({
    ...DynamicElementPropTypes,
    content: PropTypes.shape(paymentPropTypes)
  })
};

DAmount.propTypes = DAmountPropTypes;

DAmount.type = 'DAmount';
DAmount.displayName = 'Contribution Amount';
DAmount.description = 'Allows a contributor to select an amount to contribute';
DAmount.required = true;
DAmount.unique = true;

export default DAmount;<|MERGE_RESOLUTION|>--- conflicted
+++ resolved
@@ -108,15 +108,10 @@
       setAmount(undefined);
     }
 
-<<<<<<< HEAD
-    if (validateInputPositiveFloat(filteredValue)) {
-      setAmount(parseFloat(filteredValue));
-=======
     const parsedValue = parseFloatStrictly(value);
 
     if (!isNaN(parsedValue) && parsedValue > 0) {
       setAmount(parsedValue);
->>>>>>> fa585057
     }
   };
 
