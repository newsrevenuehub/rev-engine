import datetime
from unittest.mock import Mock
from urllib.parse import parse_qs, quote_plus, urlparse

from django.conf import settings
from django.core import mail
from django.utils.safestring import mark_safe

import pytest
import pytest_cases
import stripe
from addict import Dict as AttrDict
from bs4 import BeautifulSoup

from apps.api.views import construct_rp_domain
from apps.contributions.models import (
    Contribution,
    ContributionInterval,
    ContributionIntervalError,
    ContributionStatus,
    ContributionStatusError,
    Contributor,
    ContributorRefreshToken,
    logger,
)
from apps.contributions.tasks import task_pull_serialized_stripe_contributions_to_cache
from apps.contributions.tests.factories import ContributionFactory
from apps.emails.tasks import send_templated_email, send_thank_you_email
from apps.organizations.models import FiscalStatusChoices
from apps.organizations.tests.factories import OrganizationFactory, RevenueProgramFactory
from apps.pages.tests.factories import DonationPageFactory
from apps.users.choices import Roles


@pytest.mark.django_db
class TestContributorModel:
    def test_contributions_count(self, contributor_user):
        target_count = 3
        ContributionFactory.create_batch(
            size=target_count,
            contributor=contributor_user,
        )
        assert contributor_user.contributions_count == target_count

    def test_most_recent_contribution(self, contributor_user):
        ContributionFactory.create_batch(size=3, contributor=contributor_user, status=ContributionStatus.PAID)
        ContributionFactory(contributor=contributor_user, status=ContributionStatus.REFUNDED)
        assert (
            contributor_user.most_recent_contribution
            == Contribution.objects.filter(contributor=contributor_user, status="paid").latest()
        )

    def test__str__(self, contributor_user):
        assert str(contributor_user) == contributor_user.email

    def test_is_authenticated(self, contributor_user):
        assert contributor_user.is_authenticated is True

    def test_is_superuser(self, contributor_user):
        assert contributor_user.is_superuser is False

    def test_create_stripe_customer(self, monkeypatch, mocker, contributor_user):
        return_val = {"foo": "bar"}
        monkeypatch.setattr("stripe.Customer.create", lambda *args, **kwargs: return_val)
        spy = mocker.spy(stripe.Customer, "create")
        kwargs = {
            "customer_name": "My Name",
            "phone": "222222222",
            "street": "Main St",
            "city": "Eau Claire",
            "state": "WI",
            "postal_code": "54701",
            "country": "US",
            "metadata": {"meta": "data"},
        }
        rp_stripe_id = "some-id"
        cus = contributor_user.create_stripe_customer(rp_stripe_id, **kwargs)
        assert cus == return_val
        spy.assert_called_once_with(
            email=contributor_user.email,
            address=(
                address := {
                    "line1": kwargs["street"],
                    "city": kwargs["city"],
                    "state": kwargs["state"],
                    "postal_code": kwargs["postal_code"],
                    "country": kwargs["country"],
                }
            ),
            shipping={"address": address, "name": (name := kwargs["customer_name"])},
            name=name,
            phone=kwargs["phone"],
            stripe_account=rp_stripe_id,
            metadata=kwargs["metadata"],
        )

    def test_create_magic_link(self, one_time_contribution):
        assert isinstance(one_time_contribution, Contribution)
        parsed = urlparse(Contributor.create_magic_link(one_time_contribution))
        assert parsed.scheme == "https"
        expected_domain = urlparse(settings.SITE_URL).netloc
        assert parsed.netloc == f"{one_time_contribution.donation_page.revenue_program.slug}.{expected_domain}"
        params = parse_qs(parsed.query)
        assert params["token"][0]
        assert params["email"][0] == one_time_contribution.contributor.email

    @pytest.mark.parametrize(
        "value",
        (
            None,
            "",
            "Something",
            1,
            True,
            False,
            dict(),
            lambda x: None,
        ),
    )
    def test_create_magic_link_with_invalid_values(self, value):
        with pytest.raises(ValueError):
            Contributor.create_magic_link(value)


test_key = "test_key"


@pytest.fixture
def contribution_with_no_provider_payment_method_id(one_time_contribution):
    one_time_contribution.provider_payment_method_id = None
    one_time_contribution.save()
    return one_time_contribution


@pytest.fixture
def contribution_with_provider_payment_method_id(one_time_contribution):
    one_time_contribution.provider_payment_method_id = "something"
    one_time_contribution.save()
    return one_time_contribution


@pytest.mark.django_db
class TestContributionModel:
    @pytest_cases.parametrize(
        "contribution",
        (pytest_cases.fixture_ref("one_time_contribution"), pytest_cases.fixture_ref("monthly_contribution")),
    )
    def test_create_stripe_customer(self, contribution, mocker, monkeypatch):
        """Show Contributor.create_stripe_customer calls Stripe with right params and returns the customer object"""
        customer_create_return_val = {"id": "cus_fakefakefake"}
        monkeypatch.setattr("stripe.Customer.create", lambda *args, **kwargs: customer_create_return_val)
        spy = mocker.spy(stripe.Customer, "create")
        call_args = {
            "first_name": "Jane",
            "last_name": "doe",
            "phone": "555-555-5555",
            "mailing_street": "123 Street Lane",
            "mailing_city": "Small Town",
            "mailing_state": "OK",
            "mailing_postal_code": "12345",
            "mailing_country": "US",
        }
        customer = contribution.create_stripe_customer(**call_args)
        spy.assert_called_once_with(
            name=(name := f"{call_args['first_name']} {call_args['last_name']}"),
            email=contribution.contributor.email,
            address=(
                address := {
                    "line1": call_args["mailing_street"],
                    "city": call_args["mailing_city"],
                    "state": call_args["mailing_state"],
                    "postal_code": call_args["mailing_postal_code"],
                    "country": call_args["mailing_country"],
                }
            ),
            shipping={"address": address, "name": name},
            phone=call_args["phone"],
            stripe_account=contribution.donation_page.revenue_program.payment_provider.stripe_account_id,
        )
        assert customer == customer_create_return_val

    def test_formatted_amount_property(self, one_time_contribution):
        one_time_contribution.amount = 1000
        one_time_contribution.save()
        assert one_time_contribution.formatted_amount == "10.00 USD"

<<<<<<< HEAD
    @pytest_cases.parametrize(
        "contribution",
        (pytest_cases.fixture_ref("one_time_contribution"), pytest_cases.fixture_ref("monthly_contribution")),
    )
    @pytest.mark.parametrize("has_donation_page", (True, False))
    def test_revenue_program_property(self, contribution, has_donation_page):
        if not has_donation_page:
            contribution.donation_page = None
            contribution.save()
            assert contribution.revenue_program is None
        else:
            assert (rp := contribution.donation_page.revenue_program) is not None
            assert contribution.revenue_program == rp
=======
    def test_formatted_amount(self, mock_fetch_stripe_payment_method, *args):
        target_format = "$10.00 USD"
        self.assertEqual(self.contribution.formatted_amount, target_format)
>>>>>>> 4e62db3a

    @pytest_cases.parametrize(
        "contribution",
        (pytest_cases.fixture_ref("one_time_contribution"), pytest_cases.fixture_ref("monthly_contribution")),
    )
    @pytest.mark.parametrize(
        "has_revenue_program,has_payment_provider,expect_result",
        ((True, False, False), (False, True, False), (True, True, True)),
    )
    def test_stripe_account_id_property(self, contribution, has_revenue_program, has_payment_provider, expect_result):
        if not has_revenue_program:
            contribution.donation_page.revenue_program = None
            contribution.donation_page.save()
        if has_revenue_program and not has_payment_provider:
            contribution.revenue_program.payment_provider = None
            contribution.revenue_program.save()
        stripe_account_id = contribution.stripe_account_id
        assert stripe_account_id == (
            contribution.revenue_program.payment_provider.stripe_account_id if expect_result else None
        )

    def test_str(self, one_time_contribution):
        assert (
            str(one_time_contribution)
            == f"{one_time_contribution.formatted_amount}, {one_time_contribution.created.strftime('%Y-%m-%d %H:%M:%S')}"
        )

    @pytest.mark.parametrize(
        "make_contribution_fn,update_data,expect_stripe_fetch,stripe_fetch_return_val",
        (
            (
                lambda: ContributionFactory(one_time=True, provider_payment_method_id="some-id"),
                {"amount": 2000},
                False,
                None,
            ),
            (
                lambda: ContributionFactory(one_time=True, provider_payment_method_id=None),
                {"provider_payment_method_id": "something"},
                False,
                {"foo": "bar"},
            ),
            (
                lambda: ContributionFactory(
                    one_time=True, provider_payment_method_id="some-id", provider_payment_method_details=None
                ),
                {"provider_payment_method_id": "something-else"},
                True,
                {"key": "val"},
            ),
            (
                lambda: ContributionFactory(
                    one_time=True,
                    provider_payment_method_id="old-id",
                    provider_payment_method_details={"something": "truthy"},
                ),
                {"provider_payment_method_id": "new-id"},
                False,
                None,
            ),
            (
                lambda: ContributionFactory(one_time=True, provider_payment_method_id="old-id"),
                {"amount": 2000},
                False,
                None,
            ),
        ),
    )
    def test_save_method_fetch_payment_method_side_effect_when_update(
        self, make_contribution_fn, update_data, expect_stripe_fetch, stripe_fetch_return_val, mocker
    ):
        """Show conditions under which `fetch_stripe_payment_method` is expected to be called and when its return value is saved back

        Note we only test updates here as the set up for a new contribution vis-a-vis the behavior under test is too distinct.
        """
        contribution = make_contribution_fn()
        mock_fetch_stripe_payment_method = mocker.patch(
            "stripe.PaymentMethod.retrieve", return_value=stripe_fetch_return_val
        )
        for k, v in update_data.items():
            setattr(contribution, k, v)
        contribution.save()
        assert mock_fetch_stripe_payment_method.call_count == (1 if expect_stripe_fetch else 0)
        if expect_stripe_fetch and stripe_fetch_return_val:
            contribution.refresh_from_db()
            assert contribution.provider_payment_method_details == stripe_fetch_return_val

    def test_fetch_stripe_payment_method_when_no_provider_payment_method_id(self):
        contribution = ContributionFactory(provider_payment_method_id=None)
        with pytest.raises(ValueError):
            contribution.fetch_stripe_payment_method()

    def test_fetch_stripe_payment_method_happy_path(self, one_time_contribution, mocker):
        return_value = AttrDict({"key": "val"})
        mock_retrieve_pm = mocker.patch("stripe.PaymentMethod.retrieve", return_value=return_value)
        assert one_time_contribution.fetch_stripe_payment_method() == return_value
        mock_retrieve_pm.assert_called_once_with(
            one_time_contribution.provider_payment_method_id,
            stripe_account=one_time_contribution.donation_page.revenue_program.payment_provider.stripe_account_id,
        )

    def test_fetch_stripe_payment_method_when_stripe_error(self, one_time_contribution, mocker):
        mock_retrieve_pm = mocker.patch("stripe.PaymentMethod.retrieve", side_effect=stripe.error.StripeError("error"))
        assert one_time_contribution.fetch_stripe_payment_method() is None
        mock_retrieve_pm.assert_called_once_with(
            one_time_contribution.provider_payment_method_id,
            stripe_account=one_time_contribution.donation_page.revenue_program.payment_provider.stripe_account_id,
        )

    @pytest.mark.parametrize(
        "create_data,expect_stripe_fetch,stripe_fetch_return_val",
        (
            (
                {"provider_payment_method_id": None},
                False,
                None,
            ),
            (
                {"provider_payment_method_id": "something"},
                True,
                None,
            ),
            (
                {"provider_payment_method_id": "something"},
                True,
                {"key": "val"},
            ),
        ),
    )
    def test_save_method_fetch_payment_method_side_effect_when_new_instance(
        self, create_data, expect_stripe_fetch, stripe_fetch_return_val, monkeypatch, mocker
    ):
        """Show conditions under which `fetch_stripe_payment_method` is expected to be called and when its return value is saved back

        Note we only test on new contribution creation here, not updating an existing one as that requires distinct setup.
        """
        monkeypatch.setattr(
            "apps.contributions.models.Contribution.fetch_stripe_payment_method",
            lambda *args, **kwargs: stripe_fetch_return_val,
        )
        stripe_fetch_spy = mocker.spy(Contribution, "fetch_stripe_payment_method")
        contribution = ContributionFactory(**create_data)
        assert stripe_fetch_spy.call_count == (1 if expect_stripe_fetch else 0)
        if expect_stripe_fetch and stripe_fetch_return_val:
            contribution.refresh_from_db()
            assert contribution.provider_payment_method_details == stripe_fetch_return_val

    def test_create_stripe_one_time_payment_intent(self, one_time_contribution, monkeypatch, mocker):
        """Show Contribution.create_stripe_one_time_payment_intent calls Stripe with right params...

        ...that it returns the created payment intent, and that it saves the payment intent ID and
        client secret back to the contribution
        """
        create_pi_return_val = AttrDict(
            {
                "id": "fake_id",
                "client_secret": "fake_client_secret",
                "customer": "fake_stripe_customer_id",
            }
        )
        monkeypatch.setattr("stripe.PaymentIntent.create", lambda *args, **kwargs: create_pi_return_val)
        spy = mocker.spy(stripe.PaymentIntent, "create")
        assert one_time_contribution.create_stripe_one_time_payment_intent() == create_pi_return_val
        spy.assert_called_once_with(
            amount=one_time_contribution.amount,
            currency=one_time_contribution.currency,
            customer=one_time_contribution.provider_customer_id,
            receipt_email=one_time_contribution.contributor.email,
            metadata=one_time_contribution.contribution_metadata,
            statement_descriptor_suffix=(
                (rp := one_time_contribution.donation_page.revenue_program).stripe_statement_descriptor_suffix
            ),
            stripe_account=rp.stripe_account_id,
            capture_method="automatic",
        )

    @pytest_cases.parametrize(
        "contribution",
        (pytest_cases.fixture_ref("monthly_contribution"), pytest_cases.fixture_ref("annual_contribution")),
    )
    def test_create_stripe_one_time_payment_intent_when_not_one_time(self, contribution):
        """Show Contribution.create_stripe_one_time_payment_intent calls Stripe with right params...

        ...that it returns the created payment intent, and that it saves the payment intent ID and
        client secret back to the contribution
        """
        assert contribution.interval != ContributionInterval.ONE_TIME
        # show raises error

    @pytest_cases.parametrize(
        "contribution",
        (pytest_cases.fixture_ref("monthly_contribution"), pytest_cases.fixture_ref("annual_contribution")),
    )
    def test_create_stripe_subscription(self, contribution, monkeypatch, mocker):
        """Show Contribution.create_stripe_subscription calls Stripe with right params...

        ...that it returns the created subscription
        """
        contribution.provider_subscription_id = None
        return_value = {
            "id": "fake_id",
            "latest_invoice": {"payment_intent": {"client_secret": "fake_client_secret", "id": "pi_fakefakefake"}},
            "customer": "fake_stripe_customer_id",
        }
        monkeypatch.setattr("stripe.Subscription.create", lambda *args, **kwargs: return_value)
        stripe_spy = mocker.spy(stripe.Subscription, "create")
        metadata = {"foo": "bar"}
        subscription = contribution.create_stripe_subscription(metadata)
        stripe_spy.assert_called_once_with(
            customer=contribution.provider_customer_id,
            items=[
                {
                    "price_data": {
                        "unit_amount": contribution.amount,
                        "currency": contribution.currency,
                        "product": contribution.donation_page.revenue_program.payment_provider.stripe_product_id,
                        "recurring": {"interval": contribution.interval},
                    }
                }
            ],
            stripe_account=contribution.donation_page.revenue_program.stripe_account_id,
            metadata=metadata,
            payment_behavior="default_incomplete",
            payment_settings={"save_default_payment_method": "on_subscription"},
            expand=["latest_invoice.payment_intent"],
            off_session=False,
            default_payment_method=None,
        )
        assert subscription == return_value

    @pytest_cases.parametrize(
        "contribution",
        (pytest_cases.fixture_ref("monthly_contribution"), pytest_cases.fixture_ref("annual_contribution")),
    )
    def test_create_stripe_setup_intent(self, contribution, monkeypatch, mocker):
        """Show Contribution.create_stripe_setup_intent calls Stripe with right params...

        ...that it returns the created setup intent, and that it saves the right data
        back to the contribution
        """
        return_value = AttrDict(
            {
                "id": "fake_id",
                "client_secret": "fake_client_secret",
            }
        )
        monkeypatch.setattr("stripe.SetupIntent.create", lambda *args, **kwargs: return_value)
        spy = mocker.spy(stripe.SetupIntent, "create")
        metadata = {"meta": "data"}
        setup_intent = contribution.create_stripe_setup_intent(metadata)
        spy.assert_called_once_with(
            customer=contribution.provider_customer_id,
            stripe_account=contribution.donation_page.revenue_program.stripe_account_id,
            metadata=metadata,
        )
        assert setup_intent == return_value

    @pytest_cases.parametrize(
        "contribution",
        (
            pytest_cases.fixture_ref("one_time_contribution"),
            pytest_cases.fixture_ref("monthly_contribution"),
            pytest_cases.fixture_ref("annual_contribution"),
        ),
    )
    @pytest.mark.parametrize("send_receipt_email_via_nre", (True, False))
    def test_handle_thank_you_email(self, contribution, send_receipt_email_via_nre, monkeypatch, mocker):
        """Show that when org configured to have NRE send thank you emails, send_templated_email
        gets called with expected args.
        """
        (
            org := contribution.donation_page.revenue_program.organization
        ).send_receipt_email_via_nre = send_receipt_email_via_nre
        org.save()
        monkeypatch.setattr("apps.emails.tasks.send_thank_you_email.delay", lambda *args, **kwargs: None)
        spy = mocker.spy(send_thank_you_email, "delay")
        contribution.handle_thank_you_email()
        assert spy.call_count == (1 if send_receipt_email_via_nre else 0)

    @pytest_cases.parametrize(
        "contribution",
        (
            pytest_cases.fixture_ref("one_time_contribution"),
            pytest_cases.fixture_ref("monthly_contribution"),
            pytest_cases.fixture_ref("annual_contribution"),
        ),
    )
    def test_stripe_metadata(self, contribution):
        referer = "https://somewhere.com"
        validated_data = {
            "agreed_to_pay_fees": True,
            "donor_selected_amount": "120",
            "reason_for_giving": "reason",
            "honoree": None,
            "in_memory_of": None,
            "comp_subscription": False,
            "swag_opt_out": True,
            "swag_choice": None,
            "page": contribution.donation_page,
            "sf_campaign_id": "some-id",
        }
        assert Contribution.stripe_metadata(contribution.contributor, validated_data, referer) == {
            "source": settings.METADATA_SOURCE,
            "schema_version": settings.METADATA_SCHEMA_VERSION,
            "contributor_id": contribution.contributor.id,
            "agreed_to_pay_fees": validated_data["agreed_to_pay_fees"],
            "donor_selected_amount": validated_data["donor_selected_amount"],
            "reason_for_giving": validated_data["reason_for_giving"],
            "honoree": validated_data["honoree"],
            "in_memory_of": validated_data["in_memory_of"],
            "comp_subscription": validated_data["comp_subscription"],
            "swag_opt_out": validated_data["swag_opt_out"],
            "swag_choice": validated_data["swag_choice"],
            "referer": referer,
            "revenue_program_id": validated_data["page"].revenue_program.id,
            "revenue_program_slug": validated_data["page"].revenue_program.slug,
            "sf_campaign_id": validated_data["sf_campaign_id"],
        }

    def test_cancel_calls_save_with_right_update_fields(self, one_time_contribution, mocker, monkeypatch):
        # there are other paths through that call save where different stripe return values would need to
        # be provided. We're only testing processing case, and assume that it also means that save calls right update
        # fields for all non-error paths through cancel function.
        one_time_contribution.status = ContributionStatus.PROCESSING
        one_time_contribution.save()
        mock_cancel = Mock()
        monkeypatch.setattr("stripe.PaymentIntent.cancel", mock_cancel)
        save_spy = mocker.spy(Contribution, "save")
        one_time_contribution.cancel()
        save_spy.assert_called_once_with(one_time_contribution, update_fields={"status", "modified"})

    def test_cancel_creates_a_revision(self, one_time_contribution, mocker, monkeypatch):
        """Show that cancel creates a revision with the right comment"""
        one_time_contribution.status = ContributionStatus.PROCESSING
        one_time_contribution.save()
        mock_create_revision = mocker.patch("reversion.create_revision")
        mock_create_revision.__enter__.return_value = None
        mock_cancel = Mock()
        monkeypatch.setattr("stripe.PaymentIntent.cancel", mock_cancel)
        mock_set_revision_comment = mocker.patch("reversion.set_comment")
        one_time_contribution.cancel()
        mock_create_revision.assert_called_once()
        mock_set_revision_comment.assert_called_once_with(
            f"`Contribution.cancel` saved changes to contribution with ID {one_time_contribution.id}"
        )

    @pytest.mark.parametrize(
        "status",
        (
            ContributionStatus.PROCESSING,
            ContributionStatus.FLAGGED,
        ),
    )
    def test_cancel_when_one_time(self, status, monkeypatch):
        contribution = ContributionFactory(one_time=True, status=status)
        mock_cancel = Mock()
        monkeypatch.setattr("stripe.PaymentIntent.cancel", mock_cancel)
        contribution.cancel()
        contribution.refresh_from_db()
        assert contribution.status == ContributionStatus.CANCELED
        mock_cancel.assert_called_once_with(
            contribution.provider_payment_id,
            stripe_account=contribution.donation_page.revenue_program.stripe_account_id,
        )

    @pytest.mark.parametrize(
        "status,contribution_type,has_payment_method_id",
        (
            (ContributionStatus.PROCESSING, "monthly_subscription", True),
            (ContributionStatus.PROCESSING, "annual_subscription", True),
            (ContributionStatus.FLAGGED, "monthly_subscription", True),
            (ContributionStatus.FLAGGED, "annual_subscription", True),
            (ContributionStatus.PROCESSING, "monthly_subscription", False),
            (ContributionStatus.PROCESSING, "annual_subscription", False),
            (ContributionStatus.FLAGGED, "monthly_subscription", False),
            (ContributionStatus.FLAGGED, "annual_subscription", False),
        ),
    )
    def test_cancel_when_recurring(self, status, contribution_type, has_payment_method_id, monkeypatch):
        contribution = ContributionFactory(
            **{
                contribution_type: True,
                "status": status,
                "provider_payment_method_id": "some-id" if has_payment_method_id else None,
            }
        )
        mock_delete_sub = Mock()
        monkeypatch.setattr("stripe.Subscription.delete", mock_delete_sub)
        mock_pm_detach = Mock()

        class MockPaymentMethod:
            def __init__(self, *args, **kwargs):
                self.detach = mock_pm_detach

        mock_retrieve_pm = Mock(return_value=MockPaymentMethod())
        monkeypatch.setattr("stripe.PaymentMethod.retrieve", mock_retrieve_pm)

        contribution.cancel()
        contribution.refresh_from_db()
        assert contribution.status == ContributionStatus.CANCELED

        if status == ContributionStatus.PROCESSING:
            mock_delete_sub.assert_called_once_with(
                contribution.provider_subscription_id,
                stripe_account=contribution.donation_page.revenue_program.stripe_account_id,
            )
        elif has_payment_method_id:
            mock_retrieve_pm.assert_called_once_with(
                contribution.provider_payment_method_id,
                stripe_account=contribution.donation_page.revenue_program.stripe_account_id,
            )
            mock_pm_detach.assert_called_once()
        else:
            mock_pm_detach.assert_not_called()

    def test_cancel_when_unpermitted_interval(self, monkeypatch):
        contribution = ContributionFactory(
            annual_subscription=True, status=ContributionStatus.PROCESSING, interval="foobar"
        )
        last_modified = contribution.modified
        mock_stripe_method = Mock()
        monkeypatch.setattr("stripe.PaymentIntent.cancel", mock_stripe_method)
        monkeypatch.setattr("stripe.Subscription.delete", mock_stripe_method)
        monkeypatch.setattr("stripe.PaymentMethod.retrieve", mock_stripe_method)
        monkeypatch.setattr("stripe.PaymentMethod.detach", mock_stripe_method)
        with pytest.raises(ContributionIntervalError):
            contribution.cancel()
        assert contribution.modified == last_modified
        mock_stripe_method.assert_not_called()

    @pytest.mark.django_db
    @pytest.mark.parametrize("trait", ("one_time", "annual_subscription", "monthly_subscription"))
    def test_contribution_billing_details(self, trait):
        contribution = ContributionFactory(**{trait: True})
        assert (
            contribution.billing_details
            and contribution.billing_details == contribution.provider_payment_method_details["billing_details"]
        )

    @pytest.mark.parametrize(
        "status",
        (
            ContributionStatus.CANCELED,
            ContributionStatus.FAILED,
            ContributionStatus.PAID,
            ContributionStatus.REFUNDED,
            ContributionStatus.REJECTED,
            "unexpected",
        ),
    )
    def test_cancel_when_unpermitted_status(self, status, monkeypatch):
        contribution = ContributionFactory(annual_subscription=True, status=status)
        last_modified = contribution.modified
        mock_stripe_method = Mock()
        monkeypatch.setattr("stripe.PaymentIntent.cancel", mock_stripe_method)
        monkeypatch.setattr("stripe.Subscription.delete", mock_stripe_method)
        monkeypatch.setattr("stripe.PaymentMethod.retrieve", mock_stripe_method)
        monkeypatch.setattr("stripe.PaymentMethod.detach", mock_stripe_method)

        with pytest.raises(ContributionStatusError):
            contribution.cancel()
        assert contribution.modified == last_modified
        mock_stripe_method.assert_not_called()

    @pytest_cases.parametrize(
        "contribution",
        (
            pytest_cases.fixture_ref("one_time_contribution"),
            pytest_cases.fixture_ref("monthly_contribution"),
            pytest_cases.fixture_ref("annual_contribution"),
        ),
    )
    @pytest.mark.parametrize(
        "setup_intent_id,stripe_account_id,expect_retrieve",
        (
            (None, None, False),
            (None, "something", False),
            ("something", None, False),
            ("something", "else", True),
        ),
    )
    def test_stripe_setup_intent_property(
        self, contribution, setup_intent_id, stripe_account_id, expect_retrieve, monkeypatch, mocker
    ):
        contribution.provider_setup_intent_id = setup_intent_id
        contribution.save()
        (provider := contribution.donation_page.revenue_program.payment_provider).stripe_account_id = stripe_account_id
        provider.save()
        return_val = {"foo": "bar"}
        monkeypatch.setattr("stripe.SetupIntent.retrieve", lambda *args, **kwargs: return_val)
        spy = mocker.spy(stripe.SetupIntent, "retrieve")
        si = contribution.stripe_setup_intent
        if expect_retrieve:
            spy.assert_called_once_with(setup_intent_id, stripe_account=stripe_account_id)
        else:
            spy.assert_not_called()
        assert si == (return_val if expect_retrieve else None)

    def test_stripe_setup_intent_property_when_stripe_error(self, monkeypatch, mocker):
        contribution = ContributionFactory(monthly_subscription=True, flagged=True)

        def mock_retrieve(*args, **kwargs):
            raise stripe.error.StripeError()

        monkeypatch.setattr("stripe.SetupIntent.retrieve", mock_retrieve)
        spy = mocker.spy(logger, "exception")
        assert contribution.stripe_setup_intent is None
        spy.assert_called_once_with(
            (
                "`Contribution.stripe_setup_intent` encountered a Stripe error trying to retrieve stripe setup intent "
                "with ID %s and stripe account ID %s for contribution with ID %s"
            ),
            contribution.provider_setup_intent_id,
            contribution.donation_page.revenue_program.payment_provider.stripe_account_id,
            contribution.id,
        )

    @pytest_cases.parametrize(
        "contribution",
        (
            pytest_cases.fixture_ref("one_time_contribution"),
            pytest_cases.fixture_ref("monthly_contribution"),
            pytest_cases.fixture_ref("annual_contribution"),
        ),
    )
    @pytest.mark.parametrize(
        "payment_intent_id,stripe_account_id,expect_retrieve",
        (
            (None, None, False),
            (None, "something", False),
            ("something", None, False),
            ("something", "else", True),
        ),
    )
    def test_stripe_payment_intent_property(
        self, contribution, payment_intent_id, stripe_account_id, expect_retrieve, monkeypatch, mocker
    ):
        contribution.provider_payment_id = payment_intent_id
        contribution.save()
        (provider := contribution.donation_page.revenue_program.payment_provider).stripe_account_id = stripe_account_id
        provider.save()
        return_val = {"foo": "bar"}
        monkeypatch.setattr("stripe.PaymentIntent.retrieve", lambda *args, **kwargs: return_val)
        spy = mocker.spy(stripe.PaymentIntent, "retrieve")
        pi = contribution.stripe_payment_intent
        if expect_retrieve:
            spy.assert_called_once_with(payment_intent_id, stripe_account=stripe_account_id)
        else:
            spy.assert_not_called()
        assert pi == (return_val if expect_retrieve else None)

    def test_stripe_payment_intent_property_when_stripe_error(self, monkeypatch, mocker):
        contribution = ContributionFactory(one_time=True)

        def mock_retrieve(*args, **kwargs):
            raise stripe.error.StripeError()

        monkeypatch.setattr("stripe.PaymentIntent.retrieve", mock_retrieve)
        spy = mocker.spy(logger, "exception")
        assert contribution.stripe_payment_intent is None
        spy.assert_called_once_with(
            (
                "`Contribution.stripe_payment_intent` encountered a Stripe error trying to retrieve stripe payment intent "
                "with ID %s and stripe account ID %s for contribution with ID %s"
            ),
            contribution.provider_payment_id,
            contribution.donation_page.revenue_program.payment_provider.stripe_account_id,
            contribution.id,
        )

    @pytest_cases.parametrize(
        "contribution",
        (
            pytest_cases.fixture_ref("one_time_contribution"),
            pytest_cases.fixture_ref("monthly_contribution"),
            pytest_cases.fixture_ref("annual_contribution"),
        ),
    )
    @pytest.mark.parametrize(
        "subscription_id,stripe_account_id,expect_retrieve",
        (
            (None, None, False),
            (None, "something", False),
            ("something", None, False),
            ("something", "else", True),
        ),
    )
    def test_stripe_subscription_property(
        self, contribution, subscription_id, stripe_account_id, expect_retrieve, monkeypatch, mocker
    ):
        contribution.provider_subscription_id = subscription_id
        contribution.save()
        (provider := contribution.donation_page.revenue_program.payment_provider).stripe_account_id = stripe_account_id
        provider.save()
        return_val = {"foo": "bar"}
        monkeypatch.setattr("stripe.Subscription.retrieve", lambda *args, **kwargs: return_val)
        spy = mocker.spy(stripe.Subscription, "retrieve")
        sub = contribution.stripe_subscription
        if expect_retrieve:
            spy.assert_called_once_with(subscription_id, stripe_account=stripe_account_id)
        else:
            spy.assert_not_called()
        assert sub == (return_val if expect_retrieve else None)

    def test_stripe_subscription_property_when_stripe_error(self, monkeypatch, mocker):
        contribution = ContributionFactory(monthly_subscription=True)

        def mock_retrieve(*args, **kwargs):
            raise stripe.error.StripeError()

        monkeypatch.setattr("stripe.Subscription.retrieve", mock_retrieve)
        spy = mocker.spy(logger, "exception")
        assert contribution.stripe_subscription is None
        spy.assert_called_once_with(
            (
                "`Contribution.stripe_subscription` encountered a Stripe error trying to retrieve stripe subscription "
                "with ID %s and stripe account ID %s for contribution with ID %s"
            ),
            contribution.provider_subscription_id,
            contribution.donation_page.revenue_program.payment_provider.stripe_account_id,
            contribution.id,
        )

    @pytest.mark.parametrize("trait", ("one_time", "annual_subscription", "monthly_subscription"))
    def test_billing_details(self, trait):
        details = {"foo": "bar", "billing_details": "details"}
        contribution = ContributionFactory(**{trait: True, "provider_payment_method_details": details})
        assert (
            contribution.billing_details
            and contribution.billing_details == contribution.provider_payment_method_details["billing_details"]
        )

    @pytest.mark.parametrize("trait", ("one_time", "annual_subscription", "monthly_subscription"))
    @pytest.mark.parametrize("name_val", ("something", None, False, ""))
    def test_billing_name(self, trait, name_val):
        data = {"billing_details": {"name": name_val}}
        # need `provider_payment_method_id` to be `None` to be none so we don't try to retrieve the payment method
        # on save.
        contribution = ContributionFactory(
            **{trait: True, "provider_payment_method_details": data, "provider_payment_method_id": None}
        )
        assert contribution.billing_name == (name_val or "")

    @pytest.mark.parametrize("trait", ("one_time", "annual_subscription", "monthly_subscription"))
    @pytest.mark.parametrize("email_val", ("something", None, False, ""))
    def test_billing_email(self, trait, email_val):
        data = {"billing_details": {"email": email_val}}
        contribution = ContributionFactory(**{trait: True, "provider_payment_method_details": data})
        assert contribution.billing_email == (email_val or "")

    @pytest.mark.parametrize("trait", ("one_time", "annual_subscription", "monthly_subscription"))
    @pytest.mark.parametrize("phone_val", ("something", None, False, ""))
    def test_billing_phone(self, trait, phone_val):
        data = {"billing_details": {"phone": phone_val}}
        contribution = ContributionFactory(**{trait: True, "provider_payment_method_details": data})
        assert contribution.billing_phone == (phone_val or "")

    @pytest.mark.parametrize("trait", ("one_time", "annual_subscription", "monthly_subscription"))
    def test_billing_address(self, trait):
        data = {
            "billing_details": {
                "address": {
                    "line1": "123 Main St",
                    "line2": "Special",
                    "city": "Metropolis",
                    "state": "MN",
                    "postal_code": "12345",
                    "country": "US",
                }
            }
        }
        contribution = ContributionFactory(**{trait: True, "provider_payment_method_details": data})
        order = ("line1", "line2", "city", "state", "postal_code", "country")
        assert contribution.billing_address == ",".join([data["billing_details"]["address"][x] for x in order])

    @pytest.mark.parametrize(
        "trait",
        (
            "one_time",
            "annual_subscription",
            "monthly_subscription",
        ),
    )
    def test_formatted_donor_selected_amount_happy_path(self, trait):
        kwargs = {trait: True}
        contribution = ContributionFactory(**kwargs)
        assert (
            contribution.formatted_donor_selected_amount
            and contribution.formatted_donor_selected_amount
            == f"{'{:.2f}'.format(float(contribution.contribution_metadata['donor_selected_amount']))} {contribution.currency.upper()}"
        )

    @pytest.mark.parametrize("name, symbol", settings.CURRENCIES.items())
    def test_get_currency_dict(self, name, symbol):
        contribution = ContributionFactory(currency=name, provider_payment_method_id=None)
        assert {"code": name, "symbol": symbol} == contribution.get_currency_dict()

    def test_get_currency_dict_bad_value(self, monkeypatch):
        mock_log_error = Mock()
        monkeypatch.setattr(logger, "error", mock_log_error)
        contribution = ContributionFactory(currency="???", provider_payment_method_id=None)
        assert {"code": "", "symbol": ""} == contribution.get_currency_dict()
        mock_log_error.assert_called_once_with(
            'Currency settings for stripe account "%s" misconfigured. Tried to access "%s", but valid options are: %s',
            contribution.stripe_account_id,
            "???",
            settings.CURRENCIES,
        )

    @pytest.mark.parametrize(
        "metadata",
        ({"donor_selected_amount": "cats"}, dict(), None),
    )
    def test_formatted_donor_selected_amount_when_bad_contribution_metadata(self, metadata, mocker):
        logger_spy = mocker.spy(logger, "warning")
        contribution = ContributionFactory(contribution_metadata=metadata)
        contribution.save()
        assert contribution.formatted_donor_selected_amount == ""
        logger_spy.assert_called_once()

    @pytest.mark.parametrize(
        "interval,expect_success",
        (
            (ContributionInterval.ONE_TIME, False),
            (ContributionInterval.MONTHLY, True),
            (ContributionInterval.YEARLY, True),
        ),
    )
    def test_send_recurring_contribution_email_reminder(self, interval, expect_success, monkeypatch, settings):
        contribution = ContributionFactory(interval=interval)
        next_charge_date = datetime.datetime.now()
        mock_log_warning = Mock()
        mock_send_templated_email = Mock(wraps=send_templated_email.delay)
        token = "token"

        class MockForContributorReturn:
            def __init__(self, *args, **kwargs):
                self.short_lived_access_token = token

        monkeypatch.setattr(logger, "warning", mock_log_warning)
        monkeypatch.setattr(send_templated_email, "delay", mock_send_templated_email)
        monkeypatch.setattr(
            ContributorRefreshToken, "for_contributor", lambda *args, **kwargs: MockForContributorReturn()
        )
        settings.EMAIL_BACKEND = "django.core.mail.backends.locmem.EmailBackend"
        settings.CELERY_ALWAYS_EAGER = True
        contribution.send_recurring_contribution_email_reminder(next_charge_date)
        if expect_success:
            magic_link = mark_safe(
                f"https://{construct_rp_domain(contribution.donation_page.revenue_program.slug)}/{settings.CONTRIBUTOR_VERIFY_URL}"
                f"?token={token}&email={quote_plus(contribution.contributor.email)}"
            )
            mock_log_warning.assert_not_called()
            mock_send_templated_email.assert_called_once_with(
                contribution.contributor.email,
                f"Reminder: {contribution.donation_page.revenue_program.name} scheduled contribution",
                "recurring-contribution-email-reminder.txt",
                "recurring-contribution-email-reminder.html",
                {
                    "rp_name": contribution.donation_page.revenue_program.name,
                    "contribution_date": next_charge_date.strftime("%m/%d/%Y"),
                    "contribution_amount": contribution.formatted_amount,
                    "contribution_interval_display_value": contribution.interval,
                    "non_profit": contribution.donation_page.revenue_program.non_profit,
                    "contributor_email": contribution.contributor.email,
                    "tax_id": contribution.donation_page.revenue_program.tax_id,
                    "magic_link": magic_link,
                    "fiscal_status": contribution.donation_page.revenue_program.fiscal_status,
                    "fiscal_sponsor_name": contribution.donation_page.revenue_program.fiscal_sponsor_name,
                },
            )
            assert len(mail.outbox) == 1
        else:
            mock_log_warning.assert_called_once_with(
                "`Contribution.send_recurring_contribution_email_reminder` was called on an instance (ID: %s) whose interval is one-time",
                contribution.id,
            )

    @pytest_cases.parametrize(
        "revenue_program",
        (
            pytest_cases.fixture_ref("fiscally_sponsored_revenue_program"),
            pytest_cases.fixture_ref("nonprofit_revenue_program"),
            pytest_cases.fixture_ref("for_profit_revenue_program"),
        ),
    )
    @pytest.mark.parametrize("tax_id", (None, "123456789"))
    def test_send_recurring_contribution_email_reminder_email_text(
        self, revenue_program, tax_id, monkeypatch, settings
    ):
        contribution = ContributionFactory(interval=ContributionInterval.YEARLY)
        revenue_program.tax_id = tax_id
        revenue_program.save()
        contribution.donation_page.revenue_program = revenue_program
        contribution.donation_page.save()
        next_charge_date = datetime.datetime.now()
        mock_send_templated_email = Mock(wraps=send_templated_email.delay)
        token = "token"

        class MockForContributorReturn:
            def __init__(self, *args, **kwargs):
                self.short_lived_access_token = token

        monkeypatch.setattr(send_templated_email, "delay", mock_send_templated_email)
        monkeypatch.setattr(
            ContributorRefreshToken, "for_contributor", lambda *args, **kwargs: MockForContributorReturn()
        )
        settings.EMAIL_BACKEND = "django.core.mail.backends.locmem.EmailBackend"
        settings.CELERY_ALWAYS_EAGER = True
        contribution.send_recurring_contribution_email_reminder(next_charge_date)
        magic_link = mark_safe(
            f"https://{construct_rp_domain(contribution.donation_page.revenue_program.slug)}/{settings.CONTRIBUTOR_VERIFY_URL}"
            f"?token={token}&email={quote_plus(contribution.contributor.email)}"
        )
        assert len(mail.outbox) == 1
        email_expectations = [
            f"Scheduled: {next_charge_date.strftime('%m/%d/%Y')}",
            f"Email: {contribution.contributor.email}",
            f"Amount Contributed: {contribution.formatted_amount}/{contribution.interval}",
        ]

        if revenue_program.fiscal_status == FiscalStatusChoices.FISCALLY_SPONSORED:
            email_expectations.extend(
                [
                    "This receipt may be used for tax purposes.",
                    f"All contributions or gifts to {contribution.donation_page.revenue_program.name} are tax deductible through our fiscal sponsor {contribution.donation_page.revenue_program.fiscal_sponsor_name}.",
                    f"{contribution.donation_page.revenue_program.fiscal_sponsor_name}'s tax ID is {tax_id}"
                    if tax_id
                    else "",
                ]
            )
        elif revenue_program.fiscal_status == FiscalStatusChoices.NONPROFIT:
            email_expectations.extend(
                [
                    "This receipt may be used for tax purposes.",
                    f"{contribution.donation_page.revenue_program.name} is a 501(c)(3) nonprofit organization",
                    f"with a Federal Tax ID #{tax_id}" if tax_id else "",
                ]
            )
        else:
            email_expectations.append(
                f"Contributions to {contribution.donation_page.revenue_program.name} are not deductible as charitable donations."
            )
        for x in email_expectations:
            assert x in mail.outbox[0].body
            soup = BeautifulSoup(mail.outbox[0].alternatives[0][0], "html.parser")
            as_string = " ".join([x.replace("\xa0", " ").strip() for x in soup.get_text().splitlines() if x])
            assert x in as_string
        assert "Manage contributions here" in soup.find("a", href=magic_link).text
        assert magic_link in mail.outbox[0].body

    @pytest_cases.parametrize(
        "user",
        (
            pytest_cases.fixture_ref("hub_admin_user"),
            pytest_cases.fixture_ref("org_user_free_plan"),
            pytest_cases.fixture_ref("rp_user"),
            pytest_cases.fixture_ref("user_with_unexpected_role"),
        ),
    )
    @pytest_cases.parametrize(
        "_contribution",
        (
            pytest_cases.fixture_ref("one_time_contribution"),
            pytest_cases.fixture_ref("monthly_contribution"),
            pytest_cases.fixture_ref("annual_contribution"),
        ),
    )
    def test_filtered_by_role_assignment(self, user, _contribution):
        # Unclear if this stems from pytest_cases or pytest more generally, but on each run through of this test
        # all three test fixtures for contribution are in db. So in order to zero out and only have the parametrized
        # contribution being passed in as _contribution within a test run, at beginning we delete the other contributions
        # that were created.
        Contribution.objects.exclude(id=_contribution.id).delete()
        assert Contribution.objects.count() == 1
        org1 = (rp1 := _contribution.donation_page.revenue_program).organization
        rp2 = RevenueProgramFactory(name="rev-program-2", organization=org1)
        contribution2 = ContributionFactory(
            status=ContributionStatus.PAID, donation_page=DonationPageFactory(revenue_program=rp2)
        )
        contribution3 = ContributionFactory(
            status=ContributionStatus.PAID,
            donation_page=DonationPageFactory(
                revenue_program=RevenueProgramFactory(organization=OrganizationFactory(name="new org"))
            ),
        )
        assert _contribution.donation_page.revenue_program != contribution2.donation_page.revenue_program
        assert (
            _contribution.donation_page.revenue_program.organization
            == contribution2.donation_page.revenue_program.organization
        )
        assert (
            contribution3.donation_page.revenue_program.organization
            != _contribution.donation_page.revenue_program.organization
        )

        match user.roleassignment.role_type:
            case Roles.HUB_ADMIN:
                expected = Contribution.objects.having_org_viewable_status()
                assert expected.count() == 3
            case Roles.ORG_ADMIN:
                user.roleassignment.organization = (org := _contribution.donation_page.revenue_program.organization)
                user.roleassignment.revenue_programs.set(org.revenueprogram_set.all())
                user.roleassignment.save()
                expected = Contribution.objects.filter(donation_page__revenue_program__organization=org1).exclude(
                    status__in=(ContributionStatus.REJECTED, ContributionStatus.FLAGGED)
                )
                assert expected.count() == 2
            case Roles.RP_ADMIN:
                user.roleassignment.organization = (org := _contribution.donation_page.revenue_program.organization)
                user.roleassignment.revenue_programs.set((rp1,))
                user.roleassignment.save()
                expected = Contribution.objects.filter(donation_page__revenue_program=rp1).exclude(
                    status__in=(ContributionStatus.REJECTED, ContributionStatus.FLAGGED)
                )
                assert expected.count() == 1
            case _:
                expected = Contribution.objects.none()
                assert expected.count() == 0

        result = Contribution.objects.filtered_by_role_assignment(user.roleassignment)
        assert result.count() == expected.count()
        assert set(result) == set(expected)

    @pytest.mark.parametrize(
        "contribution_fn,stripe_pi_return_value,stripe_subscription_return_value,expect_update_fields,expect_payment_method_update",
        (
            (
                lambda: ContributionFactory(
                    provider_payment_id="something",
                    one_time=True,
                    status=ContributionStatus.PROCESSING,
                    provider_payment_method_id="something",
                ),
                {"status": "succeeded", "created": 1675925546, "payment_method": "pm_123"},
                None,
                {"status", "modified", "last_payment_date"},
                False,
            ),
            (
                lambda: ContributionFactory(
                    provider_payment_id="something",
                    one_time=True,
                    status=ContributionStatus.PROCESSING,
                    provider_payment_method_id=None,
                ),
                {"status": "succeeded", "created": 1675925546, "payment_method": "pm_123"},
                None,
                {
                    "status",
                    "modified",
                    "last_payment_date",
                    "provider_payment_method_id",
                    "provider_payment_method_details",
                },
                True,
            ),
            (
                lambda: ContributionFactory(
                    provider_payment_id="something",
                    monthly_subscription=True,
                    status=ContributionStatus.PROCESSING,
                    provider_payment_method_id="something",
                ),
                {"created": 1675925546, "status": "succeeded"},
                {"status": "active"},
                {"status", "modified", "last_payment_date"},
                False,
            ),
        ),
    )
    @pytest.mark.parametrize("dry_run", (True, False))
    def test_fix_contributions_stuck_in_processing(
        self,
        contribution_fn,
        stripe_pi_return_value,
        stripe_subscription_return_value,
        expect_update_fields,
        expect_payment_method_update,
        dry_run,
        mocker,
    ):
        contribution = contribution_fn()
        started_with_pm_id = bool(contribution.provider_payment_method_id)
        save_spy = mocker.spy(Contribution, "save")
        mock_create_revision = mocker.patch("reversion.create_revision")
        mock_set_revision_comment = mocker.patch("reversion.set_comment")
        mock_get_stripe_pi = mocker.patch(
            "stripe.PaymentIntent.retrieve", return_value=AttrDict(stripe_pi_return_value)
        )
        mock_get_stripe_sub = mocker.patch(
            "stripe.Subscription.retrieve", return_value=AttrDict(stripe_subscription_return_value)
        )
        mock_get_stripe_payment_method = mocker.patch(
            "stripe.PaymentMethod.retrieve", return_value=AttrDict({"card": {"last4": "1234"}})
        )
        Contribution.fix_contributions_stuck_in_processing(dry_run=dry_run)
        contribution.refresh_from_db()

        mock_get_stripe_pi.assert_called_once()

        if contribution.interval != ContributionInterval.ONE_TIME:
            mock_get_stripe_sub.assert_called_once()

        if not started_with_pm_id and expect_payment_method_update:
            mock_get_stripe_payment_method.assert_called_once()
        else:
            mock_get_stripe_payment_method.assert_not_called()

        if expect_update_fields and not dry_run:
            save_spy.assert_called_once_with(contribution, update_fields=expect_update_fields)
            mock_create_revision.assert_called_once()
            mock_set_revision_comment.assert_called_once()

        else:
            save_spy.assert_not_called()
            mock_create_revision.assert_not_called()
            mock_set_revision_comment.assert_not_called()

    @pytest.mark.parametrize(
        "make_contribution_fn,stripe_pi_return_val,stripe_sub_return_val,stripe_si_return_val,expect_update_fields",
        (
            (
                lambda: ContributionFactory(one_time=True, provider_payment_method_id=None),
                {"payment_method": "pm_123"},
                None,
                None,
                {"provider_payment_method_id", "provider_payment_method_details", "modified"},
            ),
            # lambda: ContributionFactory(monthly_subscription=True, provider_payment_method_id=None),
            # lambda: ContributionFactory(one_time=True, provider_payment_method_id="something"),
            # lambda: ContributionFactory(monthly_subscription=True, provider_payment_method_id="something"),
        ),
    )
    @pytest.mark.parametrize("dry_run", (True, False))
    def test_fix_contributions_missing_provider_payment_method_id(
        self,
        make_contribution_fn,
        stripe_pi_return_val,
        stripe_sub_return_val,
        stripe_si_return_val,
        expect_update_fields,
        dry_run,
        mocker,
    ):
        contribution = make_contribution_fn()
        mock_create_revision = mocker.patch("reversion.create_revision")
        mock_set_revision_comment = mocker.patch("reversion.set_comment")
        mock_get_stripe_pi = mocker.patch("stripe.PaymentIntent.retrieve", return_value=AttrDict(stripe_pi_return_val))
        mock_get_stripe_sub = mocker.patch("stripe.Subscription.retrieve", return_value=AttrDict(stripe_sub_return_val))
        mock_get_stripe_si = mocker.patch("stripe.SetupIntent.retrieve", return_value=AttrDict(stripe_si_return_val))
        mock_get_stripe_payment_method = mocker.patch(
            "stripe.PaymentMethod.retrieve", return_value={"card": {"last4": "1234"}}
        )
        save_spy = mocker.spy(Contribution, "save")
        Contribution.fix_missing_provider_payment_method_id(dry_run=dry_run)
        contribution.refresh_from_db()

        if contribution.interval == ContributionInterval.ONE_TIME:
            mock_get_stripe_pi.assert_called_once()
        else:
            assert mock_get_stripe_sub.call_count or mock_get_stripe_si.call_count

        if "provider_payment_method_details" in expect_update_fields:
            mock_get_stripe_payment_method.assert_called_once()
        else:
            mock_get_stripe_payment_method.assert_not_called()

        if expect_update_fields and not dry_run:
            save_spy.assert_called_once_with(contribution, update_fields=expect_update_fields)
            mock_create_revision.assert_called_once()
            mock_set_revision_comment.assert_called_once()

        else:
            save_spy.assert_not_called()
            mock_create_revision.assert_not_called()
            mock_set_revision_comment.assert_not_called()

    @pytest.mark.parametrize(
        "make_contribution_fn,stripe_return_val,expect_update",
        (
            (
                lambda: ContributionFactory(
                    one_time=True,
                    provider_payment_method_id="something",
                    provider_payment_method_details=None,
                ),
                {"foo": "bar"},
                True,
            ),
            (
                lambda: ContributionFactory(
                    monthly_subscription=True,
                    provider_payment_method_id="something",
                    provider_payment_method_details=None,
                ),
                {"foo": "bar"},
                True,
            ),
            (
                lambda: ContributionFactory(
                    one_time=True,
                    provider_payment_method_id=None,
                    provider_payment_method_details=None,
                ),
                {"foo": "bar"},
                False,
            ),
            (
                lambda: ContributionFactory(
                    monthly_subscription=True,
                    provider_payment_method_id=None,
                    provider_payment_method_details=None,
                ),
                {"foo": "bar"},
                False,
            ),
            (
                lambda: ContributionFactory(
                    one_time=True,
                    provider_payment_method_id="something",
                    provider_payment_method_details={"foo": "bar"},
                ),
                {"bizz": "bang"},
                False,
            ),
            (
                lambda: ContributionFactory(
                    monthly_subscription=True,
                    provider_payment_method_id="something",
                    provider_payment_method_details={"foo": "bar"},
                ),
                {"bizz": "bang"},
                False,
            ),
        ),
    )
    @pytest.mark.parametrize(
        "contribution_status",
        (ContributionStatus.PAID, ContributionStatus.FLAGGED, ContributionStatus.REJECTED, ContributionStatus.CANCELED),
    )
    @pytest.mark.parametrize("dry_run", (True, False))
    def test_fix_missing_payment_method_details(
        self, make_contribution_fn, stripe_return_val, expect_update, contribution_status, dry_run, monkeypatch, mocker
    ):
        contribution = make_contribution_fn()
        contribution.status = contribution_status
        contribution.save()

        old_data = contribution.provider_payment_method_details
        monkeypatch.setattr(
            "apps.contributions.models.Contribution.fetch_stripe_payment_method",
            lambda *args, **kwargs: stripe_return_val,
        )
        save_spy = mocker.spy(Contribution, "save")
        mock_create_revision = mocker.patch("reversion.create_revision")
        mock_create_revision.return_value.__enter__.return_value = mocker.Mock()
        mock_set_revision_comment = mocker.patch("reversion.set_comment")

        Contribution.fix_missing_payment_method_details_data(dry_run=dry_run)
        contribution.refresh_from_db()
        assert contribution.provider_payment_method_details == (
            stripe_return_val if (expect_update and not dry_run) else old_data
        )
        if expect_update and not dry_run:
            save_spy.assert_called_once_with(
                contribution, update_fields={"provider_payment_method_details", "modified"}
            )
            mock_create_revision.assert_called_once()
            mock_set_revision_comment.assert_called_once()
        else:
            save_spy.assert_not_called()
            mock_create_revision.assert_not_called()
            mock_set_revision_comment.assert_not_called()

    @pytest_cases.parametrize(
        "make_contribution_fn,stripe_data,expect_update",
        (
            (
                lambda: ContributionFactory(one_time=True, contribution_metadata=None, provider_payment_id="something"),
                pytest_cases.fixture_ref("stripe_payment_intent_retrieve_response"),
                True,
            ),
            (
                lambda: ContributionFactory(
                    one_time=True, contribution_metadata={"some": "thing"}, provider_payment_id="something"
                ),
                pytest_cases.fixture_ref("stripe_payment_intent_retrieve_response"),
                False,
            ),
            (
                lambda: ContributionFactory(one_time=True, contribution_metadata=None, provider_payment_id="something"),
                {"metadata": {}},
                False,
            ),
            (
                lambda: ContributionFactory(
                    monthly_subscription=True, contribution_metadata=None, provider_payment_id="something"
                ),
                pytest_cases.fixture_ref("stripe_payment_intent_retrieve_response"),
                True,
            ),
            (
                lambda: ContributionFactory(
                    monthly_subscription=True, contribution_metadata={"some": "thing"}, provider_payment_id="something"
                ),
                pytest_cases.fixture_ref("stripe_payment_intent_retrieve_response"),
                False,
            ),
            (
                lambda: ContributionFactory(
                    monthly_subscription=True, contribution_metadata=None, provider_payment_id="something"
                ),
                {"metadata": {}},
                False,
            ),
            (
                lambda: ContributionFactory(
                    monthly_subscription=True, flagged=True, contribution_metadata=None, provider_payment_id="something"
                ),
                pytest_cases.fixture_ref("stripe_payment_intent_retrieve_response"),
                True,
            ),
            (
                lambda: ContributionFactory(
                    monthly_subscription=True,
                    flagged=True,
                    contribution_metadata={"some": "thing"},
                    provider_payment_id="something",
                ),
                pytest_cases.fixture_ref("stripe_payment_intent_retrieve_response"),
                False,
            ),
            (
                lambda: ContributionFactory(
                    monthly_subscription=True, flagged=True, contribution_metadata=None, provider_payment_id="something"
                ),
                {"metadata": {}},
                False,
            ),
        ),
    )
    @pytest.mark.parametrize("dry_run", (True, False))
    def test_fix_missing_contribution_metadata(
        self, make_contribution_fn, stripe_data, expect_update, dry_run, monkeypatch, mocker
    ):
        """Basic happy path test showing behavior of Contribution.fix_missing_contribution_metadata

        We show that if a contribution doesn't have contribution metadata and a Stripe entity is found with valid metadata,
        we update our contribution metadata field.

        If, however, a contribution already has metadata, it won't be touched.

        Additionally, we show the `dry_run` functionality.
        """

        spy = mocker.spy(logger, "warning")
        contribution = make_contribution_fn()
        old_metadata = contribution.contribution_metadata
        target = (
            "stripe.PaymentIntent.retrieve"
            if contribution.interval == ContributionInterval.ONE_TIME
            else "stripe.SetupIntent.retrieve"
            if contribution.provider_setup_intent_id
            else "stripe.Subscription.retrieve"
        )
        # It's a bit tricky to get our JSON fixture which loads to dict to play nicely
        # with AttrDict in a way that works in our code. Utlimately, we're trying to emulate
        # the behavior of Stripe Python SDK paymentintent/setupintent/subscription here.
        # We need to the whole stripe object to have dot-notation, but the metadata field must
        # be savable as a JSON dict.
        metadata = stripe_data.get("metadata")
        stripe_object = AttrDict(stripe_data)
        stripe_object.metadata = metadata
        monkeypatch.setattr(target, lambda *args, **kwargs: stripe_object)

        save_spy = mocker.spy(Contribution, "save")
        mock_create_revision = mocker.patch("reversion.create_revision")
        mock_create_revision.return_value.__enter__.return_value = mocker.Mock()
        mock_set_revision_comment = mocker.patch("reversion.set_comment")

        Contribution.fix_missing_contribution_metadata(dry_run)
        contribution.refresh_from_db()
        assert contribution.contribution_metadata == (metadata if not dry_run and expect_update else old_metadata)
        if not Contribution._stripe_metadata_is_valid_for_contribution_metadata_backfill(metadata):
            spy.assert_called_once_with(
                "`Contribution.fix_missing_contribution_metadata` could not find any valid backfill data for contribution_metadata for contribution with ID %s",
                contribution.id,
            )

        if expect_update and not dry_run:
            save_spy.assert_called_once_with(contribution, update_fields={"contribution_metadata", "modified"})
            mock_create_revision.assert_called_once()
            mock_set_revision_comment.assert_called_once()
        else:
            save_spy.assert_not_called()
            mock_create_revision.assert_not_called()
            mock_set_revision_comment.assert_not_called()

    def test_fix_missing_contribution_metadata_when_no_stripe_entity_found(
        self, monthly_contribution, monkeypatch, mocker
    ):
        monkeypatch.setattr("apps.contributions.models.Contribution.stripe_subscription", None)
        monthly_contribution.contribution_metadata = None
        monthly_contribution.save()
        spy = mocker.spy(logger, "warning")
        Contribution.fix_missing_contribution_metadata()
        monthly_contribution.refresh_from_db()
        assert monthly_contribution.contribution_metadata is None
        spy.assert_called_once_with(
            (
                "`Contribution.fix_missing_contribution_metadata` could not find any data on Stripe to backfill contribution with ID  %s",
            ),
            monthly_contribution.id,
        )
        # assert about revision and update fields


@pytest.mark.django_db
class TestContributionQuerySetMethods:
    """Basic unit tests for custom queryset methods that are on Contribution model"""

    def test_one_time(self, one_time_contribution, monthly_contribution, annual_contribution):
        """Show one-time contributions are returned by this method"""
        one_times = Contribution.objects.filter(interval=ContributionInterval.ONE_TIME)
        recurring = Contribution.objects.exclude(id__in=one_times.values_list("id", flat=True))
        assert one_times.count()
        assert recurring.count()
        assert (returned_one_times := Contribution.objects.one_time()).count() == one_times.count()
        assert set(returned_one_times.values_list("id", flat=True)) == set(one_times.values_list("id", flat=True))

    def test_recurring(self, one_time_contribution, monthly_contribution, annual_contribution):
        """Show recurring contributions are returned by this method"""
        one_times = Contribution.objects.filter(interval=ContributionInterval.ONE_TIME)
        recurring = Contribution.objects.exclude(id__in=one_times.values_list("id", flat=True))
        assert one_times.count()
        assert recurring.count()
        assert (returned_recurring := Contribution.objects.recurring()).count() == recurring.count()
        assert set(returned_recurring.values_list("id", flat=True)) == set(recurring.values_list("id", flat=True))

    def test_filter_queryset_for_contributor_when_cache_empty(
        self, contributor_user, revenue_program, mocker, monkeypatch
    ):
        """Show behavior of this method when no results in cache"""
        monkeypatch.setattr(
            "apps.contributions.stripe_contributions_provider.ContributionsCacheProvider.load",
            lambda *args, **kwargs: [],
        )
        monkeypatch.setattr(
            "apps.contributions.tasks.task_pull_serialized_stripe_contributions_to_cache.delay",
            lambda *args, **kwargs: None,
        )
        spy = mocker.spy(task_pull_serialized_stripe_contributions_to_cache, "delay")
        results = Contribution.objects.filter_queryset_for_contributor(contributor_user, revenue_program)
        assert results == []
        spy.assert_called_once_with(contributor_user.email, revenue_program.stripe_account_id)

    def test_filter_queryset_for_contributor_when_cache_not_empty(
        self, contributor_user, revenue_program, mocker, monkeypatch
    ):
        """Show behavior of this method when results in cache"""
        results = [
            {"id": 1, "revenue_program": revenue_program.slug, "payment_type": "something"},
            {"id": 2, "revenue_program": revenue_program.slug, "payment_type": None},
            {"id": 3, "revenue_program": "something-different", "payment_type": "something"},
        ]
        monkeypatch.setattr(
            "apps.contributions.stripe_contributions_provider.ContributionsCacheProvider.load",
            lambda *args, **kwargs: results,
        )
        spy = mocker.spy(task_pull_serialized_stripe_contributions_to_cache, "delay")
        results = Contribution.objects.filter_queryset_for_contributor(contributor_user, revenue_program)
        assert set([1]) == set(item["id"] for item in results)
        spy.assert_not_called

    def test_having_org_viewable_status(
        self,
        flagged_contribution,
        rejected_contribution,
        canceled_contribution,
        refunded_contribution,
        successful_contribution,
        processing_contribution,
    ):
        """Show that this method excludes the expected statuses and includes the right ones"""
        assert set(Contribution.objects.having_org_viewable_status().values_list("id", flat=True)) == set(
            (
                canceled_contribution.id,
                refunded_contribution.id,
                successful_contribution.id,
            )
        )<|MERGE_RESOLUTION|>--- conflicted
+++ resolved
@@ -182,9 +182,8 @@
     def test_formatted_amount_property(self, one_time_contribution):
         one_time_contribution.amount = 1000
         one_time_contribution.save()
-        assert one_time_contribution.formatted_amount == "10.00 USD"
-
-<<<<<<< HEAD
+        assert one_time_contribution.formatted_amount == "$10.00 USD"
+
     @pytest_cases.parametrize(
         "contribution",
         (pytest_cases.fixture_ref("one_time_contribution"), pytest_cases.fixture_ref("monthly_contribution")),
@@ -198,11 +197,6 @@
         else:
             assert (rp := contribution.donation_page.revenue_program) is not None
             assert contribution.revenue_program == rp
-=======
-    def test_formatted_amount(self, mock_fetch_stripe_payment_method, *args):
-        target_format = "$10.00 USD"
-        self.assertEqual(self.contribution.formatted_amount, target_format)
->>>>>>> 4e62db3a
 
     @pytest_cases.parametrize(
         "contribution",
@@ -895,6 +889,17 @@
             == f"{'{:.2f}'.format(float(contribution.contribution_metadata['donor_selected_amount']))} {contribution.currency.upper()}"
         )
 
+    @pytest.mark.parametrize(
+        "metadata",
+        ({"donor_selected_amount": "cats"}, dict(), None),
+    )
+    def test_formatted_donor_selected_amount_when_bad_contribution_metadata(self, metadata, mocker):
+        logger_spy = mocker.spy(logger, "warning")
+        contribution = ContributionFactory(contribution_metadata=metadata)
+        contribution.save()
+        assert contribution.formatted_donor_selected_amount == ""
+        logger_spy.assert_called_once()
+
     @pytest.mark.parametrize("name, symbol", settings.CURRENCIES.items())
     def test_get_currency_dict(self, name, symbol):
         contribution = ContributionFactory(currency=name, provider_payment_method_id=None)
@@ -911,17 +916,6 @@
             "???",
             settings.CURRENCIES,
         )
-
-    @pytest.mark.parametrize(
-        "metadata",
-        ({"donor_selected_amount": "cats"}, dict(), None),
-    )
-    def test_formatted_donor_selected_amount_when_bad_contribution_metadata(self, metadata, mocker):
-        logger_spy = mocker.spy(logger, "warning")
-        contribution = ContributionFactory(contribution_metadata=metadata)
-        contribution.save()
-        assert contribution.formatted_donor_selected_amount == ""
-        logger_spy.assert_called_once()
 
     @pytest.mark.parametrize(
         "interval,expect_success",
