from django.apps import apps
from django.db import models
from django.utils import timezone

from apps.common.models import IndexedTimeStampedModel


class AbstractPage(IndexedTimeStampedModel):
    name = models.CharField(max_length=255)
    title = models.CharField(max_length=255)

    header_bg_image = models.ImageField(null=True, blank=True)
    header_logo = models.ImageField(null=True, blank=True)
    header_link = models.URLField(null=True, blank=True)

    styles = models.ForeignKey("pages.Style", null=True, blank=True, on_delete=models.SET_NULL)

    elements = models.JSONField(null=True, blank=True)

    show_benefits = models.BooleanField(default=False)

    donor_benefits = models.ForeignKey(
        "pages.DonorBenefit",
        null=True,
        blank=True,
        on_delete=models.SET_NULL,
    )

<<<<<<< HEAD
    # lookup with org.donationpages / org.templates
    organization = models.ForeignKey("organizations.Organization", related_name="%(class)ss", on_delete=models.CASCADE)
=======
    organization = models.ForeignKey("organizations.Organization", on_delete=models.CASCADE)
>>>>>>> 0601820c

    @classmethod
    def field_names(cls):
        return [f.name for f in cls._meta.fields]

    class Meta:
        abstract = True


class Template(AbstractPage):
    """
    A "Snapshot" of a Page at a particular state.
    """

    def __str__(self):
        return self.name

    class Meta:
        unique_together = (
            "name",
            "organization",
        )

    def make_page_from_template(self):
        page_model = apps.get_model("pages", "DonationPage")
        page = page_model()
        for field in AbstractPage.field_names():
            template_field = getattr(self, field)
            setattr(page, field, template_field)

        page.save()
        return page_model.objects.get(pk=page.pk)


class DonationPage(AbstractPage):
    """
    A DonationPage represents a single instance of a Donation Page.
    """

    slug = models.SlugField(unique=True)

    revenue_program = models.ForeignKey(
        "organizations.RevenueProgram",
        null=True,
        on_delete=models.SET_NULL,
    )

    published_date = models.DateTimeField(null=True, blank=True)

    def __str__(self):
        return f"{self.title} - {self.slug}"

    @property
    def is_live(self):
        return bool(self.published_date and self.published_date <= timezone.now())

    def save_as_template(self, name=None):
        template = Template()
        for field in AbstractPage.field_names():
            page_field = getattr(self, field)
            setattr(template, field, page_field)

        template.name = name or self.title

        template_exists = Template.objects.filter(name=template.name).exists()
        created = False

        if not template_exists:
            template.save()
            created = True

        instance = Template.objects.filter(name=template.name).first()

        return (instance, created)


class Style(IndexedTimeStampedModel):
    """
    Ties a set of styles to a page. Discoverable by name, belonging to an Organization.
    """

    name = models.CharField(max_length=255)
<<<<<<< HEAD
    organization = models.ForeignKey("organizations.Organization", related_name="styles", on_delete=models.CASCADE)
=======
    organization = models.ForeignKey("organizations.Organization", on_delete=models.CASCADE)
>>>>>>> 0601820c
    styles = models.JSONField()

    def __str__(self):
        return self.name

    class Meta:
        unique_together = (
            "name",
            "organization",
        )


class DonorBenefit(IndexedTimeStampedModel):
    name = models.CharField(max_length=255)
    blurb = models.TextField(blank=True)
    tiers = models.ManyToManyField("pages.BenefitTier")
    organization = models.ForeignKey("organizations.Organization", on_delete=models.CASCADE)

    def __str__(self):
        return self.name

    class Meta:
        unique_together = (
            "name",
            "organization",
        )


class BenefitTier(IndexedTimeStampedModel):
    name = models.CharField(max_length=255)
    description = models.CharField(max_length=255, blank=True)
    benefits = models.ManyToManyField("pages.Benefit")
    organization = models.ForeignKey("organizations.Organization", on_delete=models.CASCADE)

    def __str__(self):
        return self.name


class Benefit(IndexedTimeStampedModel):
    name = models.CharField(max_length=255)
<<<<<<< HEAD
    organization = models.ForeignKey("organizations.Organization", related_name="benefits", on_delete=models.CASCADE)
=======
    organization = models.ForeignKey("organizations.Organization", on_delete=models.CASCADE)
>>>>>>> 0601820c

    def __str__(self):
        return self.name

    class Meta:
        unique_together = (
            "name",
            "organization",
        )<|MERGE_RESOLUTION|>--- conflicted
+++ resolved
@@ -26,12 +26,9 @@
         on_delete=models.SET_NULL,
     )
 
-<<<<<<< HEAD
     # lookup with org.donationpages / org.templates
     organization = models.ForeignKey("organizations.Organization", related_name="%(class)ss", on_delete=models.CASCADE)
-=======
     organization = models.ForeignKey("organizations.Organization", on_delete=models.CASCADE)
->>>>>>> 0601820c
 
     @classmethod
     def field_names(cls):
@@ -114,11 +111,7 @@
     """
 
     name = models.CharField(max_length=255)
-<<<<<<< HEAD
-    organization = models.ForeignKey("organizations.Organization", related_name="styles", on_delete=models.CASCADE)
-=======
     organization = models.ForeignKey("organizations.Organization", on_delete=models.CASCADE)
->>>>>>> 0601820c
     styles = models.JSONField()
 
     def __str__(self):
@@ -159,11 +152,7 @@
 
 class Benefit(IndexedTimeStampedModel):
     name = models.CharField(max_length=255)
-<<<<<<< HEAD
-    organization = models.ForeignKey("organizations.Organization", related_name="benefits", on_delete=models.CASCADE)
-=======
     organization = models.ForeignKey("organizations.Organization", on_delete=models.CASCADE)
->>>>>>> 0601820c
 
     def __str__(self):
         return self.name
