--- conflicted
+++ resolved
@@ -157,7 +157,7 @@
     referer = serializers.URLField()
 
     # Donation additional
-    reason_for_giving = serializers.CharField(max_length=255, required=False, allow_blank=True)
+    reason_for_giving = serializers.CharField(max_length=255, required=False, allow_blank=True, default="")
 
     def to_internal_value(self, data):
         data["street"] = data.get("mailing_street")
@@ -267,10 +267,7 @@
     phone = serializers.CharField(max_length=40, required=False, allow_blank=True, write_only=True, default="")
     # See class-level doc string for info on why `default=''` here
     reason_for_giving = serializers.CharField(
-        max_length=255,
-        required=False,
-        allow_blank=True,
-        write_only=True,
+        max_length=255, required=False, allow_blank=True, write_only=True, default=""
     )
     # See class-level doc string for info on why `default=''` here
     reason_other = serializers.CharField(max_length=255, required=False, allow_blank=True, write_only=True, default="")
@@ -333,13 +330,9 @@
                 # reason_for_giving because that field was not in the request data. If that happens and the SPA has included
                 # `reason_other` as an entry in the request data, that means that the page has configured to require a reason_for_giving,
                 # but a dropdown of preset choices has not been configured.
-<<<<<<< HEAD
-                reason_for_giving is None and "reason_other" in self.initial_data.keys(),
-=======
                 "reason_for_giving" not in self.initial_data.keys()
                 and "reason_other" in self.initial_data.keys()
                 and reason_other,
->>>>>>> be895bef
             ]
         ):
             return reason_other
@@ -650,15 +643,6 @@
         return self._card(instance).brand
 
     def get_next_payment_date(self, instance):
-<<<<<<< HEAD
-        return datetime.utcfromtimestamp(int(instance.current_period_end))
-
-    def get_last_payment_date(self, instance):
-        return datetime.utcfromtimestamp(int(instance.current_period_start))
-
-    def get_created(self, instance):
-        return datetime.utcfromtimestamp(int(instance.created))
-=======
         return datetime.fromtimestamp(int(instance.current_period_end), tz=timezone.utc)
 
     def get_last_payment_date(self, instance):
@@ -666,7 +650,6 @@
 
     def get_created(self, instance):
         return datetime.fromtimestamp(int(instance.created), tz=timezone.utc)
->>>>>>> be895bef
 
     def get_last4(self, instance):
         return instance.default_payment_method.card.last4
