import json
from datetime import datetime, timedelta
from pathlib import Path
from unittest import mock
from zoneinfo import ZoneInfo

from django.conf import settings
from django.core.serializers.json import DjangoJSONEncoder
from django.db.models import Q
from django.http import Http404
from django.test import RequestFactory, override_settings

import dateparser
import pytest
import stripe
from addict import Dict as AttrDict
from rest_framework import status
from rest_framework.request import Request
from rest_framework.reverse import reverse
from rest_framework.test import APIClient, APITestCase
from reversion.models import Version
from stripe.oauth_error import InvalidGrantError as StripeInvalidGrantError
from stripe.stripe_object import StripeObject
from waffle import get_waffle_flag_model

from apps.common.constants import CONTRIBUTIONS_API_ENDPOINT_ACCESS_FLAG_NAME
from apps.common.tests.test_resources import AbstractTestCase
from apps.contributions import views as contributions_views
from apps.contributions.models import (
    Contribution,
    ContributionInterval,
    ContributionQuerySet,
    ContributionStatus,
    Contributor,
    Payment,
)
from apps.contributions.payment_managers import PaymentProviderError
from apps.contributions.serializers import (
    PORTAL_CONTRIBUTION_DETAIL_SERIALIZER_DB_FIELDS,
    ContributionSerializer,
    SubscriptionsSerializer,
)
from apps.contributions.tasks import (
    email_contribution_csv_export_to_user,
    task_pull_serialized_stripe_contributions_to_cache,
)
from apps.contributions.tests import RedisMock
from apps.contributions.tests.factories import (
    ContributionFactory,
    ContributorFactory,
    PaymentFactory,
)
from apps.contributions.tests.test_serializers import (
    mock_get_bad_actor,
    mock_stripe_call_with_error,
)
from apps.organizations.tests.factories import (
    OrganizationFactory,
    PaymentProviderFactory,
    RevenueProgramFactory,
)
from apps.pages.models import DonationPage
from apps.pages.tests.factories import DonationPageFactory
from apps.users.choices import Roles
from apps.users.tests.factories import UserFactory, create_test_user


TEST_STRIPE_ACCOUNT_ID = "testing_123"


class MockStripeAccount(StripeObject):
    def __init__(self, *args, **kwargs):
        self.id = TEST_STRIPE_ACCOUNT_ID


MOCK_ACCOUNT_LINKS = {"test": "test"}


class MockOAuthResponse(StripeObject):
    def __init__(self, *args, **kwargs):
        self.stripe_user_id = kwargs.get("stripe_user_id")
        self.refresh_token = kwargs.get("refresh_token")


expected_oauth_scope = "my_test_scope"


@override_settings(STRIPE_OAUTH_SCOPE=expected_oauth_scope)
class StripeOAuthTest(AbstractTestCase):
    @classmethod
    def setUpClass(cls):
        super().setUpClass()
        cls.set_up_domain_model()

    def _make_request(self, code=None, scope=None, revenue_program_id=None):
        self.client.force_authenticate(user=self.org_user)
        url = reverse("stripe-oauth")
        complete_url = f"{url}?{settings.ORG_SLUG_PARAM}={self.org1.slug}"
        body = {}
        if revenue_program_id:
            body["revenue_program_id"] = revenue_program_id
        if code:
            body["code"] = code
        if scope:
            body["scope"] = scope
        return self.client.post(complete_url, body)

    @mock.patch("apps.contributions.views.task_verify_apple_domain")
    @mock.patch("stripe.OAuth.token")
    def test_response_when_missing_params(self, stripe_oauth_token, task_verify_apple_domain):
        # Missing code
        response = self._make_request(code=None, scope=expected_oauth_scope, revenue_program_id=self.org1_rp1.id)
        assert response.status_code == 400
        assert "missing_params" in response.data
        stripe_oauth_token.assert_not_called()

        # Missing scope
        response = self._make_request(code="12345", scope=None, revenue_program_id=self.org1_rp1.id)
        assert response.status_code == 400
        assert "missing_params" in response.data
        stripe_oauth_token.assert_not_called()

        # Missing revenue_program_id
        response = self._make_request(code="12345", scope=expected_oauth_scope, revenue_program_id=None)
        assert response.status_code == 400
        assert "missing_params" in response.data
        stripe_oauth_token.assert_not_called()

        # Missing code, scope and revenue_program_id
        response = self._make_request(code=None, scope=None, revenue_program_id=None)
        assert response.status_code == 400
        assert "missing_params" in response.data
        stripe_oauth_token.assert_not_called()
        assert not task_verify_apple_domain.delay.called

    @mock.patch("apps.contributions.views.task_verify_apple_domain")
    @mock.patch("stripe.OAuth.token")
    def test_response_when_scope_param_mismatch(self, stripe_oauth_token, task_verify_apple_domain):
        """We verify that the "scope" parameter provided by the frontend matches the scope we expect."""
        response = self._make_request(code="1234", scope="not_expected_scope", revenue_program_id=self.org1_rp1.id)
        assert response.status_code == 400
        assert "scope_mismatch" in response.data
        stripe_oauth_token.assert_not_called()
        assert not task_verify_apple_domain.delay.called

    @mock.patch("apps.contributions.views.task_verify_apple_domain")
    @mock.patch("stripe.OAuth.token")
    def test_response_when_invalid_code(self, stripe_oauth_token, task_verify_apple_domain):
        stripe_oauth_token.side_effect = StripeInvalidGrantError(code="error_code", description="error_description")
        response = self._make_request(code="1234", scope=expected_oauth_scope, revenue_program_id=self.org1_rp1.id)
        assert response.status_code == 400
        assert "invalid_code" in response.data
        stripe_oauth_token.assert_called_with(code="1234", grant_type="authorization_code")
        assert not task_verify_apple_domain.delay.called

    @mock.patch("apps.contributions.views.task_verify_apple_domain")
    @mock.patch("stripe.OAuth.token")
    def test_response_success(self, stripe_oauth_token, task_verify_apple_domain):
        expected_stripe_account_id = "my_test_account_id"
        expected_refresh_token = "my_test_refresh_token"
        stripe_oauth_token.return_value = MockOAuthResponse(
            stripe_user_id=expected_stripe_account_id, refresh_token=expected_refresh_token
        )
        assert Version.objects.get_for_object(self.org1_rp1.payment_provider).count() == 0
        response = self._make_request(code="1234", scope=expected_oauth_scope, revenue_program_id=self.org1_rp1.id)
        assert response.status_code == 200
        assert response.data["detail"] == "success"
        stripe_oauth_token.assert_called_with(code="1234", grant_type="authorization_code")
        # Org should have new values based on OAuth response
        self.org1_rp1.payment_provider.refresh_from_db()
        assert self.org1_rp1.payment_provider.stripe_account_id == expected_stripe_account_id
        assert self.org1_rp1.payment_provider.stripe_oauth_refresh_token == expected_refresh_token
        assert Version.objects.get_for_object(self.org1_rp1.payment_provider).count() == 1
        task_verify_apple_domain.delay.assert_called_with(revenue_program_slug=self.org1_rp1.slug)

    @mock.patch("apps.contributions.views.task_verify_apple_domain")
    @mock.patch("stripe.OAuth.token")
    def test_create_payment_provider_if_not_exists(self, stripe_oauth_token, task_verify_apple_domain):
        expected_stripe_account_id = "new_stripe_account_id"
        refresh_token = "my_test_refresh_token"
        stripe_oauth_token.return_value = MockOAuthResponse(
            stripe_user_id=expected_stripe_account_id, refresh_token=refresh_token
        )
        self.org1_rp2.payment_provider = None
        self._make_request(code="1234", scope=expected_oauth_scope, revenue_program_id=self.org1_rp2.id)
        self.org1_rp2.refresh_from_db()
        assert self.org1_rp2.payment_provider.stripe_account_id == expected_stripe_account_id
        assert Version.objects.get_for_object(self.org1_rp1.payment_provider).count() == 1
        task_verify_apple_domain.delay.assert_called_with(revenue_program_slug=self.org1_rp2.slug)


@pytest.mark.django_db()
@pytest.mark.usefixtures("_clear_cache")
@pytest.mark.usefixtures("default_feature_flags")
class TestContributionsViewSet:
    @pytest.fixture(params=["superuser", "hub_admin_user", "org_user_free_plan", "rp_user"])
    def non_contributor_user(self, request):
        return request.getfixturevalue(request.param)

    def test_retrieve_when_expected_non_contributor_user(self, non_contributor_user, api_client, mocker):
        """Show that expected users can retrieve only permitted organizations.

        Contributor users are not handled in this test because setup is too different
        """
        spy = mocker.spy(ContributionQuerySet, "filtered_by_role_assignment")
        api_client.force_authenticate(non_contributor_user)
        new_rp = RevenueProgramFactory(organization=OrganizationFactory(name="new-org"), name="new rp")
        if non_contributor_user.is_superuser or non_contributor_user.roleassignment.role_type == Roles.HUB_ADMIN:
<<<<<<< HEAD
            ContributionFactory(
                **{"status": ContributionStatus.PAID, "one_time": True, "donation_page__revenue_program": new_rp}
            )
            ContributionFactory(
                **{
                    "status": ContributionStatus.PAID,
                    "annual_subscription": True,
                    "donation_page__revenue_program": new_rp,
                }
            )
            ContributionFactory(
                **{
                    "status": ContributionStatus.PAID,
                    "monthly_subscription": True,
                    "donation_page__revenue_program": new_rp,
                }
            )
=======
            ContributionFactory(one_time=True, donation_page__revenue_program=new_rp)
            ContributionFactory(annual_subscription=True, donation_page__revenue_program=new_rp)
            ContributionFactory(monthly_subscription=True, donation_page__revenue_program=new_rp)
>>>>>>> 5c79bc29
            query = Contribution.objects.all()
            unpermitted = Contribution.objects.none()
        else:
            # this ensures that we'll have both owned and unowned contributions for org and rp admins
            for kwargs in [
                {"donation_page__revenue_program": new_rp},
                {"donation_page__revenue_program": non_contributor_user.roleassignment.revenue_programs.first()},
            ]:
                ContributionFactory(**({"status": ContributionStatus.PAID, "one_time": True} | kwargs))
                ContributionFactory(**({"status": ContributionStatus.PAID, "annual_subscription": True} | kwargs))
                ContributionFactory(**({"status": ContributionStatus.PAID, "monthly_subscription": True} | kwargs))
            query = Contribution.objects.filtered_by_role_assignment(non_contributor_user.roleassignment)
            unpermitted = Contribution.objects.exclude(id__in=query.values_list("id", flat=True))

        assert query.count() > 0
        if non_contributor_user.is_superuser or non_contributor_user.roleassignment.role_type == Roles.HUB_ADMIN:
            assert unpermitted.count() == 0
        else:
            assert unpermitted.count() > 0
        for id_ in query.values_list("id", flat=True):
            response = api_client.get(reverse("contribution-detail", args=(id_,)))
            assert response.status_code == status.HTTP_200_OK
            assert response.json() == json.loads(
                json.dumps(
                    ContributionSerializer(Contribution.objects.get(id=response.json()["id"])).data,
                    cls=DjangoJSONEncoder,
                )
            )
        for id_ in unpermitted.values_list("id", flat=True):
            response = api_client.get(reverse("contribution-detail", args=(id_,)))
            assert response.status_code == status.HTTP_404_NOT_FOUND
        assert spy.call_count == 0 if non_contributor_user.is_superuser else Contribution.objects.count()

    @pytest.fixture(params=["one_time_contribution", "annual_contribution", "monthly_contribution"])
    def contribution(self, request):
        return request.getfixturevalue(request.param)

    @pytest.fixture(params=["user_no_role_assignment", None])
    def unauthorized_user(self, request):
        return request.getfixturevalue(request.param) if request.param else None

    def test_retrieve_when_unauthorized_user(self, api_client, contribution, unauthorized_user):
        """Show behavior when an unauthorized user tries to retrieve a contribution."""
        api_client.force_authenticate(unauthorized_user)
        response = api_client.get(reverse("contribution-detail", args=(contribution.id,)))
        assert response.status_code == status.HTTP_403_FORBIDDEN if unauthorized_user else status.HTTP_401_UNAUTHORIZED

    def test_list_when_expected_non_contributor_user(self, non_contributor_user, api_client, mocker, revenue_program):
        """Show that expected users can list only permitted contributions.

        NB: We test for contributor user elsewhere, as that requires quite different setup than other
        expected users
        """
        api_client.force_authenticate(non_contributor_user)
        # superuser and hub admin can retrieve all:
        if non_contributor_user.is_superuser or non_contributor_user.roleassignment.role_type == Roles.HUB_ADMIN:
            ContributionFactory.create_batch(size=2, status=ContributionStatus.PAID)
            query = (
                Contribution.objects.all()
                if non_contributor_user.is_superuser
                else Contribution.objects.having_org_viewable_status()
            )
            unpermitted = Contribution.objects.none()
            assert query.count()
        # org and rp admins should see owned and not unowned contributions
        else:
            assert revenue_program not in non_contributor_user.roleassignment.revenue_programs.all()
            assert non_contributor_user.roleassignment.revenue_programs.first() is not None
            ContributionFactory(
                one_time=True,
                donation_page=DonationPageFactory(
                    revenue_program=non_contributor_user.roleassignment.revenue_programs.first()
                ),
                status=ContributionStatus.PAID,
            )
            ContributionFactory(
                one_time=True,
                donation_page=DonationPageFactory(revenue_program=revenue_program),
                status=ContributionStatus.PAID,
            )
            non_contributor_user.roleassignment.refresh_from_db()
            query = Contribution.objects.filtered_by_role_assignment(non_contributor_user.roleassignment)
            unpermitted = Contribution.objects.exclude(id__in=query.values_list("id", flat=True))
            assert unpermitted.count()
            assert query.count()
        spy = mocker.spy(ContributionQuerySet, "filtered_by_role_assignment")
        response = api_client.get(reverse("contribution-list"))
        assert response.status_code == status.HTTP_200_OK
        assert len(response.json()["results"]) == query.count()
        assert {x["id"] for x in response.json()["results"]} == set(query.values_list("id", flat=True))
        assert not any(
            x in unpermitted.values_list("id", flat=True) for x in [y["id"] for y in response.json()["results"]]
        )
        assert spy.call_count == 0 if non_contributor_user.is_superuser else 1

    def test_list_when_unauthorized_user(self, unauthorized_user, api_client):
        """Show behavior when unauthorized user tries to list contributions."""
        api_client.force_authenticate(unauthorized_user)
        assert (
            api_client.get(reverse("contribution-list")).status_code == status.HTTP_403_FORBIDDEN
            if unauthorized_user
            else status.HTTP_401_UNAUTHORIZED
        )

    def test_excludes_statuses_correctly_for_expected_non_contributor_users(
        self,
        non_contributor_user,
        flagged_contribution,
        rejected_contribution,
        canceled_contribution,
        refunded_contribution,
        successful_contribution,
        processing_contribution,
        api_client,
    ):
        """Only superusers and hub admins should see contributions that have status of flagged or rejected."""
        seen = [
            successful_contribution,
            canceled_contribution,
            refunded_contribution,
        ]
        if non_contributor_user.is_superuser:
            seen.extend(
                [
                    flagged_contribution,
                    rejected_contribution,
                    processing_contribution,
                ]
            )
        if not (non_contributor_user.is_superuser or non_contributor_user.roleassignment.role_type == Roles.HUB_ADMIN):
            # ensure all contributions are owned by user so we're narrowly viewing behavior around status inclusion/exclusion
            DonationPage.objects.update(revenue_program=non_contributor_user.roleassignment.revenue_programs.first())
        api_client.force_authenticate(non_contributor_user)
        response = api_client.get(reverse("contribution-list"))
        assert response.status_code == status.HTTP_200_OK
        assert len(response.json()["results"]) == len(seen)
        assert {x["id"] for x in response.json()["results"]} == {x.id for x in seen}

    @pytest.fixture(params=["superuser", "hub_admin_user"])
    def filter_user(self, request):
        return request.getfixturevalue(request.param)

    @pytest.mark.parametrize(
        "contribution_status",
        [
            ContributionStatus.FAILED,
            ContributionStatus.FLAGGED,
            ContributionStatus.PROCESSING,
            ContributionStatus.REJECTED,
        ],
    )
    def test_filter_contributions_based_on_status(
        self,
        filter_user,
        contribution_status,
        flagged_contribution,
        rejected_contribution,
        canceled_contribution,
        refunded_contribution,
        successful_contribution,
        processing_contribution,
        api_client,
    ):
        """Superusers and hub admins can filter out flagged and rejected contributions."""
        user = filter_user
        api_client.force_authenticate(user)
        qp = f"status__not={contribution_status.value}"
        can_see = [
            canceled_contribution,
            refunded_contribution,
            successful_contribution,
        ]
        if user.is_superuser:
            can_see.extend(
                [
                    flagged_contribution,
                    rejected_contribution,
                    processing_contribution,
                ]
            )
        if contribution_status in [x.status for x in can_see]:
            expected = [x for x in can_see if x.status != contribution_status]
            assert Contribution.objects.count() == len(expected) + 1
            response = api_client.get(f"{reverse('contribution-list')}?{qp}")
            assert response.status_code == status.HTTP_200_OK
            assert len(response.json()["results"]) == len(expected)
            assert {x["id"] for x in response.json()["results"]} == {x.id for x in expected}


@pytest.mark.django_db()
class TestContributionViewSetForContributorUser:
    """Test the ContributionsViewSet's behavior when a contributor user is interacting with relevant endpoints."""

    def test_list_when_contributions_in_cache(
        self, contributor_user, mocker, api_client, revenue_program, pi_as_portal_contribution_factory
    ):
        """When there are contributions in cache, those should be returned by the request."""
        mocker.patch(
            "apps.contributions.stripe_contributions_provider.ContributionsCacheProvider.load",
            return_value=[
                (
                    expected := pi_as_portal_contribution_factory.get(
                        revenue_program=revenue_program.slug, status=ContributionStatus.PAID
                    )
                ),
                pi_as_portal_contribution_factory.get(
                    revenue_program=revenue_program.slug, status=ContributionStatus.PAID, payment_type=None
                ),
                pi_as_portal_contribution_factory.get(revenue_program="different-rp", status=ContributionStatus.PAID),
                pi_as_portal_contribution_factory.get(
                    revenue_program=revenue_program.slug, status=ContributionStatus.PROCESSING
                ),
                pi_as_portal_contribution_factory.get(
                    revenue_program=revenue_program.slug, status=ContributionStatus.CANCELED
                ),
                pi_as_portal_contribution_factory.get(
                    revenue_program=revenue_program.slug, status=ContributionStatus.REFUNDED
                ),
                pi_as_portal_contribution_factory.get(
                    revenue_program=revenue_program.slug, status=ContributionStatus.FLAGGED
                ),
                pi_as_portal_contribution_factory.get(
                    revenue_program=revenue_program.slug, status=ContributionStatus.REJECTED
                ),
            ],
        )
        spy = mocker.spy(task_pull_serialized_stripe_contributions_to_cache, "delay")
        api_client.force_authenticate(contributor_user)
        response = api_client.get(reverse("contribution-list"), {"rp": revenue_program.slug})
        assert response.status_code == status.HTTP_200_OK
        assert spy.call_count == 0
        assert response.json()["count"] == 1
        assert response.json()["results"][0]["id"] == expected.id

    def test_list_when_contributions_not_in_cache(
        self, contributor_user, monkeypatch, mocker, api_client, revenue_program
    ):
        """When there are not contributions in the cache, background task to retrieve and cache should be called."""
        monkeypatch.setattr(
            "apps.contributions.stripe_contributions_provider.ContributionsCacheProvider.load",
            lambda *args, **kwargs: [],
        )
        spy = mocker.spy(task_pull_serialized_stripe_contributions_to_cache, "delay")
        api_client.force_authenticate(contributor_user)
        response = api_client.get(reverse("contribution-list"), {"rp": revenue_program.slug})
        assert response.status_code == status.HTTP_200_OK
        assert spy.call_count == 1
        assert response.json()["count"] == 0
        assert response.json()["results"] == []


@pytest.mark.django_db()
class TestContributionsViewSetExportCSV:
    """Test contribution viewset functionality around triggering emailed csv exports."""

    @pytest.fixture(
        params=[
            "admin_user",
            "hub_admin_user",
            "org_user_free_plan",
            "org_user_multiple_rps",
            "rp_user",
        ]
    )
    def user(self, request):
        return request.getfixturevalue(request.param)

    def test_when_expected_user(self, user, api_client, mocker, revenue_program, settings):
        """Show expected users get back expected results in CSV."""
        settings.CELERY_ALWAYS_EAGER = True
        api_client.force_authenticate(user)
        if user.is_staff or user.roleassignment.role_type == Roles.HUB_ADMIN:
            ContributionFactory(one_time=True, status=ContributionStatus.PAID)
            ContributionFactory(one_time=True, flagged=True)
            ContributionFactory(one_time=True, rejected=True)
            ContributionFactory(one_time=True, canceled=True)
            ContributionFactory(one_time=True, refunded=True)
            ContributionFactory(one_time=True, processing=True)

        else:
            assert revenue_program not in user.roleassignment.revenue_programs.all()
            unowned_page = DonationPageFactory(revenue_program=revenue_program)
            owned_page = DonationPageFactory(revenue_program=user.roleassignment.revenue_programs.first())
            ContributionFactory(status=ContributionStatus.PAID, one_time=True, donation_page=owned_page)
            ContributionFactory(status=ContributionStatus.PAID, one_time=True, flagged=True, donation_page=owned_page)
            ContributionFactory(status=ContributionStatus.PAID, one_time=True, rejected=True, donation_page=owned_page)
            ContributionFactory(status=ContributionStatus.PAID, one_time=True, canceled=True, donation_page=owned_page)
            ContributionFactory(status=ContributionStatus.PAID, one_time=True, refunded=True, donation_page=owned_page)
            ContributionFactory(
                status=ContributionStatus.PAID, one_time=True, processing=True, donation_page=owned_page
            )
            ContributionFactory(status=ContributionStatus.PAID, one_time=True)
            ContributionFactory(status=ContributionStatus.PAID, one_time=True, flagged=True, donation_page=unowned_page)
            ContributionFactory(
                status=ContributionStatus.PAID, one_time=True, rejected=True, donation_page=unowned_page
            )
            ContributionFactory(
                status=ContributionStatus.PAID, one_time=True, canceled=True, donation_page=unowned_page
            )
            ContributionFactory(
                status=ContributionStatus.PAID, one_time=True, refunded=True, donation_page=unowned_page
            )
            ContributionFactory(
                status=ContributionStatus.PAID, one_time=True, processing=True, donation_page=unowned_page
            )

        expected = (
            Contribution.objects.all()
            if user.is_staff
            else Contribution.objects.filtered_by_role_assignment(user.roleassignment)
        )
        not_expected = (
            Contribution.objects.none()
            if user.is_staff
            else Contribution.objects.exclude(id__in=[expected.values_list("id", flat=True)])
        )
        assert expected.count()
        assert (not_expected.count() == 0) if user.is_staff else (not_expected.count() > 0)
        filter_spy = mocker.spy(Contribution.objects, "filtered_by_role_assignment")
        email_export_spy = mocker.spy(email_contribution_csv_export_to_user, "delay")
        response = api_client.post(reverse("contribution-email-contributions"))
        assert response.status_code == status.HTTP_200_OK
        email_export_spy.assert_called_once()
        assert set(email_export_spy.call_args[0][0]) == set(expected.values_list("id", flat=True))
        assert email_export_spy.call_args[0][1] == user.email
        if (ra := user.get_role_assignment()) is not None:
            filter_spy.assert_called_once_with(ra)

    @pytest.fixture(
        params=[
            ("contributor_user", status.HTTP_403_FORBIDDEN),
            ("superuser", status.HTTP_405_METHOD_NOT_ALLOWED),
            (None, status.HTTP_401_UNAUTHORIZED),
        ]
    )
    def unauthorized_user_case(self, request):
        return request.getfixturevalue(request.param[0]) if request.param[0] else None, request.param[1]

    def test_when_unauthorized_user(self, unauthorized_user_case, api_client):
        """Show behavior when unauthorized users attempt to access."""
        user, expected_status = unauthorized_user_case
        api_client.force_authenticate(user)
        assert api_client.get(reverse("contribution-email-contributions")).status_code == expected_status


@pytest.fixture()
def loaded_cached_subscription_factory(revenue_program, subscription_factory, subscription_data_factory):
    class Factory:
        def get(self, rp_slug=None) -> AttrDict:
            subscription_data = subscription_data_factory.get()
            subscription_data["metadata"]["revenue_program_slug"] = rp_slug or revenue_program.slug
            subscription = subscription_factory.get(**subscription_data)
            serialized = SubscriptionsSerializer(instance=subscription).data
            serialized["stripe_account_id"] = revenue_program.payment_provider.stripe_account_id
            return AttrDict(**serialized)

    return Factory()


@pytest.mark.django_db()
class TestSubscriptionViewSet:
    def test__fetch_subscriptions_when_rp_not_found(self, revenue_program, mocker):
        rp_slug = revenue_program.slug
        revenue_program.delete()
        factory = RequestFactory()
        request = factory.get(reverse("subscription-list"), data={"revenue_program_slug": rp_slug})
        request = Request(request)
        request.user = mocker.Mock(email="foo@bar.com")
        logger_spy = mocker.spy(contributions_views.logger, "warning")
        with pytest.raises(Http404):
            contributions_views.SubscriptionsViewSet._fetch_subscriptions(request)
        logger_spy.assert_called_once_with("Revenue program not found for slug %s", rp_slug)

    def test__fetch_subscriptions_when_subscriptions_in_cache(
        self, loaded_cached_subscription_factory, revenue_program, mocker
    ):
        this_rp = RevenueProgramFactory()
        assert this_rp.slug != revenue_program.slug
        my_sub_for_this_rp = loaded_cached_subscription_factory.get(rp_slug=this_rp.slug)
        my_sub_for_other_rp = loaded_cached_subscription_factory.get(rp_slug=revenue_program.slug)

        factory = RequestFactory()
        request = factory.get(reverse("subscription-list"), data={"revenue_program_slug": this_rp.slug})
        request = Request(request)
        request.user = mocker.Mock(email=(email := "foo@bar.com"))
        mock_sub_cache = mocker.patch("apps.contributions.views.SubscriptionsCacheProvider")
        mock_sub_cache.return_value.load.return_value = [my_sub_for_this_rp, my_sub_for_other_rp]

        subscriptions = contributions_views.SubscriptionsViewSet._fetch_subscriptions(request)
        assert len(subscriptions) == 1
        assert subscriptions[0].id == my_sub_for_other_rp.id
        mock_sub_cache.return_value.load.assert_called_once()
        assert mock_sub_cache.called_once_with(email, this_rp.payment_provider.stripe_account_id)

    def test__fetch_subscriptions_when_no_subscriptions_in_cache(
        self, loaded_cached_subscription_factory, revenue_program, mocker
    ):
        subscription = loaded_cached_subscription_factory.get()
        factory = RequestFactory()
        request = factory.get(reverse("subscription-list"), data={"revenue_program_slug": revenue_program.slug})
        request = Request(request)
        request.user = mocker.Mock(email=(email := "foo@bar.com"))
        mock_sub_cache = mocker.patch("apps.contributions.views.SubscriptionsCacheProvider")
        # if cache is empty, `_fetch_subscriptions` makes synchronous call to load cache adn returns results
        mock_sub_cache.return_value.load.side_effect = [[], [subscription]]
        mock_pull_to_cache = mocker.patch("apps.contributions.views.task_pull_serialized_stripe_contributions_to_cache")

        subscriptions = contributions_views.SubscriptionsViewSet._fetch_subscriptions(request)

        assert len(subscriptions) == 1
        assert subscriptions[0].id == subscription.id
        assert mock_sub_cache.return_value.load.call_count == 2
        assert mock_sub_cache.called_once_with(email, revenue_program.payment_provider.stripe_account_id)
        mock_pull_to_cache.assert_called_once_with(email, revenue_program.payment_provider.stripe_account_id)

    def test_retrieve_when_subscription_in_cache(
        self, mocker, api_client, contributor_user, loaded_cached_subscription_factory
    ):
        subscription = loaded_cached_subscription_factory.get()
        mock_fetch_subs = mocker.patch(
            "apps.contributions.views.SubscriptionsViewSet._fetch_subscriptions", return_value=[subscription]
        )
        api_client.force_authenticate(contributor_user)
        response = api_client.get(
            reverse("subscription-detail", args=(subscription.id,)),
            {"revenue_program_slug": subscription.revenue_program_slug},
        )
        assert response.status_code == status.HTTP_200_OK
        assert response.json()["id"] == str(subscription.id)
        mock_fetch_subs.assert_called_once()

    def test_retrieve_when_subscription_not_in_cache(self, api_client, contributor_user, revenue_program, mocker):
        mock_fetch_subs = mocker.patch(
            "apps.contributions.views.SubscriptionsViewSet._fetch_subscriptions", return_value=[]
        )
        api_client.force_authenticate(contributor_user)
        response = api_client.get(
            reverse("subscription-detail", args=("some-id",)),
            {"revenue_program_slug": revenue_program.slug},
        )
        assert response.status_code == status.HTTP_404_NOT_FOUND
        mock_fetch_subs.assert_called_once()

    def test_list(self, api_client, contributor_user, revenue_program, mocker, loaded_cached_subscription_factory):
        mocker.patch(
            "apps.contributions.views.SubscriptionsViewSet._fetch_subscriptions",
            return_value=[(subscription := loaded_cached_subscription_factory.get())],
        )
        api_client.force_authenticate(contributor_user)
        response = api_client.get(reverse("subscription-list"), {"revenue_program_slug": revenue_program.slug})
        assert response.status_code == status.HTTP_200_OK
        assert response.json() == [json.loads(json.dumps(subscription, cls=DjangoJSONEncoder))]

    def test_partial_update_when_unsupported_field(self, api_client, contributor_user, revenue_program):
        api_client.force_authenticate(contributor_user)
        response = api_client.patch(
            reverse("subscription-detail", args=("some-id",)),
            {"revenue_program_slug": revenue_program.slug, "payment_method_id": "something", "foo": "bar"},
        )
        assert response.status_code == status.HTTP_400_BAD_REQUEST
        assert response.json() == {"detail": "Request contains unsupported fields"}

    def test_partial_update_when_not_own_subscription(
        self, api_client, contributor_user, revenue_program, mocker, subscription_factory
    ):
        customer = stripe.Customer.construct_from({"email": "not-my-email@hacker.com"}, "some-id")
        subscription = subscription_factory.get(customer=customer)
        assert contributor_user.email != customer.email
        mocker.patch("stripe.Subscription.retrieve", return_value=subscription)
        logger_spy = mocker.spy(contributions_views.logger, "warning")
        api_client.force_authenticate(contributor_user)
        response = api_client.patch(
            reverse("subscription-detail", args=(subscription.id,)),
            {"revenue_program_slug": revenue_program.slug, "payment_method_id": "something"},
        )
        assert response.status_code == status.HTTP_404_NOT_FOUND
        logger_spy.assert_called_once_with(
            "User %s attempted to update unowned subscription %s", contributor_user.email, subscription.id
        )

    def test_partial_update_happy_path(
        self, mocker, api_client, contributor_user, subscription_factory, revenue_program
    ):
        subscription = subscription_factory.get()
        subscription.metadata["revenue_program_slug"] = revenue_program.slug
        subscription.customer = stripe.Customer.construct_from(
            {"email": contributor_user.email, "id": "cust_XXX"}, "some-id"
        )
        payment_method_id = "some-new-id"
        mock_sub_retrieve = mocker.patch("stripe.Subscription.retrieve", return_value=subscription)
        mock_payment_method_attach = mocker.patch("stripe.PaymentMethod.attach")
        mock_subscription_modify = mocker.patch(
            "stripe.Subscription.modify", return_value=(mock_modified_sub := mocker.Mock())
        )
        mock_modified_sub.latest_invoice.payment_intent = "pi_XXX"
        mock_re_retrieve_and_update_cache = mocker.patch(
            "apps.contributions.views.SubscriptionsViewSet._re_retrieve_pi_and_insert_pi_and_sub_into_cache"
        )
        api_client.force_authenticate(contributor_user)
        response = api_client.patch(
            reverse("subscription-detail", args=(subscription.id,)),
            {"revenue_program_slug": revenue_program.slug, "payment_method_id": payment_method_id},
        )
        assert response.status_code == status.HTTP_204_NO_CONTENT
        mock_sub_retrieve.assert_called_once_with(
            subscription.id, stripe_account=revenue_program.payment_provider.stripe_account_id, expand=["customer"]
        )
        mock_payment_method_attach.assert_called_once_with(
            payment_method_id,
            customer=subscription.customer.id,
            stripe_account=revenue_program.payment_provider.stripe_account_id,
        )
        mock_subscription_modify.assert_called_once_with(
            subscription.id,
            default_payment_method=payment_method_id,
            stripe_account=revenue_program.payment_provider.stripe_account_id,
            expand=["default_payment_method", "latest_invoice"],
        )
        mock_re_retrieve_and_update_cache.assert_called_once_with(
            subscription=mock_modified_sub,
            email=contributor_user.email,
            stripe_account_id=revenue_program.payment_provider.stripe_account_id,
        )

    def test_partial_update_when_error_retrieving_subscription(
        self, revenue_program, mocker, api_client, contributor_user
    ):
        mock_sub_retrieve = mocker.patch(
            "stripe.Subscription.retrieve", side_effect=stripe.error.StripeError("ruh roh")
        )
        logger_spy = mocker.spy(contributions_views.logger, "exception")
        api_client.force_authenticate(contributor_user)
        response = api_client.patch(
            reverse("subscription-detail", args=((sub_id := "some-id"),)),
            {"revenue_program_slug": revenue_program.slug, "payment_method_id": "some-id"},
        )
        assert response.status_code == status.HTTP_404_NOT_FOUND
        mock_sub_retrieve.assert_called_once_with(
            sub_id, stripe_account=revenue_program.payment_provider.stripe_account_id, expand=["customer"]
        )
        logger_spy.assert_called_once_with("stripe.Subscription.retrieve returned a StripeError")

    def test_partial_update_when_error_attaching_payment_method(
        self, revenue_program, mocker, api_client, contributor_user, subscription_factory
    ):
        subscription = subscription_factory.get()
        subscription.metadata["revenue_program_slug"] = revenue_program.slug
        subscription.customer = stripe.Customer.construct_from(
            {"email": contributor_user.email, "id": "cust_XXX"}, "some-id"
        )
        payment_method_id = "some-new-id"
        mocker.patch("stripe.Subscription.retrieve", return_value=subscription)
        mock_payment_method_attach = mocker.patch(
            "stripe.PaymentMethod.attach", side_effect=stripe.error.StripeError("ruh roh")
        )
        logger_spy = mocker.spy(contributions_views.logger, "exception")
        api_client.force_authenticate(contributor_user)
        response = api_client.patch(
            reverse("subscription-detail", args=(subscription.id,)),
            {"revenue_program_slug": revenue_program.slug, "payment_method_id": payment_method_id},
        )
        assert response.status_code == status.HTTP_500_INTERNAL_SERVER_ERROR
        mock_payment_method_attach.assert_called_once_with(
            payment_method_id,
            customer=subscription.customer.id,
            stripe_account=revenue_program.payment_provider.stripe_account_id,
        )
        logger_spy.assert_called_once_with("stripe.PaymentMethod.attach returned a StripeError")

    def test_partial_update_when_error_modifying_subscription(
        self, revenue_program, mocker, api_client, contributor_user, subscription_factory
    ):
        subscription = subscription_factory.get()
        subscription.metadata["revenue_program_slug"] = revenue_program.slug
        subscription.customer = stripe.Customer.construct_from(
            {"email": contributor_user.email, "id": "cust_XXX"}, "some-id"
        )
        payment_method_id = "some-new-id"
        mocker.patch("stripe.Subscription.retrieve", return_value=subscription)
        mocker.patch("stripe.PaymentMethod.attach")
        logger_spy = mocker.spy(contributions_views.logger, "exception")
        mock_sub_modify = mocker.patch("stripe.Subscription.modify", side_effect=stripe.error.StripeError("ruh roh"))
        api_client.force_authenticate(contributor_user)
        response = api_client.patch(
            reverse("subscription-detail", args=(subscription.id,)),
            {"revenue_program_slug": revenue_program.slug, "payment_method_id": payment_method_id},
        )
        assert response.status_code == status.HTTP_500_INTERNAL_SERVER_ERROR
        mock_sub_modify.assert_called_once()
        logger_spy.assert_called_once_with(
            "stripe.Subscription.modify returned a StripeError when modifying subscription %s", subscription.id
        )

    def test_partial_update_when_error_on__re_retrieve_pi_and_insert_pi_and_sub_into_cache(
        self, mocker, api_client, contributor_user, subscription_factory, revenue_program
    ):
        subscription = subscription_factory.get()
        subscription.metadata["revenue_program_slug"] = revenue_program.slug
        subscription.customer = stripe.Customer.construct_from(
            {"email": contributor_user.email, "id": "cust_XXX"}, "some-id"
        )
        payment_method_id = "some-new-id"
        mocker.patch("stripe.Subscription.retrieve", return_value=subscription)
        mocker.patch("stripe.PaymentMethod.attach")
        mocker.patch("stripe.Subscription.modify", return_value=(mock_modified_sub := mocker.Mock()))
        mock_modified_sub.latest_invoice.payment_intent = "pi_XXX"
        mock_re_retrieve_and_update_cache = mocker.patch(
            "apps.contributions.views.SubscriptionsViewSet._re_retrieve_pi_and_insert_pi_and_sub_into_cache",
            side_effect=stripe.error.StripeError("ruh roh"),
        )
        logger_spy = mocker.spy(contributions_views.logger, "exception")
        api_client.force_authenticate(contributor_user)
        response = api_client.patch(
            reverse("subscription-detail", args=(subscription.id,)),
            {"revenue_program_slug": revenue_program.slug, "payment_method_id": payment_method_id},
        )
        assert response.status_code == status.HTTP_204_NO_CONTENT
        mock_re_retrieve_and_update_cache.assert_called_once()
        logger_spy.assert_called_once_with(
            "stripe.PaymentIntent.retrieve returned a StripeError when re-retrieving pi related to subscription %s after update",
            mock_modified_sub.id,
        )

    def test_update_subscription_and_pi_in_cache(
        self,
        pi_for_active_subscription_factory,
        subscription_factory,
        mocker,
    ):
        pi_cache_init_spy = mocker.spy((con_cache := contributions_views.ContributionsCacheProvider), "__init__")
        sub_cache_init_spy = mocker.spy((sub_cache := contributions_views.SubscriptionsCacheProvider), "__init__")
        mocker.patch.object(
            con_cache,
            "cache",
            new_callable=mocker.PropertyMock,
        )
        mocker.patch.object(
            sub_cache,
            "cache",
            new_callable=mocker.PropertyMock,
        )
        mock_pi_upsert = mocker.patch.object(con_cache, "upsert")
        mock_sub_upsert = mocker.patch.object(sub_cache, "upsert")
        payment_intent = pi_for_active_subscription_factory.get()
        subscription = subscription_factory.get()
        contributions_views.SubscriptionsViewSet.update_subscription_and_pi_in_cache(
            (email := "foo@bar.com"), (stripe_account_id := "some-id"), subscription, payment_intent
        )
        pi_cache_init_spy.assert_called_once_with(mocker.ANY, email, stripe_account_id)
        sub_cache_init_spy.assert_called_once_with(mocker.ANY, email, stripe_account_id)
        mock_pi_upsert.assert_called_once_with([payment_intent])
        mock_sub_upsert.assert_called_once_with([subscription])

    def test_destroy_when_subscription_not_found(self, mocker, contributor_user, api_client, revenue_program):
        mocker.patch("stripe.Subscription.retrieve", side_effect=stripe.error.StripeError("ruh roh"))
        logger_spy = mocker.spy(contributions_views.logger, "exception")
        api_client.force_authenticate(contributor_user)
        response = api_client.delete(
            reverse("subscription-detail", args=("some-id",)),
            {"revenue_program_slug": revenue_program.slug},
        )
        assert response.status_code == status.HTTP_404_NOT_FOUND
        logger_spy.assert_called_once_with("stripe.Subscription.retrieve returned a StripeError")

    def test_destroy_when_subscription_not_mine(
        self, mocker, contributor_user, api_client, revenue_program, subscription_factory
    ):
        subscription = subscription_factory.get()
        subscription.customer = stripe.Customer.construct_from(
            {"email": (other_email := "someone@else.com")}, "some-id"
        )
        mocker.patch("stripe.Subscription.retrieve", return_value=subscription)
        assert other_email != contributor_user.email
        logger_spy = mocker.spy(contributions_views.logger, "warning")
        api_client.force_authenticate(contributor_user)
        response = api_client.delete(
            reverse("subscription-detail", args=(subscription.id,)),
            data={"revenue_program_slug": revenue_program.slug},
        )
        assert response.status_code == status.HTTP_404_NOT_FOUND
        logger_spy.assert_called_once_with(
            "User %s attempted to delete unowned subscription %s", contributor_user.email, subscription.id
        )

    def test_destroy_when_error_deleting_subscription(
        self, mocker, contributor_user, api_client, revenue_program, subscription_factory
    ):
        subscription = subscription_factory.get()
        subscription.customer = stripe.Customer.construct_from(
            {"email": contributor_user.email, "id": "cus_XXXX"}, "some-id"
        )
        mocker.patch("stripe.Subscription.retrieve", return_value=subscription)
        mock_sub_delete = mocker.patch("stripe.Subscription.delete", side_effect=stripe.error.StripeError("ruh roh"))
        logger_spy = mocker.spy(contributions_views.logger, "exception")
        api_client.force_authenticate(contributor_user)
        response = api_client.delete(
            reverse("subscription-detail", args=(subscription.id,)), data={"revenue_program_slug": revenue_program.slug}
        )
        assert response.status_code == status.HTTP_500_INTERNAL_SERVER_ERROR
        mock_sub_delete.assert_called_once_with(
            subscription.id, stripe_account=revenue_program.payment_provider.stripe_account_id
        )
        logger_spy.assert_called_once_with("stripe.Subscription.delete returned a StripeError")

    def test_destroy_when_error_re_retrieving_subscription(
        self, mocker, contributor_user, api_client, revenue_program, subscription_factory
    ):
        subscription = subscription_factory.get()
        subscription.customer = stripe.Customer.construct_from(
            {"email": contributor_user.email, "id": "cus_XXXX"}, "some-id"
        )
        # subscription.Retrieve gets called twice in this method, once to check if subscription is owned by requester, second time
        # to retrieve updated state in order to update cache
        mock_sub_retrieve = mocker.patch(
            "stripe.Subscription.retrieve",
            side_effect=[
                subscription,
                stripe.error.StripeError("ruh roh"),
            ],
        )
        mocker.patch("stripe.Subscription.delete")
        logger_spy = mocker.spy(contributions_views.logger, "exception")
        api_client.force_authenticate(contributor_user)
        response = api_client.delete(
            reverse("subscription-detail", args=(subscription.id,)), data={"revenue_program_slug": revenue_program.slug}
        )
        assert response.status_code == status.HTTP_204_NO_CONTENT
        assert mock_sub_retrieve.call_count == 2
        logger_spy.assert_called_once_with(
            "stripe.Subscription.retrieve returned a StripeError after canceling subscription %s",
            subscription.id,
        )

    def test_destroy_when_error_on__re_retrieve_pi_and_insert_pi_and_sub_into_cache(
        self, mocker, contributor_user, api_client, revenue_program, subscription_factory
    ):
        subscription = subscription_factory.get()
        subscription.customer = stripe.Customer.construct_from(
            {"email": contributor_user.email, "id": "cus_XXXX"}, "some-id"
        )
        # subscription.Retrieve gets called twice in this method, once to check if subscription is owned by requester, second time
        # to retrieve updated state in order to update cache
        mocker.patch(
            "stripe.Subscription.retrieve",
            side_effect=[
                subscription,
                (modified_sub := mocker.Mock()),
            ],
        )
        modified_sub.latest_invoice.payment_intent.id = "pi_XXX"
        mocker.patch("stripe.Subscription.delete")
        mock_re_retrieve_pi_and_update_cache = mocker.patch(
            "apps.contributions.views.SubscriptionsViewSet._re_retrieve_pi_and_insert_pi_and_sub_into_cache",
            side_effect=stripe.error.StripeError("ruh roh"),
        )
        logger_spy = mocker.spy(contributions_views.logger, "exception")
        api_client.force_authenticate(contributor_user)
        response = api_client.delete(
            reverse("subscription-detail", args=(subscription.id,)), data={"revenue_program_slug": revenue_program.slug}
        )
        assert response.status_code == status.HTTP_204_NO_CONTENT
        mock_re_retrieve_pi_and_update_cache.assert_called_once()
        logger_spy.assert_called_once_with(
            "stripe.PaymentIntent.retrieve returned a StripeError after canceling subscription when working on subscription %s",
            subscription.id,
        )

    def test_destroy_happy_path(self, mocker, contributor_user, api_client, revenue_program, subscription_factory):
        subscription = subscription_factory.get()
        subscription.customer = stripe.Customer.construct_from(
            {"email": contributor_user.email, "id": "cus_XXXX"}, "some-id"
        )
        # subscription.Retrieve gets called twice in this method, once to check if subscription is owned by requester, second time
        # to retrieve updated state in order to update cache
        mock_sub_retrieve = mocker.patch(
            "stripe.Subscription.retrieve",
            side_effect=[
                subscription,
                (modified_sub := mocker.Mock()),
            ],
        )
        modified_sub.latest_invoice.payment_intent.id = "pi_XXX"
        mock_sub_delete = mocker.patch("stripe.Subscription.delete")
        mock_re_retrieve_pi_and_update_cache = mocker.patch(
            "apps.contributions.views.SubscriptionsViewSet._re_retrieve_pi_and_insert_pi_and_sub_into_cache",
        )
        api_client.force_authenticate(contributor_user)
        response = api_client.delete(
            reverse("subscription-detail", args=(subscription.id,)), data={"revenue_program_slug": revenue_program.slug}
        )
        assert response.status_code == status.HTTP_204_NO_CONTENT
        assert mock_sub_retrieve.call_count == 2
        mock_sub_retrieve.assert_has_calls(
            [
                mocker.call(
                    subscription.id,
                    stripe_account=revenue_program.payment_provider.stripe_account_id,
                    expand=["customer"],
                ),
                mocker.call(
                    subscription.id,
                    stripe_account=revenue_program.payment_provider.stripe_account_id,
                    expand=[
                        "default_payment_method",
                        "latest_invoice.payment_intent",
                    ],
                ),
            ]
        )
        mock_sub_delete.assert_called_once_with(
            subscription.id, stripe_account=revenue_program.payment_provider.stripe_account_id
        )
        mock_re_retrieve_pi_and_update_cache.assert_called_once_with(
            subscription=modified_sub,
            email=contributor_user.email,
            stripe_account_id=revenue_program.payment_provider.stripe_account_id,
        )

    @pytest.mark.parametrize(
        "has_pi",
        [True, False],
    )
    def test__re_retrieve_pi_and_insert_pi_and_sub_into_cache(
        self,
        has_pi,
        subscription_factory,
        pi_for_active_subscription_factory,
        mocker,
        revenue_program,
    ):
        pi_id = "pi_XXX"
        email_id = "foo@bar.com"
        subscription = subscription_factory.get(latest_invoice={"payment_intent": pi_id} if has_pi else None)
        mock_pi_retrieve = mocker.patch(
            "stripe.PaymentIntent.retrieve",
            return_value=(pi_for_active_subscription_factory.get(id=pi_id)),
        )
        mock_redis_pis = RedisMock()
        mocker.patch(
            "apps.contributions.stripe_contributions_provider.ContributionsCacheProvider.cache",
            mock_redis_pis,
        )
        mock_redis_subs = RedisMock()
        mocker.patch(
            "apps.contributions.stripe_contributions_provider.SubscriptionsCacheProvider.cache",
            mock_redis_subs,
        )
        contributions_views.SubscriptionsViewSet._re_retrieve_pi_and_insert_pi_and_sub_into_cache(
            subscription, email_id, revenue_program.payment_provider.stripe_account_id
        )
        cached_pis = json.loads(
            mock_redis_pis._data.get(f"{email_id}-payment-intents-{revenue_program.payment_provider.stripe_account_id}")
        )
        cached_subs = json.loads(
            mock_redis_subs._data.get(f"{email_id}-subscriptions-{revenue_program.payment_provider.stripe_account_id}")
        )
        assert len(cached_pis) == 1
        assert len(cached_subs) == 1
        assert cached_subs[subscription.id]["id"] == subscription.id
        if has_pi:
            mock_pi_retrieve.assert_called_once_with(
                pi_id,
                stripe_account=revenue_program.payment_provider.stripe_account_id,
                expand=["payment_method", "invoice.subscription.default_payment_method"],
            )
            assert cached_pis[pi_id]["id"] == pi_id if has_pi else None
        else:
            assert mock_pi_retrieve.called is False
            # because gets inserted in cache as a pi
            assert cached_pis.get(subscription.id)["id"] == subscription.id

    def test_update_uninvoiced_subscription_in_cache(self, mocker):
        mock_cache_provider = mocker.patch.object(contributions_views, "SubscriptionsCacheProvider", autospec=True)
        contributions_views.SubscriptionsViewSet.update_uninvoiced_subscription_in_cache(
            email=(email := "foo@bar.com"),
            stripe_account_id=(stripe_account_id := "some-id"),
            subscription=(subscription := mocker.Mock()),
        )
        mock_cache_provider.assert_called_once_with(email, stripe_account_id)
        mock_cache_provider.return_value.upsert.assert_called_once_with([subscription])


@pytest.mark.parametrize(
    (
        "is_active_for_everyone",
        "is_active_for_superusers",
        "manually_added_user",
        "user_under_test",
        "expected_status_code",
    ),
    [
        (True, False, None, "superuser", status.HTTP_200_OK),
        (True, False, None, "hub_user", status.HTTP_200_OK),
        (True, False, None, "org_user", status.HTTP_200_OK),
        (True, False, None, "rp_user", status.HTTP_200_OK),
        (False, True, None, "superuser", status.HTTP_200_OK),
        (False, True, None, "hub_user", status.HTTP_403_FORBIDDEN),
        (False, True, None, "org_user", status.HTTP_403_FORBIDDEN),
        (False, True, None, "rp_user", status.HTTP_403_FORBIDDEN),
        (False, False, "hub_user", "hub_user", status.HTTP_200_OK),
        (False, False, "hub_user", "org_user", status.HTTP_403_FORBIDDEN),
        (False, False, "hub_user", "superuser", status.HTTP_403_FORBIDDEN),
    ],
)
@pytest.mark.django_db()
def test_contributions_api_resource_feature_flagging(
    is_active_for_everyone,
    is_active_for_superusers,
    manually_added_user,
    user_under_test,
    expected_status_code,
):
    """Demonstrate behavior of applying the `Flag` with name `CONTRIBUTIONS_API_ENDPOINT_ACCESS_FLAG_NAME`...

    ...as defined in `apps.flags.constants`.

    This test focuses on the following user types: contributors, superusers, hub admins, org admins, and rp admins.

    Setting the flag's `everyone` to `True` should each of these user types through.

    Setting's the flag's `everyone` to `False` and `superusers` to `True` should allow only superusers through.

    We test this flag within the broader context of a view instead of narrowly unit testing the flag itself.
    This is because we want assurances about how the flag interacts with up and downstream permissioning in order to
    gate access at the API layer.

    We are testing this flag in a module-level function rather than in a test class method. This is because
    `pytest.parametrize` does not play nicely when applied to tests defined in classes subclassing from unittest
    (specifically, the parametrized function arguments do not make it to the function call).

    Since this test does not inherit from `RevEngineApiAbstractTestCase` or `AbstractTestCase`, in order to
    use the `set_up_domain_model` method, we instantiate an `AbstractTestCase` to call the method from, below.
    """
    test_helper = AbstractTestCase()
    test_helper.set_up_domain_model()
    flag_model = get_waffle_flag_model()
    contributions_access_flag = flag_model.objects.get(name=CONTRIBUTIONS_API_ENDPOINT_ACCESS_FLAG_NAME)
    contributions_access_flag.everyone = is_active_for_everyone
    contributions_access_flag.superusers = is_active_for_superusers
    if manually_added_user:
        contributions_access_flag.users.add(getattr(test_helper, manually_added_user))
    contributions_access_flag.save()
    client = APIClient()
    client.force_authenticate(getattr(test_helper, user_under_test))
    response = client.get(reverse("contribution-list"))
    assert response.status_code == expected_status_code


@pytest.mark.django_db()
def test_feature_flagging_when_flag_not_found():
    """Should raise ApiConfigurationError if view is accessed and flag can't be found.

    See docstring in `test_contributions_api_resource_feature_flagging` above for more context on the
    design of this test.
    """
    test_helper = AbstractTestCase()
    test_helper.set_up_domain_model()
    flag_model = get_waffle_flag_model()
    contributions_access_flag = flag_model.objects.get(name=CONTRIBUTIONS_API_ENDPOINT_ACCESS_FLAG_NAME)
    contributions_access_flag.delete()
    client = APIClient()
    client.force_authenticate(test_helper.superuser)
    response = client.get(reverse("contribution-list"))
    assert response.status_code == status.HTTP_500_INTERNAL_SERVER_ERROR
    assert response.json().get("detail", None) == "There was a problem with the API"


@mock.patch("apps.contributions.models.Contribution.process_flagged_payment")
class ProcessFlaggedContributionTest(APITestCase):
    def setUp(self):
        self.user = create_test_user(role_assignment_data={"role_type": Roles.HUB_ADMIN})
        self.subscription_id = "test-subscription-id"
        self.stripe_account_id = "testing-stripe-account-id"
        self.org = OrganizationFactory()

        self.contributor = ContributorFactory()

        payment_provider = PaymentProviderFactory(stripe_account_id=self.stripe_account_id)
        revenue_program = RevenueProgramFactory(organization=self.org, payment_provider=payment_provider)
        self.contribution = ContributionFactory(
            contributor=self.contributor,
            donation_page=DonationPageFactory(revenue_program=revenue_program),
            provider_subscription_id=self.subscription_id,
        )
        self.other_contribution = ContributionFactory()

    def _make_request(self, contribution_pk=None, request_args=None):
        if request_args is None:
            request_args = {}
        url = reverse("contribution-process-flagged", args=[contribution_pk])
        self.client.force_authenticate(user=self.user)
        return self.client.post(url, request_args)

    def test_response_when_missing_required_param(self, mock_process_flagged):
        response = self._make_request(contribution_pk=self.contribution.pk)
        assert response.status_code == 400
        assert response.data["detail"] == "Missing required data"
        mock_process_flagged.assert_not_called()

    def test_response_when_no_such_contribution(self, mock_process_flagged):
        nonexistent_pk = 10000001
        # First, let's make sure there isn't a contributoin with this pk.
        assert Contribution.objects.filter(pk=nonexistent_pk).first() is None
        response = self._make_request(contribution_pk=nonexistent_pk, request_args={"reject": True})
        assert response.status_code == 404
        assert response.data["detail"] == "Could not find contribution"
        mock_process_flagged.assert_not_called()

    def test_response_when_payment_provider_error(self, mock_process_flagged):
        error_message = "my error message"
        mock_process_flagged.side_effect = PaymentProviderError(error_message)
        response = self._make_request(contribution_pk=self.contribution.pk, request_args={"reject": True})
        assert response.status_code == 500
        assert response.data["detail"] == error_message

    def test_response_when_successful_reject(self, mock_process_flagged):
        response = self._make_request(contribution_pk=self.contribution.pk, request_args={"reject": True})
        assert response.status_code == 200
        mock_process_flagged.assert_called_with(reject="True")

        # assert about revision and update fields

    def test_response_when_successful_accept(self, mock_process_flagged):
        response = self._make_request(contribution_pk=self.contribution.pk, request_args={"reject": False})
        assert response.status_code == 200
        mock_process_flagged.assert_called_with(reject="False")
        # assert about revision and update fields


@pytest.fixture()
def stripe_create_customer_response():
    return {"id": "customer-id"}


PI_ID = "stripe_id_123"
PI_CLIENT_SECRET = "stripe_secret_abcde123"


@pytest.fixture()
def stripe_create_payment_intent_response(stripe_create_customer_response):
    return {"id": PI_ID, "client_secret": PI_CLIENT_SECRET, "customer": stripe_create_customer_response["id"]}


SUBSCRIPTION_ID = "stripe_id_456"
SUBSCRIPTION_CLIENT_SECRET = "stripe_secret_fghij456"


@pytest.fixture()
def stripe_create_subscription_response(stripe_create_customer_response):
    return {
        "id": SUBSCRIPTION_ID,
        "latest_invoice": {"payment_intent": {"client_secret": SUBSCRIPTION_CLIENT_SECRET, "id": "pi_fakefakefake"}},
        "customer": stripe_create_customer_response["id"],
    }


@pytest.mark.django_db()
class TestPaymentViewset:
    client = APIClient()
    # this is added because bad actor serializer needs referer
    client.credentials(HTTP_REFERER="https://www.foo.com")

    @pytest.mark.parametrize(
        ("interval", "subscription_id"),
        [
            (ContributionInterval.ONE_TIME, None),
            (
                ContributionInterval.MONTHLY,
                SUBSCRIPTION_ID,
            ),
            (
                ContributionInterval.YEARLY,
                SUBSCRIPTION_ID,
            ),
        ],
    )
    def test_create_happy_path(
        self,
        minimally_valid_contribution_form_data,
        monkeypatch,
        stripe_create_subscription_response,
        stripe_create_payment_intent_response,
        stripe_create_customer_response,
        interval,
        subscription_id,
        mocker,
    ):
        """Minimal test of the happy path.

        Note that this test is kept intentionally thin because the serializers used for this view
        are extensively tested elsewhere.
        """
        mock_create_customer = mock.Mock()
        mock_create_customer.return_value = AttrDict(stripe_create_customer_response)
        monkeypatch.setattr("stripe.Customer.create", mock_create_customer)
        mock_create_subscription = mock.Mock()
        mock_create_subscription.return_value = AttrDict(stripe_create_subscription_response)
        monkeypatch.setattr("stripe.Subscription.create", mock_create_subscription)
        monkeypatch.setattr("apps.contributions.serializers.make_bad_actor_request", mock_get_bad_actor)
        mock_create_payment_intent = mock.Mock()
        mock_create_payment_intent.return_value = AttrDict(stripe_create_payment_intent_response)
        monkeypatch.setattr("stripe.PaymentIntent.create", mock_create_payment_intent)
        contribution_count = Contribution.objects.count()
        contributor_count = Contributor.objects.count()
        data = minimally_valid_contribution_form_data | {"interval": interval}
        url = reverse("payment-list")

        save_spy = mocker.spy(Contribution, "save")
        response = self.client.post(url, data, format="json")
        assert response.status_code == status.HTTP_201_CREATED
        assert {"email_hash", "client_secret", "uuid"} == set(response.json().keys())
        assert Contributor.objects.count() == contributor_count + 1
        assert Contribution.objects.count() == contribution_count + 1
        contribution = Contribution.objects.get(uuid=response.json()["uuid"])
        assert contribution.interval == interval
        assert contribution.provider_subscription_id == subscription_id
        assert contribution.amount == int(data["amount"]) * 100
        save_spy.assert_called_once()

    def test_when_called_with_unexpected_interval(self, minimally_valid_contribution_form_data):
        invalid_interval = "this-is-not-legit"
        assert invalid_interval not in ContributionInterval.choices
        data = minimally_valid_contribution_form_data | {"interval": invalid_interval}
        url = reverse("payment-list")
        response = self.client.post(url, data, format="json")
        assert response.status_code == status.HTTP_400_BAD_REQUEST
        assert response.json() == {"interval": "The provided value for interval is not permitted"}

    def test_when_no_csrf(self):
        """Show that view is inaccessible if no CSRF token is included in request.

        NB: DRF's APIClient disables CSRF protection by default, so here we have to explicitly
        configure the client to enforce CSRF checks.
        """
        client = APIClient(enforce_csrf_checks=True)
        url = reverse("payment-list")
        response = client.post(url, {})
        assert response.status_code == status.HTTP_403_FORBIDDEN
        # TODO @BW: figure out how to do csrf protection but return JSON when no token

    @pytest.mark.parametrize(
        ("interval", "payment_intent_id", "subscription_id"),
        [
            (ContributionInterval.ONE_TIME, PI_ID, None),
            (ContributionInterval.MONTHLY, None, SUBSCRIPTION_ID),
            (ContributionInterval.YEARLY, None, SUBSCRIPTION_ID),
        ],
    )
    def test_destroy_happy_path(
        self,
        interval,
        payment_intent_id,
        subscription_id,
        monkeypatch,
    ):
        contribution = ContributionFactory(
            interval=interval,
            provider_payment_id=payment_intent_id,
            provider_subscription_id=subscription_id,
            status=ContributionStatus.PROCESSING,
        )
        url = reverse("payment-detail", kwargs={"uuid": str(contribution.uuid)})

        mock_cancel = mock.Mock()
        monkeypatch.setattr("apps.contributions.models.Contribution.cancel", mock_cancel)
        response = self.client.delete(url)
        assert response.status_code == status.HTTP_204_NO_CONTENT
        contribution.refresh_from_db()
        mock_cancel.assert_called_once()

        # test revision and update fields

    @pytest.mark.parametrize(
        "contribution_status",
        [
            ContributionStatus.PAID,
            ContributionStatus.CANCELED,
            ContributionStatus.FAILED,
            ContributionStatus.REJECTED,
            ContributionStatus.REFUNDED,
        ],
    )
    def test_destroy_when_contribution_status_unexpected(
        self,
        contribution_status,
    ):
        contribution = ContributionFactory(status=contribution_status, one_time=True)
        url = reverse("payment-detail", kwargs={"uuid": str(contribution.uuid)})
        response = self.client.delete(url)
        assert response.status_code == status.HTTP_409_CONFLICT

    def test_destroy_when_contribution_interval_unexpected(self):
        interval = "foo"
        assert interval not in ContributionInterval.choices
        contribution = ContributionFactory(one_time=True, interval=interval, status=ContributionStatus.PROCESSING)
        url = reverse("payment-detail", kwargs={"uuid": str(contribution.uuid)})
        response = self.client.delete(url)
        assert response.status_code == status.HTTP_500_INTERNAL_SERVER_ERROR

    @pytest.mark.parametrize(
        ("contribution_type", "contribution_status"),
        [
            ("one_time", ContributionStatus.PROCESSING),
            ("monthly_subscription", ContributionStatus.PROCESSING),
            ("one_time", ContributionStatus.FLAGGED),
            ("monthly_subscription", ContributionStatus.FLAGGED),
        ],
    )
    def test_destroy_when_stripe_error(self, contribution_type, contribution_status, monkeypatch):
        monkeypatch.setattr("stripe.PaymentIntent.cancel", mock_stripe_call_with_error)
        monkeypatch.setattr("stripe.Subscription.delete", mock_stripe_call_with_error)
        monkeypatch.setattr("stripe.PaymentMethod.retrieve", mock_stripe_call_with_error)
        contribution = ContributionFactory(
            **{
                contribution_type: True,
                "status": contribution_status,
            }
        )
        url = reverse("payment-detail", kwargs={"uuid": str(contribution.uuid)})
        response = self.client.delete(url)
        assert response.status_code == status.HTTP_500_INTERNAL_SERVER_ERROR
        assert response.json() == {"detail": "Something went wrong"}


@pytest.fixture()
def payment_method_attached_request_data():
    with Path("apps/contributions/tests/fixtures/payment-method-attached-webhook.json").open() as f:
        return json.load(f)


class TestProcessStripeWebhook:
    """Additional tests.

    We primarily test contributions-related webhook endpoints in `apps.contributions.tests.test_webhooks_integration`,
    which spans both the view layer and the task layer.

    There are a handful of paths through the process stripe webhook view that are best tested in isolation, so we
    do that here. But in general, let's strive to test at integration level for business logic around contributions-related
    webhooks.
    """

    def test_happy_path(self, api_client, mocker):
        mocker.patch("stripe.Webhook.construct_event", return_value=(event := mocker.Mock()))
        mock_process_task = mocker.patch("apps.contributions.views.process_stripe_webhook_task.delay")
        header = {"HTTP_STRIPE_SIGNATURE": "testing", "content_type": "application/json"}
        response = api_client.post(reverse("stripe-webhooks-contributions"), data={}, **header)
        assert response.status_code == status.HTTP_200_OK
        mock_process_task.assert_called_once_with(raw_event_data=event)

    def test_when_value_error_on_construct_event(self, api_client, mocker):
        logger_spy = mocker.patch("apps.contributions.views.logger.warning")
        mocker.patch("stripe.Webhook.construct_event", side_effect=ValueError("ruh roh"))
        mock_process_task = mocker.patch("apps.contributions.views.process_stripe_webhook_task.delay")
        header = {"HTTP_STRIPE_SIGNATURE": "testing", "content_type": "application/json"}
        response = api_client.post(reverse("stripe-webhooks-contributions"), data={"foo": "bar"}, **header)
        assert response.status_code == status.HTTP_400_BAD_REQUEST
        mock_process_task.assert_not_called()
        logger_spy.assert_called_once_with("Invalid payload from Stripe webhook request")

    def test_when_signature_verification_error(self, api_client, mocker):
        logger_spy = mocker.patch("apps.contributions.views.logger.exception")
        mocker.patch(
            "stripe.Webhook.construct_event", side_effect=stripe.error.SignatureVerificationError("ruh roh", "sig")
        )
        mock_process_task = mocker.patch("apps.contributions.views.process_stripe_webhook_task.delay")
        header = {"HTTP_STRIPE_SIGNATURE": "testing", "content_type": "application/json"}
        response = api_client.post(reverse("stripe-webhooks-contributions"), data={"foo": "bar"}, **header)
        assert response.status_code == status.HTTP_400_BAD_REQUEST
        mock_process_task.assert_not_called()
        logger_spy.assert_called_once_with(
            "Invalid signature on Stripe webhook request. Is STRIPE_WEBHOOK_SECRET_CONTRIBUTIONS set correctly?"
        )


@pytest.mark.django_db()
@pytest.mark.usefixtures("_clear_cache")
class TestPortalContributorsViewSet:
    @pytest.fixture()
    def one_time_contribution(self, revenue_program, portal_contributor, mocker, faker):
        contribution = ContributionFactory(
            interval=ContributionInterval.ONE_TIME,
            status=ContributionStatus.PAID,
            donation_page__revenue_program=revenue_program,
            contributor=portal_contributor,
            provider_payment_id=faker.pystr_format(string_format="pi_??????"),
            provider_customer_id=faker.pystr_format(string_format="cus_??????"),
            provider_payment_method_id=faker.pystr_format(string_format="pm_??????"),
        )
        PaymentFactory(
            contribution=contribution,
            amount_refunded=0,
            gross_amount_paid=contribution.amount,
            net_amount_paid=contribution.amount - 100,
        )
        return contribution

    @pytest.fixture()
    def stripe_customer_factory(self, stripe_customer_default_source_expanded):
        def _stripe_customer_expanded_factory(customer_id, customer_email):
            return stripe.Customer.construct_from(
                stripe_customer_default_source_expanded
                | {
                    "id": customer_id,
                    "email": customer_email,
                },
                "some-id",
            )

        return _stripe_customer_expanded_factory

    @pytest.fixture()
    def monthly_contribution(
        self,
        revenue_program,
        portal_contributor,
        faker,
        stripe_subscription,
    ):
        then = datetime.now() - timedelta(days=30)
        contribution = ContributionFactory(
            interval=ContributionInterval.MONTHLY,
            status=ContributionStatus.PAID,
            created=then,
            donation_page__revenue_program=revenue_program,
            contributor=portal_contributor,
            provider_payment_id=faker.pystr_format(string_format="pi_??????"),
            provider_customer_id=faker.pystr_format(string_format="cus_??????"),
            provider_subscription_id=stripe_subscription.id,
            provider_payment_method_id=faker.pystr_format(string_format="pm_??????"),
        )
        for x in (then, then + timedelta(days=30)):
            PaymentFactory(
                created=x,
                contribution=contribution,
                amount_refunded=0,
                gross_amount_paid=contribution.amount,
                net_amount_paid=contribution.amount - 100,
            )
        return contribution

    @pytest.fixture()
    def yearly_contribution(
        self,
        revenue_program,
        portal_contributor,
        faker,
        stripe_subscription,
    ):
        then = datetime.now() - timedelta(days=365)
        contribution = ContributionFactory(
            interval=ContributionInterval.YEARLY,
            status=ContributionStatus.PAID,
            created=then,
            donation_page__revenue_program=revenue_program,
            contributor=portal_contributor,
            provider_payment_id=faker.pystr_format(string_format="pi_??????"),
            provider_customer_id=faker.pystr_format(string_format="cus_??????"),
            provider_subscription_id=stripe_subscription.id,
            provider_payment_method_id=faker.pystr_format(string_format="pm_??????"),
        )
        for x in (then, then + timedelta(days=365)):
            PaymentFactory(
                created=x,
                contribution=contribution,
                amount_refunded=0,
                gross_amount_paid=contribution.amount,
                net_amount_paid=contribution.amount - 100,
            )
        return contribution

    @pytest.fixture()
    def portal_contributor(self):
        return ContributorFactory()

    @pytest.fixture()
    def portal_contributor_with_multiple_contributions(
        self,
        portal_contributor,
        yearly_contribution,
        monthly_contribution,
        one_time_contribution,
        stripe_customer_factory,
        mocker,
        stripe_subscription,
    ):
        cust_id = monthly_contribution.provider_customer_id
        one_time_contribution.provider_customer_id = cust_id
        one_time_contribution.save()
        yearly_contribution.provider_customer_id = cust_id
        yearly_contribution.save()

        mock_customer_retrieve = mocker.patch(
            "stripe.Customer.retrieve",
            return_value=stripe_customer_factory(customer_id=cust_id, customer_email=portal_contributor.email),
        )
        stripe_subscription.customer.email = portal_contributor.email

        mock_subscription_retrieve = mocker.patch("stripe.Subscription.retrieve", return_value=stripe_subscription)
        mock_subscription_modify = mocker.patch("stripe.Subscription.modify")
        mocker.patch("stripe.PaymentMethod.retrieve", return_value=stripe.PaymentMethod.construct_from({}, "some-id"))
        mocker.patch(
            "apps.contributions.models.Contribution.is_modifiable", return_value=True, new_callable=mocker.PropertyMock
        )
        mocker.patch(
            "apps.contributions.models.Contribution.is_cancelable", return_value=True, new_callable=mocker.PropertyMock
        )
        return (
            monthly_contribution.contributor,
            mock_customer_retrieve,
            mock_subscription_retrieve,
            mock_subscription_modify,
        )

    @pytest.fixture()
    def portal_contributor_with_multiple_contributions_over_multiple_rps(
        self, portal_contributor_with_multiple_contributions
    ):
        contributor, _, _, _ = portal_contributor_with_multiple_contributions
        rp2 = RevenueProgramFactory()
        ContributionFactory(
            interval=ContributionInterval.MONTHLY,
            status=ContributionStatus.PAID,
            donation_page__revenue_program=rp2,
            contributor=contributor,
        )
        return contributor

    def test_contributor_impact(self, portal_contributor_with_multiple_contributions, api_client):
        contributor: Contributor = portal_contributor_with_multiple_contributions[0]
        api_client.force_authenticate(contributor)
        response = api_client.get(reverse("portal-contributor-impact", args=(contributor.id,)))
        assert response.status_code == status.HTTP_200_OK
        assert response.json().keys() == {"total", "total_paid", "total_refunded"}

    def test_contributions_list_happy_path(self, portal_contributor_with_multiple_contributions, api_client):
        contributor = portal_contributor_with_multiple_contributions[0]
        api_client.force_authenticate(contributor)
        response = api_client.get(reverse("portal-contributor-contributions-list", args=(contributor.id,)))
        assert response.status_code == status.HTTP_200_OK
        assert set(response.json().keys()) == {"count", "next", "previous", "results"}
        assert len(response.json()["results"]) == 3
        assert {x["id"] for x in response.json()["results"]} == set(
            contributor.contribution_set.all().values_list("id", flat=True)
        )
        for x in response.json()["results"]:
            contribution = Contribution.objects.get(id=x["id"])
            assert x["amount"] == contribution.amount
            assert x["card_brand"] == contribution.card_brand
            assert x["card_last_4"] == contribution.card_last_4
            assert x["card_expiration_date"] == contribution.card_expiration_date
            parsed = dateparser.parse(x["created"]).replace(tzinfo=ZoneInfo("UTC"))
            assert parsed == contribution.created
            assert x["is_cancelable"] == contribution.is_cancelable
            assert x["is_modifiable"] == contribution.is_modifiable
            assert (
                dateparser.parse(x["last_payment_date"]).replace(tzinfo=ZoneInfo("UTC"))
                == contribution._last_payment_date
            )
            if contribution.interval == ContributionInterval.ONE_TIME:
                assert x["next_payment_date"] is None
            else:
                assert (
                    dateparser.parse(x["next_payment_date"]).replace(tzinfo=ZoneInfo("UTC"))
                    == contribution.next_payment_date
                )
            assert x["payment_type"] == contribution.payment_type
            assert x["revenue_program"] == contribution.donation_page.revenue_program.id
            assert x["status"] == contribution.status

    def test_contributions_list_filter_by_status(self, api_client, portal_contributor_with_multiple_contributions):
        contributor = portal_contributor_with_multiple_contributions[0]
        api_client.force_authenticate(contributor)
        (excluded := contributor.contribution_set.first()).status = ContributionStatus.FAILED
        excluded.save()
        response = api_client.get(
            reverse("portal-contributor-contributions-list", args=(contributor.id,))
            + f"?status={ContributionStatus.PAID}"
        )
        assert response.status_code == status.HTTP_200_OK
        assert len(response.json()["results"]) == 2
        assert (
            response.json()["results"][0]["id"]
            == contributor.contribution_set.filter(status=ContributionStatus.PAID).last().id
        )
        assert (
            response.json()["results"][1]["id"]
            == contributor.contribution_set.filter(status=ContributionStatus.PAID).first().id
        )

    def test_contributions_list_filter_by_rp(
        self, api_client, portal_contributor_with_multiple_contributions_over_multiple_rps
    ):
        contributor = portal_contributor_with_multiple_contributions_over_multiple_rps
        rps = contributor.contribution_set.values_list("donation_page__revenue_program", flat=True).distinct()
        assert len(rps) > 1
        api_client.force_authenticate(contributor)

        def assert_result(response, result_id):
            assert response.status_code == status.HTTP_200_OK
            assert len(response.json()["results"])
            assert {x["revenue_program"] for x in response.json()["results"]} == {result_id}

        response = api_client.get(
            reverse("portal-contributor-contributions-list", args=(contributor.id,)) + f"?revenue_program={rps[0]}"
        )
        assert_result(response, rps[0])
        response = api_client.get(
            reverse("portal-contributor-contributions-list", args=(contributor.id,)) + f"?revenue_program={rps[1]}"
        )
        assert_result(response, rps[1])

    @pytest.mark.parametrize(
        "ordering",
        [
            "amount",
            "created",
            "status",
        ],
    )
    @pytest.mark.parametrize("descending", [True, False])
    def test_contributions_list_ordering_behavior(
        self, portal_contributor_with_multiple_contributions, descending, ordering, api_client
    ):
        contributor = portal_contributor_with_multiple_contributions[0]
        amount = 1000
        # guarantee we have orderable values on amount
        for index, x in enumerate(Contribution.objects.all()):
            x.amount = amount
            amount += 1000
            match index:
                case 0:
                    x.status = ContributionStatus.PAID.label
                case 1:
                    x.status = ContributionStatus.FAILED.label
                case 2:
                    x.status = ContributionStatus.FLAGGED.label
            x.payment_set.all().update(gross_amount_paid=x.amount, net_amount_paid=x.amount - 100)
            x.save()
        api_client.force_authenticate(contributor)
        response = api_client.get(
            reverse("portal-contributor-contributions-list", args=(contributor.id,))
            + f"?ordering={'-' if descending else ''}{ordering}"
        )
        assert response.status_code == status.HTTP_200_OK
        if descending:
            assert response.json()["results"][0][ordering] > response.json()["results"][1][ordering]
        else:
            assert response.json()["results"][0][ordering] < response.json()["results"][1][ordering]

    @pytest.mark.parametrize(
        "ordering",
        [
            "status,-created",
            "amount,-created",
        ],
    )
    @pytest.mark.parametrize("descending", [True, False])
    def test_contributions_list_ordering_multiple_fields_behavior(
        self, portal_contributor_with_multiple_contributions, descending, ordering, api_client
    ):
        contributor = portal_contributor_with_multiple_contributions[0]
        amount = 1000
        # guarantee we have orderable values on amount
        page = DonationPageFactory()
        for index, x in enumerate(Contribution.objects.all()):
            x.amount = amount
            amount += 1000
            match index:
                case 0:
                    x.status = ContributionStatus.PAID.label
                case 1:
                    x.status = ContributionStatus.FAILED.label
                case 2:
                    x.status = ContributionStatus.FLAGGED.label
            x.payment_set.all().update(gross_amount_paid=x.amount, net_amount_paid=x.amount - 100)
            # Create identical contribution with different date (test second field ordering by date)
            Contribution.objects.create(amount=x.amount, status=x.status, contributor=contributor, donation_page=page)
            x.save()
        api_client.force_authenticate(contributor)
        response = api_client.get(
            reverse("portal-contributor-contributions-list", args=(contributor.id,))
            + f"?ordering={'-' if descending else ''}{ordering}"
        )
        assert response.status_code == status.HTTP_200_OK
        [first, second] = ordering.split(",")

        if descending:
            # First and second results have the same value
            assert response.json()["results"][0][first] == response.json()["results"][1][first]
            # Second must be ordered in relation to the third
            assert response.json()["results"][1][first] > response.json()["results"][2][first]
        else:
            # First and second results have the same value
            assert response.json()["results"][0][first] == response.json()["results"][1][first]
            # Second must be ordered in relation to the third
            assert response.json()["results"][1][first] < response.json()["results"][2][first]

        if second.startswith("-"):
            # Results are ordered based on the second ordered field
            assert response.json()["results"][0][second[1:]] > response.json()["results"][1][second[1:]]
        else:
            assert response.json()["results"][0][second] < response.json()["results"][1][second]

    def test_contributions_list_pagination_behavior(
        self, api_client, mocker, stripe_customer_default_source_expanded, stripe_payment_method
    ):
        mocker.patch(
            "stripe.Customer.retrieve",
            stripe.Customer.construct_from(stripe_customer_default_source_expanded, "some-id"),
        )
        mocker.patch(
            "stripe.PaymentMethod.retrieve",
            return_value=stripe.PaymentMethod.construct_from(stripe_payment_method, "some-id"),
        )
        contributor = ContributorFactory()
        page = DonationPageFactory()
        ContributionFactory.create_batch(
            100, contributor=contributor, donation_page=page, status=ContributionStatus.PAID
        )
        api_client.force_authenticate(contributor)
        response = api_client.get(reverse("portal-contributor-contributions-list", args=(contributor.id,)))
        assert response.status_code == status.HTTP_200_OK
        assert response.json().keys() == {"count", "next", "previous", "results"}
        response = api_client.get(response.json()["next"])
        assert response.status_code == status.HTTP_200_OK

    @pytest.fixture(params=["superuser", "hub_admin_user", "org_user_free_plan", "rp_user"])
    def non_contributor_user(self, request):
        return request.getfixturevalue(request.param)

    def test_contributions_list_when_im_not_contributor_user_type(
        self, api_client, non_contributor_user, portal_contributor_with_multiple_contributions
    ):
        contributor = portal_contributor_with_multiple_contributions[0]
        api_client.force_authenticate(non_contributor_user)
        response = api_client.get(reverse("portal-contributor-contributions-list", args=(contributor.id,)))
        assert response.status_code == status.HTTP_403_FORBIDDEN

    def test_contributions_list_when_im_not_owning_contributor(
        self, api_client, portal_contributor_with_multiple_contributions
    ):
        contributor = portal_contributor_with_multiple_contributions[0]
        other_contributor = ContributorFactory()
        api_client.force_authenticate(other_contributor)
        response = api_client.get(reverse("portal-contributor-contributions-list", args=(contributor.id,)))
        assert response.status_code == status.HTTP_403_FORBIDDEN

    @pytest.mark.parametrize(
        "status",
        [
            ContributionStatus.FLAGGED,
            ContributionStatus.PROCESSING,
            ContributionStatus.REJECTED,
        ],
    )
    def test_contributions_list_hides_statuses(
        self,
        status,
        api_client,
        yearly_contribution,
        monthly_contribution,
        one_time_contribution,
        portal_contributor_with_multiple_contributions,
    ):
        contributor = portal_contributor_with_multiple_contributions[0]
        one_time_contribution.status = status
        one_time_contribution.save()
        api_client.force_authenticate(contributor)
        response = api_client.get(reverse("portal-contributor-contributions-list", args=(contributor.id,)))
        assert len(response.json()["results"]) == 2
        assert response.json()["results"][0]["id"] == yearly_contribution.id
        assert response.json()["results"][1]["id"] == monthly_contribution.id

    def test_contribution_detail_get_happy_path(
        self,
        api_client,
        portal_contributor_with_multiple_contributions,
    ):
        contributor = portal_contributor_with_multiple_contributions[0]
        api_client.force_authenticate(contributor)
        for x in contributor.contribution_set.all():
            response = api_client.get(
                reverse(
                    "portal-contributor-contribution-detail",
                    args=(
                        contributor.id,
                        x.id,
                    ),
                )
            )
            assert response.status_code == status.HTTP_200_OK
            for k in PORTAL_CONTRIBUTION_DETAIL_SERIALIZER_DB_FIELDS:
                match k:
                    case "payments":
                        assert len(response.json()[k]) == x.payment_set.count()
                        for y in response.json()[k]:
                            payment = Payment.objects.get(id=y["id"])
                            for z in (
                                "gross_amount_paid",
                                "net_amount_paid",
                                "created",
                                "transaction_time",
                                "amount_refunded",
                            ):
                                compared_val = y[z]
                                if z in ("created", "transaction_time"):
                                    compared_val = dateparser.parse(compared_val).replace(tzinfo=ZoneInfo("UTC"))
                                assert getattr(payment, z) == compared_val

                    case "revenue_program":
                        assert response.json()[k] == x.donation_page.revenue_program.id

                    case "created" | "last_payment_date":
                        compare_val = dateparser.parse(response.json()[k]).replace(tzinfo=ZoneInfo("UTC"))
                        assert compare_val == getattr(x, k if k == "created" else "_last_payment_date")

                    case "next_payment_date":
                        compare_val = (
                            dateparser.parse(response.json()[k]).replace(tzinfo=ZoneInfo("UTC"))
                            if x.interval != ContributionInterval.ONE_TIME
                            else None
                        )
                        assert compare_val == getattr(x, k)

                    case _:
                        assert response.json()[k] == getattr(x, k)

    def test_contribution_detail_get_when_im_not_contributor(
        self, portal_contributor_with_multiple_contributions, non_contributor_user, api_client, mocker
    ):
        contributor = portal_contributor_with_multiple_contributions[0]
        api_client.force_authenticate(non_contributor_user)
        response = api_client.get(
            reverse(
                "portal-contributor-contribution-detail",
                args=(
                    contributor.id,
                    contributor.contribution_set.first().id,
                ),
            ),
        )
        assert response.status_code == status.HTTP_403_FORBIDDEN

    def test_contribution_detail_get_when_contribution_not_found(
        self, api_client, portal_contributor_with_multiple_contributions
    ):
        contributor = portal_contributor_with_multiple_contributions[0]
        deleted = contributor.contribution_set.first()
        deleted_id = deleted.id
        deleted.delete()
        api_client.force_authenticate(contributor)
        response = api_client.get(
            reverse(
                "portal-contributor-contribution-detail",
                args=(
                    contributor.id,
                    deleted_id,
                ),
            )
        )
        assert response.status_code == status.HTTP_404_NOT_FOUND
        assert response.json() == {"detail": "Contribution not found"}

    def test_contribution_detail_get_when_not_own_contribution(
        self, api_client, portal_contributor_with_multiple_contributions
    ):
        contributor = portal_contributor_with_multiple_contributions[0]
        not_mine = ContributionFactory()
        api_client.force_authenticate(contributor)
        response = api_client.get(
            reverse(
                "portal-contributor-contribution-detail",
                args=(
                    contributor.id,
                    not_mine.id,
                ),
            )
        )
        assert response.status_code == status.HTTP_404_NOT_FOUND
        assert response.json() == {"detail": "Contribution not found"}

    @pytest.mark.parametrize(
        "interval",
        [
            ContributionInterval.ONE_TIME,
            ContributionInterval.MONTHLY,
            ContributionInterval.YEARLY,
        ],
    )
    def test_contribution_send_receipt(
        self,
        interval,
        api_client,
        portal_contributor_with_multiple_contributions,
        mocker,
    ):
        contributor = portal_contributor_with_multiple_contributions[0]
        contribution = contributor.contribution_set.filter(interval=interval).first()
        mock_send_receipt = mocker.patch("apps.contributions.models.Contribution.handle_thank_you_email")
        api_client.force_authenticate(contributor)
        response = api_client.post(
            reverse("portal-contributor-contribution-receipt", args=(contributor.id, contribution.id))
        )
        assert response.status_code == status.HTTP_204_NO_CONTENT
        mock_send_receipt.assert_called_once()

    @pytest.mark.parametrize(
        ("contribution_status", "send_receipt"),
        [
            (ContributionStatus.PAID, True),
            (ContributionStatus.CANCELED, True),
            (ContributionStatus.REFUNDED, True),
            (ContributionStatus.FAILED, True),
            # Should return 404 Not Found error on all HIDDEN_STATUSES
            (ContributionStatus.PROCESSING, False),
            (ContributionStatus.FLAGGED, False),
            (ContributionStatus.REJECTED, False),
        ],
    )
    def test_contribution_send_receipt_on_status(
        self,
        contribution_status,
        send_receipt,
        api_client,
        portal_contributor_with_multiple_contributions,
        mocker,
    ):
        contributor = portal_contributor_with_multiple_contributions[0]
        contribution = contributor.contribution_set.first()
        contribution.status = contribution_status
        contribution.save()
        mock_send_receipt = mocker.patch("apps.contributions.models.Contribution.handle_thank_you_email")
        api_client.force_authenticate(contributor)
        response = api_client.post(
            reverse("portal-contributor-contribution-receipt", args=(contributor.id, contribution.id))
        )
        if send_receipt:
            assert response.status_code == status.HTTP_204_NO_CONTENT
            mock_send_receipt.assert_called_once()
        else:
            assert response.status_code == status.HTTP_404_NOT_FOUND
            assert response.json() == {"detail": "Contribution not found"}
            mock_send_receipt.assert_not_called()

    def test_contribution_send_receipt_when_im_not_contributor(
        self, portal_contributor_with_multiple_contributions, non_contributor_user, api_client, mocker
    ):
        contributor = portal_contributor_with_multiple_contributions[0]
        api_client.force_authenticate(non_contributor_user)
        response = api_client.post(
            reverse(
                "portal-contributor-contribution-receipt",
                args=(
                    contributor.id,
                    contributor.contribution_set.first().id,
                ),
            ),
        )
        assert response.status_code == status.HTTP_403_FORBIDDEN

    def test_contribution_send_receipt_when_contribution_not_found(
        self, api_client, portal_contributor_with_multiple_contributions
    ):
        contributor = portal_contributor_with_multiple_contributions[0]
        deleted = contributor.contribution_set.first()
        deleted_id = deleted.id
        deleted.delete()
        api_client.force_authenticate(contributor)
        response = api_client.post(
            reverse(
                "portal-contributor-contribution-receipt",
                args=(
                    contributor.id,
                    deleted_id,
                ),
            ),
        )
        assert response.status_code == status.HTTP_404_NOT_FOUND
        assert response.json() == {"detail": "Contribution not found"}

    def test_contribution_send_receipt_when_not_own_contribution(
        self, api_client, portal_contributor_with_multiple_contributions
    ):
        contributor = portal_contributor_with_multiple_contributions[0]
        not_mine = ContributionFactory()
        api_client.force_authenticate(contributor)
        response = api_client.post(
            reverse(
                "portal-contributor-contribution-receipt",
                args=(
                    contributor.id,
                    not_mine.id,
                ),
            ),
        )
        assert response.status_code == status.HTTP_404_NOT_FOUND
        assert response.json() == {"detail": "Contribution not found"}

    @pytest.mark.parametrize("http_method", ["delete", "get", "patch"])
    @pytest.mark.parametrize(
        "contribution_status",
        [
            ContributionStatus.FLAGGED,
            ContributionStatus.PROCESSING,
            ContributionStatus.REJECTED,
        ],
    )
    def test_contributions_detail_when_hidden_status(
        self,
        http_method,
        contribution_status,
        api_client,
        one_time_contribution,
        portal_contributor_with_multiple_contributions,
    ):
        contributor = portal_contributor_with_multiple_contributions[0]
        one_time_contribution.status = contribution_status
        one_time_contribution.save()
        api_client.force_authenticate(contributor)
        response = getattr(api_client, http_method)(
            reverse("portal-contributor-contribution-detail", args=(contributor.id, one_time_contribution.id))
        )
        assert response.status_code == status.HTTP_404_NOT_FOUND
        assert response.json() == {"detail": "Contribution not found"}

    @pytest.mark.parametrize("request_data", [{}, {"provider_payment_method_id": "pm_123"}])
    def test_contribution_detail_patch_happy_path(
        self,
        request_data,
        api_client,
        portal_contributor_with_multiple_contributions,
        mocker,
    ):
        contributor = portal_contributor_with_multiple_contributions[0]
        contribution = contributor.contribution_set.exclude(interval=ContributionInterval.ONE_TIME).last()
        mock_pm_attach = mocker.patch("stripe.PaymentMethod.attach")
        mock_update_sub = mocker.patch("stripe.Subscription.modify")
        api_client.force_authenticate(contributor)
        response = api_client.patch(
            reverse(
                "portal-contributor-contribution-detail",
                args=(
                    contributor.id,
                    contribution.id,
                ),
            ),
            data=request_data,
        )
        assert response.status_code == status.HTTP_200_OK
        contribution.refresh_from_db()
        if pm_id := request_data.get("provider_payment_method_id"):
            assert contribution.provider_payment_method_id == pm_id
            mock_pm_attach.assert_called_once_with(
                pm_id, customer=contribution.provider_customer_id, stripe_account=contribution.stripe_account_id
            )
            mock_update_sub.assert_called_once_with(
                contribution.provider_subscription_id,
                default_payment_method=pm_id,
                stripe_account=contribution.stripe_account_id,
            )
        else:
            mock_pm_attach.assert_not_called()
            mock_update_sub.assert_not_called()

    def test_contribution_detail_patch_when_not_own_contribution(
        self, api_client, portal_contributor_with_multiple_contributions
    ):
        contributor = portal_contributor_with_multiple_contributions[0]
        not_mine = ContributionFactory()
        api_client.force_authenticate(contributor)
        response = api_client.patch(
            reverse(
                "portal-contributor-contribution-detail",
                args=(
                    contributor.id,
                    not_mine.id,
                ),
            )
        )
        assert response.status_code == status.HTTP_404_NOT_FOUND
        assert response.json() == {"detail": "Contribution not found"}

    @pytest.fixture()
    def patch_data_setting_pm_id_to_empty_string(self):
        return {"provider_payment_method_id": ""}

    def test_contribution_detail_patch_when_try_to_set_pm_id_to_empty_string(
        self, api_client, portal_contributor_with_multiple_contributions, patch_data_setting_pm_id_to_empty_string
    ):
        contributor = portal_contributor_with_multiple_contributions[0]
        contribution = contributor.contribution_set.exclude(interval=ContributionInterval.ONE_TIME).last()
        last_modified = contribution.modified
        api_client.force_authenticate(contributor)
        response = api_client.patch(
            reverse(
                "portal-contributor-contribution-detail",
                args=(
                    contributor.id,
                    contribution.id,
                ),
            ),
            data=patch_data_setting_pm_id_to_empty_string,
        )
        assert response.status_code == status.HTTP_200_OK
        contribution.refresh_from_db()
        assert contribution.modified == last_modified

    def test_contribution_detail_patch_when_stripe_error(
        self, api_client, portal_contributor_with_multiple_contributions, mocker
    ):
        contributor = portal_contributor_with_multiple_contributions[0]
        contribution = contributor.contribution_set.exclude(interval=ContributionInterval.ONE_TIME).last()
        mock_pm_attach = mocker.patch("stripe.PaymentMethod.attach", side_effect=stripe.error.StripeError("ruh roh"))
        api_client.force_authenticate(contributor)
        response = api_client.patch(
            reverse(
                "portal-contributor-contribution-detail",
                args=(
                    contributor.id,
                    contribution.id,
                ),
            ),
            data={"provider_payment_method_id": "pm_888"},
        )
        assert response.status_code == status.HTTP_500_INTERNAL_SERVER_ERROR
        assert response.json() == {"detail": "Problem updating contribution"}
        mock_pm_attach.assert_called_once()

    def test_contribution_detail_delete_happy_path(
        self, api_client, portal_contributor_with_multiple_contributions, mocker
    ):
        contributor = portal_contributor_with_multiple_contributions[0]
        mock_delete_sub = mocker.patch("stripe.Subscription.delete")
        api_client.force_authenticate(contributor)
        contribution = contributor.contribution_set.filter(~Q(interval=ContributionInterval.ONE_TIME)).first()
        response = api_client.delete(
            reverse("portal-contributor-contribution-detail", args=(contributor.id, contribution.id))
        )
        assert response.status_code == status.HTTP_204_NO_CONTENT
        mock_delete_sub.assert_called_once_with(
            contribution.provider_subscription_id,
            stripe_account=contribution.donation_page.revenue_program.payment_provider.stripe_account_id,
        )

    def test_contribution_detail_delete_when_stripe_error(
        self, api_client, portal_contributor_with_multiple_contributions, mocker
    ):
        contributor = portal_contributor_with_multiple_contributions[0]
        mocker.patch("stripe.Subscription.delete", side_effect=stripe.error.StripeError("ruh roh"))
        api_client.force_authenticate(contributor)
        contribution = contributor.contribution_set.filter(~Q(interval=ContributionInterval.ONE_TIME)).first()
        response = api_client.delete(
            reverse("portal-contributor-contribution-detail", args=(contributor.id, contribution.id))
        )
        assert response.status_code == status.HTTP_500_INTERNAL_SERVER_ERROR
        assert response.json() == {"detail": "Problem canceling contribution"}

    def test_contribution_detail_delete_when_not_contributor(
        self, api_client, portal_contributor_with_multiple_contributions, non_contributor_user
    ):
        contributor = portal_contributor_with_multiple_contributions[0]
        contribution = contributor.contribution_set.filter(~Q(interval=ContributionInterval.ONE_TIME)).first()
        api_client.force_authenticate(non_contributor_user)
        response = api_client.delete(
            reverse("portal-contributor-contribution-detail", args=(contributor.id, contribution.id))
        )
        assert response.status_code == status.HTTP_403_FORBIDDEN

    def test_contribution_detail_delete_when_not_my_contribution(
        self, api_client, portal_contributor_with_multiple_contributions
    ):
        contributor = portal_contributor_with_multiple_contributions[0]
        contribution = ContributionFactory()
        api_client.force_authenticate(contributor)
        response = api_client.delete(
            reverse("portal-contributor-contribution-detail", args=(contributor.id, contribution.id))
        )
        assert response.status_code == status.HTTP_404_NOT_FOUND

    def test_contribution_detail_delete_when_contribution_not_found(
        self, api_client, portal_contributor_with_multiple_contributions
    ):
        contributor = portal_contributor_with_multiple_contributions[0]
        api_client.force_authenticate(contributor)
        contribution = contributor.contribution_set.filter(~Q(interval=ContributionInterval.ONE_TIME)).first()
        contribution_id = contribution.id
        contribution.delete()
        response = api_client.delete(
            reverse("portal-contributor-contribution-detail", args=(contributor.id, contribution_id))
        )
        assert response.status_code == status.HTTP_404_NOT_FOUND

    def test_contribution_detail_delete_when_subscription_not_cancelable(
        self, api_client, portal_contributor_with_multiple_contributions, mocker
    ):
        mocker.patch(
            "apps.contributions.models.Contribution.is_cancelable", return_value=False, new_callable=mocker.PropertyMock
        )
        contributor = portal_contributor_with_multiple_contributions[0]
        api_client.force_authenticate(contributor)
        contribution = contributor.contribution_set.filter(interval=ContributionInterval.ONE_TIME).first()
        response = api_client.delete(
            reverse("portal-contributor-contribution-detail", args=(contributor.id, contribution.id))
        )
        assert response.status_code == status.HTTP_400_BAD_REQUEST
        assert response.json() == {"detail": "Cannot cancel contribution"}

    @pytest.mark.parametrize(
        ("method", "kwargs"),
        [("get", {}), ("patch", {"data": {"payment_method_id": "something"}}), ("delete", {})],
    )
    def test_views_when_contributor_not_found(
        self, method, kwargs, api_client, portal_contributor_with_multiple_contributions
    ):
        contributor = portal_contributor_with_multiple_contributions[0]
        contribution_id = contributor.contribution_set.filter(interval=ContributionInterval.ONE_TIME).first().id
        contributor_id = contributor.id
        api_client.force_authenticate(contributor)
        contributor.delete()
        response = getattr(api_client, method)(
            reverse("portal-contributor-contribution-detail", args=(contributor_id, contribution_id)),
            **kwargs,
        )
        assert response.status_code == status.HTTP_404_NOT_FOUND
        assert response.json() == {"detail": "Contributor not found"}

    @pytest.mark.parametrize(
        ("method", "kwargs"),
        [("get", {}), ("patch", {"data": {"provider_payment_method_id": "something"}}), ("delete", {})],
    )
    def test_views_when_contribution_not_found(
        self, method, kwargs, api_client, portal_contributor_with_multiple_contributions
    ):
        contributor = portal_contributor_with_multiple_contributions[0]
        contribution = contributor.contribution_set.filter(interval=ContributionInterval.ONE_TIME).first()
        contribution_id = contribution.id
        contribution.delete()
        contributor_id = contributor.id

        api_client.force_authenticate(contributor)
        response = getattr(api_client, method)(
            reverse("portal-contributor-contribution-detail", args=(contributor_id, contribution_id)),
            **kwargs,
        )
        assert response.status_code == status.HTTP_404_NOT_FOUND
        assert response.json() == {"detail": "Contribution not found"}


@pytest.mark.django_db()
class TestSwitchboardContributionsViewSet:

    @pytest.fixture()
    def switchboard_user(self, settings):
        settings.SWITCHBOARD_ACCOUNT_EMAIL = (email := "switchboard@foo.org")
        return UserFactory(email=email)

    @pytest.fixture()
    def other_user(self):
        return UserFactory(is_superuser=True)

    @pytest.fixture()
    def organization(self):
        return OrganizationFactory()

    @pytest.fixture()
    def rp_1(self, organization):
        return RevenueProgramFactory(organization=organization)

    @pytest.fixture()
    def rp_2(self, organization):
        return RevenueProgramFactory(organization=organization)

    @pytest.fixture()
    def other_orgs_rp(self):
        return RevenueProgramFactory()

    @pytest.fixture()
    def contribution_with_donation_page(self, rp_1):
        return ContributionFactory(donation_page__revenue_program=rp_1)

    @pytest.fixture()
    def contribution_without_donation_page(self, rp_1):
        return ContributionFactory(donation_page=None, _revenue_program=rp_1)

    @pytest.fixture(params=["contribution_with_donation_page", "contribution_without_donation_page"])
    def contribution(self, request):
        return request.getfixturevalue(request.param)

    @pytest.mark.parametrize(
        "request_has_revenue_program",
        [
            True,
            False,
        ],
    )
    @pytest.mark.parametrize(
        "instance_has_donation_page",
        [
            True,
            False,
        ],
    )
    def test_update_revenue_program_happy_path(
        self,
        request_has_revenue_program,
        instance_has_donation_page,
        api_client,
        rp_2,
        rp_1,
        contribution,
        switchboard_user,
    ):
        body = {"revenue_program": rp_2.id} if request_has_revenue_program else {}
        if not instance_has_donation_page:
            contribution.donation_page = None
            contribution._revenue_program = rp_1
            contribution.save()
        api_client.force_authenticate(switchboard_user)
        response = api_client.patch(reverse("switchboard-contribution-detail", args=(contribution.id,)), data=body)
        assert response.status_code == status.HTTP_200_OK
        contribution.refresh_from_db()
        if request_has_revenue_program:
            assert contribution._revenue_program == rp_2

    def test_update_when_not_switchboard_user(self, api_client, other_user, contribution):
        api_client.force_authenticate(other_user)
        response = api_client.patch(reverse("switchboard-contribution-detail", args=(contribution.id,)))
        assert response.status_code == status.HTTP_403_FORBIDDEN

    def test_update_when_patching_rp_for_different_org(self, api_client, switchboard_user, contribution, other_orgs_rp):
        api_client.force_authenticate(switchboard_user)
        assert contribution.revenue_program.organization != other_orgs_rp.organization
        response = api_client.patch(
            reverse("switchboard-contribution-detail", args=(contribution.id,)),
            data={"revenue_program": other_orgs_rp.id},
        )
        assert response.status_code == status.HTTP_400_BAD_REQUEST
        assert response.json() == {
            "revenue_program": ["Cannot assign contribution to a revenue program from a different organization"]
        }<|MERGE_RESOLUTION|>--- conflicted
+++ resolved
@@ -206,29 +206,13 @@
         api_client.force_authenticate(non_contributor_user)
         new_rp = RevenueProgramFactory(organization=OrganizationFactory(name="new-org"), name="new rp")
         if non_contributor_user.is_superuser or non_contributor_user.roleassignment.role_type == Roles.HUB_ADMIN:
-<<<<<<< HEAD
+            ContributionFactory(status=ContributionStatus.PAID, one_time=True, donation_page__revenue_program=new_rp)
             ContributionFactory(
-                **{"status": ContributionStatus.PAID, "one_time": True, "donation_page__revenue_program": new_rp}
+                status=ContributionStatus.PAID, annual_subscription=True, donation_page__revenue_program=new_rp
             )
             ContributionFactory(
-                **{
-                    "status": ContributionStatus.PAID,
-                    "annual_subscription": True,
-                    "donation_page__revenue_program": new_rp,
-                }
+                status=ContributionStatus.PAID, monthly_subscription=True, donation_page__revenue_program=new_rp
             )
-            ContributionFactory(
-                **{
-                    "status": ContributionStatus.PAID,
-                    "monthly_subscription": True,
-                    "donation_page__revenue_program": new_rp,
-                }
-            )
-=======
-            ContributionFactory(one_time=True, donation_page__revenue_program=new_rp)
-            ContributionFactory(annual_subscription=True, donation_page__revenue_program=new_rp)
-            ContributionFactory(monthly_subscription=True, donation_page__revenue_program=new_rp)
->>>>>>> 5c79bc29
             query = Contribution.objects.all()
             unpermitted = Contribution.objects.none()
         else:
