--- conflicted
+++ resolved
@@ -1,10 +1,5 @@
-<<<<<<< HEAD
 import { STRIPE_PAYMENT, LIVE_PAGE_DETAIL, ORG_STRIPE_ACCOUNT_ID } from 'ajax/endpoints';
-import { getEndpoint, getPageElementByType } from '../support/util';
-=======
-import { STRIPE_PAYMENT, FULL_PAGE, ORG_STRIPE_ACCOUNT_ID } from 'ajax/endpoints';
 import { getEndpoint, getPageElementByType, getTestingDonationPageUrl, EXPECTED_RP_SLUG } from '../support/util';
->>>>>>> 8c44978b
 import livePageOne from '../fixtures/pages/live-page-1.json';
 import orgAccountIdFixture from '../fixtures/stripe/org-account-id.json';
 
@@ -27,28 +22,16 @@
   const expectedPageSlug = 'page-slug';
   describe('Routing', () => {
     it('should send a request containing the correct query params', () => {
-<<<<<<< HEAD
-      const expectedRevProgramSlug = 'revenue-program-slug';
-      const expectedPageSlug = 'page-slug';
       cy.intercept({ method: 'GET', pathname: getEndpoint(LIVE_PAGE_DETAIL) }, (req) => {
-        expect(req.url).contains(`revenue_program=${expectedRevProgramSlug}`);
-=======
-      cy.intercept({ method: 'GET', pathname: getEndpoint(FULL_PAGE) }, (req) => {
         expect(req.url).contains(`revenue_program=${EXPECTED_RP_SLUG}`);
->>>>>>> 8c44978b
         expect(req.url).contains(`page=${expectedPageSlug}`);
       });
       cy.visit(getTestingDonationPageUrl(expectedPageSlug));
     });
 
     it('should show live 404 page if api returns 404', () => {
-<<<<<<< HEAD
       cy.intercept({ method: 'GET', pathname: getEndpoint(LIVE_PAGE_DETAIL) }, { statusCode: 404 }).as('getPageDetail');
-      cy.visit('/revenue-program-slug');
-=======
-      cy.intercept({ method: 'GET', pathname: getEndpoint(FULL_PAGE) }, { statusCode: 404 }).as('getPageDetail');
       cy.visit(getTestingDonationPageUrl(expectedPageSlug));
->>>>>>> 8c44978b
       cy.wait('@getPageDetail');
       cy.getByTestId('live-page-404').should('exist');
     });
@@ -63,22 +46,9 @@
       cy.getByTestId('donation-page').should('exist');
     });
 
-<<<<<<< HEAD
-    it('should show a donation page if route is not reserved, second-level', () => {
-      cy.intercept(
-        { method: 'GET', pathname: getEndpoint(LIVE_PAGE_DETAIL) },
-        { fixture: 'pages/live-page-1', statusCode: 200 }
-      ).as('getPageDetail');
-      cy.visit('/revenue-program-slug/page-slug');
-      cy.wait('@getPageDetail');
-      cy.getByTestId('donation-page').should('exist');
-    });
-  });
-=======
     describe('DonationPage elements', () => {
       it('should render expected rich text content', () => {
         cy.visitDonationPage();
->>>>>>> 8c44978b
 
         cy.getByTestId('d-rich-text').should('exist');
         cy.contains('Your support keeps us going!');
@@ -135,118 +105,12 @@
           });
         });
       });
-<<<<<<< HEAD
-    });
-
-    it('should select agreeToPayFees by default if appropriate page property is set', () => {
-      const page = { ...livePageOne };
-      const paymentIndex = page.elements.findIndex((el) => el.type === 'DPayment');
-      page.elements[paymentIndex].content.payFeesDefault = true;
-      cy.intercept({ method: 'GET', pathname: getEndpoint(LIVE_PAGE_DETAIL) }, { body: page, statusCode: 200 }).as(
-        'getPageWithPayFeesDefault'
-      );
-      cy.visit('/revenue-program-slug/page-slug');
-      cy.url().should('include', '/revenue-program-slug/page-slug');
-      cy.wait('@getPageWithPayFeesDefault');
-
-      cy.getByTestId('pay-fees-checked').should('exist');
-      cy.getByTestId('pay-fees-not-checked').should('not.exist');
-    });
-  });
-
-  describe('Resulting request', () => {
-    it('should send a request with the expected interval', () => {
-      cy.intercept(
-        { method: 'GET', pathname: getEndpoint(LIVE_PAGE_DETAIL) },
-        { fixture: 'pages/live-page-1', statusCode: 200 }
-      ).as('getPage');
-
-      cy.visit('/rev-program-slug');
-      cy.url().should('include', 'rev-program-slug');
-      cy.wait('@getPage');
-
-      const interval = 'One time';
-      const amount = '120';
-      cy.interceptDonation();
-      cy.setUpDonation(interval, amount);
-      cy.makeDonation();
-      cy.wait('@stripePayment').its('request.body').should('have.property', 'interval', 'one_time');
-    });
-
-    it('should send a request with the expected amount', () => {
-      cy.intercept(
-        { method: 'GET', pathname: getEndpoint(LIVE_PAGE_DETAIL) },
-        { fixture: 'pages/live-page-1', statusCode: 200 }
-      ).as('getPage');
-
-      cy.visit('/rev-program-slug');
-      cy.url().should('include', 'rev-program-slug');
-      cy.wait('@getPage');
-
-      const interval = 'One time';
-      const amount = '120';
-      cy.interceptDonation();
-      cy.setUpDonation(interval, amount);
-      cy.makeDonation();
-      cy.wait('@stripePayment').its('request.body').should('have.property', 'amount', amount);
-    });
-
-    it('should send a confirmation request to Stripe with the organization stripe account id in the header', () => {
-      /**
-       * This tests against regressions that might cause the orgs stripe account id to not appear in the header of confirmCardPayment
-       */
-      cy.intercept(
-        { method: 'GET', pathname: getEndpoint(LIVE_PAGE_DETAIL) },
-        { fixture: 'pages/live-page-1', statusCode: 200 }
-      ).as('getPage');
-
-      cy.visit('/rev-program-slug');
-      cy.url().should('include', 'rev-program-slug');
-      cy.wait('@getPage');
-
-      const interval = 'One time';
-      const amount = '120';
-      cy.interceptDonation();
-      cy.setUpDonation(interval, amount);
-      cy.makeDonation();
-      cy.wait('@confirmCardPayment').its('request.body').should('include', orgAccountIdFixture.stripe_account_id);
-    });
-
-    it('should send a request with a Google reCAPTCHA token in request body', () => {
-      cy.intercept(
-        { method: 'GET', pathname: getEndpoint(LIVE_PAGE_DETAIL) },
-        { fixture: 'pages/live-page-1', statusCode: 200 }
-      ).as('getPage');
-
-      cy.visit('/rev-program-slug');
-      cy.url().should('include', 'rev-program-slug');
-      cy.wait('@getPage');
-
-      const interval = 'One time';
-      const amount = '120';
-      cy.interceptDonation();
-      cy.setUpDonation(interval, amount);
-      cy.makeDonation();
-      cy.wait('@stripePayment').its('request.body').should('have.property', 'captcha_token');
-    });
-  });
-
-  describe('Donation page side effects', () => {
-    it('should pass salesforce campaign id from query parameter to request body', () => {
-      const sfCampaignId = 'my-test-sf-campaign-id';
-      cy.intercept(
-        { method: 'GET', pathname: `${getEndpoint(LIVE_PAGE_DETAIL)}**` },
-        { fixture: 'pages/live-page-1', statusCode: 200 }
-      ).as('getPageDetail');
-      cy.visit(`/revenue-program-slug/page-slug?campaign=${sfCampaignId}`);
-      cy.wait('@getPageDetail');
-=======
 
       it('should select agreeToPayFees by default if appropriate page property is set', () => {
         const page = { ...livePageOne };
         const paymentIndex = page.elements.findIndex((el) => el.type === 'DPayment');
         page.elements[paymentIndex].content.payFeesDefault = true;
-        cy.intercept({ method: 'GET', pathname: getEndpoint(FULL_PAGE) }, { body: page, statusCode: 200 }).as(
+        cy.intercept({ method: 'GET', pathname: getEndpoint(LIVE_PAGE_DETAIL) }, { body: page, statusCode: 200 }).as(
           'getPageWithPayFeesDefault'
         );
         cy.visit(getTestingDonationPageUrl(expectedPageSlug));
@@ -262,7 +126,7 @@
     describe('Resulting request', () => {
       it('should send a request with the expected interval', () => {
         cy.intercept(
-          { method: 'GET', pathname: getEndpoint(FULL_PAGE) },
+          { method: 'GET', pathname: getEndpoint(LIVE_PAGE_DETAIL) },
           { fixture: 'pages/live-page-1', statusCode: 200 }
         ).as('getPage');
 
@@ -282,7 +146,7 @@
 
       it('should send a request with the expected amount', () => {
         cy.intercept(
-          { method: 'GET', pathname: getEndpoint(FULL_PAGE) },
+          { method: 'GET', pathname: getEndpoint(LIVE_PAGE_DETAIL) },
           { fixture: 'pages/live-page-1', statusCode: 200 }
         ).as('getPage');
 
@@ -304,7 +168,7 @@
          * This tests against regressions that might cause the orgs stripe account id to not appear in the header of confirmCardPayment
          */
         cy.intercept(
-          { method: 'GET', pathname: getEndpoint(FULL_PAGE) },
+          { method: 'GET', pathname: getEndpoint(LIVE_PAGE_DETAIL) },
           { fixture: 'pages/live-page-1', statusCode: 200 }
         ).as('getPage');
 
@@ -320,11 +184,10 @@
         cy.makeDonation();
         cy.wait('@confirmCardPayment').its('request.body').should('include', orgAccountIdFixture.stripe_account_id);
       });
->>>>>>> 8c44978b
 
       it('should send a request with a Google reCAPTCHA token in request body', () => {
         cy.intercept(
-          { method: 'GET', pathname: getEndpoint(FULL_PAGE) },
+          { method: 'GET', pathname: getEndpoint(LIVE_PAGE_DETAIL) },
           { fixture: 'pages/live-page-1', statusCode: 200 }
         ).as('getPage');
 
@@ -342,7 +205,7 @@
       });
     });
 
-    describe.only('Donation page social meta tags', () => {
+    describe('Donation page social meta tags', () => {
       const { revenue_program } = livePageOne;
       const OG_URL = 'og:url';
       const OG_TITLE = 'og:title';
@@ -446,75 +309,11 @@
       });
     });
 
-<<<<<<< HEAD
-    describe('Donation page amount and frequency query parameters', () => {
-      specify('&frequency and &amount uses that frequency and that amount', () => {
-        // intercept page, return particular elements
-        const page = livePageOne;
-        const amounts = livePageOne.elements.find((el) => el.type === 'DAmount');
-        const targetFreq = 'monthly';
-        const targetAmount = amounts.content.options.month[1];
-        cy.intercept({ method: 'GET', pathname: `${getEndpoint(LIVE_PAGE_DETAIL)}**` }, { body: page }).as(
-          'getPageDetail'
-        );
-
-        // visit url + querystring
-        cy.visit(`/revenue-program-slug/page-slug?amount=${targetAmount}&frequency=${targetFreq}`);
-        cy.wait('@getPageDetail');
-        cy.url().should('include', targetFreq);
-        cy.url().should('include', targetAmount);
-
-        // assert that the right things are checked
-        cy.getByTestId('frequency-month-selected').should('exist');
-        cy.getByTestId(`amount-${targetAmount}-selected`).should('exist');
-      });
-
-      specify('&frequency and @amount custom shows only that amount for frequency', () => {
-        // intercept page, return particular elements
-        const page = livePageOne;
-        const targetFreq = 'monthly';
-        const targetAmount = 99;
-        cy.intercept({ method: 'GET', pathname: `${getEndpoint(LIVE_PAGE_DETAIL)}**` }, { body: page }).as(
-          'getPageDetail'
-        );
-
-        // visit url + querystring
-        cy.visit(`/revenue-program-slug/page-slug?amount=${targetAmount}&frequency=${targetFreq}`);
-        cy.wait('@getPageDetail');
-        cy.url().should('include', targetAmount);
-
-        // assert that the right things are checked
-        cy.getByTestId('frequency-month-selected').should('exist');
-        cy.getByTestId(`amount-other-selected`).within(() => {
-          cy.get('input').should('have.value', targetAmount);
-        });
-      });
-
-      specify('&amount but no &frequency defaults to that amount with the frequency=once', () => {
-        // intercept page, return particular elements
-        const page = livePageOne;
-        const targetAmount = 99;
-        const amounts = livePageOne.elements.find((el) => el.type === 'DAmount');
-        cy.intercept({ method: 'GET', pathname: `${getEndpoint(LIVE_PAGE_DETAIL)}**` }, { body: page }).as(
-          'getPageDetail'
-        );
-        // visit url + querystring
-        cy.visit(`/revenue-program-slug/page-slug?amount=${targetAmount}`);
-        cy.wait('@getPageDetail');
-        cy.url().should('include', targetAmount);
-        // assert that the right things are checked
-        cy.getByTestId('frequency-one_time-selected').should('exist');
-        cy.getByTestId(`amount-other-selected`).within(() => {
-          cy.get('input').should('have.value', targetAmount);
-        });
-        amounts.content.options.one_time.forEach((amount) => {
-          cy.getByTestId(`amount-${amount}`).should('not.exist');
-=======
     describe('Donation page side effects', () => {
       it('should pass salesforce campaign id from query parameter to request body', () => {
         const sfCampaignId = 'my-test-sf-campaign-id';
         cy.intercept(
-          { method: 'GET', pathname: `${getEndpoint(FULL_PAGE)}**` },
+          { method: 'GET', pathname: `${getEndpoint(LIVE_PAGE_DETAIL)}**` },
           { fixture: 'pages/live-page-1', statusCode: 200 }
         ).as('getPageDetail');
         cy.visit(getTestingDonationPageUrl(expectedPageSlug, `?campaign=${sfCampaignId}`));
@@ -529,7 +328,7 @@
             const amounts = livePageOne.elements.find((el) => el.type === 'DAmount');
             const targetFreq = 'monthly';
             const targetAmount = amounts.content.options.month[1];
-            cy.intercept({ method: 'GET', pathname: `${getEndpoint(FULL_PAGE)}**` }, { body: page }).as(
+            cy.intercept({ method: 'GET', pathname: `${getEndpoint(LIVE_PAGE_DETAIL)}**` }, { body: page }).as(
               'getPageDetail'
             );
 
@@ -558,7 +357,7 @@
               const amounts = livePageOne.elements.find((el) => el.type === 'DAmount');
               const targetFreq = 'monthly';
               const targetAmount = amounts.content.options.month[1];
-              cy.intercept({ method: 'GET', pathname: `${getEndpoint(FULL_PAGE)}**` }, { body: page }).as(
+              cy.intercept({ method: 'GET', pathname: `${getEndpoint(LIVE_PAGE_DETAIL)}**` }, { body: page }).as(
                 'getPageDetail'
               );
 
@@ -580,7 +379,7 @@
               const page = livePageOne;
               const targetFreq = 'monthly';
               const targetAmount = 99;
-              cy.intercept({ method: 'GET', pathname: `${getEndpoint(FULL_PAGE)}**` }, { body: page }).as(
+              cy.intercept({ method: 'GET', pathname: `${getEndpoint(LIVE_PAGE_DETAIL)}**` }, { body: page }).as(
                 'getPageDetail'
               );
 
@@ -604,7 +403,7 @@
               const page = livePageOne;
               const targetAmount = 99;
               const amounts = livePageOne.elements.find((el) => el.type === 'DAmount');
-              cy.intercept({ method: 'GET', pathname: `${getEndpoint(FULL_PAGE)}**` }, { body: page }).as(
+              cy.intercept({ method: 'GET', pathname: `${getEndpoint(LIVE_PAGE_DETAIL)}**` }, { body: page }).as(
                 'getPageDetail'
               );
               // visit url + querystring
@@ -628,7 +427,7 @@
               // intercept page, return particular elements
               const page = livePageOne;
               const targetFreq = 'once';
-              cy.intercept({ method: 'GET', pathname: `${getEndpoint(FULL_PAGE)}**` }, { body: page }).as(
+              cy.intercept({ method: 'GET', pathname: `${getEndpoint(LIVE_PAGE_DETAIL)}**` }, { body: page }).as(
                 'getPageDetail'
               );
 
@@ -647,7 +446,7 @@
               // intercept page, return particular elements
               const page = livePageOne;
               const targetFreq = 'yearly';
-              cy.intercept({ method: 'GET', pathname: `${getEndpoint(FULL_PAGE)}**` }, { body: page }).as(
+              cy.intercept({ method: 'GET', pathname: `${getEndpoint(LIVE_PAGE_DETAIL)}**` }, { body: page }).as(
                 'getPageDetail'
               );
 
@@ -666,7 +465,7 @@
               // intercept page, return particular elements
               const page = livePageOne;
               const targetFreq = 'monthly';
-              cy.intercept({ method: 'GET', pathname: `${getEndpoint(FULL_PAGE)}**` }, { body: page }).as(
+              cy.intercept({ method: 'GET', pathname: `${getEndpoint(LIVE_PAGE_DETAIL)}**` }, { body: page }).as(
                 'getPageDetail'
               );
 
@@ -681,66 +480,14 @@
               cy.getByTestId('frequency-month-selected').should('exist');
             });
           });
->>>>>>> 8c44978b
-        });
-      });
-    });
-
-<<<<<<< HEAD
-      specify('&frequency=once but no amount defaults to the one-time default set by the page creator', () => {
-        // intercept page, return particular elements
-        const page = livePageOne;
-        const targetFreq = 'once';
-        cy.intercept({ method: 'GET', pathname: `${getEndpoint(LIVE_PAGE_DETAIL)}**` }, { body: page }).as(
-          'getPageDetail'
-        );
-
-        // visit url + querystring
-        cy.visit(`/revenue-program-slug/page-slug?frequency=${targetFreq}`);
-        cy.wait('@getPageDetail');
-        cy.url().should('include', targetFreq);
-
-        // assert that the right things are checked
-        cy.getByTestId('frequency-one_time-selected').should('exist');
-      });
-
-      specify('&frequency=yearly but no amount defaults to the yearly default set by the page creator', () => {
-        // intercept page, return particular elements
-        const page = livePageOne;
-        const targetFreq = 'yearly';
-        cy.intercept({ method: 'GET', pathname: `${getEndpoint(LIVE_PAGE_DETAIL)}**` }, { body: page }).as(
-          'getPageDetail'
-        );
-
-        // visit url + querystring
-        cy.visit(`/revenue-program-slug/page-slug?frequency=${targetFreq}`);
-        cy.wait('@getPageDetail');
-        cy.url().should('include', targetFreq);
-
-        // assert that the right things are checked
-        cy.getByTestId('frequency-year-selected').should('exist');
-      });
-
-      specify('&frequency=monthly but no amount defaults to the monthly default set by the page creator', () => {
-        // intercept page, return particular elements
-        const page = livePageOne;
-        const targetFreq = 'monthly';
-        cy.intercept({ method: 'GET', pathname: `${getEndpoint(LIVE_PAGE_DETAIL)}**` }, { body: page }).as(
-          'getPageDetail'
-        );
-
-        // visit url + querystring
-        cy.visit(`/revenue-program-slug/page-slug?frequency=${targetFreq}`);
-        cy.wait('@getPageDetail');
-        cy.url().should('include', targetFreq);
-
-        // assert that the right things are checked
-        cy.getByTestId('frequency-month-selected').should('exist');
-=======
+        });
+      });
+    });
+
     describe('404 behavior', () => {
       it('should show 404 if request live page returns non-200', () => {
         cy.intercept(
-          { method: 'GET', pathname: getEndpoint(FULL_PAGE) },
+          { method: 'GET', pathname: getEndpoint(LIVE_PAGE_DETAIL) },
           { fixture: 'pages/live-page-1', statusCode: 404 }
         ).as('getLivePage');
         cy.visit(getTestingDonationPageUrl(expectedPageSlug));
@@ -752,7 +499,7 @@
 
       it('should show 404 if request stripe account id returns non-200', () => {
         cy.intercept(
-          { method: 'GET', pathname: getEndpoint(FULL_PAGE) },
+          { method: 'GET', pathname: getEndpoint(LIVE_PAGE_DETAIL) },
           { fixture: 'pages/live-page-1', statusCode: 200 }
         );
         cy.intercept(
@@ -768,7 +515,7 @@
 
       it('should not show 404 otherwise', () => {
         cy.intercept(
-          { method: 'GET', pathname: getEndpoint(FULL_PAGE) },
+          { method: 'GET', pathname: getEndpoint(LIVE_PAGE_DETAIL) },
           { fixture: 'pages/live-page-1', statusCode: 200 }
         ).as('getLivePage');
         cy.intercept(
@@ -782,74 +529,8 @@
         cy.wait('@getStripeAccountId');
         cy.getByTestId('live-page-404').should('not.exist');
         cy.getByTestId('donation-page').should('exist');
->>>>>>> 8c44978b
-      });
-
-<<<<<<< HEAD
-  describe('404 behavior', () => {
-    it('should show 404 if request live page returns non-200', () => {
-      cy.intercept(
-        { method: 'GET', pathname: getEndpoint(LIVE_PAGE_DETAIL) },
-        { fixture: 'pages/live-page-1', statusCode: 404 }
-      ).as('getLivePage');
-      cy.visit('/revenue-program-slug/page-slug');
-      cy.url().should('include', '/revenue-program-slug/page-slug');
-      cy.wait('@getLivePage');
-      cy.getByTestId('live-page-404').should('exist');
-    });
-
-    it('should show 404 if request stripe account id returns non-200', () => {
-      cy.intercept(
-        { method: 'GET', pathname: getEndpoint(LIVE_PAGE_DETAIL) },
-        { fixture: 'pages/live-page-1', statusCode: 200 }
-      );
-      cy.intercept(
-        { method: 'GET', pathname: getEndpoint(ORG_STRIPE_ACCOUNT_ID) },
-        { body: { stripe_account_id: 'abc123' }, statusCode: 500 }
-      ).as('getStripeAccountId');
-      cy.visit('/revenue-program-slug/page-slug');
-      cy.url().should('include', '/revenue-program-slug/page-slug');
-      cy.wait('@getStripeAccountId');
-      cy.getByTestId('live-page-404').should('exist');
-    });
-
-    it('should not show 404 otherwise', () => {
-      cy.intercept(
-        { method: 'GET', pathname: getEndpoint(LIVE_PAGE_DETAIL) },
-        { fixture: 'pages/live-page-1', statusCode: 200 }
-      ).as('getLivePage');
-      cy.intercept(
-        { method: 'GET', pathname: getEndpoint(ORG_STRIPE_ACCOUNT_ID) },
-        { body: { stripe_account_id: 'abc123' }, statusCode: 200 }
-      ).as('getStripeAccountId');
-      cy.visit('/revenue-program-slug/page-slug');
-      cy.url().should('include', '/revenue-program-slug/page-slug');
-      cy.wait('@getLivePage');
-      cy.wait('@getStripeAccountId');
-      cy.getByTestId('live-page-404').should('not.exist');
-      cy.getByTestId('donation-page').should('exist');
-    });
-
-    it('should contain clearbit.js script in body', () => {
-      cy.get('head').find(`script[src*="${CLEARBIT_SCRIPT_SRC}"]`).should('have.length', 1);
-    });
-  });
-
-  describe('Footer-like content', () => {
-    before(() => {
-      cy.intercept(
-        { method: 'GET', pathname: getEndpoint(LIVE_PAGE_DETAIL) },
-        { fixture: 'pages/live-page-1', statusCode: 200 }
-      ).as('getPage');
-      cy.intercept('/api/v1/organizations/stripe_account_id/**', { fixture: 'stripe/org-account-id.json' }).as(
-        'getStripeAccountId'
-      );
-      cy.visit('/revenue-program-slug/page-slug');
-      cy.url().should('include', '/revenue-program-slug/page-slug');
-      cy.wait('@getPage');
-      cy.wait('@getStripeAccountId');
-    });
-=======
+      });
+
       it('should contain clearbit.js script in body', () => {
         cy.get('head').find(`script[src*="${CLEARBIT_SCRIPT_SRC}"]`).should('have.length', 1);
       });
@@ -858,7 +539,7 @@
     describe('Footer-like content', () => {
       before(() => {
         cy.intercept(
-          { method: 'GET', pathname: getEndpoint(FULL_PAGE) },
+          { method: 'GET', pathname: getEndpoint(LIVE_PAGE_DETAIL) },
           { fixture: 'pages/live-page-1', statusCode: 200 }
         ).as('getPage');
         cy.intercept('/api/v1/organizations/stripe_account_id/**', { fixture: 'stripe/org-account-id.json' }).as(
@@ -870,7 +551,6 @@
         cy.wait('@getPage');
         cy.wait('@getStripeAccountId');
       });
->>>>>>> 8c44978b
 
       it('should render page footer with link to fundjournalism.org', () => {
         cy.getByTestId('donation-page-footer').should('exist');
@@ -885,94 +565,6 @@
         );
       });
 
-<<<<<<< HEAD
-    it('should render organization contact email if present, nothing if not', () => {
-      const expectedString = `Contact us at ${livePageOne.revenue_program.contact_email}`;
-      // If revenue_program.contact_email is present, should show...
-      cy.getByTestId('donation-page-static-text').contains(expectedString).should('exist');
-
-      // ...but if we remove it, shouldn't show
-      const page = { ...livePageOne };
-      page.revenue_program.contact_email = '';
-      cy.intercept({ method: 'GET', pathname: getEndpoint(LIVE_PAGE_DETAIL) }, { body: page, statusCode: 200 });
-      cy.visit('/revenue-program-slug/page-slug-2');
-      cy.getByTestId('donation-page-static-text').contains(expectedString).should('not.exist');
-    });
-
-    it('should render revenue program address if present, nothing if not', () => {
-      const expectedString = `Prefer to mail a check? Our mailing address is ${livePageOne.revenue_program.address}.`;
-      // If revenue_program.address is present, should show...
-      cy.getByTestId('donation-page-static-text').contains(expectedString).should('exist');
-
-      // ...but if we remove it, shouldn't show
-      const page = { ...livePageOne };
-      page.revenue_program.address = '';
-      cy.intercept({ method: 'GET', pathname: getEndpoint(LIVE_PAGE_DETAIL) }, { body: page, statusCode: 200 });
-      cy.visit('/revenue-program-slug/page-slug');
-      cy.getByTestId('donation-page-static-text').contains(expectedString).should('not.exist');
-    });
-
-    it('should render certain text if the org is nonprofit', () => {
-      const nonProfitPage = { ...livePageOne };
-      // ensure contact_email, so text section shows up at all
-      nonProfitPage.revenue_program.contact_email = 'testing@test.com';
-      nonProfitPage.organization_is_nonprofit = true;
-      cy.intercept(
-        { method: 'GET', pathname: getEndpoint(LIVE_PAGE_DETAIL) },
-        { body: nonProfitPage, statusCode: 200 }
-      ).as('getNonProfitPage');
-      cy.visit('/revenue-program-slug/page-slug-6');
-      cy.url().should('include', '/revenue-program-slug/page-slug-6');
-      cy.wait('@getNonProfitPage');
-      // If org is non-profit, show certain text...
-      cy.getByTestId('donation-page-static-text').contains('are tax deductible').should('exist');
-      cy.getByTestId('donation-page-static-text').contains('change a recurring donation').should('exist');
-    });
-
-    it('should render different text if the org is for-profit', () => {
-      const forProfitPage = { ...livePageOne };
-      forProfitPage.organization_is_nonprofit = false;
-      cy.intercept(
-        { method: 'GET', pathname: getEndpoint(LIVE_PAGE_DETAIL) },
-        { body: forProfitPage, statusCode: 200 }
-      ).as('getForProfitPage');
-      cy.visit('/revenue-program-slug/page-slug-2');
-      cy.url().should('include', '/revenue-program-slug/page-slug-2');
-      cy.wait('@getForProfitPage');
-      cy.getByTestId('donation-page-static-text').contains('are not tax deductible').should('exist');
-      cy.getByTestId('donation-page-static-text').contains('change a recurring contribution').should('exist');
-    });
-
-    it('should show different content based on the selected amount and frequency', () => {
-      cy.intercept(
-        { method: 'GET', pathname: getEndpoint(LIVE_PAGE_DETAIL) },
-        { fixture: 'pages/live-page-1', statusCode: 200 }
-      ).as('getPage');
-      cy.visit('/revenue-program-slug/page-slug-3');
-      cy.url().should('include', 'revenue-program-slug/page-slug-3');
-      cy.wait('@getPage');
-      const targetMonthlyAmount = 15;
-      // if frequency is monthly, show particular agreement statement...
-      cy.getByTestId('frequency-month').click();
-      cy.getByTestId(`amount-${targetMonthlyAmount}`).click();
-      const expectedMonthlyText = `payments of $${targetMonthlyAmount}, to be processed on or adjacent to the ${new Date().getDate()}`;
-      cy.getByTestId('donation-page-static-text').contains(expectedMonthlyText).should('exist');
-
-      // if frequency is yearly, show another agreement statement...
-      const targetYearlyAmount = 365;
-      cy.getByTestId('frequency-year').click();
-      cy.getByTestId(`amount-${targetYearlyAmount}`).click();
-      const expectedYearlyText = `payments of $${targetYearlyAmount}, to be processed on or adjacent to ${format(
-        new Date(),
-        'L/d'
-      )} yearly until you cancel`;
-      cy.getByTestId('donation-page-static-text').contains(expectedYearlyText).should('exist');
-
-      // ... but if it's one-time, don't
-      cy.getByTestId('frequency-one_time').click();
-      cy.getByTestId('donation-page-static-text').contains(expectedMonthlyText).should('not.exist');
-      cy.getByTestId('donation-page-static-text').contains(expectedYearlyText).should('not.exist');
-=======
       it('should render organization contact email if present, nothing if not', () => {
         const expectedString = `Contact us at ${livePageOne.revenue_program.contact_email}`;
         // If revenue_program.contact_email is present, should show...
@@ -981,7 +573,7 @@
         // ...but if we remove it, shouldn't show
         const page = { ...livePageOne };
         page.revenue_program.contact_email = '';
-        cy.intercept({ method: 'GET', pathname: getEndpoint(FULL_PAGE) }, { body: page, statusCode: 200 });
+        cy.intercept({ method: 'GET', pathname: getEndpoint(LIVE_PAGE_DETAIL) }, { body: page, statusCode: 200 });
         cy.visit(getTestingDonationPageUrl('page-slug-2'));
         cy.getByTestId('donation-page-static-text').contains(expectedString).should('not.exist');
       });
@@ -994,7 +586,7 @@
         // ...but if we remove it, shouldn't show
         const page = { ...livePageOne };
         page.revenue_program.address = '';
-        cy.intercept({ method: 'GET', pathname: getEndpoint(FULL_PAGE) }, { body: page, statusCode: 200 });
+        cy.intercept({ method: 'GET', pathname: getEndpoint(LIVE_PAGE_DETAIL) }, { body: page, statusCode: 200 });
         cy.visit(getTestingDonationPageUrl('page-slug'));
         cy.getByTestId('donation-page-static-text').contains(expectedString).should('not.exist');
       });
@@ -1004,9 +596,10 @@
         // ensure contact_email, so text section shows up at all
         nonProfitPage.revenue_program.contact_email = 'testing@test.com';
         nonProfitPage.organization_is_nonprofit = true;
-        cy.intercept({ method: 'GET', pathname: getEndpoint(FULL_PAGE) }, { body: nonProfitPage, statusCode: 200 }).as(
-          'getNonProfitPage'
-        );
+        cy.intercept(
+          { method: 'GET', pathname: getEndpoint(LIVE_PAGE_DETAIL) },
+          { body: nonProfitPage, statusCode: 200 }
+        ).as('getNonProfitPage');
         cy.visit(getTestingDonationPageUrl('page-slug-6'));
         cy.url().should('include', 'page-slug-6');
         cy.wait('@getNonProfitPage');
@@ -1018,9 +611,10 @@
       it('should render different text if the org is for-profit', () => {
         const forProfitPage = { ...livePageOne };
         forProfitPage.organization_is_nonprofit = false;
-        cy.intercept({ method: 'GET', pathname: getEndpoint(FULL_PAGE) }, { body: forProfitPage, statusCode: 200 }).as(
-          'getForProfitPage'
-        );
+        cy.intercept(
+          { method: 'GET', pathname: getEndpoint(LIVE_PAGE_DETAIL) },
+          { body: forProfitPage, statusCode: 200 }
+        ).as('getForProfitPage');
         cy.visit(getTestingDonationPageUrl('page-slug-2'));
         cy.url().should('include', 'page-slug-2');
         cy.wait('@getForProfitPage');
@@ -1030,7 +624,7 @@
 
       it('should show different content based on the selected amount and frequency', () => {
         cy.intercept(
-          { method: 'GET', pathname: getEndpoint(FULL_PAGE) },
+          { method: 'GET', pathname: getEndpoint(LIVE_PAGE_DETAIL) },
           { fixture: 'pages/live-page-1', statusCode: 200 }
         ).as('getPage');
         cy.visit(getTestingDonationPageUrl(expectedPageSlug));
@@ -1060,37 +654,17 @@
         cy.getByTestId('donation-page-static-text').contains(expectedMonthlyText).should('not.exist');
         cy.getByTestId('donation-page-static-text').contains(expectedYearlyText).should('not.exist');
       });
->>>>>>> 8c44978b
-    });
-
-<<<<<<< HEAD
-  describe('Thank you page', () => {
-    it('should show a generic Thank You page at /rev-slug/thank-you', () => {
-      cy.intercept(
-        { method: 'GET', pathname: getEndpoint(LIVE_PAGE_DETAIL) },
-        { fixture: 'pages/live-page-1', statusCode: 200 }
-      );
-      cy.visit('/revenue-program-slug/thank-you');
-      cy.getByTestId('generic-thank-you').should('exist');
-    });
-    it('should show a generic Thank You page at /rev-slug/page-slug/thank-you', () => {
-      cy.intercept(
-        { method: 'GET', pathname: getEndpoint(LIVE_PAGE_DETAIL) },
-        { fixture: 'pages/live-page-1', statusCode: 200 }
-      );
-      cy.visit('/revenue-program-slug/page-slug/thank-you');
-      cy.getByTestId('generic-thank-you').should('exist');
-=======
+    });
+
     describe('Thank you page', () => {
-      it('should show a generic Thank You page at /rev-slug/thank-you', () => {
-        cy.intercept(
-          { method: 'GET', pathname: getEndpoint(FULL_PAGE) },
+      it('should show a generic Thank You page at /page-slug/thank-you', () => {
+        cy.intercept(
+          { method: 'GET', pathname: getEndpoint(LIVE_PAGE_DETAIL) },
           { fixture: 'pages/live-page-1', statusCode: 200 }
         );
         cy.visit(getTestingDonationPageUrl('page-slug/thank-you'));
         cy.getByTestId('generic-thank-you').should('exist');
       });
->>>>>>> 8c44978b
     });
   });
 });