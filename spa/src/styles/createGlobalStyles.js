import { createGlobalStyle } from 'styled-components';
import { normalize } from 'styled-normalize';

export default createGlobalStyle`
  ${normalize};

  *,
  *::after,
  *::before {
      box-sizing: inherit;
      outline-color: ${(props) => props.theme.colors.primary};
  }

  body {
    color: ${(props) => props.theme.colors.black};
    font-family: ${(props) => props.theme.fonts.body};
    box-sizing: border-box;
  }

  p {
    color: ${(props) => props.theme.colors.black};
    font-family: ${(props) => props.theme.fonts.body};
  }

  h1, h2 {
<<<<<<< HEAD
    font-family: ${(p) => p.theme.fonts.heading};
=======
    font-family: ${(props) => props.theme.fonts.heading};
>>>>>>> 562685fc
    font-weight: normal;
  }

  h3, h4, h5, h6 {
    color: ${(props) => props.theme.colors.black};
    font-family: ${(props) => props.theme.fonts.subheading};
  }

  h2 {
<<<<<<< HEAD
    color: ${(p) => p.theme.colors.black};
=======
    color: ${(props) => props.theme.colors.black};
>>>>>>> 562685fc
    font-size: 20px;
    font-weight: bold;
  }
`;<|MERGE_RESOLUTION|>--- conflicted
+++ resolved
@@ -23,11 +23,7 @@
   }
 
   h1, h2 {
-<<<<<<< HEAD
-    font-family: ${(p) => p.theme.fonts.heading};
-=======
     font-family: ${(props) => props.theme.fonts.heading};
->>>>>>> 562685fc
     font-weight: normal;
   }
 
@@ -37,11 +33,7 @@
   }
 
   h2 {
-<<<<<<< HEAD
-    color: ${(p) => p.theme.colors.black};
-=======
     color: ${(props) => props.theme.colors.black};
->>>>>>> 562685fc
     font-size: 20px;
     font-weight: bold;
   }
