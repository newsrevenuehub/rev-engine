--- conflicted
+++ resolved
@@ -72,7 +72,7 @@
     The flow through this view is like this:
 
     1. The client makes a request providing a revenue program id.
-    2. Retrieve the RP's payment provider.
+    2. Retrieve the RP's Zpayment provider.
         a. If it's already verified, we're done.
         b. If it's not verified we continue
     3. If the payment provider does not have a Stripe account (on first run through, it usually won't), create one, attaching
@@ -140,7 +140,6 @@
                 {"detail": "Something went wrong retrieving the Stripe account for this RP. Try again later."},
                 status=status.HTTP_500_INTERNAL_SERVER_ERROR,
             )
-<<<<<<< HEAD
     if account["charges_enabled"]:
         if not payment_provider.stripe_verified:
             payment_provider.stripe_verified = True
@@ -173,93 +172,4 @@
                 {"detail": "Cannot get stripe account link status at this time. Try again later."},
                 status=status.HTTP_500_INTERNAL_SERVER_ERROR,
             )
-    return Response(data)
-=======
-    try:
-        stripe_response = stripe.AccountLink.create(
-            account=payment_provider.stripe_account_id,
-            # The URL the user will be redirected to if the account link is expired, has been
-            # previously-visited, or is otherwise invalid.
-            refresh_url=get_stripe_account_link_return_url(request),
-            # The URL that the user will be redirected to upon leaving or completing the linked flow.
-            return_url=get_stripe_account_link_return_url(request),
-            type="account_onboarding",
-        )
-    except StripeError:
-        logger.exception("[create_stripe_account_link] A stripe error occurred")
-        return Response(
-            {"detail": "Cannot create a stripe account link at this time. Try again later."},
-            status=status.HTTP_500_INTERNAL_SERVER_ERROR,
-        )
-    return Response(dict(stripe_response), status=status.HTTP_202_ACCEPTED)
-
-
-@api_view(["POST"])
-@permission_classes([IsAuthenticated, HasRoleAssignment])
-def create_stripe_account_link_complete(request, rp_pk=None):
-    """This endpoint is for the SPA to signal that a user has been redirected back from Stripe Account
-    setup (after visiting the Stripe-controlled URL furnished in the call to `stripe.AccountLink.create` in
-    `create_stripe_account_link`)
-
-    After retrieving the target RP and related payment provider, if the Stripe account's `charges_enabled`
-    property is True, it sets the NRE payment provider instance's `stripe_verified`
-    value to `True` and saves.
-
-    Assuming the happy path, the response data will contain a `stripe_verified` boolean which the SPA can
-    use to decide what to do next in onboarding flow, without having to make an additional request to
-    retrieve the revenue program anew.
-    """
-    revenue_program = get_object_or_404(RevenueProgram, pk=rp_pk)
-    if not request.user.roleassignment.can_access_rp(revenue_program):
-        logger.warning(
-            (
-                "[create_stripe_account_link] was asked to create an account link for RP with ID %s by user with id %s who does "
-                "not have access."
-            ),
-            rp_pk,
-            request.user.id,
-        )
-        raise PermissionDenied(f"You do not have permission to access revenue program with the PK {rp_pk}")
-
-    if not (payment_provider := revenue_program.payment_provider):
-        logger.warning(
-            (
-                "[create_stripe_account_link_complete] was asked to complete account link for RP with ID %s , "
-                "but that RP does not have a payment provider."
-            ),
-            rp_pk,
-        )
-        return Response(
-            {"detail": "The revenue program you're trying to update doesn't have a payment provider."},
-            status=status.HTTP_500_INTERNAL_SERVER_ERROR,
-        )
-
-    if payment_provider.stripe_verified:
-        logger.info(
-            (
-                "[create_stripe_account_link_complete] was to do post-account-link side effects for revenue program (ID: %s), "
-                "but that revenue program already has a verified payment provider with ID %s."
-            ),
-            rp_pk,
-            payment_provider.id,
-        )
-        return Response(
-            {"detail": "This RP already has a Stripe Account Link that has been verified"},
-            status=status.HTTP_409_CONFLICT,
-        )
-    try:
-        stripe_account = stripe.Account.retrieve(payment_provider.stripe_account_id)
-    except StripeError:
-        logger.exception("[create_stripe_account_link_complete] A stripe error occurred")
-        return Response(
-            {"detail": "An error occurred with Stripe. Try back later."}, status=status.HTTP_500_INTERNAL_SERVER_ERROR
-        )
-    # https://stripe.com/docs/api/accounts/object#account_object-details_submitted
-    payment_provider.stripe_verified = stripe_account["charges_enabled"]
-    payment_provider.save()
-    if payment_provider.stripe_verified:
-        revenue_program.stripe_create_apple_pay_domain()
-    return Response(
-        {"detail": "success", "stripe_verified": payment_provider.stripe_verified}, status=status.HTTP_202_ACCEPTED
-    )
->>>>>>> 2e7e0fbb
+    return Response(data)