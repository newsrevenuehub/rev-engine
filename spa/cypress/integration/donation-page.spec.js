import { STRIPE_PAYMENT, LIVE_PAGE_DETAIL } from 'ajax/endpoints';
import { getEndpoint, getPageElementByType, getTestingDonationPageUrl, EXPECTED_RP_SLUG } from '../support/util';
import livePageOne from '../fixtures/pages/live-page-1.json';

// Deps
import { format } from 'date-fns';

// Constants
import { CLEARBIT_SCRIPT_SRC } from '../../src/hooks/useClearbit';
import * as socialMetaGetters from 'components/donationPage/DonationPageSocialTags';
import hubDefaultSocialCard from 'assets/images/hub-og-card.png';

import * as freqUtils from 'utilities/parseFrequency';
import calculateStripeFee from 'utilities/calculateStripeFee';

<<<<<<< HEAD
const expectedPageSlug = 'page-slug';

describe('Routing', () => {
  it('should send a request containing the correct query params', () => {
    cy.intercept({ method: 'GET', pathname: getEndpoint(FULL_PAGE) }, (req) => {
      expect(req.url).contains(`revenue_program=${EXPECTED_RP_SLUG}`);
      expect(req.url).contains(`page=${expectedPageSlug}`);
=======
describe('Donation page', () => {
  const expectedPageSlug = 'page-slug';
  describe('Routing', () => {
    it('should send a request containing the correct query params', () => {
      cy.intercept({ method: 'GET', pathname: getEndpoint(LIVE_PAGE_DETAIL) }, (req) => {
        expect(req.url).contains(`revenue_program=${EXPECTED_RP_SLUG}`);
        expect(req.url).contains(`page=${expectedPageSlug}`);
      });
      cy.visit(getTestingDonationPageUrl(expectedPageSlug));
>>>>>>> 3404e76a
    });
    cy.visit(getTestingDonationPageUrl(expectedPageSlug));
  });

<<<<<<< HEAD
  it('should show live 404 page if api returns 404', () => {
    cy.intercept({ method: 'GET', pathname: getEndpoint(FULL_PAGE) }, { statusCode: 404 }).as('getPageDetail');
    cy.visit(getTestingDonationPageUrl(expectedPageSlug));
    cy.wait('@getPageDetail');
    cy.getByTestId('live-page-404').should('exist');
  });

  it('should show a donation page if route is not reserved', () => {
    cy.intercept(
      { method: 'GET', pathname: getEndpoint(FULL_PAGE) },
      { fixture: 'pages/live-page-1', statusCode: 200 }
    ).as('getPageDetail');
    cy.visit(getTestingDonationPageUrl(expectedPageSlug));
    cy.wait('@getPageDetail');
    cy.getByTestId('donation-page').should('exist');
  });
});
=======
    it('should show live 404 page if api returns 404', () => {
      cy.intercept({ method: 'GET', pathname: getEndpoint(LIVE_PAGE_DETAIL) }, { statusCode: 404 }).as('getPageDetail');
      cy.visit(getTestingDonationPageUrl(expectedPageSlug));
      cy.wait('@getPageDetail');
      cy.getByTestId('live-page-404').should('exist');
    });

    it('should show a donation page if route is not reserved', () => {
      cy.intercept(
        { method: 'GET', pathname: getEndpoint(LIVE_PAGE_DETAIL) },
        { fixture: 'pages/live-page-1', statusCode: 200 }
      ).as('getPageDetail');
      cy.visit(getTestingDonationPageUrl(expectedPageSlug));
      cy.wait('@getPageDetail');
      cy.getByTestId('donation-page').should('exist');
    });
>>>>>>> 3404e76a

describe('DonationPage elements', () => {
  it('should render expected rich text content', () => {
    cy.visitDonationPage();

    cy.getByTestId('d-rich-text').should('exist');
    cy.contains('Your support keeps us going!');
  });

  it('should render expected expected frequencies', () => {
    const frequency = getPageElementByType(livePageOne, 'DFrequency');
    cy.getByTestId('d-frequency');

    frequency.content.forEach((freq) => {
      cy.contains(freq.displayName);
    });
  });
  it('should render expected amounts', () => {
    const frequency = getPageElementByType(livePageOne, 'DFrequency');
    const amounts = getPageElementByType(livePageOne, 'DAmount');
    cy.getByTestId('d-amount');

    frequency.content.forEach((freq) => {
      cy.contains(freq.displayName).click();
      amounts.content.options[freq.value].forEach((amount) => cy.contains(amount));
    });
  });
  it('should render text indicating expected frequencies', () => {
    const frequency = getPageElementByType(livePageOne, 'DFrequency');
    cy.getByTestId('d-amount');

    frequency.content.forEach((freq) => {
      cy.contains(freq.displayName).click();
      const adjective = freqUtils.getFrequencyAdjective(freq.value);
      const rate = freqUtils.getFrequencyRate(freq.value);
      const adverb = freqUtils.getFrequencyAdverb(freq.value);

      cy.getByTestId('d-amount').find('h3').contains(adjective);
      if (rate) {
        cy.getByTestId('custom-amount-rate').contains(rate);
      }
      if (adverb) {
        cy.getByTestId('pay-fees').scrollIntoView().find('label').contains(adverb);
      }
    });
  });

  it('should render the correct fee base on frequency and amount', () => {
    const frequency = getPageElementByType(livePageOne, 'DFrequency');
    const amounts = getPageElementByType(livePageOne, 'DAmount');

<<<<<<< HEAD
    frequency.content.forEach((freq) => {
      cy.contains(freq.displayName).click();
      amounts.content.options[freq.value].forEach((amount) => {
        cy.contains(amount).click();
        const calculatedFee = calculateStripeFee(amount, freq.value, true);
        cy.getByTestId('pay-fees').scrollIntoView().find('label').contains(calculatedFee);
=======
      it('should select agreeToPayFees by default if appropriate page property is set', () => {
        const page = { ...livePageOne };
        const paymentIndex = page.elements.findIndex((el) => el.type === 'DPayment');
        page.elements[paymentIndex].content.payFeesDefault = true;
        cy.intercept({ method: 'GET', pathname: getEndpoint(LIVE_PAGE_DETAIL) }, { body: page, statusCode: 200 }).as(
          'getPageWithPayFeesDefault'
        );
        cy.visit(getTestingDonationPageUrl(expectedPageSlug));
        cy.url().should('include', EXPECTED_RP_SLUG);
        cy.url().should('include', expectedPageSlug);
        cy.wait(['@getPageWithPayFeesDefault']);

        cy.getByTestId('pay-fees-checked').should('exist');
        cy.getByTestId('pay-fees-not-checked').should('not.exist');
>>>>>>> 3404e76a
      });
    });
  });

<<<<<<< HEAD
  it('should select agreeToPayFees by default if appropriate page property is set', () => {
    const page = { ...livePageOne };
    const paymentIndex = page.elements.findIndex((el) => el.type === 'DPayment');
    page.elements[paymentIndex].content.payFeesDefault = true;
    cy.intercept({ method: 'GET', pathname: getEndpoint(FULL_PAGE) }, { body: page, statusCode: 200 }).as(
      'getPageWithPayFeesDefault'
    );
    cy.visit(getTestingDonationPageUrl(expectedPageSlug));
    cy.url().should('include', EXPECTED_RP_SLUG);
    cy.url().should('include', expectedPageSlug);
    cy.wait(['@getPageWithPayFeesDefault']);

    cy.getByTestId('pay-fees-checked').should('exist');
    cy.getByTestId('pay-fees-not-checked').should('not.exist');
  });
});

describe('Donation page social meta tags', () => {
  const { revenue_program } = livePageOne;
  const OG_URL = 'og:url';
  const OG_TITLE = 'og:title';
  const OG_DESC = 'og:description';
  const OG_TYPE = 'og:type';
  const OG_IMAGE = 'og:image';
  const OG_IMAGE_ALT = 'og:image:alt';
  const TW_CARD = 'twitter:card';
  const TW_SITE = 'twitter:site';
  const TW_CREATOR = 'twitter:creator';
  const expectedMetaTags = [OG_URL, OG_TITLE, OG_DESC, OG_TYPE, OG_IMAGE, OG_IMAGE_ALT, TW_CARD, TW_SITE, TW_CREATOR];

  describe('Meta tags exist with default values', () => {
    const metaTagNameDefaultValueMap = {
      [OG_URL]: socialMetaGetters.DEFAULT_OG_URL,
      [OG_TITLE]: socialMetaGetters.getDefaultOgTitle(revenue_program.name),
      [OG_DESC]: socialMetaGetters.getDefaultOgDescription(revenue_program.name),
      [OG_TYPE]: 'website',
      [OG_IMAGE]: '/' + hubDefaultSocialCard,
      [OG_IMAGE_ALT]: socialMetaGetters.DEFAULT_OG_IMG_ALT,
      [TW_CARD]: socialMetaGetters.TWITTER_CARD_TYPE,
      [TW_SITE]: '@' + socialMetaGetters.DEFAULT_TWITTER_SITE,
      [TW_CREATOR]: '@' + socialMetaGetters.DEFAULT_TWITTER_CREATOR
    };
    before(() => {
      cy.intercept(
        { method: 'GET', pathname: getEndpoint(FULL_PAGE) },
        { fixture: 'pages/live-page-1', statusCode: 200 }
      ).as('getPage');
      cy.intercept('/api/v1/organizations/stripe_account_id/**', { fixture: 'stripe/org-account-id.json' }).as(
        'getOrgId'
      );

      cy.visit(getTestingDonationPageUrl('my-page'));
      cy.url().should('include', 'my-page');
      cy.wait(['@getPage', '@getOrgId']);
    });

    expectedMetaTags.forEach((metaTagName) => {
      it(`document head should contain metatag with default value for ${metaTagName}`, () => {
        cy.get(`meta[name="${metaTagName}"]`).should('exist');
        cy.get(`meta[name="${metaTagName}"]`).should('have.attr', 'content', metaTagNameDefaultValueMap[metaTagName]);
=======
    describe('Resulting request', () => {
      it('should send a request with the expected interval', () => {
        cy.intercept(
          { method: 'GET', pathname: getEndpoint(LIVE_PAGE_DETAIL) },
          { fixture: 'pages/live-page-1', statusCode: 200 }
        ).as('getPage');

        cy.visit(getTestingDonationPageUrl(expectedPageSlug));
        cy.url().should('include', EXPECTED_RP_SLUG);
        cy.url().should('include', expectedPageSlug);
        cy.wait(500);
        cy.wait('@getPage');

        const interval = 'One time';
        const amount = '120';
        cy.interceptDonation();
        cy.setUpDonation(interval, amount);
        cy.makeDonation();
        cy.wait('@stripePayment').its('request.body').should('have.property', 'interval', 'one_time');
      });

      it('should send a request with the expected amount', () => {
        cy.intercept(
          { method: 'GET', pathname: getEndpoint(LIVE_PAGE_DETAIL) },
          { fixture: 'pages/live-page-1', statusCode: 200 }
        ).as('getPage');

        cy.visit(getTestingDonationPageUrl(expectedPageSlug));
        cy.url().should('include', EXPECTED_RP_SLUG);
        cy.url().should('include', expectedPageSlug);
        cy.wait('@getPage');

        const interval = 'One time';
        const amount = '120';
        cy.interceptDonation();
        cy.setUpDonation(interval, amount);
        cy.makeDonation();
        cy.wait('@stripePayment').its('request.body').should('have.property', 'amount', amount);
>>>>>>> 3404e76a
      });
    });
  });

<<<<<<< HEAD
  describe('Meta tags exist with revenue program values', () => {
    const body = { ...livePageOne };
    const rpName = body.revenue_program.name;
    body.revenue_program.social_title = 'My social title';
    body.revenue_program.social_description = 'My social description';
    body.revenue_program.social_url = 'http://www.google.com';
    body.revenue_program.social_card = '/media/my-social-card.png';
    body.revenue_program.twitter_handle = 'myprogram';

    const metaTagNameRPValueMap = {
      [OG_URL]: body.revenue_program.social_url,
      [OG_TITLE]: body.revenue_program.social_title,
      [OG_DESC]: body.revenue_program.social_description,
      [OG_TYPE]: 'website',
      [OG_IMAGE]: body.revenue_program.social_card,
      [OG_IMAGE_ALT]: socialMetaGetters.getOgImgAlt(rpName),
      [TW_CARD]: socialMetaGetters.TWITTER_CARD_TYPE,
      [TW_SITE]: '@' + body.revenue_program.twitter_handle,
      [TW_CREATOR]: '@' + body.revenue_program.twitter_handle
    };

    before(() => {
      cy.intercept({ method: 'GET', pathname: getEndpoint(FULL_PAGE) }, { body, statusCode: 200 }).as('getPage');
      cy.intercept('/api/v1/organizations/stripe_account_id/**', { fixture: 'stripe/org-account-id.json' }).as(
        'getOrgId'
      );

      cy.visit(getTestingDonationPageUrl('my-page'));
      cy.url().should('include', 'my-page');
      cy.wait(['@getPage', '@getOrgId']);
    });

    expectedMetaTags.forEach((metaTagName) => {
      it(`document head should contain metatag with revenue program value for ${metaTagName}`, () => {
        cy.get(`meta[name="${metaTagName}"]`).should('exist');
        cy.get(`meta[name="${metaTagName}"]`).should('have.attr', 'content', metaTagNameRPValueMap[metaTagName]);
      });
    });
  });
});

describe('Donation page amount and frequency query parameters', () => {
  specify('&frequency and &amount uses that frequency and that amount', () => {
    // intercept page, return particular elements
    const page = livePageOne;
    const amounts = livePageOne.elements.find((el) => el.type === 'DAmount');
    const targetFreq = 'monthly';
    const targetAmount = amounts.content.options.month[1];
    cy.intercept({ method: 'GET', pathname: `${getEndpoint(FULL_PAGE)}**` }, { body: page }).as('getPageDetail');

    // visit url + querystring
    cy.visit(getTestingDonationPageUrl(expectedPageSlug, `?amount=${targetAmount}&frequency=${targetFreq}`));
    cy.wait('@getPageDetail');
    cy.url().should('include', EXPECTED_RP_SLUG);
    cy.url().should('include', expectedPageSlug);
    cy.url().should('include', targetFreq);
    cy.url().should('include', targetAmount);

    // assert that the right things are checked
    cy.getByTestId('frequency-month-selected').should('exist');
    cy.getByTestId(`amount-${targetAmount}-selected`).should('exist');
  });

  specify('&frequency and @amount custom shows only that amount for frequency', () => {
    // intercept page, return particular elements
    const page = livePageOne;
    const targetFreq = 'monthly';
    const targetAmount = 99;
    cy.intercept({ method: 'GET', pathname: `${getEndpoint(FULL_PAGE)}**` }, { body: page }).as('getPageDetail');

    // visit url + querystring
    cy.visit(getTestingDonationPageUrl(expectedPageSlug, `?amount=${targetAmount}&frequency=${targetFreq}`));
    cy.wait('@getPageDetail');
    cy.url().should('include', EXPECTED_RP_SLUG);
    cy.url().should('include', expectedPageSlug);
    cy.url().should('include', targetFreq);
    cy.url().should('include', targetAmount);

    // assert that the right things are checked
    cy.getByTestId('frequency-month-selected').should('exist');
    cy.getByTestId(`amount-other-selected`).within(() => {
      cy.get('input').should('have.value', targetAmount);
    });
  });

  specify('&amount but no &frequency defaults to that amount with the frequency=once', () => {
    // intercept page, return particular elements
    const page = livePageOne;
    const targetAmount = 99;
    const amounts = livePageOne.elements.find((el) => el.type === 'DAmount');
    cy.intercept({ method: 'GET', pathname: `${getEndpoint(FULL_PAGE)}**` }, { body: page }).as('getPageDetail');
    // visit url + querystring
    cy.visit(getTestingDonationPageUrl(expectedPageSlug, `?amount=${targetAmount}`));
    cy.wait('@getPageDetail');
    cy.url().should('include', EXPECTED_RP_SLUG);
    cy.url().should('include', expectedPageSlug);
    cy.url().should('include', targetAmount);

    // assert that the right things are checked
    cy.getByTestId('frequency-one_time-selected').should('exist');
    cy.getByTestId(`amount-other-selected`).within(() => {
      cy.get('input').should('have.value', targetAmount);
    });
    amounts.content.options.one_time.forEach((amount) => {
      cy.getByTestId(`amount-${amount}`).should('not.exist');
=======
      it('should send a confirmation request to Stripe with the organization stripe account id in the header', () => {
        /**
         * This tests against regressions that might cause the orgs stripe account id to not appear in the header of confirmCardPayment
         */
        cy.intercept(
          { method: 'GET', pathname: getEndpoint(LIVE_PAGE_DETAIL) },
          { fixture: 'pages/live-page-1', statusCode: 200 }
        ).as('getPage');

        cy.visit(getTestingDonationPageUrl(expectedPageSlug));
        cy.url().should('include', EXPECTED_RP_SLUG);
        cy.url().should('include', expectedPageSlug);
        cy.wait('@getPage');

        const interval = 'One time';
        const amount = '120';
        cy.interceptDonation();
        cy.setUpDonation(interval, amount);
        cy.makeDonation();
        cy.wait('@stripePayment');
        cy.wait('@confirmCardPayment').its('request.body').should('include', livePageOne.stripe_account_id);
      });

      it('should send a request with a Google reCAPTCHA token in request body', () => {
        cy.intercept(
          { method: 'GET', pathname: getEndpoint(LIVE_PAGE_DETAIL) },
          { fixture: 'pages/live-page-1', statusCode: 200 }
        ).as('getPage');

        cy.visit(getTestingDonationPageUrl(expectedPageSlug));
        cy.url().should('include', EXPECTED_RP_SLUG);
        cy.url().should('include', expectedPageSlug);
        cy.wait('@getPage');

        const interval = 'One time';
        const amount = '120';
        cy.interceptDonation();
        cy.setUpDonation(interval, amount);
        cy.makeDonation();
        cy.wait('@stripePayment').its('request.body').should('have.property', 'captcha_token');
      });

      it('should focus the first input on the page with an error', () => {
        cy.intercept(
          { method: 'GET', pathname: `${getEndpoint(LIVE_PAGE_DETAIL)}**` },
          { fixture: 'pages/live-page-1', statusCode: 200 }
        ).as('getPageDetail');
        cy.visit(getTestingDonationPageUrl(expectedPageSlug));
        cy.wait('@getPageDetail');

        const errorElementName = 'first_name';
        const errorMessage = 'Something was wrong with first_name';
        cy.intercept(
          { method: 'POST', pathname: getEndpoint(STRIPE_PAYMENT) },
          { body: { [errorElementName]: errorMessage }, statusCode: 400 }
        ).as('stripePaymentError');
        cy.setUpDonation('One time', '120');
        cy.makeDonation();
        cy.wait('@stripePaymentError');
        cy.get(`input[name="${errorElementName}"]`).should('have.focus');
        cy.contains(errorMessage);
      });
>>>>>>> 3404e76a
    });
  });

<<<<<<< HEAD
  specify('&frequency=once but no amount defaults to the one-time default set by the page creator', () => {
    // intercept page, return particular elements
    const page = livePageOne;
    const targetFreq = 'once';
    cy.intercept({ method: 'GET', pathname: `${getEndpoint(FULL_PAGE)}**` }, { body: page }).as('getPageDetail');

    // visit url + querystring
    cy.visit(getTestingDonationPageUrl(expectedPageSlug, `?frequency=${targetFreq}`));
    cy.wait('@getPageDetail');
    cy.url().should('include', EXPECTED_RP_SLUG);
    cy.url().should('include', expectedPageSlug);
    cy.url().should('include', targetFreq);

    // assert that the right things are checked
    cy.getByTestId('frequency-one_time-selected').should('exist');
  });

  specify('&frequency=yearly but no amount defaults to the yearly default set by the page creator', () => {
    // intercept page, return particular elements
    const page = livePageOne;
    const targetFreq = 'yearly';
    cy.intercept({ method: 'GET', pathname: `${getEndpoint(FULL_PAGE)}**` }, { body: page }).as('getPageDetail');

    // visit url + querystring
    cy.visit(getTestingDonationPageUrl(expectedPageSlug, `?frequency=${targetFreq}`));
    cy.wait('@getPageDetail');
    cy.url().should('include', EXPECTED_RP_SLUG);
    cy.url().should('include', expectedPageSlug);
    cy.url().should('include', targetFreq);

    // assert that the right things are checked
    cy.getByTestId('frequency-year-selected').should('exist');
  });

  specify('&frequency=monthly but no amount defaults to the monthly default set by the page creator', () => {
    // intercept page, return particular elements
    const page = livePageOne;
    const targetFreq = 'monthly';
    cy.intercept({ method: 'GET', pathname: `${getEndpoint(FULL_PAGE)}**` }, { body: page }).as('getPageDetail');

    // visit url + querystring
    cy.visit(getTestingDonationPageUrl(expectedPageSlug, `?frequency=${targetFreq}`));
    cy.wait('@getPageDetail');
    cy.url().should('include', EXPECTED_RP_SLUG);
    cy.url().should('include', expectedPageSlug);
    cy.url().should('include', targetFreq);

    // assert that the right things are checked
    cy.getByTestId('frequency-month-selected').should('exist');
  });
});

describe('404 behavior', () => {
  it('should show 404 if request live page returns non-200', () => {
    cy.intercept(
      { method: 'GET', pathname: getEndpoint(FULL_PAGE) },
      { fixture: 'pages/live-page-1', statusCode: 404 }
    ).as('getLivePage');
    cy.visit(getTestingDonationPageUrl(expectedPageSlug));
    cy.url().should('include', EXPECTED_RP_SLUG);
    cy.url().should('include', expectedPageSlug);
    cy.wait('@getLivePage');
    cy.getByTestId('live-page-404').should('exist');
  });

  it('should show 404 if request stripe account id returns non-200', () => {
    cy.intercept(
      { method: 'GET', pathname: getEndpoint(FULL_PAGE) },
      { fixture: 'pages/live-page-1', statusCode: 200 }
    );
    cy.intercept(
      { method: 'GET', pathname: getEndpoint(ORG_STRIPE_ACCOUNT_ID) },
      { body: { stripe_account_id: 'abc123' }, statusCode: 500 }
    ).as('getStripeAccountId');
    cy.visit(getTestingDonationPageUrl(expectedPageSlug));
    cy.url().should('include', EXPECTED_RP_SLUG);
    cy.url().should('include', expectedPageSlug);
    cy.wait('@getStripeAccountId');
    cy.getByTestId('live-page-404').should('exist');
  });

  it('should not show 404 otherwise', () => {
    cy.intercept(
      { method: 'GET', pathname: getEndpoint(FULL_PAGE) },
      { fixture: 'pages/live-page-1', statusCode: 200 }
    ).as('getLivePage');
    cy.intercept(
      { method: 'GET', pathname: getEndpoint(ORG_STRIPE_ACCOUNT_ID) },
      { body: { stripe_account_id: 'abc123' }, statusCode: 200 }
    ).as('getStripeAccountId');
    cy.visit(getTestingDonationPageUrl(expectedPageSlug));
    cy.url().should('include', EXPECTED_RP_SLUG);
    cy.url().should('include', expectedPageSlug);
    cy.wait('@getLivePage');
    cy.wait('@getStripeAccountId');
    cy.getByTestId('live-page-404').should('not.exist');
    cy.getByTestId('donation-page').should('exist');
  });

  it('should contain clearbit.js script in body', () => {
    cy.get('head').find(`script[src*="${CLEARBIT_SCRIPT_SRC}"]`).should('have.length', 1);
  });
});

describe('Footer-like content', () => {
  before(() => {
    cy.intercept(
      { method: 'GET', pathname: getEndpoint(FULL_PAGE) },
      { fixture: 'pages/live-page-1', statusCode: 200 }
    ).as('getPage');
    cy.intercept('/api/v1/organizations/stripe_account_id/**', { fixture: 'stripe/org-account-id.json' }).as(
      'getStripeAccountId'
    );
    cy.visit(getTestingDonationPageUrl(expectedPageSlug));
    cy.url().should('include', EXPECTED_RP_SLUG);
    cy.url().should('include', expectedPageSlug);
    cy.wait('@getPage');
    cy.wait('@getStripeAccountId');
  });
=======
    describe('Donation page social meta tags', () => {
      const { revenue_program } = livePageOne;
      const OG_URL = 'og:url';
      const OG_TITLE = 'og:title';
      const OG_DESC = 'og:description';
      const OG_TYPE = 'og:type';
      const OG_IMAGE = 'og:image';
      const OG_IMAGE_ALT = 'og:image:alt';
      const TW_CARD = 'twitter:card';
      const TW_SITE = 'twitter:site';
      const TW_CREATOR = 'twitter:creator';
      const expectedMetaTags = [
        OG_URL,
        OG_TITLE,
        OG_DESC,
        OG_TYPE,
        OG_IMAGE,
        OG_IMAGE_ALT,
        TW_CARD,
        TW_SITE,
        TW_CREATOR
      ];

      describe('Meta tags exist with default values', () => {
        const metaTagNameDefaultValueMap = {
          [OG_URL]: socialMetaGetters.DEFAULT_OG_URL,
          [OG_TITLE]: socialMetaGetters.getDefaultOgTitle(revenue_program.name),
          [OG_DESC]: socialMetaGetters.getDefaultOgDescription(revenue_program.name),
          [OG_TYPE]: 'website',
          [OG_IMAGE]: '/' + hubDefaultSocialCard,
          [OG_IMAGE_ALT]: socialMetaGetters.DEFAULT_OG_IMG_ALT,
          [TW_CARD]: socialMetaGetters.TWITTER_CARD_TYPE,
          [TW_SITE]: '@' + socialMetaGetters.DEFAULT_TWITTER_SITE,
          [TW_CREATOR]: '@' + socialMetaGetters.DEFAULT_TWITTER_CREATOR
        };
        before(() => {
          cy.intercept(
            { method: 'GET', pathname: getEndpoint(LIVE_PAGE_DETAIL) },
            { fixture: 'pages/live-page-1', statusCode: 200 }
          ).as('getPage');

          cy.visit(getTestingDonationPageUrl('my-page'));
          cy.url().should('include', 'my-page');
        });

        expectedMetaTags.forEach((metaTagName) => {
          it(`document head should contain metatag with default value for ${metaTagName}`, () => {
            cy.get(`meta[name="${metaTagName}"]`).should('exist');
            cy.get(`meta[name="${metaTagName}"]`).should(
              'have.attr',
              'content',
              metaTagNameDefaultValueMap[metaTagName]
            );
          });
        });
      });

      describe('Meta tags exist with revenue program values', () => {
        const body = { ...livePageOne };
        const rpName = body.revenue_program.name;
        body.revenue_program.social_title = 'My social title';
        body.revenue_program.social_description = 'My social description';
        body.revenue_program.social_url = 'http://www.google.com';
        body.revenue_program.social_card = '/media/my-social-card.png';
        body.revenue_program.twitter_handle = 'myprogram';

        const metaTagNameRPValueMap = {
          [OG_URL]: body.revenue_program.social_url,
          [OG_TITLE]: body.revenue_program.social_title,
          [OG_DESC]: body.revenue_program.social_description,
          [OG_TYPE]: 'website',
          [OG_IMAGE]: body.revenue_program.social_card,
          [OG_IMAGE_ALT]: socialMetaGetters.getOgImgAlt(rpName),
          [TW_CARD]: socialMetaGetters.TWITTER_CARD_TYPE,
          [TW_SITE]: '@' + body.revenue_program.twitter_handle,
          [TW_CREATOR]: '@' + body.revenue_program.twitter_handle
        };

        before(() => {
          cy.intercept({ method: 'GET', pathname: getEndpoint(LIVE_PAGE_DETAIL) }, { body, statusCode: 200 }).as(
            'getPage'
          );

          cy.visit(getTestingDonationPageUrl('my-page'));
          cy.url().should('include', 'my-page');
          cy.wait('@getPage');
        });

        expectedMetaTags.forEach((metaTagName) => {
          it(`document head should contain metatag with revenue program value for ${metaTagName}`, () => {
            cy.get(`meta[name="${metaTagName}"]`).should('exist');
            cy.get(`meta[name="${metaTagName}"]`).should('have.attr', 'content', metaTagNameRPValueMap[metaTagName]);
          });
        });
      });
    });

    describe('Donation page side effects', () => {
      it('should pass salesforce campaign id from query parameter to request body', () => {
        const sfCampaignId = 'my-test-sf-campaign-id';
        cy.intercept(
          { method: 'GET', pathname: `${getEndpoint(LIVE_PAGE_DETAIL)}**` },
          { fixture: 'pages/live-page-1', statusCode: 200 }
        ).as('getPageDetail');
        cy.visit(getTestingDonationPageUrl(expectedPageSlug, `?campaign=${sfCampaignId}`));
        cy.url().should('include', EXPECTED_RP_SLUG);
        cy.url().should('include', expectedPageSlug);
        cy.url().should('include', sfCampaignId);

        describe('Donation page amount and frequency query parameters', () => {
          specify('&frequency and &amount uses that frequency and that amount', () => {
            // intercept page, return particular elements
            const page = livePageOne;
            const amounts = livePageOne.elements.find((el) => el.type === 'DAmount');
            const targetFreq = 'monthly';
            const targetAmount = amounts.content.options.month[1];
            cy.intercept({ method: 'GET', pathname: `${getEndpoint(LIVE_PAGE_DETAIL)}**` }, { body: page }).as(
              'getPageDetail'
            );

            // visit url + querystring
            cy.visit(`/revenue-program-slug/page-slug?amount=${targetAmount}&frequency=${targetFreq}`);
            cy.wait('@getPageDetail');

            const interval = 'One time';
            const amount = '120';
            cy.intercept(
              { method: 'POST', pathname: getEndpoint(STRIPE_PAYMENT) },
              { fixture: 'stripe/payment-intent', statusCode: 200 }
            ).as('stripePayment');
            cy.setUpDonation(interval, amount);
            cy.makeDonation();
            cy.wait('@stripePayment').then(({ request }) => {
              expect(request.body).to.have.property('sf_campaign_id');
              expect(request.body.sf_campaign_id).to.equal(sfCampaignId);
            });
          });

          describe('Donation page amount and frequency query parameters', () => {
            specify('&frequency and &amount uses that frequency and that amount', () => {
              // intercept page, return particular elements
              const page = livePageOne;
              const amounts = livePageOne.elements.find((el) => el.type === 'DAmount');
              const targetFreq = 'monthly';
              const targetAmount = amounts.content.options.month[1];
              cy.intercept({ method: 'GET', pathname: `${getEndpoint(LIVE_PAGE_DETAIL)}**` }, { body: page }).as(
                'getPageDetail'
              );

              // visit url + querystring
              cy.visit(getTestingDonationPageUrl(expectedPageSlug, `?amount=${targetAmount}&frequency=${targetFreq}`));
              cy.wait('@getPageDetail');
              cy.url().should('include', EXPECTED_RP_SLUG);
              cy.url().should('include', expectedPageSlug);
              cy.url().should('include', targetFreq);
              cy.url().should('include', targetAmount);

              // assert that the right things are checked
              cy.getByTestId('frequency-month-selected').should('exist');
              cy.getByTestId(`amount-${targetAmount}-selected`).should('exist');
            });

            specify('&frequency and @amount custom shows only that amount for frequency', () => {
              // intercept page, return particular elements
              const page = livePageOne;
              const targetFreq = 'monthly';
              const targetAmount = 99;
              cy.intercept({ method: 'GET', pathname: `${getEndpoint(LIVE_PAGE_DETAIL)}**` }, { body: page }).as(
                'getPageDetail'
              );

              // visit url + querystring
              cy.visit(getTestingDonationPageUrl(expectedPageSlug, `?amount=${targetAmount}&frequency=${targetFreq}`));
              cy.wait('@getPageDetail');
              cy.url().should('include', EXPECTED_RP_SLUG);
              cy.url().should('include', expectedPageSlug);
              cy.url().should('include', targetFreq);
              cy.url().should('include', targetAmount);

              // assert that the right things are checked
              cy.getByTestId('frequency-month-selected').should('exist');
              cy.getByTestId(`amount-other-selected`).within(() => {
                cy.get('input').should('have.value', targetAmount);
              });
            });

            specify('&amount but no &frequency defaults to that amount with the frequency=once', () => {
              // intercept page, return particular elements
              const page = livePageOne;
              const targetAmount = 99;
              const amounts = livePageOne.elements.find((el) => el.type === 'DAmount');
              cy.intercept({ method: 'GET', pathname: `${getEndpoint(LIVE_PAGE_DETAIL)}**` }, { body: page }).as(
                'getPageDetail'
              );
              // visit url + querystring
              cy.visit(getTestingDonationPageUrl(expectedPageSlug, `?amount=${targetAmount}`));
              cy.wait('@getPageDetail');
              cy.url().should('include', EXPECTED_RP_SLUG);
              cy.url().should('include', expectedPageSlug);
              cy.url().should('include', targetAmount);

              // assert that the right things are checked
              cy.getByTestId('frequency-one_time-selected').should('exist');
              cy.getByTestId(`amount-other-selected`).within(() => {
                cy.get('input').should('have.value', targetAmount);
              });
              amounts.content.options.one_time.forEach((amount) => {
                cy.getByTestId(`amount-${amount}`).should('not.exist');
              });
            });

            specify('&frequency=once but no amount defaults to the one-time default set by the page creator', () => {
              // intercept page, return particular elements
              const page = livePageOne;
              const targetFreq = 'once';
              cy.intercept({ method: 'GET', pathname: `${getEndpoint(LIVE_PAGE_DETAIL)}**` }, { body: page }).as(
                'getPageDetail'
              );

              // visit url + querystring
              cy.visit(getTestingDonationPageUrl(expectedPageSlug, `?frequency=${targetFreq}`));
              cy.wait('@getPageDetail');
              cy.url().should('include', EXPECTED_RP_SLUG);
              cy.url().should('include', expectedPageSlug);
              cy.url().should('include', targetFreq);

              // assert that the right things are checked
              cy.getByTestId('frequency-one_time-selected').should('exist');
            });

            specify('&frequency=yearly but no amount defaults to the yearly default set by the page creator', () => {
              // intercept page, return particular elements
              const page = livePageOne;
              const targetFreq = 'yearly';
              cy.intercept({ method: 'GET', pathname: `${getEndpoint(LIVE_PAGE_DETAIL)}**` }, { body: page }).as(
                'getPageDetail'
              );

              // visit url + querystring
              cy.visit(getTestingDonationPageUrl(expectedPageSlug, `?frequency=${targetFreq}`));
              cy.wait('@getPageDetail');
              cy.url().should('include', EXPECTED_RP_SLUG);
              cy.url().should('include', expectedPageSlug);
              cy.url().should('include', targetFreq);

              // assert that the right things are checked
              cy.getByTestId('frequency-year-selected').should('exist');
            });

            specify('&frequency=monthly but no amount defaults to the monthly default set by the page creator', () => {
              // intercept page, return particular elements
              const page = livePageOne;
              const targetFreq = 'monthly';
              cy.intercept({ method: 'GET', pathname: `${getEndpoint(LIVE_PAGE_DETAIL)}**` }, { body: page }).as(
                'getPageDetail'
              );

              // visit url + querystring
              cy.visit(getTestingDonationPageUrl(expectedPageSlug, `?frequency=${targetFreq}`));
              cy.wait('@getPageDetail');
              cy.url().should('include', EXPECTED_RP_SLUG);
              cy.url().should('include', expectedPageSlug);
              cy.url().should('include', targetFreq);

              // assert that the right things are checked
              cy.getByTestId('frequency-month-selected').should('exist');
            });
          });
        });
      });
    });

    describe('404 behavior', () => {
      it('should show 404 if request live page returns non-200', () => {
        cy.intercept(
          { method: 'GET', pathname: getEndpoint(LIVE_PAGE_DETAIL) },
          { fixture: 'pages/live-page-1', statusCode: 404 }
        ).as('getLivePage');
        cy.visit(getTestingDonationPageUrl(expectedPageSlug));
        cy.url().should('include', EXPECTED_RP_SLUG);
        cy.url().should('include', expectedPageSlug);
        cy.wait('@getLivePage');
        cy.getByTestId('live-page-404').should('exist');
      });

      it('should not show 404 otherwise', () => {
        cy.intercept(
          { method: 'GET', pathname: getEndpoint(LIVE_PAGE_DETAIL) },
          { fixture: 'pages/live-page-1', statusCode: 200 }
        ).as('getLivePage');
        cy.visit(getTestingDonationPageUrl(expectedPageSlug));
        cy.url().should('include', EXPECTED_RP_SLUG);
        cy.url().should('include', expectedPageSlug);
        cy.wait('@getLivePage');
        cy.getByTestId('live-page-404').should('not.exist');
        cy.getByTestId('donation-page').should('exist');
      });
>>>>>>> 3404e76a

  it('should render page footer with link to fundjournalism.org', () => {
    cy.getByTestId('donation-page-footer').should('exist');
    cy.getByTestId('donation-page-footer')
      .contains('fundjournalism.org')
      .should('have.attr', 'href', 'https://fundjournalism.org/');
  });

<<<<<<< HEAD
  it('should render correct copyright info, including revenue program name', () => {
    cy.getByTestId('donation-page-footer').contains(new Date().getFullYear() + ' ' + livePageOne.revenue_program.name);
  });
=======
    describe('Footer-like content', () => {
      before(() => {
        cy.intercept(
          { method: 'GET', pathname: getEndpoint(LIVE_PAGE_DETAIL) },
          { fixture: 'pages/live-page-1', statusCode: 200 }
        ).as('getPage');
        cy.visit(getTestingDonationPageUrl(expectedPageSlug));
        cy.url().should('include', EXPECTED_RP_SLUG);
        cy.url().should('include', expectedPageSlug);
        cy.wait('@getPage');
      });
>>>>>>> 3404e76a

  it('should render organization contact email if present, nothing if not', () => {
    const expectedString = `Contact us at ${livePageOne.revenue_program.contact_email}`;
    // If revenue_program.contact_email is present, should show...
    cy.getByTestId('donation-page-static-text').contains(expectedString).should('exist');

    // ...but if we remove it, shouldn't show
    const page = { ...livePageOne };
    page.revenue_program.contact_email = '';
    cy.intercept({ method: 'GET', pathname: getEndpoint(FULL_PAGE) }, { body: page, statusCode: 200 });
    cy.visit(getTestingDonationPageUrl('page-slug-2'));
    cy.getByTestId('donation-page-static-text').contains(expectedString).should('not.exist');
  });

  it('should render revenue program address if present, nothing if not', () => {
    const expectedString = `Prefer to mail a check? Our mailing address is ${livePageOne.revenue_program.address}.`;
    // If revenue_program.address is present, should show...
    cy.getByTestId('donation-page-static-text').contains(expectedString).should('exist');

    // ...but if we remove it, shouldn't show
    const page = { ...livePageOne };
    page.revenue_program.address = '';
    cy.intercept({ method: 'GET', pathname: getEndpoint(FULL_PAGE) }, { body: page, statusCode: 200 });
    cy.visit(getTestingDonationPageUrl('page-slug'));
    cy.getByTestId('donation-page-static-text').contains(expectedString).should('not.exist');
  });

<<<<<<< HEAD
  it('should render certain text if the org is nonprofit', () => {
    const nonProfitPage = { ...livePageOne };
    // ensure contact_email, so text section shows up at all
    nonProfitPage.revenue_program.contact_email = 'testing@test.com';
    nonProfitPage.organization_is_nonprofit = true;
    cy.intercept({ method: 'GET', pathname: getEndpoint(FULL_PAGE) }, { body: nonProfitPage, statusCode: 200 }).as(
      'getNonProfitPage'
    );
    cy.visit(getTestingDonationPageUrl('page-slug-6'));
    cy.url().should('include', 'page-slug-6');
    cy.wait('@getNonProfitPage');
    // If org is non-profit, show certain text...
    cy.getByTestId('donation-page-static-text').contains('are tax deductible').should('exist');
    cy.getByTestId('donation-page-static-text').contains('change a recurring donation').should('exist');
  });

  it('should render different text if the org is for-profit', () => {
    const forProfitPage = { ...livePageOne };
    forProfitPage.organization_is_nonprofit = false;
    cy.intercept({ method: 'GET', pathname: getEndpoint(FULL_PAGE) }, { body: forProfitPage, statusCode: 200 }).as(
      'getForProfitPage'
    );
    cy.visit(getTestingDonationPageUrl('page-slug-2'));
    cy.url().should('include', 'page-slug-2');
    cy.wait('@getForProfitPage');
    cy.getByTestId('donation-page-static-text').contains('are not tax deductible').should('exist');
    cy.getByTestId('donation-page-static-text').contains('change a recurring contribution').should('exist');
  });

  it('should show different content based on the selected amount and frequency', () => {
    cy.intercept(
      { method: 'GET', pathname: getEndpoint(FULL_PAGE) },
      { fixture: 'pages/live-page-1', statusCode: 200 }
    ).as('getPage');
    cy.visit(getTestingDonationPageUrl(expectedPageSlug));
    cy.url().should('include', EXPECTED_RP_SLUG);
    cy.url().should('include', expectedPageSlug);
    cy.wait('@getPage');

    const targetMonthlyAmount = 15;
    // if frequency is monthly, show particular agreement statement...
    cy.getByTestId('frequency-month').click();
    cy.getByTestId(`amount-${targetMonthlyAmount}`).click();
    const expectedMonthlyText = `payments of $${targetMonthlyAmount}, to be processed on or adjacent to the ${new Date().getDate()}`;
    cy.getByTestId('donation-page-static-text').contains(expectedMonthlyText).should('exist');

    // if frequency is yearly, show another agreement statement...
    const targetYearlyAmount = 365;
    cy.getByTestId('frequency-year').click();
    cy.getByTestId(`amount-${targetYearlyAmount}`).click();
    const expectedYearlyText = `payments of $${targetYearlyAmount}, to be processed on or adjacent to ${format(
      new Date(),
      'L/d'
    )} yearly until you cancel`;
    cy.getByTestId('donation-page-static-text').contains(expectedYearlyText).should('exist');

    // ... but if it's one-time, don't
    cy.getByTestId('frequency-one_time').click();
    cy.getByTestId('donation-page-static-text').contains(expectedMonthlyText).should('not.exist');
    cy.getByTestId('donation-page-static-text').contains(expectedYearlyText).should('not.exist');
  });
});

describe('Resulting request', () => {
  it('should pass salesforce campaign id from query parameter to request body', () => {
    const sfCampaignId = 'my-test-sf-campaign-id';
    cy.intercept(
      { method: 'GET', pathname: `${getEndpoint(FULL_PAGE)}**` },
      { fixture: 'pages/live-page-1', statusCode: 200 }
    ).as('getPageDetail');
    cy.visit(getTestingDonationPageUrl(expectedPageSlug, `?campaign=${sfCampaignId}`));
    cy.url().should('include', EXPECTED_RP_SLUG);
    cy.url().should('include', expectedPageSlug);
    cy.url().should('include', sfCampaignId);
  });

  it('should send a request with the expected interval', () => {
    cy.intercept(
      { method: 'GET', pathname: getEndpoint(FULL_PAGE) },
      { fixture: 'pages/live-page-1', statusCode: 200 }
    ).as('getPage');

    cy.visit(getTestingDonationPageUrl(expectedPageSlug));
    cy.url().should('include', EXPECTED_RP_SLUG);
    cy.url().should('include', expectedPageSlug);
    cy.wait(500);
    cy.wait('@getPage');

    const interval = 'One time';
    const amount = '120';
    cy.interceptDonation();
    cy.setUpDonation(interval, amount);
    cy.makeDonation();
    cy.wait('@stripePayment').its('request.body').should('have.property', 'interval', 'one_time');
  });

  it('should send a request with the expected amount', () => {
    cy.intercept(
      { method: 'GET', pathname: getEndpoint(FULL_PAGE) },
      { fixture: 'pages/live-page-1', statusCode: 200 }
    ).as('getPage');

    cy.visit(getTestingDonationPageUrl(expectedPageSlug));
    cy.url().should('include', EXPECTED_RP_SLUG);
    cy.url().should('include', expectedPageSlug);
    cy.wait('@getPage');

    const interval = 'One time';
    const amount = '120';
    cy.setUpDonation(interval, amount);
    cy.interceptDonation();
    cy.makeDonation();
    cy.wait('@stripePayment').its('request.body').should('have.property', 'amount', amount);
  });

  it('should send a confirmation request to Stripe with the organization stripe account id in the header', () => {
    /**
     * This tests against regressions that might cause the orgs stripe account id to not appear in the header of confirmCardPayment
     */
    cy.intercept(
      { method: 'GET', pathname: getEndpoint(FULL_PAGE) },
      { fixture: 'pages/live-page-1', statusCode: 200 }
    ).as('getPage');

    cy.visit(getTestingDonationPageUrl(expectedPageSlug));
    cy.url().should('include', EXPECTED_RP_SLUG);
    cy.url().should('include', expectedPageSlug);
    cy.wait('@getPage');

    const interval = 'One time';
    const amount = '120';
    cy.setUpDonation(interval, amount);
    cy.interceptDonation();
    cy.makeDonation();
    cy.wait('@confirmCardPayment').its('request.body').should('include', orgAccountIdFixture.stripe_account_id);
  });

  it('should send a request with a Google reCAPTCHA token in request body', () => {
    cy.intercept(
      { method: 'GET', pathname: getEndpoint(FULL_PAGE) },
      { fixture: 'pages/live-page-1', statusCode: 200 }
    ).as('getPage');

    cy.visit(getTestingDonationPageUrl(expectedPageSlug));
    cy.url().should('include', EXPECTED_RP_SLUG);
    cy.url().should('include', expectedPageSlug);
    cy.wait('@getPage');

    const interval = 'One time';
    const amount = '120';
    cy.setUpDonation(interval, amount);
    cy.interceptDonation();
    cy.makeDonation();
    cy.wait('@stripePayment').its('request.body').should('have.property', 'captcha_token');
  });

  it('should focus the first input on the page with an error', () => {
    cy.intercept(
      { method: 'GET', pathname: `${getEndpoint(FULL_PAGE)}**` },
      { fixture: 'pages/live-page-1', statusCode: 200 }
    ).as('getPageDetail');
    cy.visit(getTestingDonationPageUrl(expectedPageSlug));
    cy.wait('@getPageDetail');

    const errorElementName = 'first_name';
    const errorMessage = 'Something was wrong with first_name';
    cy.intercept(
      { method: 'POST', pathname: getEndpoint(STRIPE_PAYMENT) },
      { body: { [errorElementName]: errorMessage }, statusCode: 400 }
    ).as('stripePaymentError');
    cy.setUpDonation('One time', '120');
    cy.makeDonation();
    cy.wait('@stripePaymentError');
    cy.get(`input[name="${errorElementName}"]`).should('have.focus');
    cy.contains(errorMessage);
  });
});

describe('Thank you page', () => {
  it('should show a generic Thank You page at /rev-slug/thank-you', () => {
    cy.intercept(
      { method: 'GET', pathname: getEndpoint(FULL_PAGE) },
      { fixture: 'pages/live-page-1', statusCode: 200 }
    );
    cy.visit(getTestingDonationPageUrl('page-slug/thank-you'));
    cy.getByTestId('generic-thank-you').should('exist');
=======
      it('should render organization contact email if present, nothing if not', () => {
        const expectedString = `Contact us at ${livePageOne.revenue_program.contact_email}`;
        // If revenue_program.contact_email is present, should show...
        cy.getByTestId('donation-page-static-text').contains(expectedString).should('exist');

        // ...but if we remove it, shouldn't show
        const page = { ...livePageOne };
        page.revenue_program.contact_email = '';
        cy.intercept({ method: 'GET', pathname: getEndpoint(LIVE_PAGE_DETAIL) }, { body: page, statusCode: 200 });
        cy.visit(getTestingDonationPageUrl('page-slug-2'));
        cy.getByTestId('donation-page-static-text').contains(expectedString).should('not.exist');
      });

      it('should render revenue program address if present, nothing if not', () => {
        const expectedString = `Prefer to mail a check? Our mailing address is ${livePageOne.revenue_program.address}.`;
        // If revenue_program.address is present, should show...
        cy.getByTestId('donation-page-static-text').contains(expectedString).should('exist');

        // ...but if we remove it, shouldn't show
        const page = { ...livePageOne };
        page.revenue_program.address = '';
        cy.intercept({ method: 'GET', pathname: getEndpoint(LIVE_PAGE_DETAIL) }, { body: page, statusCode: 200 });
        cy.visit(getTestingDonationPageUrl('page-slug'));
        cy.getByTestId('donation-page-static-text').contains(expectedString).should('not.exist');
      });

      it('should render certain text if the org is nonprofit', () => {
        const nonProfitPage = { ...livePageOne };
        // ensure contact_email, so text section shows up at all
        nonProfitPage.revenue_program.contact_email = 'testing@test.com';
        nonProfitPage.organization_is_nonprofit = true;
        cy.intercept(
          { method: 'GET', pathname: getEndpoint(LIVE_PAGE_DETAIL) },
          { body: nonProfitPage, statusCode: 200 }
        ).as('getNonProfitPage');
        cy.visit(getTestingDonationPageUrl('page-slug-6'));
        cy.url().should('include', 'page-slug-6');
        cy.wait('@getNonProfitPage');
        // If org is non-profit, show certain text...
        cy.getByTestId('donation-page-static-text').contains('are tax deductible').should('exist');
        cy.getByTestId('donation-page-static-text').contains('change a recurring donation').should('exist');
      });

      it('should render different text if the org is for-profit', () => {
        const forProfitPage = { ...livePageOne };
        forProfitPage.organization_is_nonprofit = false;
        cy.intercept(
          { method: 'GET', pathname: getEndpoint(LIVE_PAGE_DETAIL) },
          { body: forProfitPage, statusCode: 200 }
        ).as('getForProfitPage');
        cy.visit(getTestingDonationPageUrl('page-slug-2'));
        cy.url().should('include', 'page-slug-2');
        cy.wait('@getForProfitPage');
        cy.getByTestId('donation-page-static-text').contains('are not tax deductible').should('exist');
        cy.getByTestId('donation-page-static-text').contains('change a recurring contribution').should('exist');
      });

      it('should show different content based on the selected amount and frequency', () => {
        cy.intercept(
          { method: 'GET', pathname: getEndpoint(LIVE_PAGE_DETAIL) },
          { fixture: 'pages/live-page-1', statusCode: 200 }
        ).as('getPage');
        cy.visit(getTestingDonationPageUrl(expectedPageSlug));
        cy.url().should('include', EXPECTED_RP_SLUG);
        cy.url().should('include', expectedPageSlug);
        cy.wait('@getPage');

        const targetMonthlyAmount = 15;
        // if frequency is monthly, show particular agreement statement...
        cy.getByTestId('frequency-month').click();
        cy.getByTestId(`amount-${targetMonthlyAmount}`).click();
        const expectedMonthlyText = `payments of $${targetMonthlyAmount}, to be processed on or adjacent to the ${new Date().getDate()}`;
        cy.getByTestId('donation-page-static-text').contains(expectedMonthlyText).should('exist');

        // if frequency is yearly, show another agreement statement...
        const targetYearlyAmount = 365;
        cy.getByTestId('frequency-year').click();
        cy.getByTestId(`amount-${targetYearlyAmount}`).click();
        const expectedYearlyText = `payments of $${targetYearlyAmount}, to be processed on or adjacent to ${format(
          new Date(),
          'L/d'
        )} yearly until you cancel`;
        cy.getByTestId('donation-page-static-text').contains(expectedYearlyText).should('exist');

        // ... but if it's one-time, don't
        cy.getByTestId('frequency-one_time').click();
        cy.getByTestId('donation-page-static-text').contains(expectedMonthlyText).should('not.exist');
        cy.getByTestId('donation-page-static-text').contains(expectedYearlyText).should('not.exist');
      });
    });

    describe('Thank you page', () => {
      it('should show a generic Thank You page at /page-slug/thank-you', () => {
        cy.intercept(
          { method: 'GET', pathname: getEndpoint(LIVE_PAGE_DETAIL) },
          { fixture: 'pages/live-page-1', statusCode: 200 }
        );
        cy.visit(getTestingDonationPageUrl('page-slug/thank-you'));
        cy.getByTestId('generic-thank-you').should('exist');
      });
    });
>>>>>>> 3404e76a
  });
});<|MERGE_RESOLUTION|>--- conflicted
+++ resolved
@@ -13,32 +13,19 @@
 import * as freqUtils from 'utilities/parseFrequency';
 import calculateStripeFee from 'utilities/calculateStripeFee';
 
-<<<<<<< HEAD
 const expectedPageSlug = 'page-slug';
 
 describe('Routing', () => {
   it('should send a request containing the correct query params', () => {
-    cy.intercept({ method: 'GET', pathname: getEndpoint(FULL_PAGE) }, (req) => {
+    cy.intercept({ method: 'GET', pathname: getEndpoint(LIVE_PAGE_DETAIL) }, (req) => {
       expect(req.url).contains(`revenue_program=${EXPECTED_RP_SLUG}`);
       expect(req.url).contains(`page=${expectedPageSlug}`);
-=======
-describe('Donation page', () => {
-  const expectedPageSlug = 'page-slug';
-  describe('Routing', () => {
-    it('should send a request containing the correct query params', () => {
-      cy.intercept({ method: 'GET', pathname: getEndpoint(LIVE_PAGE_DETAIL) }, (req) => {
-        expect(req.url).contains(`revenue_program=${EXPECTED_RP_SLUG}`);
-        expect(req.url).contains(`page=${expectedPageSlug}`);
-      });
-      cy.visit(getTestingDonationPageUrl(expectedPageSlug));
->>>>>>> 3404e76a
-    });
-    cy.visit(getTestingDonationPageUrl(expectedPageSlug));
-  });
-
-<<<<<<< HEAD
+    });
+    cy.visit(getTestingDonationPageUrl(expectedPageSlug));
+  });
+
   it('should show live 404 page if api returns 404', () => {
-    cy.intercept({ method: 'GET', pathname: getEndpoint(FULL_PAGE) }, { statusCode: 404 }).as('getPageDetail');
+    cy.intercept({ method: 'GET', pathname: getEndpoint(LIVE_PAGE_DETAIL) }, { statusCode: 404 }).as('getPageDetail');
     cy.visit(getTestingDonationPageUrl(expectedPageSlug));
     cy.wait('@getPageDetail');
     cy.getByTestId('live-page-404').should('exist');
@@ -46,7 +33,7 @@
 
   it('should show a donation page if route is not reserved', () => {
     cy.intercept(
-      { method: 'GET', pathname: getEndpoint(FULL_PAGE) },
+      { method: 'GET', pathname: getEndpoint(LIVE_PAGE_DETAIL) },
       { fixture: 'pages/live-page-1', statusCode: 200 }
     ).as('getPageDetail');
     cy.visit(getTestingDonationPageUrl(expectedPageSlug));
@@ -54,24 +41,6 @@
     cy.getByTestId('donation-page').should('exist');
   });
 });
-=======
-    it('should show live 404 page if api returns 404', () => {
-      cy.intercept({ method: 'GET', pathname: getEndpoint(LIVE_PAGE_DETAIL) }, { statusCode: 404 }).as('getPageDetail');
-      cy.visit(getTestingDonationPageUrl(expectedPageSlug));
-      cy.wait('@getPageDetail');
-      cy.getByTestId('live-page-404').should('exist');
-    });
-
-    it('should show a donation page if route is not reserved', () => {
-      cy.intercept(
-        { method: 'GET', pathname: getEndpoint(LIVE_PAGE_DETAIL) },
-        { fixture: 'pages/live-page-1', statusCode: 200 }
-      ).as('getPageDetail');
-      cy.visit(getTestingDonationPageUrl(expectedPageSlug));
-      cy.wait('@getPageDetail');
-      cy.getByTestId('donation-page').should('exist');
-    });
->>>>>>> 3404e76a
 
 describe('DonationPage elements', () => {
   it('should render expected rich text content', () => {
@@ -123,39 +92,21 @@
     const frequency = getPageElementByType(livePageOne, 'DFrequency');
     const amounts = getPageElementByType(livePageOne, 'DAmount');
 
-<<<<<<< HEAD
     frequency.content.forEach((freq) => {
       cy.contains(freq.displayName).click();
       amounts.content.options[freq.value].forEach((amount) => {
         cy.contains(amount).click();
         const calculatedFee = calculateStripeFee(amount, freq.value, true);
         cy.getByTestId('pay-fees').scrollIntoView().find('label').contains(calculatedFee);
-=======
-      it('should select agreeToPayFees by default if appropriate page property is set', () => {
-        const page = { ...livePageOne };
-        const paymentIndex = page.elements.findIndex((el) => el.type === 'DPayment');
-        page.elements[paymentIndex].content.payFeesDefault = true;
-        cy.intercept({ method: 'GET', pathname: getEndpoint(LIVE_PAGE_DETAIL) }, { body: page, statusCode: 200 }).as(
-          'getPageWithPayFeesDefault'
-        );
-        cy.visit(getTestingDonationPageUrl(expectedPageSlug));
-        cy.url().should('include', EXPECTED_RP_SLUG);
-        cy.url().should('include', expectedPageSlug);
-        cy.wait(['@getPageWithPayFeesDefault']);
-
-        cy.getByTestId('pay-fees-checked').should('exist');
-        cy.getByTestId('pay-fees-not-checked').should('not.exist');
->>>>>>> 3404e76a
       });
     });
   });
 
-<<<<<<< HEAD
   it('should select agreeToPayFees by default if appropriate page property is set', () => {
     const page = { ...livePageOne };
     const paymentIndex = page.elements.findIndex((el) => el.type === 'DPayment');
     page.elements[paymentIndex].content.payFeesDefault = true;
-    cy.intercept({ method: 'GET', pathname: getEndpoint(FULL_PAGE) }, { body: page, statusCode: 200 }).as(
+    cy.intercept({ method: 'GET', pathname: getEndpoint(LIVE_PAGE_DETAIL) }, { body: page, statusCode: 200 }).as(
       'getPageWithPayFeesDefault'
     );
     cy.visit(getTestingDonationPageUrl(expectedPageSlug));
@@ -195,67 +146,23 @@
     };
     before(() => {
       cy.intercept(
-        { method: 'GET', pathname: getEndpoint(FULL_PAGE) },
+        { method: 'GET', pathname: getEndpoint(LIVE_PAGE_DETAIL) },
         { fixture: 'pages/live-page-1', statusCode: 200 }
       ).as('getPage');
-      cy.intercept('/api/v1/organizations/stripe_account_id/**', { fixture: 'stripe/org-account-id.json' }).as(
-        'getOrgId'
-      );
 
       cy.visit(getTestingDonationPageUrl('my-page'));
       cy.url().should('include', 'my-page');
-      cy.wait(['@getPage', '@getOrgId']);
+      cy.wait('@getPage');
     });
 
     expectedMetaTags.forEach((metaTagName) => {
       it(`document head should contain metatag with default value for ${metaTagName}`, () => {
         cy.get(`meta[name="${metaTagName}"]`).should('exist');
         cy.get(`meta[name="${metaTagName}"]`).should('have.attr', 'content', metaTagNameDefaultValueMap[metaTagName]);
-=======
-    describe('Resulting request', () => {
-      it('should send a request with the expected interval', () => {
-        cy.intercept(
-          { method: 'GET', pathname: getEndpoint(LIVE_PAGE_DETAIL) },
-          { fixture: 'pages/live-page-1', statusCode: 200 }
-        ).as('getPage');
-
-        cy.visit(getTestingDonationPageUrl(expectedPageSlug));
-        cy.url().should('include', EXPECTED_RP_SLUG);
-        cy.url().should('include', expectedPageSlug);
-        cy.wait(500);
-        cy.wait('@getPage');
-
-        const interval = 'One time';
-        const amount = '120';
-        cy.interceptDonation();
-        cy.setUpDonation(interval, amount);
-        cy.makeDonation();
-        cy.wait('@stripePayment').its('request.body').should('have.property', 'interval', 'one_time');
       });
-
-      it('should send a request with the expected amount', () => {
-        cy.intercept(
-          { method: 'GET', pathname: getEndpoint(LIVE_PAGE_DETAIL) },
-          { fixture: 'pages/live-page-1', statusCode: 200 }
-        ).as('getPage');
-
-        cy.visit(getTestingDonationPageUrl(expectedPageSlug));
-        cy.url().should('include', EXPECTED_RP_SLUG);
-        cy.url().should('include', expectedPageSlug);
-        cy.wait('@getPage');
-
-        const interval = 'One time';
-        const amount = '120';
-        cy.interceptDonation();
-        cy.setUpDonation(interval, amount);
-        cy.makeDonation();
-        cy.wait('@stripePayment').its('request.body').should('have.property', 'amount', amount);
->>>>>>> 3404e76a
-      });
-    });
-  });
-
-<<<<<<< HEAD
+    });
+  });
+
   describe('Meta tags exist with revenue program values', () => {
     const body = { ...livePageOne };
     const rpName = body.revenue_program.name;
@@ -278,14 +185,10 @@
     };
 
     before(() => {
-      cy.intercept({ method: 'GET', pathname: getEndpoint(FULL_PAGE) }, { body, statusCode: 200 }).as('getPage');
-      cy.intercept('/api/v1/organizations/stripe_account_id/**', { fixture: 'stripe/org-account-id.json' }).as(
-        'getOrgId'
-      );
-
+      cy.intercept({ method: 'GET', pathname: getEndpoint(LIVE_PAGE_DETAIL) }, { body, statusCode: 200 }).as('getPage');
       cy.visit(getTestingDonationPageUrl('my-page'));
       cy.url().should('include', 'my-page');
-      cy.wait(['@getPage', '@getOrgId']);
+      cy.wait('@getPage');
     });
 
     expectedMetaTags.forEach((metaTagName) => {
@@ -304,7 +207,7 @@
     const amounts = livePageOne.elements.find((el) => el.type === 'DAmount');
     const targetFreq = 'monthly';
     const targetAmount = amounts.content.options.month[1];
-    cy.intercept({ method: 'GET', pathname: `${getEndpoint(FULL_PAGE)}**` }, { body: page }).as('getPageDetail');
+    cy.intercept({ method: 'GET', pathname: `${getEndpoint(LIVE_PAGE_DETAIL)}**` }, { body: page }).as('getPageDetail');
 
     // visit url + querystring
     cy.visit(getTestingDonationPageUrl(expectedPageSlug, `?amount=${targetAmount}&frequency=${targetFreq}`));
@@ -324,7 +227,7 @@
     const page = livePageOne;
     const targetFreq = 'monthly';
     const targetAmount = 99;
-    cy.intercept({ method: 'GET', pathname: `${getEndpoint(FULL_PAGE)}**` }, { body: page }).as('getPageDetail');
+    cy.intercept({ method: 'GET', pathname: `${getEndpoint(LIVE_PAGE_DETAIL)}**` }, { body: page }).as('getPageDetail');
 
     // visit url + querystring
     cy.visit(getTestingDonationPageUrl(expectedPageSlug, `?amount=${targetAmount}&frequency=${targetFreq}`));
@@ -346,7 +249,7 @@
     const page = livePageOne;
     const targetAmount = 99;
     const amounts = livePageOne.elements.find((el) => el.type === 'DAmount');
-    cy.intercept({ method: 'GET', pathname: `${getEndpoint(FULL_PAGE)}**` }, { body: page }).as('getPageDetail');
+    cy.intercept({ method: 'GET', pathname: `${getEndpoint(LIVE_PAGE_DETAIL)}**` }, { body: page }).as('getPageDetail');
     // visit url + querystring
     cy.visit(getTestingDonationPageUrl(expectedPageSlug, `?amount=${targetAmount}`));
     cy.wait('@getPageDetail');
@@ -361,79 +264,14 @@
     });
     amounts.content.options.one_time.forEach((amount) => {
       cy.getByTestId(`amount-${amount}`).should('not.exist');
-=======
-      it('should send a confirmation request to Stripe with the organization stripe account id in the header', () => {
-        /**
-         * This tests against regressions that might cause the orgs stripe account id to not appear in the header of confirmCardPayment
-         */
-        cy.intercept(
-          { method: 'GET', pathname: getEndpoint(LIVE_PAGE_DETAIL) },
-          { fixture: 'pages/live-page-1', statusCode: 200 }
-        ).as('getPage');
-
-        cy.visit(getTestingDonationPageUrl(expectedPageSlug));
-        cy.url().should('include', EXPECTED_RP_SLUG);
-        cy.url().should('include', expectedPageSlug);
-        cy.wait('@getPage');
-
-        const interval = 'One time';
-        const amount = '120';
-        cy.interceptDonation();
-        cy.setUpDonation(interval, amount);
-        cy.makeDonation();
-        cy.wait('@stripePayment');
-        cy.wait('@confirmCardPayment').its('request.body').should('include', livePageOne.stripe_account_id);
-      });
-
-      it('should send a request with a Google reCAPTCHA token in request body', () => {
-        cy.intercept(
-          { method: 'GET', pathname: getEndpoint(LIVE_PAGE_DETAIL) },
-          { fixture: 'pages/live-page-1', statusCode: 200 }
-        ).as('getPage');
-
-        cy.visit(getTestingDonationPageUrl(expectedPageSlug));
-        cy.url().should('include', EXPECTED_RP_SLUG);
-        cy.url().should('include', expectedPageSlug);
-        cy.wait('@getPage');
-
-        const interval = 'One time';
-        const amount = '120';
-        cy.interceptDonation();
-        cy.setUpDonation(interval, amount);
-        cy.makeDonation();
-        cy.wait('@stripePayment').its('request.body').should('have.property', 'captcha_token');
-      });
-
-      it('should focus the first input on the page with an error', () => {
-        cy.intercept(
-          { method: 'GET', pathname: `${getEndpoint(LIVE_PAGE_DETAIL)}**` },
-          { fixture: 'pages/live-page-1', statusCode: 200 }
-        ).as('getPageDetail');
-        cy.visit(getTestingDonationPageUrl(expectedPageSlug));
-        cy.wait('@getPageDetail');
-
-        const errorElementName = 'first_name';
-        const errorMessage = 'Something was wrong with first_name';
-        cy.intercept(
-          { method: 'POST', pathname: getEndpoint(STRIPE_PAYMENT) },
-          { body: { [errorElementName]: errorMessage }, statusCode: 400 }
-        ).as('stripePaymentError');
-        cy.setUpDonation('One time', '120');
-        cy.makeDonation();
-        cy.wait('@stripePaymentError');
-        cy.get(`input[name="${errorElementName}"]`).should('have.focus');
-        cy.contains(errorMessage);
-      });
->>>>>>> 3404e76a
-    });
-  });
-
-<<<<<<< HEAD
+    });
+  });
+
   specify('&frequency=once but no amount defaults to the one-time default set by the page creator', () => {
     // intercept page, return particular elements
     const page = livePageOne;
     const targetFreq = 'once';
-    cy.intercept({ method: 'GET', pathname: `${getEndpoint(FULL_PAGE)}**` }, { body: page }).as('getPageDetail');
+    cy.intercept({ method: 'GET', pathname: `${getEndpoint(LIVE_PAGE_DETAIL)}**` }, { body: page }).as('getPageDetail');
 
     // visit url + querystring
     cy.visit(getTestingDonationPageUrl(expectedPageSlug, `?frequency=${targetFreq}`));
@@ -450,7 +288,7 @@
     // intercept page, return particular elements
     const page = livePageOne;
     const targetFreq = 'yearly';
-    cy.intercept({ method: 'GET', pathname: `${getEndpoint(FULL_PAGE)}**` }, { body: page }).as('getPageDetail');
+    cy.intercept({ method: 'GET', pathname: `${getEndpoint(LIVE_PAGE_DETAIL)}**` }, { body: page }).as('getPageDetail');
 
     // visit url + querystring
     cy.visit(getTestingDonationPageUrl(expectedPageSlug, `?frequency=${targetFreq}`));
@@ -467,7 +305,7 @@
     // intercept page, return particular elements
     const page = livePageOne;
     const targetFreq = 'monthly';
-    cy.intercept({ method: 'GET', pathname: `${getEndpoint(FULL_PAGE)}**` }, { body: page }).as('getPageDetail');
+    cy.intercept({ method: 'GET', pathname: `${getEndpoint(LIVE_PAGE_DETAIL)}**` }, { body: page }).as('getPageDetail');
 
     // visit url + querystring
     cy.visit(getTestingDonationPageUrl(expectedPageSlug, `?frequency=${targetFreq}`));
@@ -484,7 +322,7 @@
 describe('404 behavior', () => {
   it('should show 404 if request live page returns non-200', () => {
     cy.intercept(
-      { method: 'GET', pathname: getEndpoint(FULL_PAGE) },
+      { method: 'GET', pathname: getEndpoint(LIVE_PAGE_DETAIL) },
       { fixture: 'pages/live-page-1', statusCode: 404 }
     ).as('getLivePage');
     cy.visit(getTestingDonationPageUrl(expectedPageSlug));
@@ -493,360 +331,19 @@
     cy.wait('@getLivePage');
     cy.getByTestId('live-page-404').should('exist');
   });
-
-  it('should show 404 if request stripe account id returns non-200', () => {
-    cy.intercept(
-      { method: 'GET', pathname: getEndpoint(FULL_PAGE) },
-      { fixture: 'pages/live-page-1', statusCode: 200 }
-    );
-    cy.intercept(
-      { method: 'GET', pathname: getEndpoint(ORG_STRIPE_ACCOUNT_ID) },
-      { body: { stripe_account_id: 'abc123' }, statusCode: 500 }
-    ).as('getStripeAccountId');
-    cy.visit(getTestingDonationPageUrl(expectedPageSlug));
-    cy.url().should('include', EXPECTED_RP_SLUG);
-    cy.url().should('include', expectedPageSlug);
-    cy.wait('@getStripeAccountId');
-    cy.getByTestId('live-page-404').should('exist');
-  });
-
-  it('should not show 404 otherwise', () => {
-    cy.intercept(
-      { method: 'GET', pathname: getEndpoint(FULL_PAGE) },
-      { fixture: 'pages/live-page-1', statusCode: 200 }
-    ).as('getLivePage');
-    cy.intercept(
-      { method: 'GET', pathname: getEndpoint(ORG_STRIPE_ACCOUNT_ID) },
-      { body: { stripe_account_id: 'abc123' }, statusCode: 200 }
-    ).as('getStripeAccountId');
-    cy.visit(getTestingDonationPageUrl(expectedPageSlug));
-    cy.url().should('include', EXPECTED_RP_SLUG);
-    cy.url().should('include', expectedPageSlug);
-    cy.wait('@getLivePage');
-    cy.wait('@getStripeAccountId');
-    cy.getByTestId('live-page-404').should('not.exist');
-    cy.getByTestId('donation-page').should('exist');
-  });
-
-  it('should contain clearbit.js script in body', () => {
-    cy.get('head').find(`script[src*="${CLEARBIT_SCRIPT_SRC}"]`).should('have.length', 1);
-  });
 });
 
 describe('Footer-like content', () => {
   before(() => {
     cy.intercept(
-      { method: 'GET', pathname: getEndpoint(FULL_PAGE) },
+      { method: 'GET', pathname: getEndpoint(LIVE_PAGE_DETAIL) },
       { fixture: 'pages/live-page-1', statusCode: 200 }
     ).as('getPage');
-    cy.intercept('/api/v1/organizations/stripe_account_id/**', { fixture: 'stripe/org-account-id.json' }).as(
-      'getStripeAccountId'
-    );
     cy.visit(getTestingDonationPageUrl(expectedPageSlug));
     cy.url().should('include', EXPECTED_RP_SLUG);
     cy.url().should('include', expectedPageSlug);
     cy.wait('@getPage');
-    cy.wait('@getStripeAccountId');
-  });
-=======
-    describe('Donation page social meta tags', () => {
-      const { revenue_program } = livePageOne;
-      const OG_URL = 'og:url';
-      const OG_TITLE = 'og:title';
-      const OG_DESC = 'og:description';
-      const OG_TYPE = 'og:type';
-      const OG_IMAGE = 'og:image';
-      const OG_IMAGE_ALT = 'og:image:alt';
-      const TW_CARD = 'twitter:card';
-      const TW_SITE = 'twitter:site';
-      const TW_CREATOR = 'twitter:creator';
-      const expectedMetaTags = [
-        OG_URL,
-        OG_TITLE,
-        OG_DESC,
-        OG_TYPE,
-        OG_IMAGE,
-        OG_IMAGE_ALT,
-        TW_CARD,
-        TW_SITE,
-        TW_CREATOR
-      ];
-
-      describe('Meta tags exist with default values', () => {
-        const metaTagNameDefaultValueMap = {
-          [OG_URL]: socialMetaGetters.DEFAULT_OG_URL,
-          [OG_TITLE]: socialMetaGetters.getDefaultOgTitle(revenue_program.name),
-          [OG_DESC]: socialMetaGetters.getDefaultOgDescription(revenue_program.name),
-          [OG_TYPE]: 'website',
-          [OG_IMAGE]: '/' + hubDefaultSocialCard,
-          [OG_IMAGE_ALT]: socialMetaGetters.DEFAULT_OG_IMG_ALT,
-          [TW_CARD]: socialMetaGetters.TWITTER_CARD_TYPE,
-          [TW_SITE]: '@' + socialMetaGetters.DEFAULT_TWITTER_SITE,
-          [TW_CREATOR]: '@' + socialMetaGetters.DEFAULT_TWITTER_CREATOR
-        };
-        before(() => {
-          cy.intercept(
-            { method: 'GET', pathname: getEndpoint(LIVE_PAGE_DETAIL) },
-            { fixture: 'pages/live-page-1', statusCode: 200 }
-          ).as('getPage');
-
-          cy.visit(getTestingDonationPageUrl('my-page'));
-          cy.url().should('include', 'my-page');
-        });
-
-        expectedMetaTags.forEach((metaTagName) => {
-          it(`document head should contain metatag with default value for ${metaTagName}`, () => {
-            cy.get(`meta[name="${metaTagName}"]`).should('exist');
-            cy.get(`meta[name="${metaTagName}"]`).should(
-              'have.attr',
-              'content',
-              metaTagNameDefaultValueMap[metaTagName]
-            );
-          });
-        });
-      });
-
-      describe('Meta tags exist with revenue program values', () => {
-        const body = { ...livePageOne };
-        const rpName = body.revenue_program.name;
-        body.revenue_program.social_title = 'My social title';
-        body.revenue_program.social_description = 'My social description';
-        body.revenue_program.social_url = 'http://www.google.com';
-        body.revenue_program.social_card = '/media/my-social-card.png';
-        body.revenue_program.twitter_handle = 'myprogram';
-
-        const metaTagNameRPValueMap = {
-          [OG_URL]: body.revenue_program.social_url,
-          [OG_TITLE]: body.revenue_program.social_title,
-          [OG_DESC]: body.revenue_program.social_description,
-          [OG_TYPE]: 'website',
-          [OG_IMAGE]: body.revenue_program.social_card,
-          [OG_IMAGE_ALT]: socialMetaGetters.getOgImgAlt(rpName),
-          [TW_CARD]: socialMetaGetters.TWITTER_CARD_TYPE,
-          [TW_SITE]: '@' + body.revenue_program.twitter_handle,
-          [TW_CREATOR]: '@' + body.revenue_program.twitter_handle
-        };
-
-        before(() => {
-          cy.intercept({ method: 'GET', pathname: getEndpoint(LIVE_PAGE_DETAIL) }, { body, statusCode: 200 }).as(
-            'getPage'
-          );
-
-          cy.visit(getTestingDonationPageUrl('my-page'));
-          cy.url().should('include', 'my-page');
-          cy.wait('@getPage');
-        });
-
-        expectedMetaTags.forEach((metaTagName) => {
-          it(`document head should contain metatag with revenue program value for ${metaTagName}`, () => {
-            cy.get(`meta[name="${metaTagName}"]`).should('exist');
-            cy.get(`meta[name="${metaTagName}"]`).should('have.attr', 'content', metaTagNameRPValueMap[metaTagName]);
-          });
-        });
-      });
-    });
-
-    describe('Donation page side effects', () => {
-      it('should pass salesforce campaign id from query parameter to request body', () => {
-        const sfCampaignId = 'my-test-sf-campaign-id';
-        cy.intercept(
-          { method: 'GET', pathname: `${getEndpoint(LIVE_PAGE_DETAIL)}**` },
-          { fixture: 'pages/live-page-1', statusCode: 200 }
-        ).as('getPageDetail');
-        cy.visit(getTestingDonationPageUrl(expectedPageSlug, `?campaign=${sfCampaignId}`));
-        cy.url().should('include', EXPECTED_RP_SLUG);
-        cy.url().should('include', expectedPageSlug);
-        cy.url().should('include', sfCampaignId);
-
-        describe('Donation page amount and frequency query parameters', () => {
-          specify('&frequency and &amount uses that frequency and that amount', () => {
-            // intercept page, return particular elements
-            const page = livePageOne;
-            const amounts = livePageOne.elements.find((el) => el.type === 'DAmount');
-            const targetFreq = 'monthly';
-            const targetAmount = amounts.content.options.month[1];
-            cy.intercept({ method: 'GET', pathname: `${getEndpoint(LIVE_PAGE_DETAIL)}**` }, { body: page }).as(
-              'getPageDetail'
-            );
-
-            // visit url + querystring
-            cy.visit(`/revenue-program-slug/page-slug?amount=${targetAmount}&frequency=${targetFreq}`);
-            cy.wait('@getPageDetail');
-
-            const interval = 'One time';
-            const amount = '120';
-            cy.intercept(
-              { method: 'POST', pathname: getEndpoint(STRIPE_PAYMENT) },
-              { fixture: 'stripe/payment-intent', statusCode: 200 }
-            ).as('stripePayment');
-            cy.setUpDonation(interval, amount);
-            cy.makeDonation();
-            cy.wait('@stripePayment').then(({ request }) => {
-              expect(request.body).to.have.property('sf_campaign_id');
-              expect(request.body.sf_campaign_id).to.equal(sfCampaignId);
-            });
-          });
-
-          describe('Donation page amount and frequency query parameters', () => {
-            specify('&frequency and &amount uses that frequency and that amount', () => {
-              // intercept page, return particular elements
-              const page = livePageOne;
-              const amounts = livePageOne.elements.find((el) => el.type === 'DAmount');
-              const targetFreq = 'monthly';
-              const targetAmount = amounts.content.options.month[1];
-              cy.intercept({ method: 'GET', pathname: `${getEndpoint(LIVE_PAGE_DETAIL)}**` }, { body: page }).as(
-                'getPageDetail'
-              );
-
-              // visit url + querystring
-              cy.visit(getTestingDonationPageUrl(expectedPageSlug, `?amount=${targetAmount}&frequency=${targetFreq}`));
-              cy.wait('@getPageDetail');
-              cy.url().should('include', EXPECTED_RP_SLUG);
-              cy.url().should('include', expectedPageSlug);
-              cy.url().should('include', targetFreq);
-              cy.url().should('include', targetAmount);
-
-              // assert that the right things are checked
-              cy.getByTestId('frequency-month-selected').should('exist');
-              cy.getByTestId(`amount-${targetAmount}-selected`).should('exist');
-            });
-
-            specify('&frequency and @amount custom shows only that amount for frequency', () => {
-              // intercept page, return particular elements
-              const page = livePageOne;
-              const targetFreq = 'monthly';
-              const targetAmount = 99;
-              cy.intercept({ method: 'GET', pathname: `${getEndpoint(LIVE_PAGE_DETAIL)}**` }, { body: page }).as(
-                'getPageDetail'
-              );
-
-              // visit url + querystring
-              cy.visit(getTestingDonationPageUrl(expectedPageSlug, `?amount=${targetAmount}&frequency=${targetFreq}`));
-              cy.wait('@getPageDetail');
-              cy.url().should('include', EXPECTED_RP_SLUG);
-              cy.url().should('include', expectedPageSlug);
-              cy.url().should('include', targetFreq);
-              cy.url().should('include', targetAmount);
-
-              // assert that the right things are checked
-              cy.getByTestId('frequency-month-selected').should('exist');
-              cy.getByTestId(`amount-other-selected`).within(() => {
-                cy.get('input').should('have.value', targetAmount);
-              });
-            });
-
-            specify('&amount but no &frequency defaults to that amount with the frequency=once', () => {
-              // intercept page, return particular elements
-              const page = livePageOne;
-              const targetAmount = 99;
-              const amounts = livePageOne.elements.find((el) => el.type === 'DAmount');
-              cy.intercept({ method: 'GET', pathname: `${getEndpoint(LIVE_PAGE_DETAIL)}**` }, { body: page }).as(
-                'getPageDetail'
-              );
-              // visit url + querystring
-              cy.visit(getTestingDonationPageUrl(expectedPageSlug, `?amount=${targetAmount}`));
-              cy.wait('@getPageDetail');
-              cy.url().should('include', EXPECTED_RP_SLUG);
-              cy.url().should('include', expectedPageSlug);
-              cy.url().should('include', targetAmount);
-
-              // assert that the right things are checked
-              cy.getByTestId('frequency-one_time-selected').should('exist');
-              cy.getByTestId(`amount-other-selected`).within(() => {
-                cy.get('input').should('have.value', targetAmount);
-              });
-              amounts.content.options.one_time.forEach((amount) => {
-                cy.getByTestId(`amount-${amount}`).should('not.exist');
-              });
-            });
-
-            specify('&frequency=once but no amount defaults to the one-time default set by the page creator', () => {
-              // intercept page, return particular elements
-              const page = livePageOne;
-              const targetFreq = 'once';
-              cy.intercept({ method: 'GET', pathname: `${getEndpoint(LIVE_PAGE_DETAIL)}**` }, { body: page }).as(
-                'getPageDetail'
-              );
-
-              // visit url + querystring
-              cy.visit(getTestingDonationPageUrl(expectedPageSlug, `?frequency=${targetFreq}`));
-              cy.wait('@getPageDetail');
-              cy.url().should('include', EXPECTED_RP_SLUG);
-              cy.url().should('include', expectedPageSlug);
-              cy.url().should('include', targetFreq);
-
-              // assert that the right things are checked
-              cy.getByTestId('frequency-one_time-selected').should('exist');
-            });
-
-            specify('&frequency=yearly but no amount defaults to the yearly default set by the page creator', () => {
-              // intercept page, return particular elements
-              const page = livePageOne;
-              const targetFreq = 'yearly';
-              cy.intercept({ method: 'GET', pathname: `${getEndpoint(LIVE_PAGE_DETAIL)}**` }, { body: page }).as(
-                'getPageDetail'
-              );
-
-              // visit url + querystring
-              cy.visit(getTestingDonationPageUrl(expectedPageSlug, `?frequency=${targetFreq}`));
-              cy.wait('@getPageDetail');
-              cy.url().should('include', EXPECTED_RP_SLUG);
-              cy.url().should('include', expectedPageSlug);
-              cy.url().should('include', targetFreq);
-
-              // assert that the right things are checked
-              cy.getByTestId('frequency-year-selected').should('exist');
-            });
-
-            specify('&frequency=monthly but no amount defaults to the monthly default set by the page creator', () => {
-              // intercept page, return particular elements
-              const page = livePageOne;
-              const targetFreq = 'monthly';
-              cy.intercept({ method: 'GET', pathname: `${getEndpoint(LIVE_PAGE_DETAIL)}**` }, { body: page }).as(
-                'getPageDetail'
-              );
-
-              // visit url + querystring
-              cy.visit(getTestingDonationPageUrl(expectedPageSlug, `?frequency=${targetFreq}`));
-              cy.wait('@getPageDetail');
-              cy.url().should('include', EXPECTED_RP_SLUG);
-              cy.url().should('include', expectedPageSlug);
-              cy.url().should('include', targetFreq);
-
-              // assert that the right things are checked
-              cy.getByTestId('frequency-month-selected').should('exist');
-            });
-          });
-        });
-      });
-    });
-
-    describe('404 behavior', () => {
-      it('should show 404 if request live page returns non-200', () => {
-        cy.intercept(
-          { method: 'GET', pathname: getEndpoint(LIVE_PAGE_DETAIL) },
-          { fixture: 'pages/live-page-1', statusCode: 404 }
-        ).as('getLivePage');
-        cy.visit(getTestingDonationPageUrl(expectedPageSlug));
-        cy.url().should('include', EXPECTED_RP_SLUG);
-        cy.url().should('include', expectedPageSlug);
-        cy.wait('@getLivePage');
-        cy.getByTestId('live-page-404').should('exist');
-      });
-
-      it('should not show 404 otherwise', () => {
-        cy.intercept(
-          { method: 'GET', pathname: getEndpoint(LIVE_PAGE_DETAIL) },
-          { fixture: 'pages/live-page-1', statusCode: 200 }
-        ).as('getLivePage');
-        cy.visit(getTestingDonationPageUrl(expectedPageSlug));
-        cy.url().should('include', EXPECTED_RP_SLUG);
-        cy.url().should('include', expectedPageSlug);
-        cy.wait('@getLivePage');
-        cy.getByTestId('live-page-404').should('not.exist');
-        cy.getByTestId('donation-page').should('exist');
-      });
->>>>>>> 3404e76a
+  });
 
   it('should render page footer with link to fundjournalism.org', () => {
     cy.getByTestId('donation-page-footer').should('exist');
@@ -855,23 +352,9 @@
       .should('have.attr', 'href', 'https://fundjournalism.org/');
   });
 
-<<<<<<< HEAD
   it('should render correct copyright info, including revenue program name', () => {
     cy.getByTestId('donation-page-footer').contains(new Date().getFullYear() + ' ' + livePageOne.revenue_program.name);
   });
-=======
-    describe('Footer-like content', () => {
-      before(() => {
-        cy.intercept(
-          { method: 'GET', pathname: getEndpoint(LIVE_PAGE_DETAIL) },
-          { fixture: 'pages/live-page-1', statusCode: 200 }
-        ).as('getPage');
-        cy.visit(getTestingDonationPageUrl(expectedPageSlug));
-        cy.url().should('include', EXPECTED_RP_SLUG);
-        cy.url().should('include', expectedPageSlug);
-        cy.wait('@getPage');
-      });
->>>>>>> 3404e76a
 
   it('should render organization contact email if present, nothing if not', () => {
     const expectedString = `Contact us at ${livePageOne.revenue_program.contact_email}`;
@@ -881,7 +364,7 @@
     // ...but if we remove it, shouldn't show
     const page = { ...livePageOne };
     page.revenue_program.contact_email = '';
-    cy.intercept({ method: 'GET', pathname: getEndpoint(FULL_PAGE) }, { body: page, statusCode: 200 });
+    cy.intercept({ method: 'GET', pathname: getEndpoint(LIVE_PAGE_DETAIL) }, { body: page, statusCode: 200 });
     cy.visit(getTestingDonationPageUrl('page-slug-2'));
     cy.getByTestId('donation-page-static-text').contains(expectedString).should('not.exist');
   });
@@ -894,20 +377,20 @@
     // ...but if we remove it, shouldn't show
     const page = { ...livePageOne };
     page.revenue_program.address = '';
-    cy.intercept({ method: 'GET', pathname: getEndpoint(FULL_PAGE) }, { body: page, statusCode: 200 });
+    cy.intercept({ method: 'GET', pathname: getEndpoint(LIVE_PAGE_DETAIL) }, { body: page, statusCode: 200 });
     cy.visit(getTestingDonationPageUrl('page-slug'));
     cy.getByTestId('donation-page-static-text').contains(expectedString).should('not.exist');
   });
 
-<<<<<<< HEAD
   it('should render certain text if the org is nonprofit', () => {
     const nonProfitPage = { ...livePageOne };
     // ensure contact_email, so text section shows up at all
     nonProfitPage.revenue_program.contact_email = 'testing@test.com';
     nonProfitPage.organization_is_nonprofit = true;
-    cy.intercept({ method: 'GET', pathname: getEndpoint(FULL_PAGE) }, { body: nonProfitPage, statusCode: 200 }).as(
-      'getNonProfitPage'
-    );
+    cy.intercept(
+      { method: 'GET', pathname: getEndpoint(LIVE_PAGE_DETAIL) },
+      { body: nonProfitPage, statusCode: 200 }
+    ).as('getNonProfitPage');
     cy.visit(getTestingDonationPageUrl('page-slug-6'));
     cy.url().should('include', 'page-slug-6');
     cy.wait('@getNonProfitPage');
@@ -919,9 +402,10 @@
   it('should render different text if the org is for-profit', () => {
     const forProfitPage = { ...livePageOne };
     forProfitPage.organization_is_nonprofit = false;
-    cy.intercept({ method: 'GET', pathname: getEndpoint(FULL_PAGE) }, { body: forProfitPage, statusCode: 200 }).as(
-      'getForProfitPage'
-    );
+    cy.intercept(
+      { method: 'GET', pathname: getEndpoint(LIVE_PAGE_DETAIL) },
+      { body: forProfitPage, statusCode: 200 }
+    ).as('getForProfitPage');
     cy.visit(getTestingDonationPageUrl('page-slug-2'));
     cy.url().should('include', 'page-slug-2');
     cy.wait('@getForProfitPage');
@@ -931,7 +415,7 @@
 
   it('should show different content based on the selected amount and frequency', () => {
     cy.intercept(
-      { method: 'GET', pathname: getEndpoint(FULL_PAGE) },
+      { method: 'GET', pathname: getEndpoint(LIVE_PAGE_DETAIL) },
       { fixture: 'pages/live-page-1', statusCode: 200 }
     ).as('getPage');
     cy.visit(getTestingDonationPageUrl(expectedPageSlug));
@@ -967,7 +451,7 @@
   it('should pass salesforce campaign id from query parameter to request body', () => {
     const sfCampaignId = 'my-test-sf-campaign-id';
     cy.intercept(
-      { method: 'GET', pathname: `${getEndpoint(FULL_PAGE)}**` },
+      { method: 'GET', pathname: `${getEndpoint(LIVE_PAGE_DETAIL)}**` },
       { fixture: 'pages/live-page-1', statusCode: 200 }
     ).as('getPageDetail');
     cy.visit(getTestingDonationPageUrl(expectedPageSlug, `?campaign=${sfCampaignId}`));
@@ -978,7 +462,7 @@
 
   it('should send a request with the expected interval', () => {
     cy.intercept(
-      { method: 'GET', pathname: getEndpoint(FULL_PAGE) },
+      { method: 'GET', pathname: getEndpoint(LIVE_PAGE_DETAIL) },
       { fixture: 'pages/live-page-1', statusCode: 200 }
     ).as('getPage');
 
@@ -998,7 +482,7 @@
 
   it('should send a request with the expected amount', () => {
     cy.intercept(
-      { method: 'GET', pathname: getEndpoint(FULL_PAGE) },
+      { method: 'GET', pathname: getEndpoint(LIVE_PAGE_DETAIL) },
       { fixture: 'pages/live-page-1', statusCode: 200 }
     ).as('getPage');
 
@@ -1020,7 +504,7 @@
      * This tests against regressions that might cause the orgs stripe account id to not appear in the header of confirmCardPayment
      */
     cy.intercept(
-      { method: 'GET', pathname: getEndpoint(FULL_PAGE) },
+      { method: 'GET', pathname: getEndpoint(LIVE_PAGE_DETAIL) },
       { fixture: 'pages/live-page-1', statusCode: 200 }
     ).as('getPage');
 
@@ -1034,12 +518,16 @@
     cy.setUpDonation(interval, amount);
     cy.interceptDonation();
     cy.makeDonation();
-    cy.wait('@confirmCardPayment').its('request.body').should('include', orgAccountIdFixture.stripe_account_id);
+    cy.wait('@confirmCardPayment').its('request.body').should('include', livePageOne.stripe_account_id);
+  });
+
+  it('should contain clearbit.js script in body', () => {
+    cy.get('head').find(`script[src*="${CLEARBIT_SCRIPT_SRC}"]`).should('have.length', 1);
   });
 
   it('should send a request with a Google reCAPTCHA token in request body', () => {
     cy.intercept(
-      { method: 'GET', pathname: getEndpoint(FULL_PAGE) },
+      { method: 'GET', pathname: getEndpoint(LIVE_PAGE_DETAIL) },
       { fixture: 'pages/live-page-1', statusCode: 200 }
     ).as('getPage');
 
@@ -1058,7 +546,7 @@
 
   it('should focus the first input on the page with an error', () => {
     cy.intercept(
-      { method: 'GET', pathname: `${getEndpoint(FULL_PAGE)}**` },
+      { method: 'GET', pathname: `${getEndpoint(LIVE_PAGE_DETAIL)}**` },
       { fixture: 'pages/live-page-1', statusCode: 200 }
     ).as('getPageDetail');
     cy.visit(getTestingDonationPageUrl(expectedPageSlug));
@@ -1081,113 +569,10 @@
 describe('Thank you page', () => {
   it('should show a generic Thank You page at /rev-slug/thank-you', () => {
     cy.intercept(
-      { method: 'GET', pathname: getEndpoint(FULL_PAGE) },
+      { method: 'GET', pathname: getEndpoint(LIVE_PAGE_DETAIL) },
       { fixture: 'pages/live-page-1', statusCode: 200 }
     );
     cy.visit(getTestingDonationPageUrl('page-slug/thank-you'));
     cy.getByTestId('generic-thank-you').should('exist');
-=======
-      it('should render organization contact email if present, nothing if not', () => {
-        const expectedString = `Contact us at ${livePageOne.revenue_program.contact_email}`;
-        // If revenue_program.contact_email is present, should show...
-        cy.getByTestId('donation-page-static-text').contains(expectedString).should('exist');
-
-        // ...but if we remove it, shouldn't show
-        const page = { ...livePageOne };
-        page.revenue_program.contact_email = '';
-        cy.intercept({ method: 'GET', pathname: getEndpoint(LIVE_PAGE_DETAIL) }, { body: page, statusCode: 200 });
-        cy.visit(getTestingDonationPageUrl('page-slug-2'));
-        cy.getByTestId('donation-page-static-text').contains(expectedString).should('not.exist');
-      });
-
-      it('should render revenue program address if present, nothing if not', () => {
-        const expectedString = `Prefer to mail a check? Our mailing address is ${livePageOne.revenue_program.address}.`;
-        // If revenue_program.address is present, should show...
-        cy.getByTestId('donation-page-static-text').contains(expectedString).should('exist');
-
-        // ...but if we remove it, shouldn't show
-        const page = { ...livePageOne };
-        page.revenue_program.address = '';
-        cy.intercept({ method: 'GET', pathname: getEndpoint(LIVE_PAGE_DETAIL) }, { body: page, statusCode: 200 });
-        cy.visit(getTestingDonationPageUrl('page-slug'));
-        cy.getByTestId('donation-page-static-text').contains(expectedString).should('not.exist');
-      });
-
-      it('should render certain text if the org is nonprofit', () => {
-        const nonProfitPage = { ...livePageOne };
-        // ensure contact_email, so text section shows up at all
-        nonProfitPage.revenue_program.contact_email = 'testing@test.com';
-        nonProfitPage.organization_is_nonprofit = true;
-        cy.intercept(
-          { method: 'GET', pathname: getEndpoint(LIVE_PAGE_DETAIL) },
-          { body: nonProfitPage, statusCode: 200 }
-        ).as('getNonProfitPage');
-        cy.visit(getTestingDonationPageUrl('page-slug-6'));
-        cy.url().should('include', 'page-slug-6');
-        cy.wait('@getNonProfitPage');
-        // If org is non-profit, show certain text...
-        cy.getByTestId('donation-page-static-text').contains('are tax deductible').should('exist');
-        cy.getByTestId('donation-page-static-text').contains('change a recurring donation').should('exist');
-      });
-
-      it('should render different text if the org is for-profit', () => {
-        const forProfitPage = { ...livePageOne };
-        forProfitPage.organization_is_nonprofit = false;
-        cy.intercept(
-          { method: 'GET', pathname: getEndpoint(LIVE_PAGE_DETAIL) },
-          { body: forProfitPage, statusCode: 200 }
-        ).as('getForProfitPage');
-        cy.visit(getTestingDonationPageUrl('page-slug-2'));
-        cy.url().should('include', 'page-slug-2');
-        cy.wait('@getForProfitPage');
-        cy.getByTestId('donation-page-static-text').contains('are not tax deductible').should('exist');
-        cy.getByTestId('donation-page-static-text').contains('change a recurring contribution').should('exist');
-      });
-
-      it('should show different content based on the selected amount and frequency', () => {
-        cy.intercept(
-          { method: 'GET', pathname: getEndpoint(LIVE_PAGE_DETAIL) },
-          { fixture: 'pages/live-page-1', statusCode: 200 }
-        ).as('getPage');
-        cy.visit(getTestingDonationPageUrl(expectedPageSlug));
-        cy.url().should('include', EXPECTED_RP_SLUG);
-        cy.url().should('include', expectedPageSlug);
-        cy.wait('@getPage');
-
-        const targetMonthlyAmount = 15;
-        // if frequency is monthly, show particular agreement statement...
-        cy.getByTestId('frequency-month').click();
-        cy.getByTestId(`amount-${targetMonthlyAmount}`).click();
-        const expectedMonthlyText = `payments of $${targetMonthlyAmount}, to be processed on or adjacent to the ${new Date().getDate()}`;
-        cy.getByTestId('donation-page-static-text').contains(expectedMonthlyText).should('exist');
-
-        // if frequency is yearly, show another agreement statement...
-        const targetYearlyAmount = 365;
-        cy.getByTestId('frequency-year').click();
-        cy.getByTestId(`amount-${targetYearlyAmount}`).click();
-        const expectedYearlyText = `payments of $${targetYearlyAmount}, to be processed on or adjacent to ${format(
-          new Date(),
-          'L/d'
-        )} yearly until you cancel`;
-        cy.getByTestId('donation-page-static-text').contains(expectedYearlyText).should('exist');
-
-        // ... but if it's one-time, don't
-        cy.getByTestId('frequency-one_time').click();
-        cy.getByTestId('donation-page-static-text').contains(expectedMonthlyText).should('not.exist');
-        cy.getByTestId('donation-page-static-text').contains(expectedYearlyText).should('not.exist');
-      });
-    });
-
-    describe('Thank you page', () => {
-      it('should show a generic Thank You page at /page-slug/thank-you', () => {
-        cy.intercept(
-          { method: 'GET', pathname: getEndpoint(LIVE_PAGE_DETAIL) },
-          { fixture: 'pages/live-page-1', statusCode: 200 }
-        );
-        cy.visit(getTestingDonationPageUrl('page-slug/thank-you'));
-        cy.getByTestId('generic-thank-you').should('exist');
-      });
-    });
->>>>>>> 3404e76a
   });
 });