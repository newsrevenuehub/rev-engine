import logging
from typing import Literal, Optional

from django.conf import settings

import requests
from rest_framework import status


logger = logging.getLogger(f"{settings.DEFAULT_LOGGER}.{__name__}")


API_VERSION = "2022-11-01"
BASE_URL = f"https://api.hookdeck.com/{API_VERSION}"
CONNECTIONS_URL = f"{BASE_URL}/connections"
DESTINATIONS_URL = f"{BASE_URL}/destinations"
SOURCES_URL = f"{BASE_URL}/sources"


class HookDeckIntegrationError(Exception):
    """"""


HEADERS = {"Authorization": f"Bearer {settings.HOOKDECK_API_KEY}"}


def upsert(entity_type: Literal["connection", "destination"], data: dict, auto_unarchive: bool = True) -> dict:
    """Upsert given entity type to Hookdeck

    When True, the `auto_unarchive` param will cause a found-but-previously-archived entity in
    to be unarchived and have its state set to state in `data`. This is helpful for our primary use
    case for Hookdeck: review apps. In that context, we should expect to sometimes need to restore a previous
    entity named after a ticket/review app.
    """
    logger.info("Upserting %s with data %s and auto_unarchive %s", entity_type, data, auto_unarchive)
    response = requests.put(
        {"connection": CONNECTIONS_URL, "destination": DESTINATIONS_URL}[entity_type],
        data=data,
        headers=HEADERS,
    )
    if response.status_code != status.HTTP_200_OK:
        logger.exception("Unexpected response from Hookdeck API: %s", response.content)
        raise HookDeckIntegrationError("Something went wrong. It's been logged.")
    if (resp_data := response.json()).get("archived_at", None) is not None and auto_unarchive:
        logger.info("Unarchiving Hookdeck %s with id %s", entity_type, resp_data["id"])
        data = unarchive(entity_type, resp_data["id"])
    else:
        data = response.json()
    return data


def upsert_destination(name: str, url: str, auto_unarchive: bool = True) -> dict | None:
    """Upsert a destination to Hookdeck.

    A *destination* is a named URL to which Hookdeck should forward on received webhooks.

    This will return None if required parameters are missing.

    When True, the `auto_unarchive` param will cause a found-but-previously-archived entity in
    to be unarchived and have its state set to state in `data`. This is helpful for our primary use
    case for Hookdeck: review apps. In that context, we should expect to sometimes need to restore a previous
    entity named after a ticket/review app.
    """
    logger.info("Upserting a destination with name %s url %s and auto_unarchive %s", name, url, auto_unarchive)
    missing = set()
    if not name:
        missing.add("name")
    if not url:
        missing.add("url")
    if missing:
        logger.warning("Missing required params: %s. Will not upsert this destination", missing)
        return
    return upsert(
        "destination",
        {
            "name": name,
            "url": url,
        },
    )


def upsert_connection(name: str, source_id: str, destination_id: str, auto_unarchive: bool = True) -> dict | None:
    """Upsert a connection to Hookdeck.

    A *connection* maps a Hookdeck source to a Hookdeck destination. A given source can be configured
    to have many destinations via a connection.

    This will return None if required parameters are missing.

    When True, the `auto_unarchive` param will cause a found-but-previously-archived entity in
    to be unarchived and have its state set to state in `data`. This is helpful for our primary use
    case for Hookdeck: review apps. In that context, we should expect to sometimes need to restore a previous
    entity named after a ticket/review app.
    """
    logger.info(
        "Upserting connection with name %s, source id %s, and destination id %s", name, source_id, destination_id
    )
<<<<<<< HEAD
=======
    missing = set()
    if not name:
        missing.add("name")
    if not source_id:
        missing.add("source_id")
    if not destination_id:
        missing.add("destination_id")
    if missing:
        logger.warning("Missing required params: %s. Will not upsert this connection", missing)
        return
>>>>>>> c8ce7641
    return upsert(
        "connection",
        {"name": name, "source_id": source_id, "destination_id": destination_id},
    )


def retrieve(entity_type: Literal["connection", "destination", "source"], id: str) -> dict:
    """Retrieve an entity from Hookdeck"""
    response = requests.get(
        f"""{
            {"connection": CONNECTIONS_URL, "destination": DESTINATIONS_URL, "source": SOURCES_URL
            }[entity_type]
        }/{id}""",
        headers=HEADERS,
    )
    if response.status_code != status.HTTP_200_OK:
        logger.exception("Unexpected response from Hookdeck API")
        raise HookDeckIntegrationError("Something went wrong retrieving destination. It's been logged.")
    return response.json()


def search(entity_type: Literal["connection", "destination", "source"], params: dict) -> dict:
    """Search for Hookdeck entities matching search criteria in `params`"""
    response = requests.get(
        {"connection": CONNECTIONS_URL, "destination": DESTINATIONS_URL, "source": SOURCES_URL}[entity_type],
        headers={
            "Authorization": f"Bearer {settings.HOOKDECK_API_KEY}",
        },
        params=dict(params),
    )
    if response.status_code != status.HTTP_200_OK:
        logger.exception(
            "Unexpected response from Hookdeck API retrieving %s: status %s", entity_type, response.status_code
        )
        raise HookDeckIntegrationError(f"Something went wrong retrieving {entity_type}. It's been logged.")
    else:
        return response.json()


def search_connections(
    id: Optional[str] = None,
    name: Optional[str] = None,
    full_name: Optional[str] = None,
    source_id: Optional[str] = None,
    destination_id: Optional[str] = None,
    archived: bool = True,
) -> dict:
    """Search Hookdeck connections.

    Can search by name, full name, source id, destination id, and archived status.
    """
    params = {
        k: v
        for (k, v) in {
            "id": id,
            "name": name,
            "full_name": full_name,
            "source_id": source_id,
            "destination_id": destination_id,
            "archived": archived,
        }.items()
        if k is not None
    }
    return search("connection", params)


def search_destinations(
    id: Optional[str] = None, name: Optional[str] = None, archived: bool = True, url: Optional[str] = None
) -> dict:
    """Search Hookdeck destinations.

    Can search by name, archived status, and url.
    """
    params = {k: v for (k, v) in {"id": id, "name": name, "url": url, "archived": archived}.items() if k is not None}
    return search("destination", params)


def search_sources(
    id: Optional[str] = None,
    name: Optional[str] = None,
    archived: bool = True,
) -> dict:
    """Search Hookdeck destinations.

    Can search by name, archived status, and url.
    """
    params = {k: v for (k, v) in {"id": id, "name": name, "archived": archived}.items() if k is not None}
    return search("source", params)


def archive(entity_type: Literal["connection", "destination", "source"], id: str) -> dict:
    """Archive a Hookdeck entity.

    Archiving an entity causes that entities send/receipt behavior to cease. An archived resource can be
    unarchived to turn that behavior back on. Archiving is not the same as deleting.
    """
    logger.info("Archiving %s with id %s", entity_type, id)
    response = requests.put(
        f"""{
            {'connection': CONNECTIONS_URL, 'destination': DESTINATIONS_URL}[entity_type]
        }/{id}/archive""",
        headers=HEADERS,
    )
    if response.status_code != status.HTTP_200_OK:
        logger.exception("Unexpected response from Hookdeck API archiving %s with id %s", entity_type, id)
        raise HookDeckIntegrationError(f"Something went wrong archiving {entity_type} with id {id}. It's been logged.")
    else:
        return response.json()


def unarchive(entity_type: Literal["connection", "destination", "source"], id: str) -> dict:
    """Unarchive a Hookdeck entity.

    Uncarhiving an entity resumes its send/receipt behavior if the entity was previously in an "arhived" state.
    """
    response = requests.put(
        f"""{
            {'connection': CONNECTIONS_URL, 'destination': DESTINATIONS_URL}[entity_type]
        }/{id}/unarchive""",
        headers=HEADERS,
    )
    if response.status_code != status.HTTP_200_OK:
        logger.exception("Unexpected response from Hookdeck API archiving %s with id %s", entity_type, id)
        raise HookDeckIntegrationError(f"Something went wrong archiving {entity_type} with id {id}. It's been logged.")
    else:
        return response.json()


def bootstrap_endpoint(name: str, url: str, source_id: str) -> None:
    logger.info("Upserting a destination with name %s and url %s", name, url)
    dest = upsert_destination(name=name, url=url)
    logger.info(
        "Upserting connection with name %s and destination with id %s",
        name,
        (dest_id := dest["id"]),
    )
    upsert_connection(name, source_id, dest_id)


def bootstrap(name: str, webhooks_url_contributions: str, webhooks_url_upgrades: str) -> dict:
    """Used to bootstrap an app deployment's Stripe/Hookdeck integration


    This function assumes that a Stripe webhook source already exists in the Hookdeck instance.

    Two destinations and two connections will be created, one for each of the two Stripe webhook sources.

    The first Stripe webhook source is for webhooks related to contributions.

    The second source is for webhooks related to self-upgrades.
    """
    bootstrap_endpoint(
        f"{name}-stripe-contributions",
        webhooks_url_contributions,
        settings.HOOKDECK_STRIPE_WEBHOOK_SOURCE_CONTRIBUTIONS,
    )
    bootstrap_endpoint(
        f"{name}-stripe-upgrades", webhooks_url_upgrades, settings.HOOKDECK_STRIPE_WEBHOOK_SOURCE_UPGRADES
    )


def tear_down(
    ticket_prefix: str,
) -> None:
    """Used to tear down an app deployment's Stripe/Hookdeck integration


    This function assumes that certain conventions are being followed around branch naming and how that
    relates to ticket prefixes (see implementation above in `bootstrap`), etc (specifically that connection and destination names are both set to the ticket ID
    along with suffixes for `-stripe-contributions` and `-stripe-upgrades`).
    It searches by ticket prefix for destinations and connections in Hookdeck and archives all found entities.
    """
    logger.info("Tearing down Hookdeck integration for ticket with prefix %s", ticket_prefix)
    conn_names = [f"{ticket_prefix}-stripe-contributions", f"{ticket_prefix}-stripe-upgrades"]
    conns = []
    dests = []
    for x in conn_names:
        logger.info("Finding connections and destinations for %s", x)
        found_conns = search_connections(name=x)["models"]
        if not found_conns:
            logger.info("No connections found for name %s", x)
        conns.extend(found_conns)
        found_dests = search_destinations(name=x)["models"]
        if not found_dests:
            logger.info("No destinations found for name %s", x)
        dests.extend(found_dests)
    logger.info("Found %s connections and %s destinations", len(conns), len(dests))
    for x in conns:
        archive("connection", x["id"])
    for x in dests:
        archive("destination", x["id"])<|MERGE_RESOLUTION|>--- conflicted
+++ resolved
@@ -95,8 +95,6 @@
     logger.info(
         "Upserting connection with name %s, source id %s, and destination id %s", name, source_id, destination_id
     )
-<<<<<<< HEAD
-=======
     missing = set()
     if not name:
         missing.add("name")
@@ -107,7 +105,6 @@
     if missing:
         logger.warning("Missing required params: %s. Will not upsert this connection", missing)
         return
->>>>>>> c8ce7641
     return upsert(
         "connection",
         {"name": name, "source_id": source_id, "destination_id": destination_id},
