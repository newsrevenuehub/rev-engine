--- conflicted
+++ resolved
@@ -1,9 +1,6 @@
 import datetime
 from unittest.mock import Mock, patch
-<<<<<<< HEAD
-=======
 from urllib.parse import quote_plus
->>>>>>> a80dff9c
 
 from django.conf import settings
 from django.core import mail
@@ -12,8 +9,9 @@
 from django.utils.safestring import mark_safe
 
 import pytest
-<<<<<<< HEAD
-
+from bs4 import BeautifulSoup
+
+from apps.api.views import construct_rp_domain
 from apps.contributions.models import (
     Contribution,
     ContributionInterval,
@@ -21,19 +19,9 @@
     ContributionStatus,
     ContributionStatusError,
     Contributor,
-=======
-from bs4 import BeautifulSoup
-
-from apps.api.views import construct_rp_domain
-from apps.contributions.models import (
-    Contribution,
-    ContributionInterval,
-    ContributionStatus,
-    Contributor,
     ContributorRefreshToken,
     logger,
     send_templated_email,
->>>>>>> a80dff9c
 )
 from apps.contributions.tests.factories import ContributionFactory, ContributorFactory
 from apps.organizations.tests.factories import (
@@ -90,9 +78,8 @@
         self.contribution = Contribution.objects.create(amount=self.amount, donation_page=self.donation_page)
         self.required_data = {"amount": 1000, "currency": "usd", "donation_page": self.donation_page}
 
-<<<<<<< HEAD
     @patch("stripe.Customer.create")
-    def test_create_stripe_customer(self, mock_create_customer):
+    def test_create_stripe_customer(self, mock_create_customer, *args):
         """Show Contributor.create_stripe_customer calls Stripe with right params and returns the customer object"""
         return_value = {"id": "some-id"}
         mock_create_customer.return_value = return_value
@@ -128,36 +115,18 @@
         )
         self.assertEqual(customer, return_value)
 
-    def test_formatted_amount(self):
-=======
-    def test_formatted_amount(self, mock_fetch_stripe_payment_method):
->>>>>>> a80dff9c
+    def test_formatted_amount(self, *args):
+
         target_format = "10.00 USD"
         self.assertEqual(self.contribution.formatted_amount, target_format)
 
-    def test_str(self, mock_fetch_stripe_payment_method):
+    def test_str(self, *args):
         self.assertEqual(
             str(self.contribution),
             f"{self.contribution.formatted_amount}, {self.contribution.created.strftime('%Y-%m-%d %H:%M:%S')}",
         )
 
-<<<<<<< HEAD
-    @patch("apps.contributions.models.Contribution.send_slack_notifications")
-    def test_save_without_slack_arg_only_saves(self, mock_send_slack):
-        self.contribution.amount = 10
-        self.contribution.save()
-        mock_send_slack.assert_not_called()
-
-    @patch("apps.contributions.models.SlackManager")
-    def test_save_with_slack_arg_sends_slack_notifications(self, mock_send_slack):
-        self.contribution.amount = 10
-        self.contribution.save(slack_notification=SlackNotificationTypes.SUCCESS)
-        mock_send_slack.assert_any_call()
-
-    @patch("stripe.PaymentMethod.retrieve", side_effect="{}")
-    def test_request_stripe_payment_method_details_when_new(self, mock_retrieve_pm):
-=======
-    def test_expanded_bad_actor_score(self, mock_fetch_stripe_payment_method):
+    def test_expanded_bad_actor_score(self, *args):
         # First, expanded_bad_actor_score should be none by default
         score = 2
         self.assertIsNone(self.contribution.expanded_bad_actor_score)
@@ -167,7 +136,6 @@
         self.assertEqual(self.contribution.expanded_bad_actor_score, Contribution.BAD_ACTOR_SCORES[2][1])
 
     def test_request_stripe_payment_method_details_when_new(self, mock_fetch_stripe_payment_method):
->>>>>>> a80dff9c
         """
         fetch_stripe_payment_method should be called when a new contribution is being created and it has a defined provider_payment_method_id
         """
@@ -190,9 +158,7 @@
         mock_fetch_stripe_payment_method.assert_called_once()
 
     @patch("stripe.PaymentMethod.retrieve", side_effect="{}")
-    def test_do_not_request_stripe_payment_method_details_when_updating_anything_else(
-        self, mock_retrieve_pm, mock_fetch_stripe_payment_method
-    ):
+    def test_do_not_request_stripe_payment_method_details_when_updating_anything_else(self, mock_retrieve_pm, *args):
         """
         fetch_stripe_payment_method should not be called if provider_payment_method_id is unchanged
         """
@@ -201,7 +167,7 @@
         mock_retrieve_pm.assert_not_called()
 
     @patch("stripe.PaymentIntent.create")
-    def test_create_stripe_one_time_payment_intent(self, mock_create_pi, mock_fetch_stripe_payment_method):
+    def test_create_stripe_one_time_payment_intent(self, mock_create_pi, *args):
         """Show Contribution.create_stripe_one_time_payment_intent calls Stripe with right params...
 
         ...that it returns the created payment intent, and that it saves the payment intent ID and
@@ -234,7 +200,7 @@
         self.assertEqual(payment_intent, return_value)
 
     @patch("stripe.PaymentIntent.create")
-    def test_create_stripe_one_time_payment_intent_when_flagged(self, mock_create_pi):
+    def test_create_stripe_one_time_payment_intent_when_flagged(self, mock_create_pi, *args):
         """Show Contribution.create_stripe_one_time_payment_intent calls Stripe with right params...
 
         ...that it returns the created payment intent, and that it saves the payment intent ID and
@@ -265,7 +231,7 @@
         self.assertEqual(payment_intent, return_value)
 
     @patch("stripe.Subscription.create")
-    def test_create_stripe_subscription(self, mock_create_subscription, mock_fetch_stripe_payment_method):
+    def test_create_stripe_subscription(self, mock_create_subscription, *args):
         """Show Contribution.create_stripe_subscription calls Stripe with right params...
 
         ...that it returns the created subscription, and that it saves the right subscription data
@@ -311,7 +277,7 @@
         self.assertEqual(subscription, return_value)
 
     @patch("stripe.SetupIntent.create")
-    def test_create_stripe_setup_intent(self, mock_create_setup_intent):
+    def test_create_stripe_setup_intent(self, mock_create_setup_intent, *args):
         """Show Contribution.create_stripe_setup_intent calls Stripe with right params...
 
         ...that it returns the created setup intent, and that it saves the right data
@@ -343,7 +309,7 @@
         self.assertEqual(subscription, return_value)
 
     @patch("apps.emails.tasks.send_templated_email.delay")
-    def test_handle_thank_you_email_when_nre_sends(self, mock_send_email, mock_fetch_stripe_payment_method):
+    def test_handle_thank_you_email_when_nre_sends(self, mock_send_email, *args):
         """Show that when org configured to have NRE send thank you emails, send_templated_email
         gets called with expected args.
         """
@@ -372,7 +338,7 @@
         )
 
     @patch("apps.emails.tasks.send_templated_email.delay")
-    def test_handle_thank_you_email_when_nre_not_send(self, mock_send_email, mock_fetch_stripe_payment_method):
+    def test_handle_thank_you_email_when_nre_not_send(self, mock_send_email, *args):
         """Show that when an org is not configured to have NRE send thank you emails...
 
         ...send_templated_email does not get called
@@ -417,12 +383,36 @@
         }
 
 
-<<<<<<< HEAD
 @pytest.fixture
 @pytest.mark.django_db
 def contribution():
     return ContributionFactory()
-=======
+
+
+@pytest.mark.django_db
+@pytest.mark.parametrize(
+    "status",
+    (
+        ContributionStatus.PROCESSING,
+        ContributionStatus.FLAGGED,
+    ),
+)
+def test_contribution_cancel_when_one_time(status, monkeypatch):
+    mock_cancel = Mock()
+    monkeypatch.setattr("stripe.PaymentIntent.cancel", mock_cancel)
+
+    with patch("apps.contributions.models.Contribution.fetch_stripe_payment_method", return_value=None):
+        contribution = ContributionFactory(one_time=True, status=status)
+        contribution.cancel()
+
+    contribution.refresh_from_db()
+    assert contribution.status == ContributionStatus.CANCELED
+    mock_cancel.assert_called_once_with(
+        contribution.provider_payment_id,
+        stripe_account=contribution.donation_page.revenue_program.stripe_account_id,
+    )
+
+
 @pytest.mark.django_db
 @pytest.mark.parametrize("trait", ("one_time", "annual_subscription", "monthly_subscription"))
 def test_contribution_billing_details(trait):
@@ -436,78 +426,18 @@
 
 
 @pytest.mark.django_db
-@pytest.mark.parametrize("trait", ("one_time", "annual_subscription", "monthly_subscription"))
-def test_contribution_billing_name(trait):
-    # TODO: DEV-3026  -- remove provider_payment_method_id = None
-    contribution = ContributionFactory(**{trait: True, "provider_payment_method_id": None})
-    assert contribution.billing_name and contribution.billing_name == contribution.billing_details.name
-
-
-@pytest.mark.django_db
-@pytest.mark.parametrize("trait", ("one_time", "annual_subscription", "monthly_subscription"))
-def test_contribution_billing_email(trait):
-    # TODO: DEV-3026  -- remove provider_payment_method_id = None
-    contribution = ContributionFactory(**{trait: True, "provider_payment_method_id": None})
-    assert contribution.billing_email and contribution.billing_email == contribution.billing_details.email
-
-
-@pytest.mark.django_db
-@pytest.mark.parametrize("trait", ("one_time", "annual_subscription", "monthly_subscription"))
-def test_contribution_billing_phone(trait):
-    # TODO: DEV-3026  -- remove provider_payment_method_id = None
-    contribution = ContributionFactory(**{trait: True, "provider_payment_method_id": None})
-    assert contribution.billing_phone and contribution.billing_phone == contribution.billing_details.phone
-
-
-@pytest.mark.django_db
-@pytest.mark.parametrize("trait", ("one_time", "annual_subscription", "monthly_subscription"))
-def test_contribution_billing_address(trait):
-    # TODO: DEV-3026  -- remove provider_payment_method_id = None
-    contribution = ContributionFactory(**{trait: True, "provider_payment_method_id": None})
-    assert contribution.billing_address
->>>>>>> a80dff9c
-
-
-@pytest.mark.django_db
 @pytest.mark.parametrize(
-<<<<<<< HEAD
-    "status",
+    "status,contribution_type",
     (
-        ContributionStatus.PROCESSING,
-        ContributionStatus.FLAGGED,
+        (ContributionStatus.PROCESSING, "monthly_subscription"),
+        (ContributionStatus.PROCESSING, "annual_subscription"),
+        (ContributionStatus.FLAGGED, "monthly_subscription"),
+        (ContributionStatus.FLAGGED, "annual_subscription"),
     ),
 )
-def test_contribution_cancel_when_one_time(status, contribution, monkeypatch):
-    contribution.status = status
-    contribution.interval = ContributionInterval.ONE_TIME
-    contribution.save()
-    mock_cancel = Mock()
-
-    monkeypatch.setattr("stripe.PaymentIntent.cancel", mock_cancel)
-
-    contribution.cancel()
-    contribution.refresh_from_db()
-    assert contribution.status == ContributionStatus.CANCELED
-    mock_cancel.assert_called_once_with(
-        contribution.provider_payment_id,
-        stripe_account=contribution.donation_page.revenue_program.stripe_account_id,
-    )
-
-
-@pytest.mark.django_db
-@pytest.mark.parametrize(
-    "status,interval",
-    (
-        (ContributionStatus.PROCESSING, ContributionInterval.MONTHLY),
-        (ContributionStatus.PROCESSING, ContributionInterval.YEARLY),
-        (ContributionStatus.FLAGGED, ContributionInterval.MONTHLY),
-        (ContributionStatus.FLAGGED, ContributionInterval.YEARLY),
-    ),
-)
-def test_contribution_cancel_when_recurring(status, interval, contribution, monkeypatch):
-    contribution.status = status
-    contribution.interval = interval
-    contribution.save()
+def test_contribution_cancel_when_recurring(status, contribution_type, monkeypatch):
+    with patch("apps.contributions.models.Contribution.fetch_stripe_payment_method", return_value=None):
+        contribution = ContributionFactory(**{contribution_type: True, "status": status})
 
     mock_delete_sub = Mock()
     monkeypatch.setattr("stripe.Subscription.delete", mock_delete_sub)
@@ -521,7 +451,8 @@
     mock_retrieve_pm = Mock(return_value=MockPaymentMethod())
     monkeypatch.setattr("stripe.PaymentMethod.retrieve", mock_retrieve_pm)
 
-    contribution.cancel()
+    with patch("apps.contributions.models.Contribution.fetch_stripe_payment_method", return_value=None):
+        contribution.cancel()
     contribution.refresh_from_db()
     assert contribution.status == ContributionStatus.CANCELED
 
@@ -539,21 +470,53 @@
 
 
 @pytest.mark.django_db()
-def test_contribution_cancel_when_unpermitted_interval(contribution, monkeypatch):
-    contribution.status = ContributionStatus.PROCESSING
-    contribution.interval = "foobar"
-    contribution.save()
+def test_contribution_cancel_when_unpermitted_interval(monkeypatch):
+    with patch("apps.contributions.models.Contribution.fetch_stripe_payment_method", return_value=None):
+        contribution = ContributionFactory(one_time=True, interval="foobar", status=ContributionStatus.PROCESSING)
     last_modified = contribution.modified
     mock_stripe_method = Mock()
     monkeypatch.setattr("stripe.PaymentIntent.cancel", mock_stripe_method)
     monkeypatch.setattr("stripe.Subscription.delete", mock_stripe_method)
     monkeypatch.setattr("stripe.PaymentMethod.retrieve", mock_stripe_method)
     monkeypatch.setattr("stripe.PaymentMethod.detach", mock_stripe_method)
-
     with pytest.raises(ContributionIntervalError):
         contribution.cancel()
     assert contribution.modified == last_modified
     mock_stripe_method.assert_not_called()
+
+
+@pytest.mark.django_db
+@pytest.mark.parametrize("trait", ("one_time", "annual_subscription", "monthly_subscription"))
+def test_contribution_billing_name(trait):
+    # TODO: DEV-3026  -- remove provider_payment_method_id = None
+
+    with patch("apps.contributions.models.Contribution.fetch_stripe_payment_method", return_value=None):
+        contribution = ContributionFactory(**{trait: True, "provider_payment_method_id": None})
+    assert contribution.billing_name and contribution.billing_name == contribution.billing_details.name
+
+
+@pytest.mark.django_db
+@pytest.mark.parametrize("trait", ("one_time", "annual_subscription", "monthly_subscription"))
+def test_contribution_billing_email(trait):
+    # TODO: DEV-3026  -- remove provider_payment_method_id = None
+    contribution = ContributionFactory(**{trait: True, "provider_payment_method_id": None})
+    assert contribution.billing_email and contribution.billing_email == contribution.billing_details.email
+
+
+@pytest.mark.django_db
+@pytest.mark.parametrize("trait", ("one_time", "annual_subscription", "monthly_subscription"))
+def test_contribution_billing_phone(trait):
+    # TODO: DEV-3026  -- remove provider_payment_method_id = None
+    contribution = ContributionFactory(**{trait: True, "provider_payment_method_id": None})
+    assert contribution.billing_phone and contribution.billing_phone == contribution.billing_details.phone
+
+
+@pytest.mark.django_db
+@pytest.mark.parametrize("trait", ("one_time", "annual_subscription", "monthly_subscription"))
+def test_contribution_billing_address(trait):
+    # TODO: DEV-3026  -- remove provider_payment_method_id = None
+    contribution = ContributionFactory(**{trait: True, "provider_payment_method_id": None})
+    assert contribution.billing_address
 
 
 @pytest.mark.django_db
@@ -568,9 +531,9 @@
         "unexpected",
     ),
 )
-def test_contribution_cancel_when_unpermitted_status(status, contribution, monkeypatch):
-    contribution.status = status
-    contribution.save()
+def test_contribution_cancel_when_unpermitted_status(status, monkeypatch):
+    with patch("apps.contributions.models.Contribution.fetch_stripe_payment_method", return_value=None):
+        contribution = ContributionFactory(annual_subscription=True, status=status)
     last_modified = contribution.modified
     mock_stripe_method = Mock()
     monkeypatch.setattr("stripe.PaymentIntent.cancel", mock_stripe_method)
@@ -582,7 +545,10 @@
         contribution.cancel()
     assert contribution.modified == last_modified
     mock_stripe_method.assert_not_called()
-=======
+
+
+@pytest.mark.django_db
+@pytest.mark.parametrize(
     "trait",
     (
         "one_time",
@@ -718,5 +684,4 @@
         as_string = " ".join([x.replace("\xa0", " ").strip() for x in soup.get_text().splitlines() if x])
         assert x in as_string
     assert "Manage contributions here" in soup.find("a", href=magic_link).text
-    assert magic_link in mail.outbox[0].body
->>>>>>> a80dff9c
+    assert magic_link in mail.outbox[0].body