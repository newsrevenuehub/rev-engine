import {
  CONTRIBUTIONS_SECTION_ACCESS_FLAG_NAME,
  CONTRIBUTIONS_SECTION_DENY_FLAG_NAME
} from 'constants/featureFlagConstants';

import hasContributionsDashboardAccessToUser from './hasContributionsDashboardAccessToUser';
<<<<<<< HEAD
import joinPath from './joinPath';
=======
import getDomain from './getDomain';
import slugify from './slugify';

describe('Test utilities', () => {
  describe('hasContributionsDashboardAccessToUser', () => {
    const contributionsSectionAccessFlag = {
      id: '1234',
      name: CONTRIBUTIONS_SECTION_ACCESS_FLAG_NAME
    };
    const contributionsSectionDenyFlag = {
      id: '1234',
      name: CONTRIBUTIONS_SECTION_DENY_FLAG_NAME
    };

    it('should return FALSE when CONTRIBUTIONS_SECTION_DENY_FLAG_NAME is set irrespective of CONTRIBUTIONS_SECTION_ACCESS_FLAG_NAME', () => {
      expect(hasContributionsDashboardAccessToUser([contributionsSectionDenyFlag])).toBe(false);
      expect(
        hasContributionsDashboardAccessToUser([contributionsSectionDenyFlag, contributionsSectionAccessFlag])
      ).toBe(false);
    });
>>>>>>> 210dbe2a

    it('should return TRUE when CONTRIBUTIONS_SECTION_DENY_FLAG_NAME is not set and CONTRIBUTIONS_SECTION_ACCESS_FLAG_NAME is set', () => {
      expect(hasContributionsDashboardAccessToUser([contributionsSectionAccessFlag])).toBe(true);
    });
  });

  const urlList = [
    { host: 'domain.com', domain: 'domain.com' },
    { host: 'subdomain.domain.com', domain: 'domain.com' },
    { host: 'subdomain.domain.co.uk', domain: 'domain.co.uk' }
    // TODO: solve limitation of function getDomain / getSubdomain.
    // Fails when testing for:
    // { host: 'domain.co.uk', domain: 'domain.co.uk' },
  ];

  describe('getDomain', () => {
    urlList.map((url) =>
      it(`test: ${url.host}`, () => {
        const domain = getDomain(url.host);
        expect(domain).toEqual(url.domain);
      })
    );
  });

  const nameList = [
    ['Page 1', 'page-1'],
    ['Hello World', 'hello-world'],
    ['Hi.There', 'hithere'],
    ['TestPage', 'testpage'],
    ['My_New_page', 'mynewpage']
  ];

  describe('slugify', () => {
    it.each(nameList)('test: %s -> expects: %s', (input, output) => expect(slugify(input)).toBe(output));
  });
<<<<<<< HEAD
});

const urlList = [
  { host: 'domain.com', domain: 'domain.com' },
  { host: 'subdomain.domain.com', domain: 'domain.com' },
  { host: 'subdomain.domain.co.uk', domain: 'domain.co.uk' }
  // TODO: solve limitation of function getDomain / getSubdomain.
  // Fails when testing for:
  // { host: 'domain.co.uk', domain: 'domain.co.uk' },
];

describe('Test getDomain', () => {
  urlList.map((url) =>
    it(`test: ${url.host}`, () => {
      const domain = getDomain(url.host);
      expect(domain).toEqual(url.domain);
    })
  );
});

describe('Test joinPath', () => {
  it('should join multiple paths and remove duplicate separator', () => {
    expect(joinPath(['a', 'b/', '/c', 'd/'])).toEqual('a/b/c/d/');
  });
=======
>>>>>>> 210dbe2a
});<|MERGE_RESOLUTION|>--- conflicted
+++ resolved
@@ -4,9 +4,7 @@
 } from 'constants/featureFlagConstants';
 
 import hasContributionsDashboardAccessToUser from './hasContributionsDashboardAccessToUser';
-<<<<<<< HEAD
 import joinPath from './joinPath';
-=======
 import getDomain from './getDomain';
 import slugify from './slugify';
 
@@ -27,7 +25,6 @@
         hasContributionsDashboardAccessToUser([contributionsSectionDenyFlag, contributionsSectionAccessFlag])
       ).toBe(false);
     });
->>>>>>> 210dbe2a
 
     it('should return TRUE when CONTRIBUTIONS_SECTION_DENY_FLAG_NAME is not set and CONTRIBUTIONS_SECTION_ACCESS_FLAG_NAME is set', () => {
       expect(hasContributionsDashboardAccessToUser([contributionsSectionAccessFlag])).toBe(true);
@@ -63,31 +60,10 @@
   describe('slugify', () => {
     it.each(nameList)('test: %s -> expects: %s', (input, output) => expect(slugify(input)).toBe(output));
   });
-<<<<<<< HEAD
-});
-
-const urlList = [
-  { host: 'domain.com', domain: 'domain.com' },
-  { host: 'subdomain.domain.com', domain: 'domain.com' },
-  { host: 'subdomain.domain.co.uk', domain: 'domain.co.uk' }
-  // TODO: solve limitation of function getDomain / getSubdomain.
-  // Fails when testing for:
-  // { host: 'domain.co.uk', domain: 'domain.co.uk' },
-];
-
-describe('Test getDomain', () => {
-  urlList.map((url) =>
-    it(`test: ${url.host}`, () => {
-      const domain = getDomain(url.host);
-      expect(domain).toEqual(url.domain);
-    })
-  );
 });
 
 describe('Test joinPath', () => {
   it('should join multiple paths and remove duplicate separator', () => {
     expect(joinPath(['a', 'b/', '/c', 'd/'])).toEqual('a/b/c/d/');
   });
-=======
->>>>>>> 210dbe2a
 });