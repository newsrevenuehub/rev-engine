import json
from csv import DictReader
from csv import Error as CSVError
from unittest import mock

from django.conf import settings
from django.middleware import csrf
from django.test import override_settings
from django.utils import timezone

import pytest
import stripe
from addict import Dict as AttrDict
from rest_framework import status
from rest_framework.reverse import reverse
from rest_framework.test import APIClient, APITestCase
from reversion.models import Version
from stripe.error import StripeError
from stripe.oauth_error import InvalidGrantError as StripeInvalidGrantError
from stripe.stripe_object import StripeObject
from waffle import get_waffle_flag_model

from apps.api.tests import RevEngineApiAbstractTestCase
from apps.api.tokens import ContributorRefreshToken
from apps.common.constants import CONTRIBUTIONS_API_ENDPOINT_ACCESS_FLAG_NAME
from apps.common.tests.test_resources import AbstractTestCase
from apps.contributions.models import (
    Contribution,
    ContributionInterval,
    ContributionStatus,
    Contributor,
)
from apps.contributions.payment_managers import PaymentProviderError
from apps.contributions.serializers import (
    PaymentProviderContributionSerializer,
    SubscriptionsSerializer,
)
from apps.contributions.tests.factories import (
    ContributionFactory,
    ContributorFactory,
    StripeSubscriptionFactory,
)
from apps.contributions.tests.test_serializers import (
    mock_get_bad_actor,
    mock_stripe_call_with_error,
)
from apps.organizations.models import RevenueProgram
from apps.organizations.tests.factories import (
    OrganizationFactory,
    PaymentProviderFactory,
    RevenueProgramFactory,
    StripePaymentIntentFactory,
)
from apps.pages.models import DonationPage
from apps.pages.tests.factories import DonationPageFactory
from apps.users.choices import Roles
from apps.users.tests.factories import create_test_user


TEST_STRIPE_ACCOUNT_ID = "testing_123"


class MockStripeAccount(StripeObject):
    def __init__(self, *args, **kwargs):
        self.id = TEST_STRIPE_ACCOUNT_ID


MOCK_ACCOUNT_LINKS = {"test": "test"}


class MockOAuthResponse(StripeObject):
    def __init__(self, *args, **kwargs):
        self.stripe_user_id = kwargs.get("stripe_user_id")
        self.refresh_token = kwargs.get("refresh_token")


expected_oauth_scope = "my_test_scope"


@override_settings(STRIPE_OAUTH_SCOPE=expected_oauth_scope)
class StripeOAuthTest(AbstractTestCase):
    @classmethod
    def setUpClass(cls):
        super().setUpClass()
        cls.set_up_domain_model()

    def _make_request(self, code=None, scope=None, revenue_program_id=None):
        self.client.force_authenticate(user=self.org_user)
        url = reverse("stripe-oauth")
        complete_url = f"{url}?{settings.ORG_SLUG_PARAM}={self.org1.slug}"
        body = {}
        if revenue_program_id:
            body["revenue_program_id"] = revenue_program_id
        if code:
            body["code"] = code
        if scope:
            body["scope"] = scope
        return self.client.post(complete_url, body)

    @mock.patch("stripe.OAuth.token")
    def test_response_when_missing_params(self, stripe_oauth_token):
        # Missing code
        response = self._make_request(code=None, scope=expected_oauth_scope, revenue_program_id=self.org1_rp1.id)
        self.assertEqual(response.status_code, 400)
        self.assertIn("missing_params", response.data)
        stripe_oauth_token.assert_not_called()

        # Missing scope
        response = self._make_request(code="12345", scope=None, revenue_program_id=self.org1_rp1.id)
        self.assertEqual(response.status_code, 400)
        self.assertIn("missing_params", response.data)
        stripe_oauth_token.assert_not_called()

        # Missing revenue_program_id
        response = self._make_request(code="12345", scope=expected_oauth_scope, revenue_program_id=None)
        self.assertEqual(response.status_code, 400)
        self.assertIn("missing_params", response.data)
        stripe_oauth_token.assert_not_called()

        # Missing code, scope and revenue_program_id
        response = self._make_request(code=None, scope=None, revenue_program_id=None)
        self.assertEqual(response.status_code, 400)
        self.assertIn("missing_params", response.data)
        stripe_oauth_token.assert_not_called()

    @mock.patch("stripe.OAuth.token")
    def test_response_when_scope_param_mismatch(self, stripe_oauth_token):
        """
        We verify that the "scope" parameter provided by the frontend matches the scope we expect
        """
        response = self._make_request(code="1234", scope="not_expected_scope", revenue_program_id=self.org1_rp1.id)
        self.assertEqual(response.status_code, 400)
        self.assertIn("scope_mismatch", response.data)
        stripe_oauth_token.assert_not_called()

    @mock.patch("stripe.OAuth.token")
    def test_response_when_invalid_code(self, stripe_oauth_token):
        stripe_oauth_token.side_effect = StripeInvalidGrantError(code="error_code", description="error_description")
        response = self._make_request(code="1234", scope=expected_oauth_scope, revenue_program_id=self.org1_rp1.id)
        self.assertEqual(response.status_code, 400)
        self.assertIn("invalid_code", response.data)
        stripe_oauth_token.assert_called_with(code="1234", grant_type="authorization_code")

    @mock.patch("stripe.OAuth.token")
    def test_response_success(self, stripe_oauth_token):
        expected_stripe_account_id = "my_test_account_id"
        expected_refresh_token = "my_test_refresh_token"
        stripe_oauth_token.return_value = MockOAuthResponse(
            stripe_user_id=expected_stripe_account_id, refresh_token=expected_refresh_token
        )
        assert Version.objects.get_for_object(self.org1_rp1.payment_provider).count() == 0
        response = self._make_request(code="1234", scope=expected_oauth_scope, revenue_program_id=self.org1_rp1.id)
        self.assertEqual(response.status_code, 200)
        self.assertEqual(response.data["detail"], "success")
        stripe_oauth_token.assert_called_with(code="1234", grant_type="authorization_code")
        # Org should have new values based on OAuth response
        self.org1_rp1.payment_provider.refresh_from_db()
        self.assertEqual(self.org1_rp1.payment_provider.stripe_account_id, expected_stripe_account_id)
        self.assertEqual(self.org1_rp1.payment_provider.stripe_oauth_refresh_token, expected_refresh_token)
        assert Version.objects.get_for_object(self.org1_rp1.payment_provider).count() == 1

    @mock.patch("stripe.OAuth.token")
    def test_create_payment_provider_if_not_exists(self, stripe_oauth_token):
        expected_stripe_account_id = "new_stripe_account_id"
        refresh_token = "my_test_refresh_token"
        stripe_oauth_token.return_value = MockOAuthResponse(
            stripe_user_id=expected_stripe_account_id, refresh_token=refresh_token
        )
        self.org1_rp2.payment_provider = None
        self._make_request(code="1234", scope=expected_oauth_scope, revenue_program_id=self.org1_rp2.id)
        self.org1_rp2.refresh_from_db()
        self.assertEqual(self.org1_rp2.payment_provider.stripe_account_id, expected_stripe_account_id)
        assert Version.objects.get_for_object(self.org1_rp1.payment_provider).count() == 1


class TestContributionsViewSet(RevEngineApiAbstractTestCase):
    @mock.patch("apps.contributions.models.Contribution.fetch_stripe_payment_method", return_value=None)
    def setUp(self, mock_fetch_stripe):
        super().setUp()
        self.list_url = reverse("contribution-list")

        self.contribution_for_org = ContributionFactory(
            one_time=True,
            donation_page__revenue_program=self.org1.revenueprogram_set.first(),
        )

    def contribution_detail_url(self, pk=None):
        pk = pk if pk is not None else self.contribution_for_org.pk
        return reverse("contribution-detail", args=(pk,))

    ##########
    # Retrieve
    def test_superuser_can_get_contribution(self):
        self.assert_superuser_can_get(self.contribution_detail_url())

    def test_hub_admin_can_get_contribution(self):
        self.assert_hub_admin_can_get(self.contribution_detail_url())

    def test_org_admin_can_get_contribution_owned_by_org(self):
        self.assert_org_admin_can_get(self.contribution_detail_url())

    def test_org_admin_cannot_get_contribution_owned_by_other_org(self):
        not_orgs_contribution = Contribution.objects.exclude(
            donation_page__revenue_program__organization=self.org1
        ).first()
        self.assertIsNotNone(not_orgs_contribution)
        self.assert_org_admin_cannot_get(self.contribution_detail_url(not_orgs_contribution.pk))

    def test_rp_user_can_get_contribution_from_their_rp(self):
        contrib_in_users_rp_pk = (
            Contribution.objects.filter(
                donation_page__revenue_program=self.rp_user.roleassignment.revenue_programs.first()
            )
            .first()
            .pk
        )
        self.assert_rp_user_can_get(self.contribution_detail_url(contrib_in_users_rp_pk))

    def test_rp_user_cannot_get_contribution_from_another_rp_in_org(self):
        contrib_not_in_users_rp_pk = (
            Contribution.objects.exclude(
                donation_page__revenue_program__in=self.rp_user.roleassignment.revenue_programs.all()
            )
            .first()
            .pk
        )
        self.assert_rp_user_cannot_get(self.contribution_detail_url(contrib_not_in_users_rp_pk))

    def test_rp_user_cannot_get_contribution_from_another_org(self):
        contrib_not_in_users_org_pk = (
            Contribution.objects.exclude(
                donation_page__revenue_program__in=self.rp_user.roleassignment.revenue_programs.all()
            )
            .first()
            .pk
        )
        self.assert_rp_user_cannot_get(self.contribution_detail_url(contrib_not_in_users_org_pk))

    ######
    # List
    def test_super_user_can_list_all_contributions(self):
        self.assert_superuser_can_list(self.list_url, Contribution.objects.count())

    def test_hub_admin_can_list_all_contributions(self):
        self.assert_hub_admin_can_list(self.list_url, Contribution.objects.count())

    def test_org_admin_can_list_orgs_contributions(self):
        """Should get back only contributions belonging to my org"""
        donation_pages_of_org = DonationPage.objects.filter(revenue_program__organization=self.org1)
        donation_pages = set(i.id for i in donation_pages_of_org)
        self.assertGreater(
            Contribution.objects.exclude(donation_page__in=donation_pages_of_org).count(),
            0,
        )
        ensure_owned_by_org = lambda contribution: contribution["donation_page_id"] in donation_pages

        self.assert_org_admin_can_list(
            self.list_url,
            Contribution.objects.filter(donation_page__in=donation_pages_of_org).count(),
            assert_item=ensure_owned_by_org,
        )

    def test_rp_user_can_list_their_rps_contributions(self):
        def _ensure_all_contribs_belong_to_users_rps(results):
            page_ids = list(set([contrib["donation_page_id"] for contrib in results]))
            referenced_rps = RevenueProgram.objects.filter(donationpage__in=page_ids).values_list("pk", flat=True)
            self.assertTrue(
                set(referenced_rps).issubset(
                    set(self.rp_user.roleassignment.revenue_programs.values_list("pk", flat=True))
                )
            )

        expected_count = Contribution.objects.filter(
            donation_page__revenue_program_id__in=self.rp_user.roleassignment.revenue_programs.all()
        ).count()
        self.assert_rp_user_can_list(self.list_url, expected_count, assert_all=_ensure_all_contribs_belong_to_users_rps)

    def test_contributions_are_read_only_for_expected_users(self):
        detail_url = reverse("contribution-detail", args=(Contribution.objects.first().pk,))
        expected_users = (
            self.superuser,
            self.hub_user,
            self.org_user,
            self.rp_user,
        )
        for user in expected_users:
            self.assert_user_cannot_delete_because_not_implemented(detail_url, user)
            self.assert_user_cannot_post_because_not_implemented(self.list_url, user)
            self.assert_user_cannot_patch_because_not_implemented(detail_url, user)
            self.assert_user_cannot_put_because_not_implemented(detail_url, user)

    def test_unexpected_role_type(self):
        novel = create_test_user(role_assignment_data={"role_type": "never-before-seen"})
        self.assert_user_cannot_get(
            reverse("contribution-list"), novel, expected_status_code=status.HTTP_500_INTERNAL_SERVER_ERROR
        )

    def test_list_contributions_with_status_negation(self):
        filter_statuses = {"paid", "flagged"}
        qp = "&".join([f"status__not={i}" for i in filter_statuses])
        response = self.assert_user_can_get(self.list_url + f"?{qp}", self.superuser)
        self.assertTrue(all([i["status"] not in filter_statuses for i in response.json()["results"]]))

    def test_filters_out_flagged_and_rejected_contributions(self):
        Contribution.objects.all().delete()
        with mock.patch("apps.contributions.models.Contribution.fetch_stripe_payment_method", return_value=None):
            good_contribution = ContributionFactory(one_time=True)
            ContributionFactory(one_time=True, status=ContributionStatus.FLAGGED)
            ContributionFactory(one_time=True, status=ContributionStatus.REJECTED)
        response = self.assert_user_can_get(self.list_url, self.hub_user)
        assert response.json()["count"] == 1
        assert response.json()["results"][0]["id"] == good_contribution.id


class TestContributorContributionsViewSet(AbstractTestCase):
    def setUp(self):
        super().setUp()
        self.set_up_domain_model()

        self.contribution_1 = StripePaymentIntentFactory(revenue_program=self.org1_rp1.slug)
        self.contribution_2 = StripePaymentIntentFactory(revenue_program=self.org1_rp2.slug)
        self.contribution_3 = StripePaymentIntentFactory(revenue_program=self.org1_rp1.slug)
        self.contribution_4 = StripePaymentIntentFactory(revenue_program=self.org1_rp2.slug, payment_type=None)

        self.all_contributions = [self.contribution_1, self.contribution_2, self.contribution_3, self.contribution_4]

        self.stripe_contributions = [
            PaymentProviderContributionSerializer(instance=i).data for i in self.all_contributions
        ]

    def list_contributions(self):
        self.client.force_authenticate(user=self.contributor_user)
        return self.client.get(
            reverse("contribution-list"),
        )

    @mock.patch("apps.contributions.stripe_contributions_provider.ContributionsCacheProvider.load")
    @mock.patch("apps.contributions.tasks.task_pull_serialized_stripe_contributions_to_cache.delay")
    def test_contributor_can_list_their_contributions(self, celery_task_mock, cache_load_mock):
        cache_load_mock.return_value = self.stripe_contributions
        refresh_token = ContributorRefreshToken.for_contributor(self.contributor_user.uuid)
        self.client.cookies["Authorization"] = refresh_token.long_lived_access_token
        self.client.cookies["csrftoken"] = csrf._get_new_csrf_token()
        response = self.client.get(reverse("contribution-list"), {"rp": self.org1_rp1.slug})
        self.assertEqual(celery_task_mock.call_count, 0)
        self.assertEqual(response.json().get("count"), 2)

    @mock.patch("apps.contributions.stripe_contributions_provider.ContributionsCacheProvider.load")
    @mock.patch("apps.contributions.tasks.task_pull_serialized_stripe_contributions_to_cache.delay")
    def test_contributor_call_celery_task_if_no_contribution_in_cache(self, celery_task_mock, cache_load_mock):
        cache_load_mock.return_value = []
        refresh_token = ContributorRefreshToken.for_contributor(self.contributor_user.uuid)
        self.client.cookies["Authorization"] = refresh_token.long_lived_access_token
        self.client.cookies["csrftoken"] = csrf._get_new_csrf_token()
        response = self.client.get(reverse("contribution-list"), {"rp": self.org1_rp1.slug})
        celery_task_mock.assert_called_once()
        self.assertEqual(response.json().get("count"), 0)

    @mock.patch("apps.contributions.stripe_contributions_provider.ContributionsCacheProvider.load")
    @mock.patch("apps.contributions.tasks.task_pull_serialized_stripe_contributions_to_cache.delay")
    def test_contributor_call_excludes_payments_requiring_source(self, celery_task_mock, cache_load_mock):
        cache_load_mock.return_value = self.stripe_contributions
        refresh_token = ContributorRefreshToken.for_contributor(self.contributor_user.uuid)
        self.client.cookies["Authorization"] = refresh_token.long_lived_access_token
        self.client.cookies["csrftoken"] = csrf._get_new_csrf_token()
        response = self.client.get(reverse("contribution-list"), {"rp": self.org1_rp2.slug})
        contribution_ids = [contribution["id"] for contribution in response.json()["results"]]
        assert self.contribution_4.id not in contribution_ids


class TestContributionsViewSetExportCSV(AbstractTestCase):
    def setUp(self):
        super().setUp()
        self.set_up_domain_model()

    def email_contributions(self, user):
        self.client.force_authenticate(user=user)
        return self.client.post(reverse("contribution-email-contributions"))

    def test_user_without_role(self):
        self.generic_user.roleassignment = None
        response = self.email_contributions(self.generic_user)
        assert response.status_code == 403

    @mock.patch("apps.contributions.views.send_templated_email_with_attachment.delay")
    def test_user_with_role(self, email_mock):
        response = self.email_contributions(self.org_user)
        assert response.status_code == 200

        response = self.email_contributions(self.org_user)
        assert response.status_code == 200

        response = self.email_contributions(self.hub_user)
        assert response.status_code == 200

        response = self.email_contributions(self.contributor_user)
        assert response.status_code == 403

    @mock.patch("apps.contributions.views.send_templated_email_with_attachment.delay")
    def test_data_in_csv_matching_with_contributions_list(self, email_mock):
        self.client.force_authenticate(user=self.org_user)
        contributions_from_list_view = self.client.get(reverse("contribution-list")).json()["results"]

        self.email_contributions(self.org_user).json()

        contributions_from_email_view = [
            row for row in DictReader(email_mock.call_args_list[0].kwargs["attachment"].splitlines())
        ]

        assert len(contributions_from_email_view) == len(contributions_from_list_view)
        assert set(int(x["Contribution ID"]) for x in contributions_from_email_view) == set(
            x["id"] for x in contributions_from_list_view
        )

    @mock.patch("apps.contributions.views.send_templated_email_with_attachment.delay", side_effect=Exception)
    @mock.patch("apps.contributions.views.export_contributions_to_csv")
    def test_when_error(self, csv_maker, email_task):
        response = self.email_contributions(self.org_user)
        response.status_code = 500

        csv_error_text = "Something went wrong generating CSV export"
        csv_maker.side_effect = CSVError(csv_error_text)
        response = self.email_contributions(self.org_user)
        response.status_code = 500
        assert response.json()["detail"] == csv_error_text


class TestSubscriptionViewSet(AbstractTestCase):
    def setUp(self):
        super().setUp()
        self.org = OrganizationFactory()
        self.stripe_account_id = "testing-stripe-account-id"
        self.payment_provider = PaymentProviderFactory(stripe_account_id=self.stripe_account_id)
        self.set_up_domain_model()
        self.rp_foo = RevenueProgramFactory(organization=self.org, payment_provider=self.payment_provider, slug="foo")
        self.rp_bar = RevenueProgramFactory(organization=self.org, payment_provider=self.payment_provider, slug="bar")
        self.subscription = {
            "id": "sub_1234",
            "status": "incomplete",
            "card_brand": "Visa",
            "last4": "4242",
            "plan": {
                "interval": "month",
                "interval_count": 1,
                "amount": 1234,
            },
            "metadata": {
                "revenue_program_slug": "foo",
            },
            "amount": "100",
            "customer": "cus_1234",
            "current_period_end": 1654892502,
            "current_period_start": 1686428502,
            "created": 1654892502,
            "default_payment_method": {
                "id": "pm_1234",
                "type": "card",
                "card": {"brand": "discover", "last4": "7834", "exp_month": "12", "exp_year": "2022"},
            },
        }
        self.sub_1 = AttrDict(self.subscription)
        self.sub_2 = AttrDict(self.subscription)
        self.sub_2.metadata.revenue_program_slug = "bar"
        self.all_subscriptions = [self.sub_1, self.sub_2]

        self.stripe_subscriptions = [SubscriptionsSerializer(instance=i).data for i in self.all_subscriptions]

    @mock.patch("apps.contributions.stripe_contributions_provider.SubscriptionsCacheProvider.load")
    @mock.patch("apps.contributions.views.task_pull_serialized_stripe_contributions_to_cache")
    def test_contributor_can_list_their_subscriptions(self, cache_refresh_mock, cache_load_mock):
        cache_load_mock.return_value = self.stripe_subscriptions
        refresh_token = ContributorRefreshToken.for_contributor(self.contributor_user.uuid)
        self.client.cookies["Authorization"] = refresh_token.long_lived_access_token
        self.client.cookies["csrftoken"] = csrf._get_new_csrf_token()
        response = self.client.get(reverse("subscription-list"), {"revenue_program_slug": "foo"})
        assert cache_refresh_mock.call_count == 0
        assert len(response.json()) == 1

    @mock.patch("apps.contributions.stripe_contributions_provider.SubscriptionsCacheProvider.load")
    @mock.patch("apps.contributions.views.task_pull_serialized_stripe_contributions_to_cache")
    def test_contributor_list_subscriptions_not_in_cache(self, cache_refresh_mock, cache_load_mock):
        cache_load_mock.return_value = []
        refresh_token = ContributorRefreshToken.for_contributor(self.contributor_user.uuid)
        self.client.cookies["Authorization"] = refresh_token.long_lived_access_token
        self.client.cookies["csrftoken"] = csrf._get_new_csrf_token()
        response = self.client.get(reverse("subscription-list"), data={"revenue_program_slug": "foo"}, format="json")
        cache_refresh_mock.assert_called_once()
        assert len(response.json()) == 0

    @mock.patch("apps.contributions.stripe_contributions_provider.SubscriptionsCacheProvider.load")
    @mock.patch("apps.contributions.views.task_pull_serialized_stripe_contributions_to_cache")
    def test_retrieve_subscription_not_there(self, cache_refresh_mock, cache_load_mock):
        cache_load_mock.return_value = []
        refresh_token = ContributorRefreshToken.for_contributor(self.contributor_user.uuid)
        self.client.cookies["Authorization"] = refresh_token.long_lived_access_token
        self.client.cookies["csrftoken"] = csrf._get_new_csrf_token()
        response = self.client.get(
            reverse("subscription-detail", kwargs={"pk": "sub_1234"}),
            data={"revenue_program_slug": "foo"},
            format="json",
        )
        assert cache_refresh_mock.call_count == 1
        assert response.status_code == status.HTTP_404_NOT_FOUND

    @mock.patch("apps.contributions.stripe_contributions_provider.SubscriptionsCacheProvider.load")
    @mock.patch("apps.contributions.views.task_pull_serialized_stripe_contributions_to_cache")
    def test_retrieve_subscription_present(self, cache_refresh_mock, cache_load_mock):
        cache_load_mock.return_value = self.stripe_subscriptions
        refresh_token = ContributorRefreshToken.for_contributor(self.contributor_user.uuid)
        self.client.cookies["Authorization"] = refresh_token.long_lived_access_token
        self.client.cookies["csrftoken"] = csrf._get_new_csrf_token()
        response = self.client.get(
            reverse("subscription-detail", kwargs={"pk": "sub_1234"}),
            data={"revenue_program_slug": "foo"},
            format="json",
        )
        assert cache_refresh_mock.call_count == 0
        assert cache_load_mock.call_count == 2
        assert response.status_code == status.HTTP_200_OK
        assert response.json()["id"] == "sub_1234"
        assert response.json()["revenue_program_slug"] == "foo"


@pytest.mark.parametrize(
    (
        "is_active_for_everyone",
        "is_active_for_superusers",
        "manually_added_user",
        "user_under_test",
        "expected_status_code",
    ),
    [
        (True, False, None, "superuser", status.HTTP_200_OK),
        (True, False, None, "hub_user", status.HTTP_200_OK),
        (True, False, None, "org_user", status.HTTP_200_OK),
        (True, False, None, "rp_user", status.HTTP_200_OK),
        (False, True, None, "superuser", status.HTTP_200_OK),
        (False, True, None, "hub_user", status.HTTP_403_FORBIDDEN),
        (False, True, None, "org_user", status.HTTP_403_FORBIDDEN),
        (False, True, None, "rp_user", status.HTTP_403_FORBIDDEN),
        (False, False, "hub_user", "hub_user", status.HTTP_200_OK),
        (False, False, "hub_user", "org_user", status.HTTP_403_FORBIDDEN),
        (False, False, "hub_user", "superuser", status.HTTP_403_FORBIDDEN),
    ],
)
@pytest.mark.django_db
def test_contributions_api_resource_feature_flagging(
    is_active_for_everyone,
    is_active_for_superusers,
    manually_added_user,
    user_under_test,
    expected_status_code,
):
    """Demonstrate behavior of applying the `Flag` with name `CONTRIBUTIONS_API_ENDPOINT_ACCESS_FLAG_NAME`...

    ...as defined in `apps.flags.constants`.

    This test focuses on the following user types: contributors, superusers, hub admins, org admins, and rp admins.

    Setting the flag's `everyone` to `True` should each of these user types through.

    Setting's the flag's `everyone` to `False` and `superusers` to `True` should allow only superusers through.

    We test this flag within the broader context of a view instead of narrowly unit testing the flag itself.
    This is because we want assurances about how the flag interacts with up and downstream permissioning in order to
    gate access at the API layer.

    We are testing this flag in a module-level function rather than in a test class method. This is because
    `pytest.parametrize` does not play nicely when applied to tests defined in classes subclassing from unittest
    (specifically, the parametrized function arguments do not make it to the function call).

    Since this test does not inherit from `RevEngineApiAbstractTestCase` or `AbstractTestCase`, in order to
    use the `set_up_domain_model` method, we instantiate an `AbstractTestCase` to call the method from, below.
    """
    test_helper = AbstractTestCase()
    test_helper.set_up_domain_model()
    flag_model = get_waffle_flag_model()
    contributions_access_flag = flag_model.objects.get(name=CONTRIBUTIONS_API_ENDPOINT_ACCESS_FLAG_NAME)
    contributions_access_flag.everyone = is_active_for_everyone
    contributions_access_flag.superusers = is_active_for_superusers
    if manually_added_user:
        contributions_access_flag.users.add(getattr(test_helper, manually_added_user))
    contributions_access_flag.save()
    client = APIClient()
    client.force_authenticate(getattr(test_helper, user_under_test))
    response = client.get(reverse("contribution-list"))
    assert response.status_code == expected_status_code


@pytest.mark.django_db
def test_feature_flagging_when_flag_not_found():
    """Should raise ApiConfigurationError if view is accessed and flag can't be found

    See docstring in `test_contributions_api_resource_feature_flagging` above for more context on the
    design of this test.
    """
    test_helper = AbstractTestCase()
    test_helper.set_up_domain_model()
    flag_model = get_waffle_flag_model()
    contributions_access_flag = flag_model.objects.get(name=CONTRIBUTIONS_API_ENDPOINT_ACCESS_FLAG_NAME)
    contributions_access_flag.delete()
    client = APIClient()
    client.force_authenticate(getattr(test_helper, "superuser"))
    response = client.get(reverse("contribution-list"))
    assert response.status_code == status.HTTP_500_INTERNAL_SERVER_ERROR
    assert response.json().get("detail", None) == "There was a problem with the API"


TEST_STRIPE_API_KEY = "test_stripe_api_key"


@override_settings(STRIPE_TEST_SECRET_KEY=TEST_STRIPE_API_KEY)
class UpdatePaymentMethodTest(APITestCase):
    def setUp(self):
        self.subscription_id = "test-subscription-id"
        self.stripe_account_id = "testing-stripe-account-id"
        self.customer_id = "testing-customer-id"
        self.org = OrganizationFactory()
        self.contributor = ContributorFactory()
        self.subscription = StripeSubscriptionFactory()

        payment_provider = PaymentProviderFactory(stripe_account_id=self.stripe_account_id)
        self.revenue_program = RevenueProgramFactory(organization=self.org, payment_provider=payment_provider)
        self.payment_method_id = "testing-payment-method-id"
        self.contributor.email = self.subscription.customer.email = "foo@bar.baz"

    def _make_request(self, subscription_id, data):
        self.client.force_authenticate(user=self.contributor)
        return self.client.patch(reverse("subscription-detail", kwargs={"pk": subscription_id}), data=data)

    @mock.patch("stripe.PaymentMethod.attach")
    @mock.patch("stripe.Subscription.modify")
    def test_failure_when_missing_payment_method_id(self, mock_modify, mock_attach):
        response = self._make_request(self.subscription_id, data={"foo": "bar"})
        self.assertEqual(response.status_code, 400)
        self.assertEqual(response.data["detail"], "Request contains unsupported fields")
        mock_modify.assert_not_called()
        mock_attach.assert_not_called()

    @mock.patch("stripe.Subscription.retrieve")
    @mock.patch("stripe.PaymentMethod.attach")
    @mock.patch("stripe.Subscription.modify")
    def test_failure_when_any_parameter_other_than_pm_id(self, mock_modify, mock_attach, mock_retrieve):
        response = self._make_request(
            subscription_id=self.subscription_id,
            data={
                "test_unknown_parameter": self.payment_method_id,
                "revenue_program_slug": self.revenue_program.slug,
            },
        )
        self.assertEqual(response.status_code, 400)
        self.assertEqual(response.data["detail"], "Request contains unsupported fields")
        mock_modify.assert_not_called()
        mock_attach.assert_not_called()

    @mock.patch("stripe.Subscription.retrieve")
    @mock.patch("stripe.PaymentMethod.attach")
    @mock.patch("stripe.Subscription.modify")
    def test_failure_when_emails_dont_match(self, mock_modify, mock_attach, mock_retrieve):
        self.contributor.email = "quux@baz.foo"
        response = self._make_request(
            subscription_id=self.subscription_id,
            data={
                "payment_method_id": self.payment_method_id,
                "revenue_program_slug": self.revenue_program.slug,
            },
        )
        assert response.status_code == 403
        assert response.data["detail"] == "Forbidden"
        assert not mock_modify.called
        assert not mock_attach.called

    @mock.patch("stripe.Subscription.retrieve")
    @mock.patch("stripe.PaymentMethod.attach", side_effect=StripeError)
    @mock.patch("stripe.Subscription.modify")
    def test_error_when_attach_payment_method(self, mock_modify, mock_attach, mock_retrieve):
        mock_retrieve.return_value = self.subscription
        response = self._make_request(
            subscription_id=self.subscription_id,
            data={
                "payment_method_id": self.payment_method_id,
                "revenue_program_slug": self.revenue_program.slug,
            },
        )
        self.assertEqual(response.status_code, 500)
        self.assertEqual(response.data["detail"], "Error attaching payment method")

        mock_attach.assert_called_once_with(
            self.payment_method_id,
            customer=self.subscription.customer.id,
            stripe_account=self.stripe_account_id,
        )
        mock_modify.assert_not_called()

    @mock.patch("stripe.Subscription.retrieve")
    @mock.patch("stripe.PaymentMethod.attach")
    @mock.patch("stripe.Subscription.modify", side_effect=StripeError)
    def test_error_when_update_payment_method(self, mock_modify, mock_attach, mock_retrieve):
        mock_retrieve.return_value = self.subscription
        response = self._make_request(
            subscription_id=self.subscription_id,
            data={
                "payment_method_id": self.payment_method_id,
                "revenue_program_slug": self.revenue_program.slug,
            },
        )
        self.assertEqual(response.status_code, 500)
        self.assertEqual(response.data["detail"], "Error updating Subscription")

        mock_attach.assert_called_once_with(
            self.payment_method_id,
            customer=self.subscription.customer.id,
            stripe_account=self.stripe_account_id,
        )

        mock_modify.assert_called_once_with(
            self.subscription_id,
            default_payment_method=self.payment_method_id,
            stripe_account=self.stripe_account_id,
        )

    @mock.patch("stripe.Subscription.retrieve")
    @mock.patch("stripe.PaymentMethod.attach")
    @mock.patch("stripe.Subscription.modify")
    def test_update_payment_method_success(self, mock_modify, mock_attach, mock_retrieve):
        mock_retrieve.return_value = self.subscription
        response = self._make_request(
            subscription_id=self.subscription_id,
            data={
                "payment_method_id": self.payment_method_id,
                "revenue_program_slug": self.revenue_program.slug,
            },
        )
        assert response.status_code == 204
        assert response.data["detail"] == "Success"

        mock_attach.assert_called_once_with(
            self.payment_method_id,
            customer=self.subscription.customer.id,
            stripe_account=self.stripe_account_id,
        )

        mock_modify.assert_called_once_with(
            self.subscription_id,
            default_payment_method=self.payment_method_id,
            stripe_account=self.stripe_account_id,
        )


@override_settings(STRIPE_TEST_SECRET_KEY=TEST_STRIPE_API_KEY)
class CancelRecurringPaymentTest(APITestCase):
    def setUp(self):
        self.subscription_id = "test-subscription-id"
        self.stripe_account_id = "testing-stripe-account-id"
        self.org = OrganizationFactory()
        self.revenue_program = RevenueProgramFactory(organization=self.org)
        self.payment_method_id = "testing-payment-method-id"
        self.subscription = StripeSubscriptionFactory()
        self.contributor = ContributorFactory()
        self.contributor.email = self.subscription.customer.email = "foo@bar.baz"

    def _make_request(self, subscription_id, revenue_program_slug):
        self.client.force_authenticate(user=self.contributor)
        return self.client.delete(
            reverse("subscription-detail", kwargs={"pk": subscription_id}),
            data={"revenue_program_slug": revenue_program_slug},
        )

    @mock.patch("stripe.Subscription.delete", side_effect=StripeError)
    @mock.patch("stripe.Subscription.retrieve")
    def test_error_when_subscription_delete(self, mock_retrieve, mock_delete):
        mock_retrieve.return_value = self.subscription
        response = self._make_request(self.subscription_id, self.revenue_program.slug)
        self.assertEqual(response.status_code, 500)
        self.assertEqual(response.data["detail"], "Error")

    @mock.patch("stripe.Subscription.delete")
    @mock.patch("stripe.Subscription.retrieve")
    def test_delete_recurring_success(self, mock_retrieve, mock_delete):
        mock_retrieve.return_value = self.subscription
        response = self._make_request(self.subscription.id, self.revenue_program.slug)
        self.assertEqual(response.status_code, 204)
        self.assertEqual(response.data["detail"], "Success")

    @mock.patch("stripe.Subscription.retrieve")
    def test_delete_recurring_wrong_email(self, mock_retrieve):
        self.contributor.email = "wrong@email.com"
        response = self._make_request(self.subscription.id, self.revenue_program.slug)
        self.assertEqual(response.status_code, 403)
        self.assertEqual(response.data["detail"], "Forbidden")
        mock_retrieve.assert_called_once()


@override_settings(STRIPE_TEST_SECRET_KEY=TEST_STRIPE_API_KEY)
class DeleteSubscriptionsTest(APITestCase):
    def setUp(self):
        self.stripe_account_id = "testing-stripe-account-id"
        self.org = OrganizationFactory()
        self.revenue_program = RevenueProgramFactory(organization=self.org)
        self.subscription_1 = StripeSubscriptionFactory()
        self.subscription_2 = StripeSubscriptionFactory()
        self.contributor = ContributorFactory()
        self.contributor.email = self.subscription_1.customer.email = "foo@bar.baz"

    def _make_request(self, subscription_id, revenue_program_slug):
        self.client.force_authenticate(user=self.contributor)
        return self.client.delete(
            reverse("subscription-detail", kwargs={"pk": subscription_id}),
            data={"revenue_program_slug": revenue_program_slug},
        )

    @mock.patch("stripe.Subscription.delete", side_effect=StripeError)
    @mock.patch("stripe.Subscription.retrieve")
    def test_error_when_subscription_delete(self, mock_retrieve, mock_delete):
        mock_retrieve.return_value = self.subscription_1
        response = self._make_request(self.subscription_1.id, self.revenue_program.slug)
        self.assertEqual(response.status_code, 500)
        self.assertEqual(response.data["detail"], "Error")

    @mock.patch("stripe.Subscription.delete")
    @mock.patch("stripe.Subscription.retrieve")
    def test_delete_recurring_success(self, mock_retrieve, mock_delete):
        mock_retrieve.return_value = self.subscription_1
        response = self._make_request(self.subscription_1.id, self.revenue_program.slug)
        self.assertEqual(response.status_code, 204)
        self.assertEqual(response.data["detail"], "Success")

    @mock.patch("stripe.Subscription.retrieve")
    def test_delete_recurring_wrong_email(self, mock_retrieve):
        self.contributor.email = "wrong@email.com"
        response = self._make_request(self.subscription_1.id, self.revenue_program.slug)
        self.assertEqual(response.status_code, 403)
        self.assertEqual(response.data["detail"], "Forbidden")
        mock_retrieve.assert_called_once()


@mock.patch("apps.contributions.models.Contribution.process_flagged_payment")
class ProcessFlaggedContributionTest(APITestCase):
    def setUp(self):
        self.user = create_test_user(role_assignment_data={"role_type": Roles.HUB_ADMIN})
        self.subscription_id = "test-subscription-id"
        self.stripe_account_id = "testing-stripe-account-id"
        self.org = OrganizationFactory()

        self.contributor = ContributorFactory()

        payment_provider = PaymentProviderFactory(stripe_account_id=self.stripe_account_id)
        revenue_program = RevenueProgramFactory(organization=self.org, payment_provider=payment_provider)
        # TODO: DEV-3026
        with mock.patch("apps.contributions.models.Contribution.fetch_stripe_payment_method", return_value=None):
            self.contribution = ContributionFactory(
                contributor=self.contributor,
                donation_page=DonationPageFactory(revenue_program=revenue_program),
                provider_subscription_id=self.subscription_id,
            )
            self.other_contribution = ContributionFactory()

    def _make_request(self, contribution_pk=None, request_args={}):
        url = reverse("contribution-process-flagged", args=[contribution_pk])
        self.client.force_authenticate(user=self.user)
        return self.client.post(url, request_args)

    def test_response_when_missing_required_param(self, mock_process_flagged):
        response = self._make_request(contribution_pk=self.contribution.pk)
        self.assertEqual(response.status_code, 400)
        self.assertEqual(response.data["detail"], "Missing required data")
        mock_process_flagged.assert_not_called()

    def test_response_when_no_such_contribution(self, mock_process_flagged):
        nonexistent_pk = 10000001
        # First, let's make sure there isn't a contributoin with this pk.
        self.assertIsNone(Contribution.objects.filter(pk=nonexistent_pk).first())
        response = self._make_request(contribution_pk=nonexistent_pk, request_args={"reject": True})
        self.assertEqual(response.status_code, 404)
        self.assertEqual(response.data["detail"], "Could not find contribution")
        mock_process_flagged.assert_not_called()

    def test_response_when_payment_provider_error(self, mock_process_flagged):
        error_message = "my error message"
        mock_process_flagged.side_effect = PaymentProviderError(error_message)
        response = self._make_request(contribution_pk=self.contribution.pk, request_args={"reject": True})
        self.assertEqual(response.status_code, 500)
        self.assertEqual(response.data["detail"], error_message)

    def test_response_when_successful_reject(self, mock_process_flagged):
        response = self._make_request(contribution_pk=self.contribution.pk, request_args={"reject": True})
        self.assertEqual(response.status_code, 200)
        mock_process_flagged.assert_called_with(reject="True")

    def test_response_when_successful_accept(self, mock_process_flagged):
        response = self._make_request(contribution_pk=self.contribution.pk, request_args={"reject": False})
        self.assertEqual(response.status_code, 200)
        mock_process_flagged.assert_called_with(reject="False")


@pytest.mark.django_db()
@pytest.fixture
def donation_page():
    return DonationPageFactory()


@pytest.fixture
def valid_data(donation_page):
    return {
        "donor_selected_amount": 123.01,
        "amount": 120.0,
        "agreed_to_Pay_fees": True,
        "interval": "one_time",
        "first_name": "Bill",
        "last_name": "Smith",
        "email": "bill@smith.com",
        "phone": "123",
        "mailing_street": "123 Glenwood Avenue",
        "mailing_city": "Raleigh",
        "mailing_state": "North Carolina",
        "mailing_postal_code": "27603",
        "mailing_country": "United States",
        "reason_for_giving": "Other",
        "reason_other": "None of ya...",
        "tribute_type": "",
        "page": donation_page.id,
        "captcha_token": "HFbTRmfk1CPXUxMwRTQx5CQlV",
    }


@pytest.fixture
def stripe_create_customer_response():
    return {"id": "customer-id"}


PI_ID = "stripe_id_123"
PI_CLIENT_SECRET = "stripe_secret_abcde123"


@pytest.fixture
def stripe_create_payment_intent_response(stripe_create_customer_response):
    return {"id": PI_ID, "client_secret": PI_CLIENT_SECRET, "customer": stripe_create_customer_response["id"]}


SUBSCRIPTION_ID = "stripe_id_456"
SUBSCRIPTION_CLIENT_SECRET = "stripe_secret_fghij456"


@pytest.fixture
def stripe_create_subscription_response(stripe_create_customer_response):
    return {
        "id": SUBSCRIPTION_ID,
        "latest_invoice": {"payment_intent": {"client_secret": SUBSCRIPTION_CLIENT_SECRET, "id": "pi_fakefakefake"}},
        "customer": stripe_create_customer_response["id"],
    }


@pytest.mark.django_db
class TestPaymentViewset:

    client = APIClient()
    # this is added because bad actor serializer needs referer
    client.credentials(HTTP_REFERER="https://www.foo.com")

    @pytest.mark.parametrize(
        "interval,subscription_id",
        (
            (ContributionInterval.ONE_TIME, None),
            (
                ContributionInterval.MONTHLY,
                SUBSCRIPTION_ID,
            ),
            (
                ContributionInterval.YEARLY,
                SUBSCRIPTION_ID,
            ),
        ),
    )
    def test_create_happy_path(
        self,
        valid_data,
        monkeypatch,
        stripe_create_subscription_response,
        stripe_create_payment_intent_response,
        stripe_create_customer_response,
        interval,
        subscription_id,
    ):
        """Minimal test of the happy path

        Note that this test is kept intentionally thin because the serializers used for this view
        are extensively tested elsewhere.
        """
        mock_create_customer = mock.Mock()
        mock_create_customer.return_value = stripe_create_customer_response
        monkeypatch.setattr("stripe.Customer.create", mock_create_customer)
        mock_create_subscription = mock.Mock()
        mock_create_subscription.return_value = stripe_create_subscription_response
        monkeypatch.setattr("stripe.Subscription.create", mock_create_subscription)
        monkeypatch.setattr("apps.contributions.serializers.make_bad_actor_request", mock_get_bad_actor)
        mock_create_payment_intent = mock.Mock()
        mock_create_payment_intent.return_value = stripe_create_payment_intent_response
        monkeypatch.setattr("stripe.PaymentIntent.create", mock_create_payment_intent)

        contributor_count = Contributor.objects.count()
        contribution_count = Contribution.objects.count()
        data = valid_data | {"interval": interval}
        url = reverse("payment-list")
        response = self.client.post(url, data, format="json")
        assert response.status_code == status.HTTP_201_CREATED
        assert set(["email_hash", "client_secret", "uuid"]) == set(response.json().keys())
        assert Contributor.objects.count() == contributor_count + 1
        assert Contribution.objects.count() == contribution_count + 1
        contribution = Contribution.objects.get(uuid=response.json()["uuid"])
        assert contribution.interval == interval
        assert contribution.provider_subscription_id == subscription_id
        assert contribution.amount == int(data["amount"] * 100)

    def test_when_called_with_unexpected_interval(self, valid_data):
        invalid_interval = "this-is-not-legit"
        assert invalid_interval not in ContributionInterval.choices
        data = valid_data | {"interval": invalid_interval}
        url = reverse("payment-list")
        response = self.client.post(url, data, format="json")
        assert response.status_code == status.HTTP_400_BAD_REQUEST
        assert response.json() == {"interval": "The provided value for interval is not permitted"}

    def test_when_no_csrf(self):
        """Show that view is inaccessible if no CSRF token is included in request.

        NB: DRF's APIClient disables CSRF protection by default, so here we have to explicitly
        configure the client to enforce CSRF checks.
        """
        client = APIClient(enforce_csrf_checks=True)
        url = reverse("payment-list")
        response = client.post(url, {})
        assert response.status_code == status.HTTP_403_FORBIDDEN
        # TODO - figure out how to do csrf protection but return JSON when no token

    @pytest.mark.parametrize(
        "interval,payment_intent_id,subscription_id",
        (
            (ContributionInterval.ONE_TIME, PI_ID, None),
            (ContributionInterval.MONTHLY, None, SUBSCRIPTION_ID),
            (ContributionInterval.YEARLY, None, SUBSCRIPTION_ID),
        ),
    )
    @mock.patch("apps.contributions.models.Contribution.fetch_stripe_payment_method", return_value=None)
    def test_destroy_happy_path(
        self,
        mock_fetch_stripe_payment_method,
        interval,
        payment_intent_id,
        subscription_id,
        monkeypatch,
    ):
        contribution = ContributionFactory(
            interval=interval,
            provider_payment_id=payment_intent_id,
            provider_subscription_id=subscription_id,
            status=ContributionStatus.PROCESSING,
        )
        url = reverse("payment-detail", kwargs={"uuid": str(contribution.uuid)})

        mock_cancel = mock.Mock()
        monkeypatch.setattr("apps.contributions.models.Contribution.cancel", mock_cancel)
        response = self.client.delete(url)
        assert response.status_code == status.HTTP_204_NO_CONTENT
        contribution.refresh_from_db()
        mock_cancel.assert_called_once()

    @pytest.mark.parametrize(
        "contribution_status",
        (
            ContributionStatus.PAID,
            ContributionStatus.CANCELED,
            ContributionStatus.FAILED,
            ContributionStatus.REJECTED,
            ContributionStatus.REFUNDED,
        ),
    )
    def test_destroy_when_contribution_status_unexpected(
        self,
        contribution_status,
    ):
        with mock.patch("apps.contributions.models.Contribution.fetch_stripe_payment_method", return_value=False):
            contribution = ContributionFactory(status=contribution_status, one_time=True)
        url = reverse("payment-detail", kwargs={"uuid": str(contribution.uuid)})
        response = self.client.delete(url)
        assert response.status_code == status.HTTP_409_CONFLICT

    def test_destroy_when_contribution_interval_unexpected(self):
        interval = "foo"
        assert interval not in ContributionInterval.choices
        with mock.patch("apps.contributions.models.Contribution.fetch_stripe_payment_method", return_value=False):
            contribution = ContributionFactory(one_time=True, interval=interval, status=ContributionStatus.PROCESSING)
        url = reverse("payment-detail", kwargs={"uuid": str(contribution.uuid)})
        response = self.client.delete(url)
        assert response.status_code == status.HTTP_500_INTERNAL_SERVER_ERROR

    @pytest.mark.parametrize(
        "contribution_type,contribution_status",
        (
            ("one_time", ContributionStatus.PROCESSING),
            ("monthly_subscription", ContributionStatus.FLAGGED),
            ("one_time", ContributionStatus.PROCESSING),
            ("monthly_subscription", ContributionStatus.FLAGGED),
        ),
    )
    def test_destroy_when_stripe_error(self, contribution_type, contribution_status, monkeypatch):
        monkeypatch.setattr("stripe.PaymentIntent.cancel", mock_stripe_call_with_error)
        monkeypatch.setattr("stripe.Subscription.delete", mock_stripe_call_with_error)
        monkeypatch.setattr("stripe.PaymentMethod.retrieve", mock_stripe_call_with_error)
        with mock.patch("apps.contributions.models.Contribution.fetch_stripe_payment_method", return_value=None):
            contribution = ContributionFactory(
                **{
                    contribution_type: True,
                    "status": contribution_status,
                }
            )
        url = reverse("payment-detail", kwargs={"uuid": str(contribution.uuid)})
        response = self.client.delete(url)
        assert response.status_code == status.HTTP_500_INTERNAL_SERVER_ERROR
        assert response.json() == {"detail": "Something went wrong"}


@pytest.mark.parametrize("send_receipt_email_via_nre", (True, False))
@pytest.mark.django_db
def test_payment_success_view(send_receipt_email_via_nre, monkeypatch):
    """Minimal test of payment success view. This view calls a model method which is more deeply tested elsewhere."""
    client = APIClient()
<<<<<<< HEAD
    with mock.patch("apps.contributions.models.Contribution.fetch_stripe_payment_method", return_value=None):
        contribution = ContributionFactory(interval="month")
    url = reverse("payment-success", args=(str(contribution.uuid),))
    response = client.patch(url, {})
    assert response.status_code == status.HTTP_204_NO_CONTENT


@pytest.fixture()
def payment_method_attached_request_data():
    with open("apps/contributions/tests/fixtures/payment-method-attached-webhook.json") as fl:
        return json.load(fl)


@pytest.mark.django_db
class TestStripeWebhooksView:
    def test_payment_method_attached_happy_path(self, client, monkeypatch, payment_method_attached_request_data):
        monkeypatch.setattr(
            stripe.Webhook, "construct_event", lambda *args, **kwargs: AttrDict(payment_method_attached_request_data)
        )
        monkeypatch.setattr(
            Contribution,
            "fetch_stripe_payment_method",
            lambda *args, **kwargs: payment_method_attached_request_data,
        )
        contribution = ContributionFactory(
            status=ContributionStatus.PROCESSING,
            interval=ContributionInterval.MONTHLY,
            provider_customer_id=payment_method_attached_request_data["data"]["object"]["customer"],
            provider_payment_method_id=None,
        )
        header = {"HTTP_STRIPE_SIGNATURE": "testing"}
        response = client.post(reverse("stripe-webhooks"), payment_method_attached_request_data, **header)
        assert response.status_code == status.HTTP_200_OK
        contribution.refresh_from_db()
        assert contribution.provider_payment_method_id == payment_method_attached_request_data["data"]["object"]["id"]

    def test_payment_method_attached_when_contribution_not_found(
        self, client, monkeypatch, payment_method_attached_request_data
    ):
        count = Contribution.objects.count()
        assert not Contribution.objects.filter(
            provider_customer_id=payment_method_attached_request_data["data"]["object"]["customer"]
        )
        monkeypatch.setattr(
            stripe.Webhook, "construct_event", lambda *args, **kwargs: AttrDict(payment_method_attached_request_data)
        )
        header = {"HTTP_STRIPE_SIGNATURE": "testing"}
        response = client.post(reverse("stripe-webhooks"), payment_method_attached_request_data, **header)
        assert response.status_code == status.HTTP_200_OK
        assert Contribution.objects.count() == count
=======
    mock_send_email = mock.Mock()
    monkeypatch.setattr("apps.emails.tasks.send_thank_you_email.delay", mock_send_email)
    now = timezone.now()
    mock_now = mock.Mock()
    mock_now.return_value = now
    monkeypatch.setattr("django.utils.timezone.now", mock_now)

    # TODO: DEV-3026
    # This is to deal with side effect in contribution.save
    with mock.patch("apps.contributions.models.Contribution.fetch_stripe_payment_method", return_value=None):
        contribution = ContributionFactory(interval="month")
        contribution.donation_page.revenue_program.organization.send_receipt_email_via_nre = send_receipt_email_via_nre
        contribution.donation_page.revenue_program.organization.save()
    url = reverse("payment-success", args=(contribution.provider_client_secret_id,))
    response = client.patch(url, {})
    assert response.status_code == status.HTTP_204_NO_CONTENT
    if send_receipt_email_via_nre:
        mock_send_email.assert_called_once_with(contribution.id)
>>>>>>> 53f88703
<|MERGE_RESOLUTION|>--- conflicted
+++ resolved
@@ -1124,12 +1124,23 @@
 def test_payment_success_view(send_receipt_email_via_nre, monkeypatch):
     """Minimal test of payment success view. This view calls a model method which is more deeply tested elsewhere."""
     client = APIClient()
-<<<<<<< HEAD
+    mock_send_email = mock.Mock()
+    monkeypatch.setattr("apps.emails.tasks.send_thank_you_email.delay", mock_send_email)
+    now = timezone.now()
+    mock_now = mock.Mock()
+    mock_now.return_value = now
+    monkeypatch.setattr("django.utils.timezone.now", mock_now)
+    # TODO: DEV-3026
+    # This is to deal with side effect in contribution.save
     with mock.patch("apps.contributions.models.Contribution.fetch_stripe_payment_method", return_value=None):
         contribution = ContributionFactory(interval="month")
+        contribution.donation_page.revenue_program.organization.send_receipt_email_via_nre = send_receipt_email_via_nre
+        contribution.donation_page.revenue_program.organization.save()
     url = reverse("payment-success", args=(str(contribution.uuid),))
     response = client.patch(url, {})
     assert response.status_code == status.HTTP_204_NO_CONTENT
+    if send_receipt_email_via_nre:
+        mock_send_email.assert_called_once_with(contribution.id)
 
 
 @pytest.fixture()
@@ -1174,24 +1185,4 @@
         header = {"HTTP_STRIPE_SIGNATURE": "testing"}
         response = client.post(reverse("stripe-webhooks"), payment_method_attached_request_data, **header)
         assert response.status_code == status.HTTP_200_OK
-        assert Contribution.objects.count() == count
-=======
-    mock_send_email = mock.Mock()
-    monkeypatch.setattr("apps.emails.tasks.send_thank_you_email.delay", mock_send_email)
-    now = timezone.now()
-    mock_now = mock.Mock()
-    mock_now.return_value = now
-    monkeypatch.setattr("django.utils.timezone.now", mock_now)
-
-    # TODO: DEV-3026
-    # This is to deal with side effect in contribution.save
-    with mock.patch("apps.contributions.models.Contribution.fetch_stripe_payment_method", return_value=None):
-        contribution = ContributionFactory(interval="month")
-        contribution.donation_page.revenue_program.organization.send_receipt_email_via_nre = send_receipt_email_via_nre
-        contribution.donation_page.revenue_program.organization.save()
-    url = reverse("payment-success", args=(contribution.provider_client_secret_id,))
-    response = client.patch(url, {})
-    assert response.status_code == status.HTTP_204_NO_CONTENT
-    if send_receipt_email_via_nre:
-        mock_send_email.assert_called_once_with(contribution.id)
->>>>>>> 53f88703
+        assert Contribution.objects.count() == count