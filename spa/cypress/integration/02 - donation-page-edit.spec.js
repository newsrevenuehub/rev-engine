--- conflicted
+++ resolved
@@ -1,7 +1,6 @@
 // Util
 import { getEndpoint } from '../support/util';
 import { getFrequencyAdjective } from 'utilities/parseFrequency';
-import { format } from 'date-fns';
 
 // Fixtures
 import livePage from '../fixtures/pages/live-page-1.json';
@@ -415,67 +414,6 @@
       cy.getByTestId('missing-elements-alert').contains('Contribution amount');
     });
   });
-
-<<<<<<< HEAD
-=======
-  describe('Edit interface: Setup', () => {
-    before(() => {
-      cy.forceLogin(orgAdminUser);
-      cy.intercept({ method: 'GET', pathname: getEndpoint(USER) }, { body: orgAdminWithContentFlag });
-      cy.intercept(
-        { method: 'GET', pathname: getEndpoint(DRAFT_PAGE_DETAIL) },
-        { fixture: 'pages/live-page-1', statusCode: 200 }
-      ).as('getPageDetail');
-      cy.intercept({ method: 'GET', pathname: getEndpoint(LIST_STYLES) }, {});
-
-      cy.visit(testEditPageUrl);
-
-      cy.url().should('include', testEditPageUrl);
-      cy.wait('@getPageDetail');
-      cy.getByTestId('edit-page-button').click();
-      cy.getByTestId('setup-tab').click();
-    });
-    it('should render the setup tab when setup tab clicked', () => {
-      cy.getByTestId('page-setup');
-    });
-    it('should pre-fill incoming data', () => {
-      const expectedHeading = livePage.heading;
-      cy.getByTestId('setup-heading-input').should('have.value', expectedHeading);
-    });
-    it('should update donation page view with new content and display it in preview mode', () => {
-      const previousHeading = livePage.heading;
-      const newHeading = 'My new test heading';
-      cy.intercept({ method: 'GET', pathname: getEndpoint(LIST_STYLES) }, {});
-      cy.intercept({ method: 'GET', pathname: getEndpoint(TEMPLATES) }, {});
-
-      cy.getByTestId('s-page-heading').contains(previousHeading);
-      cy.getByTestId('setup-heading-input').clear();
-      cy.getByTestId('setup-heading-input').type(newHeading);
-      cy.getByTestId('keep-element-changes-button').scrollIntoView().click();
-      cy.getByTestId('s-page-heading').contains(previousHeading).should('not.exist');
-      cy.getByTestId('s-page-heading').contains(newHeading);
-
-      // Make sure update is reflected in preview:
-      cy.getByTestId('save-page-button').click();
-      cy.getByTestId('s-page-heading').contains(newHeading);
-      cy.getByTestId('cancel-button').click();
-      cy.getByTestId('s-page-heading').contains(newHeading);
-
-      // Go back to edit mode
-      cy.getByTestId('edit-page-button').click();
-    });
-    it('should show expected, formatted publication date', () => {
-      const rawDate = livePage.published_date;
-      const expectedFormat = format(new Date(rawDate), "MM/dd/yyyy 'at' hh:mm a");
-      cy.getByTestId('preview-page-button').click();
-      cy.get(`button[aria-label="Published page ${livePage.name}"]`).click();
-      cy.contains(expectedFormat);
-      cy.get('body').click(0, 0);
-      cy.getByTestId('edit-page-button').click();
-    });
-  });
-
->>>>>>> 210dbe2a
   describe('Edit interface: Sidebar', () => {
     before(() => {
       cy.forceLogin(orgAdminUser);
@@ -587,18 +525,10 @@
     // Go back to edit mode
     cy.getByTestId('edit-page-button').click();
   });
-  it('should show expected, formatted publication date', () => {
-    const rawDate = livePage.published_date;
-    const expectedFormat = format(new Date(rawDate), "LLL do, yyyy 'at' hh:mm a");
-    cy.getByTestId('setup-tab').click();
-    cy.getByTestId('publish-widget').scrollIntoView();
-    cy.getByTestId('publish-widget').contains(expectedFormat);
-  });
   it('should show a warning when updating a live page', () => {
     cy.intercept({ method: 'GET', pathname: getEndpoint(LIST_STYLES) }, {});
-    cy.getByTestId('publish-widget').click();
-    cy.contains('18').click();
-    cy.getByTestId('keep-element-changes-button').click({ force: true });
+    cy.getByTestId('layout-tab').click();
+    cy.getByTestId('trash-button').first().click();
     cy.getByTestId('save-page-button').click();
     cy.getByTestId('confirmation-modal').contains("You're making changes to a live donation page. Continue?");
     cy.getByTestId('cancel-button').click();
