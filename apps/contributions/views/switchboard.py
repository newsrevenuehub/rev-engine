"""Contains views for API resources that are exposed only to Switchboard."""

import logging

from django.conf import settings
from django.http import HttpRequest
from django.shortcuts import get_object_or_404

from knox.auth import TokenAuthentication
from rest_framework import mixins, status, viewsets
from rest_framework.decorators import action
from rest_framework.response import Response
from rest_framework.serializers import ValidationError

from apps.api.authentication import JWTHttpOnlyCookieAuthentication
from apps.api.permissions import IsSwitchboardAccount
<<<<<<< HEAD
from apps.common.utils import LEFT_UNCHANGED
=======
from apps.common.utils import LEFT_UNCHANGED, booleanize_string
>>>>>>> 21dccea6
from apps.contributions import serializers
from apps.contributions.models import Contribution, Contributor


logger = logging.getLogger(f"{settings.DEFAULT_LOGGER}.{__name__}")


SEND_RECEIPT_QUERY_PARAM = "send_receipt"


class SwitchboardContributionsViewSet(
    viewsets.mixins.CreateModelMixin,
    viewsets.mixins.UpdateModelMixin,
    viewsets.mixins.RetrieveModelMixin,
    viewsets.GenericViewSet,
):
    """Viewset for switchboard to update contributions."""

    permission_classes = [IsSwitchboardAccount]
    http_method_names = ["patch", "post", "get"]
    queryset = Contribution.objects.all()
    serializer_class = serializers.SwitchboardContributionSerializer
    # TODO @BW: Remove JWTHttpOnlyCookieAuthentication after DEV-5549
    # DEV-5571
    authentication_classes = [TokenAuthentication, JWTHttpOnlyCookieAuthentication]

    def perform_create(self, serializer: serializers.SwitchboardContributionSerializer):
        """Send a receipt email if requested in a query param.

        The default is to not send it.

        Because we are only creating database models with this serializer, not
        Stripe objects, duplicate receipt emails shouldn't occur. We assume
        callers have already created an appropriate Stripe object (e.g. payment
        intent or subscription).
        """
        contribution: Contribution = serializer.save()
        if (qp := self.request.query_params.get(SEND_RECEIPT_QUERY_PARAM)) and booleanize_string(qp):
            # send_thank_you_email() handles conditionality around whether
            # receipt emails for the revenue program are sent by rev-engine.
            logger.info(
                "Sending receipt email for revenue program ID, %s contribution ID %s as requested by query param",
                contribution.revenue_program.id,
                contribution.id,
            )
            contribution.handle_receipt_email()

    def handle_exception(self, exc):
        """Ensure select uniqueness constraint errors receive a 409.

        For uniqueness constraints around provider_subscription_id, provider_payment_id, and provider_setup_intent_id, we
        want to return a 409 Conflict status code. On creation in particular, this will signal to Switchboard that it needs
        to update an existing contribution rather than create a new one.
        """
        if isinstance(exc, ValidationError):
            details = exc.detail
            for errors in details.values():
                if any(x.code == "unique" for x in errors):
                    exc.status_code = status.HTTP_409_CONFLICT
                    break
        return super().handle_exception(exc)


class SwitchboardContributorsViewSet(mixins.RetrieveModelMixin, mixins.CreateModelMixin, viewsets.GenericViewSet):
    """Viewset for switchboard to create and retrieve contributors."""

    permission_classes = [IsSwitchboardAccount]
    http_method_names = ["get", "post"]
    queryset = Contributor.objects.all()
    serializer_class = serializers.SwitchboardContributorSerializer
    authentication_classes = [TokenAuthentication]

    def create(self, request: HttpRequest) -> Response:
        """Create a new contributor but return error response if contributor with email already exists.

        NB: At time of implementation, there is a tension between this create method which checks for case insensitive
        existing contributors and the get_object method which is case sensitive.

        Nevertheless, this is the behavior we want in short term so that we can create new contributors without
        accidentally creating duplicates (from the perspective of post DEV-5503 world).
        """
<<<<<<< HEAD
        email = request.data.get("email").strip()
        contributor, action = Contributor.get_or_create_contributor_by_email(email)
=======
        contributor, action = Contributor.get_or_create_contributor_by_email(request.data.get("email"))
>>>>>>> 21dccea6
        if action == LEFT_UNCHANGED:
            return Response(
                {"error": f"A contributor (ID: {contributor.id}) with email {contributor.email} already exists"},
                status=status.HTTP_400_BAD_REQUEST,
            )
<<<<<<< HEAD
        serializer = self.serializer_class(contributor)
        return Response(serializer.data, status=status.HTTP_201_CREATED)


@api_view(["GET"])
@authentication_classes([TokenAuthentication])
@permission_classes([IsSwitchboardAccount])
def contributor_by_email(request: HttpRequest, email: str) -> Response:
    """Retrieve a contributor by email."""
    contributor = get_object_or_404(Contributor.objects.all(), email=email)
    serializer = serializers.SwitchboardContributorSerializer(contributor)
    return Response(serializer.data)
=======
        serializer = self.get_serializer(contributor)
        return Response(serializer.data, status=status.HTTP_201_CREATED)

    @action(methods=["get"], url_path="email/(?P<email>[^/]+)", detail=False)
    def get_by_email(self, request: HttpRequest, email: str) -> Response:
        contributor = get_object_or_404(Contributor.objects.all(), email__iexact=email.strip())
        serializer = serializers.SwitchboardContributorSerializer(contributor)
        return Response(serializer.data)
>>>>>>> 21dccea6
<|MERGE_RESOLUTION|>--- conflicted
+++ resolved
@@ -14,11 +14,7 @@
 
 from apps.api.authentication import JWTHttpOnlyCookieAuthentication
 from apps.api.permissions import IsSwitchboardAccount
-<<<<<<< HEAD
-from apps.common.utils import LEFT_UNCHANGED
-=======
 from apps.common.utils import LEFT_UNCHANGED, booleanize_string
->>>>>>> 21dccea6
 from apps.contributions import serializers
 from apps.contributions.models import Contribution, Contributor
 
@@ -100,37 +96,18 @@
         Nevertheless, this is the behavior we want in short term so that we can create new contributors without
         accidentally creating duplicates (from the perspective of post DEV-5503 world).
         """
-<<<<<<< HEAD
         email = request.data.get("email").strip()
         contributor, action = Contributor.get_or_create_contributor_by_email(email)
-=======
-        contributor, action = Contributor.get_or_create_contributor_by_email(request.data.get("email"))
->>>>>>> 21dccea6
         if action == LEFT_UNCHANGED:
             return Response(
                 {"error": f"A contributor (ID: {contributor.id}) with email {contributor.email} already exists"},
                 status=status.HTTP_400_BAD_REQUEST,
             )
-<<<<<<< HEAD
         serializer = self.serializer_class(contributor)
-        return Response(serializer.data, status=status.HTTP_201_CREATED)
-
-
-@api_view(["GET"])
-@authentication_classes([TokenAuthentication])
-@permission_classes([IsSwitchboardAccount])
-def contributor_by_email(request: HttpRequest, email: str) -> Response:
-    """Retrieve a contributor by email."""
-    contributor = get_object_or_404(Contributor.objects.all(), email=email)
-    serializer = serializers.SwitchboardContributorSerializer(contributor)
-    return Response(serializer.data)
-=======
-        serializer = self.get_serializer(contributor)
         return Response(serializer.data, status=status.HTTP_201_CREATED)
 
     @action(methods=["get"], url_path="email/(?P<email>[^/]+)", detail=False)
     def get_by_email(self, request: HttpRequest, email: str) -> Response:
         contributor = get_object_or_404(Contributor.objects.all(), email__iexact=email.strip())
         serializer = serializers.SwitchboardContributorSerializer(contributor)
-        return Response(serializer.data)
->>>>>>> 21dccea6
+        return Response(serializer.data)