from django.conf import settings
from django.contrib.auth import get_user_model
from django.middleware import csrf
from django.test import RequestFactory

import jwt
import pytest
from rest_framework.exceptions import PermissionDenied
from rest_framework.reverse import reverse
from rest_framework.test import APITestCase, force_authenticate
from rest_framework_simplejwt.exceptions import InvalidToken
from rest_framework_simplejwt.tokens import AccessToken

from apps.api.authentication import JWTHttpOnlyCookieAuthentication
from apps.api.permissions import IsContributor
from apps.contributions.tests.factories import ContributorFactory


user_model = get_user_model()


class JWTCookieAuthenticationTest(APITestCase):
    """JWTCookieAuthenticationTest authenticate method returns None if request is invalid."""

    def setUp(self):
        factory = RequestFactory(enforce_csrf_checks=True)
        self.request = factory.post(reverse("donationpage-detail", kwargs={"pk": 1}))
        self.user = user_model.objects.create_user(email="test@test.com", password="testing")
        self.request.user = self.user
        self.request._dont_enforce_csrf_checks = False

        valid_token_obj = AccessToken().for_user(self.user)
        self.valid_jwt = jwt.encode(valid_token_obj.payload, settings.SECRET_KEY, algorithm="HS256")
        self.invalid_jwt = "notavalidhmac"
<<<<<<< HEAD
=======
        # This is an undocumented method, but we need some way of getting a token.
>>>>>>> 9e38e29f
        self.csrf_token = csrf._get_new_csrf_string()

    def _add_jwt_to_cookie(self, valid=True):
        self.request.COOKIES[settings.AUTH_COOKIE_KEY] = self.valid_jwt if valid else self.invalid_jwt

    def _add_csrf_to_cookie(self, csrf_token=None):
        self.request.COOKIES[settings.CSRF_COOKIE_NAME] = csrf_token if csrf_token else self.csrf_token

    def _add_csrf_to_headers(self, csrf_token=None):
        self.request.META[settings.CSRF_HEADER_NAME] = csrf_token if csrf_token else self.csrf_token

    def test_request_with_valid_jwt_and_csrf_token_succeeds(self):
        self._add_jwt_to_cookie()
        self._add_csrf_to_cookie()
        self._add_csrf_to_headers()
        assert JWTHttpOnlyCookieAuthentication().authenticate(self.request) is not None

    def test_request_with_missing_jwt_but_valid_csrf_fails(self):
        self._add_csrf_to_cookie()
        self._add_csrf_to_headers()
        assert JWTHttpOnlyCookieAuthentication().authenticate(self.request) is None

    def test_request_with_invalid_jwt_but_valid_csrf_fails(self):
        self._add_jwt_to_cookie(valid=False)
        self._add_csrf_to_cookie()
        self._add_csrf_to_headers()
        with pytest.raises(InvalidToken):
            JWTHttpOnlyCookieAuthentication().authenticate(self.request)

    def test_request_with_valid_jwt_but_missing_csrf_fails(self):
        self._add_jwt_to_cookie()
        with pytest.raises(PermissionDenied):
            JWTHttpOnlyCookieAuthentication().authenticate(self.request)

    def test_request_with_valid_jwt_but_no_header_csrf_fails(self):
        self._add_jwt_to_cookie()
        self._add_csrf_to_cookie()
        with pytest.raises(PermissionDenied):
            JWTHttpOnlyCookieAuthentication().authenticate(self.request)

    def test_request_with_valid_jwt_but_no_cookie_csrf_fails(self):
        self._add_jwt_to_cookie()
        self._add_csrf_to_headers()
        with pytest.raises(PermissionDenied):
            JWTHttpOnlyCookieAuthentication().authenticate(self.request)

    def test_request_with_valid_jwt_but_invalid_csrf_fails(self):
        invalid_csrf_token = "invalidtoken"
        self._add_jwt_to_cookie()
        self._add_csrf_to_cookie(csrf_token=invalid_csrf_token)
        self._add_csrf_to_headers(csrf_token=invalid_csrf_token)
        with pytest.raises(PermissionDenied):
            JWTHttpOnlyCookieAuthentication().authenticate(self.request)

    def test_request_with_valid_jwt_but_mismatched_csrf_fails(self):
        self._add_jwt_to_cookie()
        self._add_csrf_to_cookie()
        self._add_csrf_to_headers(csrf_token="differenttoken")
        with pytest.raises(PermissionDenied):
            JWTHttpOnlyCookieAuthentication().authenticate(self.request)


class IsContributorTest(APITestCase):
    def setUp(self):
        self.factory = RequestFactory()
        self.url = reverse("contribution-list")
        self.regular_user = user_model.objects.create_user(email="test@test.com", password="testing")
        self.contributor = ContributorFactory()
        self.permission = IsContributor()

    def _create_request(self, user):
        request = self.factory.post(self.url)
        request.user = user
        force_authenticate(request, user=user)
        return request

    def test_success_when_contributor(self):
        request = self._create_request(self.contributor)
        has_permission = self.permission.has_permission(request, {})
        assert has_permission

    def test_failure_when_not_contributor(self):
        request = self._create_request(self.regular_user)
        has_permission = self.permission.has_permission(request, {})
        assert not has_permission<|MERGE_RESOLUTION|>--- conflicted
+++ resolved
@@ -32,10 +32,7 @@
         valid_token_obj = AccessToken().for_user(self.user)
         self.valid_jwt = jwt.encode(valid_token_obj.payload, settings.SECRET_KEY, algorithm="HS256")
         self.invalid_jwt = "notavalidhmac"
-<<<<<<< HEAD
-=======
         # This is an undocumented method, but we need some way of getting a token.
->>>>>>> 9e38e29f
         self.csrf_token = csrf._get_new_csrf_string()
 
     def _add_jwt_to_cookie(self, valid=True):
