--- conflicted
+++ resolved
@@ -66,11 +66,8 @@
 django-anymail = "^8.3"
 django-json-widget = "^1.1.1"
 django-safedelete = "^1.0.0"
-<<<<<<< HEAD
 django-reverse-admin = "^2.9.6"
-=======
 django-health-check = "^3.16.4"
->>>>>>> be7f17b7
 
 [tool.poetry.dev-dependencies]
 appnope = "0.1.2"
