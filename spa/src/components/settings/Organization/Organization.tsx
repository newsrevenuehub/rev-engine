--- conflicted
+++ resolved
@@ -70,11 +70,7 @@
 
   const { isOrgAdmin } = getUserRole(user);
 
-<<<<<<< HEAD
-  const [error, setError] = useState<Partial<OrganizationFormFields> | null>(null);
-=======
   const [apiError, setApiError] = useState<Partial<OrganizationFormFields>>({});
->>>>>>> 82509975
   const {
     control,
     watch,
@@ -158,16 +154,6 @@
         }
         setShowSuccess(true);
       } catch (err) {
-<<<<<<< HEAD
-        const error = err as AxiosError<PatchOrganizationNameErrors>;
-        if ('response' in error) {
-          if (error.response?.data?.name) {
-            setError({ companyName: error.response.data.name[0] });
-            return;
-          }
-        }
-        console.error(error);
-=======
         const typedError = err as AxiosError<PatchOrganizationNameErrors>;
 
         if (typedError?.response?.data?.name) {
@@ -176,7 +162,6 @@
         }
 
         console.error(typedError);
->>>>>>> 82509975
         alert.error(GENERIC_ERROR);
       }
     },
@@ -217,13 +202,8 @@
                 id="settings-company-name"
                 label="Display Name"
                 disabled={!isOrgAdmin}
-<<<<<<< HEAD
-                error={!!errors.companyName || !!error?.companyName}
-                helperText={errors?.companyName?.message || error?.companyName}
-=======
                 error={!!formErrors.companyName || !!apiError?.companyName}
                 helperText={formErrors?.companyName?.message ?? apiError?.companyName}
->>>>>>> 82509975
               />
             )}
           />
@@ -352,11 +332,7 @@
                 taxId: revenueProgramFromCurrentOrg?.[0]?.tax_id ?? '',
                 fiscalSponsorName: revenueProgramFromCurrentOrg?.[0]?.fiscal_sponsor_name ?? ''
               });
-<<<<<<< HEAD
-              setError(null);
-=======
               setApiError({});
->>>>>>> 82509975
             }}
           >
             Undo
