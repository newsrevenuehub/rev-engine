import json
from csv import DictReader
from csv import Error as CSVError
from unittest import mock

from django.conf import settings
from django.middleware import csrf
from django.test import override_settings

import pytest
import stripe
from addict import Dict as AttrDict
from rest_framework import status
from rest_framework.reverse import reverse
from rest_framework.test import APIClient, APITestCase
from reversion.models import Version
from stripe.error import StripeError
from stripe.oauth_error import InvalidGrantError as StripeInvalidGrantError
from stripe.stripe_object import StripeObject
from waffle import get_waffle_flag_model

from apps.api.tests import RevEngineApiAbstractTestCase
from apps.api.tokens import ContributorRefreshToken
from apps.common.constants import CONTRIBUTIONS_API_ENDPOINT_ACCESS_FLAG_NAME
from apps.common.tests.test_resources import AbstractTestCase
from apps.contributions.models import (
    Contribution,
    ContributionInterval,
    ContributionStatus,
    Contributor,
)
from apps.contributions.payment_managers import PaymentProviderError
from apps.contributions.serializers import (
    PaymentProviderContributionSerializer,
    SubscriptionsSerializer,
)
from apps.contributions.tests.factories import (
    ContributionFactory,
    ContributorFactory,
    StripeSubscriptionFactory,
)
from apps.contributions.tests.test_serializers import (
    mock_get_bad_actor,
    mock_stripe_call_with_error,
)
from apps.organizations.models import RevenueProgram
from apps.organizations.tests.factories import (
    OrganizationFactory,
    PaymentProviderFactory,
    RevenueProgramFactory,
    StripePaymentIntentFactory,
)
from apps.pages.models import DonationPage
from apps.pages.tests.factories import DonationPageFactory
from apps.users.choices import Roles
from apps.users.tests.factories import create_test_user


TEST_STRIPE_ACCOUNT_ID = "testing_123"


class MockStripeAccount(StripeObject):
    def __init__(self, *args, **kwargs):
        self.id = TEST_STRIPE_ACCOUNT_ID


MOCK_ACCOUNT_LINKS = {"test": "test"}


class MockOAuthResponse(StripeObject):
    def __init__(self, *args, **kwargs):
        self.stripe_user_id = kwargs.get("stripe_user_id")
        self.refresh_token = kwargs.get("refresh_token")


expected_oauth_scope = "my_test_scope"


@override_settings(STRIPE_OAUTH_SCOPE=expected_oauth_scope)
class StripeOAuthTest(AbstractTestCase):
    @classmethod
    def setUpClass(cls):
        super().setUpClass()
        cls.set_up_domain_model()

    def _make_request(self, code=None, scope=None, revenue_program_id=None):
        self.client.force_authenticate(user=self.org_user)
        url = reverse("stripe-oauth")
        complete_url = f"{url}?{settings.ORG_SLUG_PARAM}={self.org1.slug}"
        body = {}
        if revenue_program_id:
            body["revenue_program_id"] = revenue_program_id
        if code:
            body["code"] = code
        if scope:
            body["scope"] = scope
        return self.client.post(complete_url, body)

    @mock.patch("stripe.OAuth.token")
    def test_response_when_missing_params(self, stripe_oauth_token):
        # Missing code
        response = self._make_request(code=None, scope=expected_oauth_scope, revenue_program_id=self.org1_rp1.id)
        self.assertEqual(response.status_code, 400)
        self.assertIn("missing_params", response.data)
        stripe_oauth_token.assert_not_called()

        # Missing scope
        response = self._make_request(code="12345", scope=None, revenue_program_id=self.org1_rp1.id)
        self.assertEqual(response.status_code, 400)
        self.assertIn("missing_params", response.data)
        stripe_oauth_token.assert_not_called()

        # Missing revenue_program_id
        response = self._make_request(code="12345", scope=expected_oauth_scope, revenue_program_id=None)
        self.assertEqual(response.status_code, 400)
        self.assertIn("missing_params", response.data)
        stripe_oauth_token.assert_not_called()

        # Missing code, scope and revenue_program_id
        response = self._make_request(code=None, scope=None, revenue_program_id=None)
        self.assertEqual(response.status_code, 400)
        self.assertIn("missing_params", response.data)
        stripe_oauth_token.assert_not_called()

    @mock.patch("stripe.OAuth.token")
    def test_response_when_scope_param_mismatch(self, stripe_oauth_token):
        """
        We verify that the "scope" parameter provided by the frontend matches the scope we expect
        """
        response = self._make_request(code="1234", scope="not_expected_scope", revenue_program_id=self.org1_rp1.id)
        self.assertEqual(response.status_code, 400)
        self.assertIn("scope_mismatch", response.data)
        stripe_oauth_token.assert_not_called()

    @mock.patch("stripe.OAuth.token")
    def test_response_when_invalid_code(self, stripe_oauth_token):
        stripe_oauth_token.side_effect = StripeInvalidGrantError(code="error_code", description="error_description")
        response = self._make_request(code="1234", scope=expected_oauth_scope, revenue_program_id=self.org1_rp1.id)
        self.assertEqual(response.status_code, 400)
        self.assertIn("invalid_code", response.data)
        stripe_oauth_token.assert_called_with(code="1234", grant_type="authorization_code")

    @mock.patch("stripe.OAuth.token")
    def test_response_success(self, stripe_oauth_token):
        expected_stripe_account_id = "my_test_account_id"
        expected_refresh_token = "my_test_refresh_token"
        stripe_oauth_token.return_value = MockOAuthResponse(
            stripe_user_id=expected_stripe_account_id, refresh_token=expected_refresh_token
        )
        assert Version.objects.get_for_object(self.org1_rp1.payment_provider).count() == 0
        response = self._make_request(code="1234", scope=expected_oauth_scope, revenue_program_id=self.org1_rp1.id)
        self.assertEqual(response.status_code, 200)
        self.assertEqual(response.data["detail"], "success")
        stripe_oauth_token.assert_called_with(code="1234", grant_type="authorization_code")
        # Org should have new values based on OAuth response
        self.org1_rp1.payment_provider.refresh_from_db()
        self.assertEqual(self.org1_rp1.payment_provider.stripe_account_id, expected_stripe_account_id)
        self.assertEqual(self.org1_rp1.payment_provider.stripe_oauth_refresh_token, expected_refresh_token)
        assert Version.objects.get_for_object(self.org1_rp1.payment_provider).count() == 1

    @mock.patch("stripe.OAuth.token")
    def test_create_payment_provider_if_not_exists(self, stripe_oauth_token):
        expected_stripe_account_id = "new_stripe_account_id"
        refresh_token = "my_test_refresh_token"
        stripe_oauth_token.return_value = MockOAuthResponse(
            stripe_user_id=expected_stripe_account_id, refresh_token=refresh_token
        )
        self.org1_rp2.payment_provider = None
        self._make_request(code="1234", scope=expected_oauth_scope, revenue_program_id=self.org1_rp2.id)
        self.org1_rp2.refresh_from_db()
        self.assertEqual(self.org1_rp2.payment_provider.stripe_account_id, expected_stripe_account_id)
        assert Version.objects.get_for_object(self.org1_rp1.payment_provider).count() == 1


class TestContributionsViewSet(RevEngineApiAbstractTestCase):
    @mock.patch("apps.contributions.models.Contribution.fetch_stripe_payment_method", return_value=None)
    def setUp(self, mock_fetch_stripe):
        super().setUp()
        self.list_url = reverse("contribution-list")

        self.contribution_for_org = ContributionFactory(
            one_time=True,
            donation_page__revenue_program=self.org1.revenueprogram_set.first(),
        )

    def contribution_detail_url(self, pk=None):
        pk = pk if pk is not None else self.contribution_for_org.pk
        return reverse("contribution-detail", args=(pk,))

    ##########
    # Retrieve
    def test_superuser_can_get_contribution(self):
        self.assert_superuser_can_get(self.contribution_detail_url())

    def test_hub_admin_can_get_contribution(self):
        self.assert_hub_admin_can_get(self.contribution_detail_url())

    def test_org_admin_can_get_contribution_owned_by_org(self):
        self.assert_org_admin_can_get(self.contribution_detail_url())

    def test_org_admin_cannot_get_contribution_owned_by_other_org(self):
        not_orgs_contribution = Contribution.objects.exclude(
            donation_page__revenue_program__organization=self.org1
        ).first()
        self.assertIsNotNone(not_orgs_contribution)
        self.assert_org_admin_cannot_get(self.contribution_detail_url(not_orgs_contribution.pk))

    def test_rp_user_can_get_contribution_from_their_rp(self):
        contrib_in_users_rp_pk = (
            Contribution.objects.filter(
                donation_page__revenue_program=self.rp_user.roleassignment.revenue_programs.first()
            )
            .first()
            .pk
        )
        self.assert_rp_user_can_get(self.contribution_detail_url(contrib_in_users_rp_pk))

    def test_rp_user_cannot_get_contribution_from_another_rp_in_org(self):
        contrib_not_in_users_rp_pk = (
            Contribution.objects.exclude(
                donation_page__revenue_program__in=self.rp_user.roleassignment.revenue_programs.all()
            )
            .first()
            .pk
        )
        self.assert_rp_user_cannot_get(self.contribution_detail_url(contrib_not_in_users_rp_pk))

    def test_rp_user_cannot_get_contribution_from_another_org(self):
        contrib_not_in_users_org_pk = (
            Contribution.objects.exclude(
                donation_page__revenue_program__in=self.rp_user.roleassignment.revenue_programs.all()
            )
            .first()
            .pk
        )
        self.assert_rp_user_cannot_get(self.contribution_detail_url(contrib_not_in_users_org_pk))

    ######
    # List
    def test_super_user_can_list_all_contributions(self):
        self.assert_superuser_can_list(self.list_url, Contribution.objects.count())

    def test_hub_admin_can_list_all_contributions(self):
        self.assert_hub_admin_can_list(self.list_url, Contribution.objects.count())

    def test_org_admin_can_list_orgs_contributions(self):
        """Should get back only contributions belonging to my org"""
        donation_pages_of_org = DonationPage.objects.filter(revenue_program__organization=self.org1)
        donation_pages = set(i.id for i in donation_pages_of_org)
        self.assertGreater(
            Contribution.objects.exclude(donation_page__in=donation_pages_of_org).count(),
            0,
        )
        ensure_owned_by_org = lambda contribution: contribution["donation_page_id"] in donation_pages

        self.assert_org_admin_can_list(
            self.list_url,
            Contribution.objects.filter(donation_page__in=donation_pages_of_org).count(),
            assert_item=ensure_owned_by_org,
        )

    def test_rp_user_can_list_their_rps_contributions(self):
        def _ensure_all_contribs_belong_to_users_rps(results):
            page_ids = list(set([contrib["donation_page_id"] for contrib in results]))
            referenced_rps = RevenueProgram.objects.filter(donationpage__in=page_ids).values_list("pk", flat=True)
            self.assertTrue(
                set(referenced_rps).issubset(
                    set(self.rp_user.roleassignment.revenue_programs.values_list("pk", flat=True))
                )
            )

        expected_count = Contribution.objects.filter(
            donation_page__revenue_program_id__in=self.rp_user.roleassignment.revenue_programs.all()
        ).count()
        self.assert_rp_user_can_list(self.list_url, expected_count, assert_all=_ensure_all_contribs_belong_to_users_rps)

    def test_contributions_are_read_only_for_expected_users(self):
        detail_url = reverse("contribution-detail", args=(Contribution.objects.first().pk,))
        expected_users = (
            self.superuser,
            self.hub_user,
            self.org_user,
            self.rp_user,
        )
        for user in expected_users:
            self.assert_user_cannot_delete_because_not_implemented(detail_url, user)
            self.assert_user_cannot_post_because_not_implemented(self.list_url, user)
            self.assert_user_cannot_patch_because_not_implemented(detail_url, user)
            self.assert_user_cannot_put_because_not_implemented(detail_url, user)

    def test_unexpected_role_type(self):
        novel = create_test_user(role_assignment_data={"role_type": "never-before-seen"})
        self.assert_user_cannot_get(
            reverse("contribution-list"), novel, expected_status_code=status.HTTP_500_INTERNAL_SERVER_ERROR
        )

    def test_list_contributions_with_status_negation(self):
        filter_statuses = {"paid", "flagged"}
        qp = "&".join([f"status__not={i}" for i in filter_statuses])
        response = self.assert_user_can_get(self.list_url + f"?{qp}", self.superuser)
        self.assertTrue(all([i["status"] not in filter_statuses for i in response.json()["results"]]))

    def test_filters_out_flagged_and_rejected_contributions(self):
        Contribution.objects.all().delete()
        with mock.patch("apps.contributions.models.Contribution.fetch_stripe_payment_method", return_value=None):
            good_contribution = ContributionFactory(one_time=True)
            ContributionFactory(one_time=True, status=ContributionStatus.FLAGGED)
            ContributionFactory(one_time=True, status=ContributionStatus.REJECTED)
        response = self.assert_user_can_get(self.list_url, self.hub_user)
        assert response.json()["count"] == 1
        assert response.json()["results"][0]["id"] == good_contribution.id


class TestContributorContributionsViewSet(AbstractTestCase):
    def setUp(self):
        super().setUp()
        self.set_up_domain_model()

        self.contribution_1 = StripePaymentIntentFactory(revenue_program=self.org1_rp1.slug)
        self.contribution_2 = StripePaymentIntentFactory(revenue_program=self.org1_rp2.slug)
        self.contribution_3 = StripePaymentIntentFactory(revenue_program=self.org1_rp1.slug)
        self.contribution_4 = StripePaymentIntentFactory(revenue_program=self.org1_rp2.slug, payment_type=None)

        self.all_contributions = [self.contribution_1, self.contribution_2, self.contribution_3, self.contribution_4]

        self.stripe_contributions = [
            PaymentProviderContributionSerializer(instance=i).data for i in self.all_contributions
        ]

    def list_contributions(self):
        self.client.force_authenticate(user=self.contributor_user)
        return self.client.get(
            reverse("contribution-list"),
        )

    @mock.patch("apps.contributions.stripe_contributions_provider.ContributionsCacheProvider.load")
    @mock.patch("apps.contributions.tasks.task_pull_serialized_stripe_contributions_to_cache.delay")
    def test_contributor_can_list_their_contributions(self, celery_task_mock, cache_load_mock):
        cache_load_mock.return_value = self.stripe_contributions
        refresh_token = ContributorRefreshToken.for_contributor(self.contributor_user.uuid)
        self.client.cookies["Authorization"] = refresh_token.long_lived_access_token
        self.client.cookies["csrftoken"] = csrf._get_new_csrf_token()
        response = self.client.get(reverse("contribution-list"), {"rp": self.org1_rp1.slug})
        self.assertEqual(celery_task_mock.call_count, 0)
        self.assertEqual(response.json().get("count"), 2)

    @mock.patch("apps.contributions.stripe_contributions_provider.ContributionsCacheProvider.load")
    @mock.patch("apps.contributions.tasks.task_pull_serialized_stripe_contributions_to_cache.delay")
    def test_contributor_call_celery_task_if_no_contribution_in_cache(self, celery_task_mock, cache_load_mock):
        cache_load_mock.return_value = []
        refresh_token = ContributorRefreshToken.for_contributor(self.contributor_user.uuid)
        self.client.cookies["Authorization"] = refresh_token.long_lived_access_token
        self.client.cookies["csrftoken"] = csrf._get_new_csrf_token()
        response = self.client.get(reverse("contribution-list"), {"rp": self.org1_rp1.slug})
        celery_task_mock.assert_called_once()
        self.assertEqual(response.json().get("count"), 0)

    @mock.patch("apps.contributions.stripe_contributions_provider.ContributionsCacheProvider.load")
    @mock.patch("apps.contributions.tasks.task_pull_serialized_stripe_contributions_to_cache.delay")
    def test_contributor_call_excludes_payments_requiring_source(self, celery_task_mock, cache_load_mock):
        cache_load_mock.return_value = self.stripe_contributions
        refresh_token = ContributorRefreshToken.for_contributor(self.contributor_user.uuid)
        self.client.cookies["Authorization"] = refresh_token.long_lived_access_token
        self.client.cookies["csrftoken"] = csrf._get_new_csrf_token()
        response = self.client.get(reverse("contribution-list"), {"rp": self.org1_rp2.slug})
        contribution_ids = [contribution["id"] for contribution in response.json()["results"]]
        assert self.contribution_4.id not in contribution_ids


class TestContributionsViewSetExportCSV(AbstractTestCase):
    def setUp(self):
        super().setUp()
        self.set_up_domain_model()

    def email_contributions(self, user):
        self.client.force_authenticate(user=user)
        return self.client.post(reverse("contribution-email-contributions"))

    def test_user_without_role(self):
        self.generic_user.roleassignment = None
        response = self.email_contributions(self.generic_user)
        assert response.status_code == 403

    @mock.patch("apps.contributions.views.send_templated_email_with_attachment.delay")
    def test_user_with_role(self, email_mock):
        response = self.email_contributions(self.org_user)
        assert response.status_code == 200

        response = self.email_contributions(self.org_user)
        assert response.status_code == 200

        response = self.email_contributions(self.hub_user)
        assert response.status_code == 200

        response = self.email_contributions(self.contributor_user)
        assert response.status_code == 403

    @mock.patch("apps.contributions.views.send_templated_email_with_attachment.delay")
    def test_data_in_csv_matching_with_contributions_list(self, email_mock):
        self.client.force_authenticate(user=self.org_user)
        contributions_from_list_view = self.client.get(reverse("contribution-list")).json()["results"]

        self.email_contributions(self.org_user).json()

        contributions_from_email_view = [
            row for row in DictReader(email_mock.call_args_list[0].kwargs["attachment"].splitlines())
        ]

        assert len(contributions_from_email_view) == len(contributions_from_list_view)
        assert set(int(x["Contribution ID"]) for x in contributions_from_email_view) == set(
            x["id"] for x in contributions_from_list_view
        )

    @mock.patch("apps.contributions.views.send_templated_email_with_attachment.delay", side_effect=Exception)
    @mock.patch("apps.contributions.views.export_contributions_to_csv")
    def test_when_error(self, csv_maker, email_task):
        response = self.email_contributions(self.org_user)
        response.status_code = 500

        csv_error_text = "Something went wrong generating CSV export"
        csv_maker.side_effect = CSVError(csv_error_text)
        response = self.email_contributions(self.org_user)
        response.status_code = 500
        assert response.json()["detail"] == csv_error_text


class TestSubscriptionViewSet(AbstractTestCase):
    def setUp(self):
        super().setUp()
        self.org = OrganizationFactory()
        self.stripe_account_id = "testing-stripe-account-id"
        self.payment_provider = PaymentProviderFactory(stripe_account_id=self.stripe_account_id)
        self.set_up_domain_model()
        self.rp_foo = RevenueProgramFactory(organization=self.org, payment_provider=self.payment_provider, slug="foo")
        self.rp_bar = RevenueProgramFactory(organization=self.org, payment_provider=self.payment_provider, slug="bar")
        self.subscription = {
            "id": "sub_1234",
            "status": "incomplete",
            "card_brand": "Visa",
            "last4": "4242",
            "plan": {
                "interval": "month",
                "interval_count": 1,
                "amount": 1234,
            },
            "metadata": {
                "revenue_program_slug": "foo",
            },
            "amount": "100",
            "customer": "cus_1234",
            "current_period_end": 1654892502,
            "current_period_start": 1686428502,
            "created": 1654892502,
            "default_payment_method": {
                "id": "pm_1234",
                "type": "card",
                "card": {"brand": "discover", "last4": "7834", "exp_month": "12", "exp_year": "2022"},
            },
        }
        self.sub_1 = AttrDict(self.subscription)
        self.sub_2 = AttrDict(self.subscription)
        self.sub_2.metadata.revenue_program_slug = "bar"
        self.all_subscriptions = [self.sub_1, self.sub_2]

        self.stripe_subscriptions = [SubscriptionsSerializer(instance=i).data for i in self.all_subscriptions]

    @mock.patch("apps.contributions.stripe_contributions_provider.SubscriptionsCacheProvider.load")
    @mock.patch("apps.contributions.views.task_pull_serialized_stripe_contributions_to_cache")
    def test_contributor_can_list_their_subscriptions(self, cache_refresh_mock, cache_load_mock):
        cache_load_mock.return_value = self.stripe_subscriptions
        refresh_token = ContributorRefreshToken.for_contributor(self.contributor_user.uuid)
        self.client.cookies["Authorization"] = refresh_token.long_lived_access_token
        self.client.cookies["csrftoken"] = csrf._get_new_csrf_token()
        response = self.client.get(reverse("subscription-list"), {"revenue_program_slug": "foo"})
        assert cache_refresh_mock.call_count == 0
        assert len(response.json()) == 1

    @mock.patch("apps.contributions.stripe_contributions_provider.SubscriptionsCacheProvider.load")
    @mock.patch("apps.contributions.views.task_pull_serialized_stripe_contributions_to_cache")
    def test_contributor_list_subscriptions_not_in_cache(self, cache_refresh_mock, cache_load_mock):
        cache_load_mock.return_value = []
        refresh_token = ContributorRefreshToken.for_contributor(self.contributor_user.uuid)
        self.client.cookies["Authorization"] = refresh_token.long_lived_access_token
        self.client.cookies["csrftoken"] = csrf._get_new_csrf_token()
        response = self.client.get(reverse("subscription-list"), data={"revenue_program_slug": "foo"}, format="json")
        cache_refresh_mock.assert_called_once()
        assert len(response.json()) == 0

    @mock.patch("apps.contributions.stripe_contributions_provider.SubscriptionsCacheProvider.load")
    @mock.patch("apps.contributions.views.task_pull_serialized_stripe_contributions_to_cache")
    def test_retrieve_subscription_not_there(self, cache_refresh_mock, cache_load_mock):
        cache_load_mock.return_value = []
        refresh_token = ContributorRefreshToken.for_contributor(self.contributor_user.uuid)
        self.client.cookies["Authorization"] = refresh_token.long_lived_access_token
        self.client.cookies["csrftoken"] = csrf._get_new_csrf_token()
        response = self.client.get(
            reverse("subscription-detail", kwargs={"pk": "sub_1234"}),
            data={"revenue_program_slug": "foo"},
            format="json",
        )
        assert cache_refresh_mock.call_count == 1
        assert response.status_code == status.HTTP_404_NOT_FOUND

    @mock.patch("apps.contributions.stripe_contributions_provider.SubscriptionsCacheProvider.load")
    @mock.patch("apps.contributions.views.task_pull_serialized_stripe_contributions_to_cache")
    def test_retrieve_subscription_present(self, cache_refresh_mock, cache_load_mock):
        cache_load_mock.return_value = self.stripe_subscriptions
        refresh_token = ContributorRefreshToken.for_contributor(self.contributor_user.uuid)
        self.client.cookies["Authorization"] = refresh_token.long_lived_access_token
        self.client.cookies["csrftoken"] = csrf._get_new_csrf_token()
        response = self.client.get(
            reverse("subscription-detail", kwargs={"pk": "sub_1234"}),
            data={"revenue_program_slug": "foo"},
            format="json",
        )
        assert cache_refresh_mock.call_count == 0
        assert cache_load_mock.call_count == 2
        assert response.status_code == status.HTTP_200_OK
        assert response.json()["id"] == "sub_1234"
        assert response.json()["revenue_program_slug"] == "foo"


@pytest.mark.parametrize(
    (
        "is_active_for_everyone",
        "is_active_for_superusers",
        "manually_added_user",
        "user_under_test",
        "expected_status_code",
    ),
    [
        (True, False, None, "superuser", status.HTTP_200_OK),
        (True, False, None, "hub_user", status.HTTP_200_OK),
        (True, False, None, "org_user", status.HTTP_200_OK),
        (True, False, None, "rp_user", status.HTTP_200_OK),
        (False, True, None, "superuser", status.HTTP_200_OK),
        (False, True, None, "hub_user", status.HTTP_403_FORBIDDEN),
        (False, True, None, "org_user", status.HTTP_403_FORBIDDEN),
        (False, True, None, "rp_user", status.HTTP_403_FORBIDDEN),
        (False, False, "hub_user", "hub_user", status.HTTP_200_OK),
        (False, False, "hub_user", "org_user", status.HTTP_403_FORBIDDEN),
        (False, False, "hub_user", "superuser", status.HTTP_403_FORBIDDEN),
    ],
)
@pytest.mark.django_db
def test_contributions_api_resource_feature_flagging(
    is_active_for_everyone,
    is_active_for_superusers,
    manually_added_user,
    user_under_test,
    expected_status_code,
):
    """Demonstrate behavior of applying the `Flag` with name `CONTRIBUTIONS_API_ENDPOINT_ACCESS_FLAG_NAME`...

    ...as defined in `apps.flags.constants`.

    This test focuses on the following user types: contributors, superusers, hub admins, org admins, and rp admins.

    Setting the flag's `everyone` to `True` should each of these user types through.

    Setting's the flag's `everyone` to `False` and `superusers` to `True` should allow only superusers through.

    We test this flag within the broader context of a view instead of narrowly unit testing the flag itself.
    This is because we want assurances about how the flag interacts with up and downstream permissioning in order to
    gate access at the API layer.

    We are testing this flag in a module-level function rather than in a test class method. This is because
    `pytest.parametrize` does not play nicely when applied to tests defined in classes subclassing from unittest
    (specifically, the parametrized function arguments do not make it to the function call).

    Since this test does not inherit from `RevEngineApiAbstractTestCase` or `AbstractTestCase`, in order to
    use the `set_up_domain_model` method, we instantiate an `AbstractTestCase` to call the method from, below.
    """
    test_helper = AbstractTestCase()
    test_helper.set_up_domain_model()
    flag_model = get_waffle_flag_model()
    contributions_access_flag = flag_model.objects.get(name=CONTRIBUTIONS_API_ENDPOINT_ACCESS_FLAG_NAME)
    contributions_access_flag.everyone = is_active_for_everyone
    contributions_access_flag.superusers = is_active_for_superusers
    if manually_added_user:
        contributions_access_flag.users.add(getattr(test_helper, manually_added_user))
    contributions_access_flag.save()
    client = APIClient()
    client.force_authenticate(getattr(test_helper, user_under_test))
    response = client.get(reverse("contribution-list"))
    assert response.status_code == expected_status_code


@pytest.mark.django_db
def test_feature_flagging_when_flag_not_found():
    """Should raise ApiConfigurationError if view is accessed and flag can't be found

    See docstring in `test_contributions_api_resource_feature_flagging` above for more context on the
    design of this test.
    """
    test_helper = AbstractTestCase()
    test_helper.set_up_domain_model()
    flag_model = get_waffle_flag_model()
    contributions_access_flag = flag_model.objects.get(name=CONTRIBUTIONS_API_ENDPOINT_ACCESS_FLAG_NAME)
    contributions_access_flag.delete()
    client = APIClient()
    client.force_authenticate(getattr(test_helper, "superuser"))
    response = client.get(reverse("contribution-list"))
    assert response.status_code == status.HTTP_500_INTERNAL_SERVER_ERROR
    assert response.json().get("detail", None) == "There was a problem with the API"


TEST_STRIPE_API_KEY = "test_stripe_api_key"


@override_settings(STRIPE_TEST_SECRET_KEY=TEST_STRIPE_API_KEY)
class UpdatePaymentMethodTest(APITestCase):
    def setUp(self):
        self.subscription_id = "test-subscription-id"
        self.stripe_account_id = "testing-stripe-account-id"
        self.customer_id = "testing-customer-id"
        self.org = OrganizationFactory()
        self.contributor = ContributorFactory()
        self.subscription = StripeSubscriptionFactory()

        payment_provider = PaymentProviderFactory(stripe_account_id=self.stripe_account_id)
        self.revenue_program = RevenueProgramFactory(organization=self.org, payment_provider=payment_provider)
        self.payment_method_id = "testing-payment-method-id"
        self.contributor.email = self.subscription.customer.email = "foo@bar.baz"

    def _make_request(self, subscription_id, data):
        self.client.force_authenticate(user=self.contributor)
        return self.client.patch(reverse("subscription-detail", kwargs={"pk": subscription_id}), data=data)

    @mock.patch("stripe.PaymentMethod.attach")
    @mock.patch("stripe.Subscription.modify")
    def test_failure_when_missing_payment_method_id(self, mock_modify, mock_attach):
        response = self._make_request(self.subscription_id, data={"foo": "bar"})
        self.assertEqual(response.status_code, 400)
        self.assertEqual(response.data["detail"], "Request contains unsupported fields")
        mock_modify.assert_not_called()
        mock_attach.assert_not_called()

    @mock.patch("stripe.Subscription.retrieve")
    @mock.patch("stripe.PaymentMethod.attach")
    @mock.patch("stripe.Subscription.modify")
    def test_failure_when_any_parameter_other_than_pm_id(self, mock_modify, mock_attach, mock_retrieve):
        response = self._make_request(
            subscription_id=self.subscription_id,
            data={
                "test_unknown_parameter": self.payment_method_id,
                "revenue_program_slug": self.revenue_program.slug,
            },
        )
        self.assertEqual(response.status_code, 400)
        self.assertEqual(response.data["detail"], "Request contains unsupported fields")
        mock_modify.assert_not_called()
        mock_attach.assert_not_called()

    @mock.patch("stripe.Subscription.retrieve")
    @mock.patch("stripe.PaymentMethod.attach")
    @mock.patch("stripe.Subscription.modify")
    def test_failure_when_emails_dont_match(self, mock_modify, mock_attach, mock_retrieve):
        self.contributor.email = "quux@baz.foo"
        response = self._make_request(
            subscription_id=self.subscription_id,
            data={
                "payment_method_id": self.payment_method_id,
                "revenue_program_slug": self.revenue_program.slug,
            },
        )
        assert response.status_code == 403
        assert response.data["detail"] == "Forbidden"
        assert not mock_modify.called
        assert not mock_attach.called

    @mock.patch("stripe.Subscription.retrieve")
    @mock.patch("stripe.PaymentMethod.attach", side_effect=StripeError)
    @mock.patch("stripe.Subscription.modify")
    def test_error_when_attach_payment_method(self, mock_modify, mock_attach, mock_retrieve):
        mock_retrieve.return_value = self.subscription
        response = self._make_request(
            subscription_id=self.subscription_id,
            data={
                "payment_method_id": self.payment_method_id,
                "revenue_program_slug": self.revenue_program.slug,
            },
        )
        self.assertEqual(response.status_code, 500)
        self.assertEqual(response.data["detail"], "Error attaching payment method")

        mock_attach.assert_called_once_with(
            self.payment_method_id,
            customer=self.subscription.customer.id,
            stripe_account=self.stripe_account_id,
        )
        mock_modify.assert_not_called()

    @mock.patch("stripe.Subscription.retrieve")
    @mock.patch("stripe.PaymentMethod.attach")
    @mock.patch("stripe.Subscription.modify", side_effect=StripeError)
    def test_error_when_update_payment_method(self, mock_modify, mock_attach, mock_retrieve):
        mock_retrieve.return_value = self.subscription
        response = self._make_request(
            subscription_id=self.subscription_id,
            data={
                "payment_method_id": self.payment_method_id,
                "revenue_program_slug": self.revenue_program.slug,
            },
        )
        self.assertEqual(response.status_code, 500)
        self.assertEqual(response.data["detail"], "Error updating Subscription")

        mock_attach.assert_called_once_with(
            self.payment_method_id,
            customer=self.subscription.customer.id,
            stripe_account=self.stripe_account_id,
        )

        mock_modify.assert_called_once_with(
            self.subscription_id,
            default_payment_method=self.payment_method_id,
            stripe_account=self.stripe_account_id,
        )

    @mock.patch("stripe.Subscription.retrieve")
    @mock.patch("stripe.PaymentMethod.attach")
    @mock.patch("stripe.Subscription.modify")
    def test_update_payment_method_success(self, mock_modify, mock_attach, mock_retrieve):
        mock_retrieve.return_value = self.subscription
        response = self._make_request(
            subscription_id=self.subscription_id,
            data={
                "payment_method_id": self.payment_method_id,
                "revenue_program_slug": self.revenue_program.slug,
            },
        )
        assert response.status_code == 204
        assert response.data["detail"] == "Success"

        mock_attach.assert_called_once_with(
            self.payment_method_id,
            customer=self.subscription.customer.id,
            stripe_account=self.stripe_account_id,
        )

        mock_modify.assert_called_once_with(
            self.subscription_id,
            default_payment_method=self.payment_method_id,
            stripe_account=self.stripe_account_id,
        )


@override_settings(STRIPE_TEST_SECRET_KEY=TEST_STRIPE_API_KEY)
class CancelRecurringPaymentTest(APITestCase):
    def setUp(self):
        self.subscription_id = "test-subscription-id"
        self.stripe_account_id = "testing-stripe-account-id"
        self.org = OrganizationFactory()
        self.revenue_program = RevenueProgramFactory(organization=self.org)
        self.payment_method_id = "testing-payment-method-id"
        self.subscription = StripeSubscriptionFactory()
        self.contributor = ContributorFactory()
        self.contributor.email = self.subscription.customer.email = "foo@bar.baz"

    def _make_request(self, subscription_id, revenue_program_slug):
        self.client.force_authenticate(user=self.contributor)
        return self.client.delete(
            reverse("subscription-detail", kwargs={"pk": subscription_id}),
            data={"revenue_program_slug": revenue_program_slug},
        )

    @mock.patch("stripe.Subscription.delete", side_effect=StripeError)
    @mock.patch("stripe.Subscription.retrieve")
    def test_error_when_subscription_delete(self, mock_retrieve, mock_delete):
        mock_retrieve.return_value = self.subscription
        response = self._make_request(self.subscription_id, self.revenue_program.slug)
        self.assertEqual(response.status_code, 500)
        self.assertEqual(response.data["detail"], "Error")

    @mock.patch("stripe.Subscription.delete")
    @mock.patch("stripe.Subscription.retrieve")
    def test_delete_recurring_success(self, mock_retrieve, mock_delete):
        mock_retrieve.return_value = self.subscription
        response = self._make_request(self.subscription.id, self.revenue_program.slug)
        self.assertEqual(response.status_code, 204)
        self.assertEqual(response.data["detail"], "Success")

    @mock.patch("stripe.Subscription.retrieve")
    def test_delete_recurring_wrong_email(self, mock_retrieve):
        self.contributor.email = "wrong@email.com"
        response = self._make_request(self.subscription.id, self.revenue_program.slug)
        self.assertEqual(response.status_code, 403)
        self.assertEqual(response.data["detail"], "Forbidden")
        mock_retrieve.assert_called_once()


@override_settings(STRIPE_TEST_SECRET_KEY=TEST_STRIPE_API_KEY)
class DeleteSubscriptionsTest(APITestCase):
    def setUp(self):
        self.stripe_account_id = "testing-stripe-account-id"
        self.org = OrganizationFactory()
        self.revenue_program = RevenueProgramFactory(organization=self.org)
        self.subscription_1 = StripeSubscriptionFactory()
        self.subscription_2 = StripeSubscriptionFactory()
        self.contributor = ContributorFactory()
        self.contributor.email = self.subscription_1.customer.email = "foo@bar.baz"

    def _make_request(self, subscription_id, revenue_program_slug):
        self.client.force_authenticate(user=self.contributor)
        return self.client.delete(
            reverse("subscription-detail", kwargs={"pk": subscription_id}),
            data={"revenue_program_slug": revenue_program_slug},
        )

    @mock.patch("stripe.Subscription.delete", side_effect=StripeError)
    @mock.patch("stripe.Subscription.retrieve")
    def test_error_when_subscription_delete(self, mock_retrieve, mock_delete):
        mock_retrieve.return_value = self.subscription_1
        response = self._make_request(self.subscription_1.id, self.revenue_program.slug)
        self.assertEqual(response.status_code, 500)
        self.assertEqual(response.data["detail"], "Error")

    @mock.patch("stripe.Subscription.delete")
    @mock.patch("stripe.Subscription.retrieve")
    def test_delete_recurring_success(self, mock_retrieve, mock_delete):
        mock_retrieve.return_value = self.subscription_1
        response = self._make_request(self.subscription_1.id, self.revenue_program.slug)
        self.assertEqual(response.status_code, 204)
        self.assertEqual(response.data["detail"], "Success")

    @mock.patch("stripe.Subscription.retrieve")
    def test_delete_recurring_wrong_email(self, mock_retrieve):
        self.contributor.email = "wrong@email.com"
        response = self._make_request(self.subscription_1.id, self.revenue_program.slug)
        self.assertEqual(response.status_code, 403)
        self.assertEqual(response.data["detail"], "Forbidden")
        mock_retrieve.assert_called_once()


@mock.patch("apps.contributions.models.Contribution.process_flagged_payment")
class ProcessFlaggedContributionTest(APITestCase):
    def setUp(self):
        self.user = create_test_user(role_assignment_data={"role_type": Roles.HUB_ADMIN})
        self.subscription_id = "test-subscription-id"
        self.stripe_account_id = "testing-stripe-account-id"
        self.org = OrganizationFactory()

        self.contributor = ContributorFactory()

        payment_provider = PaymentProviderFactory(stripe_account_id=self.stripe_account_id)
        revenue_program = RevenueProgramFactory(organization=self.org, payment_provider=payment_provider)
        # TODO: DEV-3026
        with mock.patch("apps.contributions.models.Contribution.fetch_stripe_payment_method", return_value=None):
            self.contribution = ContributionFactory(
                contributor=self.contributor,
                donation_page=DonationPageFactory(revenue_program=revenue_program),
                provider_subscription_id=self.subscription_id,
            )
            self.other_contribution = ContributionFactory()

    def _make_request(self, contribution_pk=None, request_args={}):
        url = reverse("contribution-process-flagged", args=[contribution_pk])
        self.client.force_authenticate(user=self.user)
        return self.client.post(url, request_args)

    def test_response_when_missing_required_param(self, mock_process_flagged):
        response = self._make_request(contribution_pk=self.contribution.pk)
        self.assertEqual(response.status_code, 400)
        self.assertEqual(response.data["detail"], "Missing required data")
        mock_process_flagged.assert_not_called()

    def test_response_when_no_such_contribution(self, mock_process_flagged):
        nonexistent_pk = 10000001
        # First, let's make sure there isn't a contributoin with this pk.
        self.assertIsNone(Contribution.objects.filter(pk=nonexistent_pk).first())
        response = self._make_request(contribution_pk=nonexistent_pk, request_args={"reject": True})
        self.assertEqual(response.status_code, 404)
        self.assertEqual(response.data["detail"], "Could not find contribution")
        mock_process_flagged.assert_not_called()

    def test_response_when_payment_provider_error(self, mock_process_flagged):
        error_message = "my error message"
        mock_process_flagged.side_effect = PaymentProviderError(error_message)
        response = self._make_request(contribution_pk=self.contribution.pk, request_args={"reject": True})
        self.assertEqual(response.status_code, 500)
        self.assertEqual(response.data["detail"], error_message)

    def test_response_when_successful_reject(self, mock_process_flagged):
        response = self._make_request(contribution_pk=self.contribution.pk, request_args={"reject": True})
        self.assertEqual(response.status_code, 200)
        mock_process_flagged.assert_called_with(reject="True")

    def test_response_when_successful_accept(self, mock_process_flagged):
        response = self._make_request(contribution_pk=self.contribution.pk, request_args={"reject": False})
        self.assertEqual(response.status_code, 200)
        mock_process_flagged.assert_called_with(reject="False")


@pytest.mark.django_db()
@pytest.fixture
def donation_page():
    return DonationPageFactory()


@pytest.fixture
def valid_data(donation_page):
    return {
        "donor_selected_amount": 123.01,
        "amount": 120.0,
        "agreed_to_Pay_fees": True,
        "interval": "one_time",
        "first_name": "Bill",
        "last_name": "Smith",
        "email": "bill@smith.com",
        "phone": "123",
        "mailing_street": "123 Glenwood Avenue",
        "mailing_city": "Raleigh",
        "mailing_state": "North Carolina",
        "mailing_postal_code": "27603",
        "mailing_country": "United States",
        "reason_for_giving": "Other",
        "reason_other": "None of ya...",
        "tribute_type": "",
        "page": donation_page.id,
        "captcha_token": "HFbTRmfk1CPXUxMwRTQx5CQlV",
    }


@pytest.fixture
def stripe_create_customer_response():
    return {"id": "customer-id"}


PI_ID = "stripe_id_123"
PI_CLIENT_SECRET = "stripe_secret_abcde123"


@pytest.fixture
def stripe_create_payment_intent_response(stripe_create_customer_response):
    return {"id": PI_ID, "client_secret": PI_CLIENT_SECRET, "customer": stripe_create_customer_response["id"]}


SUBSCRIPTION_ID = "stripe_id_456"
SUBSCRIPTION_CLIENT_SECRET = "stripe_secret_fghij456"


@pytest.fixture
def stripe_create_subscription_response(stripe_create_customer_response):
    return {
        "id": SUBSCRIPTION_ID,
        "latest_invoice": {"payment_intent": {"client_secret": SUBSCRIPTION_CLIENT_SECRET, "id": "pi_fakefakefake"}},
        "customer": stripe_create_customer_response["id"],
    }


@pytest.mark.django_db
class TestPaymentViewset:

    client = APIClient()
    # this is added because bad actor serializer needs referer
    client.credentials(HTTP_REFERER="https://www.foo.com")

    @pytest.mark.parametrize(
        "interval,subscription_id",
        (
            (ContributionInterval.ONE_TIME, None),
            (
                ContributionInterval.MONTHLY,
                SUBSCRIPTION_ID,
            ),
            (
                ContributionInterval.YEARLY,
                SUBSCRIPTION_ID,
            ),
        ),
    )
    def test_create_happy_path(
        self,
        valid_data,
        monkeypatch,
        stripe_create_subscription_response,
        stripe_create_payment_intent_response,
        stripe_create_customer_response,
        interval,
        subscription_id,
    ):
        """Minimal test of the happy path

        Note that this test is kept intentionally thin because the serializers used for this view
        are extensively tested elsewhere.
        """
        mock_create_customer = mock.Mock()
        mock_create_customer.return_value = stripe_create_customer_response
        monkeypatch.setattr("stripe.Customer.create", mock_create_customer)
        mock_create_subscription = mock.Mock()
        mock_create_subscription.return_value = stripe_create_subscription_response
        monkeypatch.setattr("stripe.Subscription.create", mock_create_subscription)
        monkeypatch.setattr("apps.contributions.serializers.make_bad_actor_request", mock_get_bad_actor)
        mock_create_payment_intent = mock.Mock()
        mock_create_payment_intent.return_value = stripe_create_payment_intent_response
        monkeypatch.setattr("stripe.PaymentIntent.create", mock_create_payment_intent)

        contributor_count = Contributor.objects.count()
        contribution_count = Contribution.objects.count()
        data = valid_data | {"interval": interval}
        url = reverse("payment-list")
        response = self.client.post(url, data, format="json")
        assert response.status_code == status.HTTP_201_CREATED
        assert set(["email_hash", "client_secret", "uuid"]) == set(response.json().keys())
        assert Contributor.objects.count() == contributor_count + 1
        assert Contribution.objects.count() == contribution_count + 1
        contribution = Contribution.objects.get(uuid=response.json()["uuid"])
        assert contribution.interval == interval
        assert contribution.provider_subscription_id == subscription_id
        assert contribution.amount == int(data["amount"] * 100)

    def test_when_called_with_unexpected_interval(self, valid_data):
        invalid_interval = "this-is-not-legit"
        assert invalid_interval not in ContributionInterval.choices
        data = valid_data | {"interval": invalid_interval}
        url = reverse("payment-list")
        response = self.client.post(url, data, format="json")
        assert response.status_code == status.HTTP_400_BAD_REQUEST
        assert response.json() == {"interval": "The provided value for interval is not permitted"}

    def test_when_no_csrf(self):
        """Show that view is inaccessible if no CSRF token is included in request.

        NB: DRF's APIClient disables CSRF protection by default, so here we have to explicitly
        configure the client to enforce CSRF checks.
        """
        client = APIClient(enforce_csrf_checks=True)
        url = reverse("payment-list")
        response = client.post(url, {})
        assert response.status_code == status.HTTP_403_FORBIDDEN
        # TODO - figure out how to do csrf protection but return JSON when no token

    @pytest.mark.parametrize(
        "interval,payment_intent_id,subscription_id",
        (
            (ContributionInterval.ONE_TIME, PI_ID, None),
            (ContributionInterval.MONTHLY, None, SUBSCRIPTION_ID),
            (ContributionInterval.YEARLY, None, SUBSCRIPTION_ID),
        ),
    )
    @mock.patch("apps.contributions.models.Contribution.fetch_stripe_payment_method", return_value=None)
    def test_destroy_happy_path(
<<<<<<< HEAD
        self, mock_fetch_stripe_payment_method, interval, payment_intent_id, subscription_id, monkeypatch
=======
        self,
        mock_fetch_stripe_payment_method,
        interval,
        payment_intent_id,
        subscription_id,
        monkeypatch,
>>>>>>> b27e2eff
    ):
        contribution = ContributionFactory(
            interval=interval,
            provider_payment_id=payment_intent_id,
            provider_subscription_id=subscription_id,
            status=ContributionStatus.PROCESSING,
        )
        url = reverse("payment-detail", kwargs={"uuid": str(contribution.uuid)})

        mock_cancel = mock.Mock()
        monkeypatch.setattr("apps.contributions.models.Contribution.cancel", mock_cancel)
        response = self.client.delete(url)
        assert response.status_code == status.HTTP_204_NO_CONTENT
        contribution.refresh_from_db()
        mock_cancel.assert_called_once()

    @pytest.mark.parametrize(
        "contribution_status",
        (
            ContributionStatus.PAID,
            ContributionStatus.CANCELED,
            ContributionStatus.FAILED,
            ContributionStatus.REJECTED,
            ContributionStatus.REFUNDED,
        ),
    )
    def test_destroy_when_contribution_status_unexpected(
        self,
        contribution_status,
    ):
<<<<<<< HEAD
        with mock.patch("apps.contributions.models.Contribution.fetch_stripe_payment_method", return_value=False):
            contribution = ContributionFactory(status=contribution_status, one_time=True)
        url = reverse("payment-detail", kwargs={"uuid": str(contribution.uuid)})
        response = self.client.delete(url)
=======
        with mock.patch("apps.contributions.models.Contribution.fetch_stripe_payment_method", return_value=None):
            contribution = ContributionFactory(status=contribution_status)
            url = reverse("payment-detail", kwargs={"uuid": str(contribution.uuid)})
            response = self.client.delete(url)
>>>>>>> b27e2eff
        assert response.status_code == status.HTTP_409_CONFLICT

    def test_destroy_when_contribution_interval_unexpected(self):
        interval = "foo"
        assert interval not in ContributionInterval.choices
<<<<<<< HEAD
        with mock.patch("apps.contributions.models.Contribution.fetch_stripe_payment_method", return_value=False):
            contribution = ContributionFactory(one_time=True, interval=interval, status=ContributionStatus.PROCESSING)
        url = reverse("payment-detail", kwargs={"uuid": str(contribution.uuid)})
        response = self.client.delete(url)
        assert response.status_code == status.HTTP_500_INTERNAL_SERVER_ERROR

    @pytest.mark.parametrize(
        "contribution_type,contribution_status",
        (
            ("one_time", ContributionStatus.PROCESSING),
            ("monthly_subscription", ContributionStatus.FLAGGED),
            ("one_time", ContributionStatus.PROCESSING),
            ("monthly_subscription", ContributionStatus.FLAGGED),
        ),
    )
    def test_destroy_when_stripe_error(self, contribution_type, contribution_status, monkeypatch):
        monkeypatch.setattr("stripe.PaymentIntent.cancel", mock_stripe_call_with_error)
        monkeypatch.setattr("stripe.Subscription.delete", mock_stripe_call_with_error)
        monkeypatch.setattr("stripe.PaymentMethod.retrieve", mock_stripe_call_with_error)
        with mock.patch("apps.contributions.models.Contribution.fetch_stripe_payment_method", return_value=None):
            contribution = ContributionFactory(
                **{
                    contribution_type: True,
                    "status": contribution_status,
                }
            )
        url = reverse("payment-detail", kwargs={"uuid": str(contribution.uuid)})
=======
        with mock.patch("apps.contributions.models.Contribution.fetch_stripe_payment_method", return_value=None):
            contribution = ContributionFactory(interval=interval, status=ContributionStatus.PROCESSING)
            url = reverse("payment-detail", kwargs={"uuid": str(contribution.uuid)})
            response = self.client.delete(url)
        assert response.status_code == status.HTTP_500_INTERNAL_SERVER_ERROR

    @pytest.mark.parametrize(
        "interval,contribution_status",
        (
            (ContributionInterval.ONE_TIME, ContributionStatus.PROCESSING),
            (ContributionInterval.MONTHLY, ContributionStatus.FLAGGED),
            (ContributionInterval.ONE_TIME, ContributionStatus.PROCESSING),
            (ContributionInterval.MONTHLY, ContributionStatus.FLAGGED),
        ),
    )
    def test_destroy_when_stripe_error(self, interval, contribution_status, monkeypatch):
        monkeypatch.setattr("stripe.PaymentIntent.cancel", mock_stripe_call_with_error)
        monkeypatch.setattr("stripe.Subscription.delete", mock_stripe_call_with_error)
        monkeypatch.setattr("stripe.PaymentMethod.retrieve", mock_stripe_call_with_error)
        # TODO: DEV-3026
        with mock.patch("apps.contributions.models.Contribution.fetch_stripe_payment_method", return_value=None):
            contribution = ContributionFactory(status=contribution_status, interval=interval)
            url = reverse("payment-detail", kwargs={"uuid": str(contribution.uuid)})
>>>>>>> b27e2eff
        response = self.client.delete(url)
        assert response.status_code == status.HTTP_500_INTERNAL_SERVER_ERROR
        assert response.json() == {"detail": "Something went wrong"}


@pytest.mark.django_db
def test_payment_success_view():
    """Minimal test of payment success view. This view calls a model method which is more deeply tested elsewhere."""
    client = APIClient()
    with mock.patch("apps.contributions.models.Contribution.fetch_stripe_payment_method", return_value=None):
        contribution = ContributionFactory(interval="month")
    url = reverse("payment-success", args=(str(contribution.uuid),))
    response = client.patch(url, {})
    assert response.status_code == status.HTTP_204_NO_CONTENT


@pytest.fixture()
def payment_method_attached_request_data():
    with open("apps/contributions/tests/fixtures/payment-method-attached-webhook.json") as fl:
        return json.load(fl)


@pytest.mark.django_db
class TestStripeWebhooksView:
    def test_payment_method_attached_happy_path(self, client, monkeypatch, payment_method_attached_request_data):
        monkeypatch.setattr(
            stripe.Webhook, "construct_event", lambda *args, **kwargs: AttrDict(payment_method_attached_request_data)
        )
        monkeypatch.setattr(
            Contribution,
            "fetch_stripe_payment_method",
            lambda *args, **kwargs: payment_method_attached_request_data,
        )
        contribution = ContributionFactory(
            status=ContributionStatus.PROCESSING,
            interval=ContributionInterval.MONTHLY,
            provider_customer_id=payment_method_attached_request_data["data"]["object"]["customer"],
            provider_payment_method_id=None,
        )
        header = {"HTTP_STRIPE_SIGNATURE": "testing"}
        response = client.post(reverse("stripe-webhooks"), payment_method_attached_request_data, **header)
        assert response.status_code == status.HTTP_200_OK
        contribution.refresh_from_db()
        assert contribution.provider_payment_method_id == payment_method_attached_request_data["data"]["object"]["id"]

    def test_payment_method_attached_when_contribution_not_found(
        self, client, monkeypatch, payment_method_attached_request_data
    ):
        count = Contribution.objects.count()
        assert not Contribution.objects.filter(
            provider_customer_id=payment_method_attached_request_data["data"]["object"]["customer"]
        )
        monkeypatch.setattr(
            stripe.Webhook, "construct_event", lambda *args, **kwargs: AttrDict(payment_method_attached_request_data)
        )
        header = {"HTTP_STRIPE_SIGNATURE": "testing"}
        response = client.post(reverse("stripe-webhooks"), payment_method_attached_request_data, **header)
        assert response.status_code == status.HTTP_200_OK
        assert Contribution.objects.count() == count<|MERGE_RESOLUTION|>--- conflicted
+++ resolved
@@ -1041,16 +1041,12 @@
     )
     @mock.patch("apps.contributions.models.Contribution.fetch_stripe_payment_method", return_value=None)
     def test_destroy_happy_path(
-<<<<<<< HEAD
-        self, mock_fetch_stripe_payment_method, interval, payment_intent_id, subscription_id, monkeypatch
-=======
         self,
         mock_fetch_stripe_payment_method,
         interval,
         payment_intent_id,
         subscription_id,
         monkeypatch,
->>>>>>> b27e2eff
     ):
         contribution = ContributionFactory(
             interval=interval,
@@ -1081,23 +1077,15 @@
         self,
         contribution_status,
     ):
-<<<<<<< HEAD
         with mock.patch("apps.contributions.models.Contribution.fetch_stripe_payment_method", return_value=False):
             contribution = ContributionFactory(status=contribution_status, one_time=True)
         url = reverse("payment-detail", kwargs={"uuid": str(contribution.uuid)})
         response = self.client.delete(url)
-=======
-        with mock.patch("apps.contributions.models.Contribution.fetch_stripe_payment_method", return_value=None):
-            contribution = ContributionFactory(status=contribution_status)
-            url = reverse("payment-detail", kwargs={"uuid": str(contribution.uuid)})
-            response = self.client.delete(url)
->>>>>>> b27e2eff
         assert response.status_code == status.HTTP_409_CONFLICT
 
     def test_destroy_when_contribution_interval_unexpected(self):
         interval = "foo"
         assert interval not in ContributionInterval.choices
-<<<<<<< HEAD
         with mock.patch("apps.contributions.models.Contribution.fetch_stripe_payment_method", return_value=False):
             contribution = ContributionFactory(one_time=True, interval=interval, status=ContributionStatus.PROCESSING)
         url = reverse("payment-detail", kwargs={"uuid": str(contribution.uuid)})
@@ -1125,31 +1113,6 @@
                 }
             )
         url = reverse("payment-detail", kwargs={"uuid": str(contribution.uuid)})
-=======
-        with mock.patch("apps.contributions.models.Contribution.fetch_stripe_payment_method", return_value=None):
-            contribution = ContributionFactory(interval=interval, status=ContributionStatus.PROCESSING)
-            url = reverse("payment-detail", kwargs={"uuid": str(contribution.uuid)})
-            response = self.client.delete(url)
-        assert response.status_code == status.HTTP_500_INTERNAL_SERVER_ERROR
-
-    @pytest.mark.parametrize(
-        "interval,contribution_status",
-        (
-            (ContributionInterval.ONE_TIME, ContributionStatus.PROCESSING),
-            (ContributionInterval.MONTHLY, ContributionStatus.FLAGGED),
-            (ContributionInterval.ONE_TIME, ContributionStatus.PROCESSING),
-            (ContributionInterval.MONTHLY, ContributionStatus.FLAGGED),
-        ),
-    )
-    def test_destroy_when_stripe_error(self, interval, contribution_status, monkeypatch):
-        monkeypatch.setattr("stripe.PaymentIntent.cancel", mock_stripe_call_with_error)
-        monkeypatch.setattr("stripe.Subscription.delete", mock_stripe_call_with_error)
-        monkeypatch.setattr("stripe.PaymentMethod.retrieve", mock_stripe_call_with_error)
-        # TODO: DEV-3026
-        with mock.patch("apps.contributions.models.Contribution.fetch_stripe_payment_method", return_value=None):
-            contribution = ContributionFactory(status=contribution_status, interval=interval)
-            url = reverse("payment-detail", kwargs={"uuid": str(contribution.uuid)})
->>>>>>> b27e2eff
         response = self.client.delete(url)
         assert response.status_code == status.HTTP_500_INTERNAL_SERVER_ERROR
         assert response.json() == {"detail": "Something went wrong"}
