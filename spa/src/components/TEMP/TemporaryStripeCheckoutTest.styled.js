import styled from 'styled-components';

export const TemporaryStripeCheckoutTest = styled.div`
  display: flex;
  flex-direction: column;
  flex: 1;
  justify-content: center;
  align-items: center;
`;

export const Wrapper = styled.div`
  width: 500px;
`;

export const FormStyled = styled.form`
  background: purple;
  padding: 2rem;
<<<<<<< HEAD
  border-radius: ${(p) => p.theme.radii[1]};
=======
  border-radius: ${(props) => props.theme.radii[1]};
>>>>>>> 5c43ed3e
  button {
    margin-top: 1rem;
  }
`;<|MERGE_RESOLUTION|>--- conflicted
+++ resolved
@@ -15,11 +15,7 @@
 export const FormStyled = styled.form`
   background: purple;
   padding: 2rem;
-<<<<<<< HEAD
-  border-radius: ${(p) => p.theme.radii[1]};
-=======
   border-radius: ${(props) => props.theme.radii[1]};
->>>>>>> 5c43ed3e
   button {
     margin-top: 1rem;
   }
