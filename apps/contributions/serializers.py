--- conflicted
+++ resolved
@@ -411,7 +411,6 @@
         """Determine if bad actor score should lead to contribution being flagged"""
         return bad_actor_score == settings.BAD_ACTOR_FLAG_SCORE
 
-<<<<<<< HEAD
     def get_stripe_payment_metadata(self, contributor_id, validated_data):
         """Generate dict of metadata to be sent to Stripe when creating a PaymentIntent or Subscription"""
         return {
@@ -431,25 +430,6 @@
             "revenue_program_slug": validated_data["page"].revenue_program.slug,
             "sf_campaign_id": validated_data.get("sf_campaign_id"),
         }
-=======
-    def create_stripe_customer(self, contributor, validated_data):
-        """Create a Stripe customer using validated data"""
-        return contributor.create_stripe_customer(
-            validated_data["page"].revenue_program.stripe_account_id,
-            customer_name=f"{validated_data.get('first_name', '')} {validated_data.get('last_name', '')}".strip(),
-            phone=validated_data["phone"],
-            street=validated_data["mailing_street"],
-            city=validated_data["mailing_city"],
-            state=validated_data["mailing_state"],
-            postal_code=validated_data["mailing_postal_code"],
-            country=validated_data["mailing_country"],
-            metadata={
-                "source": settings.METADATA_SOURCE,
-                "schema_version": settings.METADATA_SCHEMA_VERSION,
-                "contributor_id": contributor.id,
-            },
-        )
->>>>>>> f26fc02b
 
     def create_contribution(self, contributor, validated_data, bad_actor_response=None):
         """Create an NRE contribution using validated data"""
@@ -512,14 +492,7 @@
             )
             raise GenericPaymentError()
         try:
-            payment_intent = contribution.create_stripe_one_time_payment_intent(
-<<<<<<< HEAD
-                metadata=self.get_stripe_payment_metadata(contributor.id, validated_data),
-=======
-                stripe_customer_id=customer["id"],
-                metadata=contribution.contribution_metadata,
->>>>>>> f26fc02b
-            )
+            payment_intent = contribution.create_stripe_one_time_payment_intent()
         except StripeError:
             logger.exception(
                 "CreateOneTimePaymentSerializer.create encountered a Stripe error while attempting to create a payment intent for contribution with id %s",
@@ -573,21 +546,15 @@
             )
             raise GenericPaymentError()
         try:
-<<<<<<< HEAD
             if contribution.status == ContributionStatus.FLAGGED:
                 client_secret = contribution.create_stripe_setup_intent(
-                    metadata=self.get_stripe_payment_metadata(contributor.id, validated_data),
+                    metadata=contribution.contribution_metadata,
                 )["client_secret"]
             else:
-                client_secret = contribution.create_stripe_subscription(
-                    metadata=self.get_stripe_payment_metadata(contributor.id, validated_data),
-                )["latest_invoice"]["payment_intent"]["client_secret"]
-=======
-            subscription = contribution.create_stripe_subscription(
-                stripe_customer_id=customer["id"],
-                metadata=contribution.contribution_metadata,
-            )
->>>>>>> f26fc02b
+                client_secret = contribution.create_stripe_subscription(metadata=contribution.contribution_metadata,)[
+                    "latest_invoice"
+                ]["payment_intent"]["client_secret"]
+
         except StripeError:
             logger.exception(
                 "RecurringPaymentSerializer.create encountered a Stripe error while attempting to create client_secret for contribution with id %s",
