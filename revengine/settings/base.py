--- conflicted
+++ resolved
@@ -44,12 +44,9 @@
     "django.contrib.staticfiles",
     "django_celery_beat",
     "rest_framework",
-<<<<<<< HEAD
-    "anymail",
-=======
     "sorl.thumbnail",
     "sorl_thumbnail_serializer",
->>>>>>> f5b94294
+    "anymail",
 ]
 
 
@@ -239,7 +236,7 @@
         "warn": {
             "handlers": ["warn_admins"],
             "level": "WARNING",
-            "propagate": False,
+            "propagate": True,
         },
     },
     "root": {
@@ -292,12 +289,9 @@
 HEALTHCHECK_URL_AUTO_ACCEPT_FLAGGED_PAYMENTS = os.environ.get("HEALTHCHECK_URL_AUTO_ACCEPT_FLAGGED_PAYMENTS")
 
 # Transactional Email
-<<<<<<< HEAD
 EMAIL_BACKEND = "django.core.mail.backends.console.EmailBackend"
-=======
 EMAIL_BACKEND = "django.core.mail.backends.smtp.EmailBackend"
 EMAIL_SUBJECT_PREFIX = "[RevEngine] "
->>>>>>> f5b94294
 
 ADMINS = [("nrh-team", "nrh-team@caktusgroup.com")]
 
