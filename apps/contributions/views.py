import logging

from django.conf import settings

import stripe
from rest_framework import status
from rest_framework.decorators import api_view, authentication_classes, permission_classes
from rest_framework.response import Response

from apps.contributions.models import Contribution
<<<<<<< HEAD
from apps.contributions.payment_provider import StripePayment
from apps.contributions.serializers import (
    StripeOneTimePaymentSerializer,
    StripeRecurringPaymentSerializer,
)
=======
from apps.contributions.payment_intent import PaymentIntentBadParamsError, StripePaymentIntent
>>>>>>> 10cb5125
from apps.contributions.utils import get_hub_stripe_api_key
from apps.contributions.webhooks import StripeWebhookProcessor


logger = logging.getLogger(__name__)


@api_view(["POST"])
<<<<<<< HEAD
def stripe_one_time_payment(request):
=======
@authentication_classes([])
@permission_classes([])
def stripe_payment_intent(request):
>>>>>>> 10cb5125
    pi_data = request.data

    # Grab required data from headers
    pi_data["referer"] = request.META.get("HTTP_REFERER")

    pi_data["ip"] = request.META.get("HTTP_X_FORWARDED_FOR")

    # Instantiate StripePayment with one-time payment serializers for validation and processing
    stripe_payment = StripePayment(StripeOneTimePaymentSerializer, data=pi_data)

    # Validate data expected by Stripe and BadActor API
    stripe_payment.validate()

    # Performs request to BadActor API
    stripe_payment.get_bad_actor_score()

<<<<<<< HEAD
    # Create payment intent with Stripe, associated local models
    stripe_payment_intent = stripe_payment.create_one_time_payment()
=======
    try:
        # Create payment intent with Stripe, associated local models
        stripe_payment_intent = stripe_pi.create_payment_intent()
    except PaymentIntentBadParamsError:
        return Response({"detail": "There was an error processing your payment."}, status=status.HTTP_400_BAD_REQUEST)

>>>>>>> 10cb5125
    return Response(data={"clientSecret": stripe_payment_intent["client_secret"]}, status=status.HTTP_200_OK)


@api_view(["POST"])
def stripe_recurring_payment(request):
    pi_data = request.data

    # Grab required data from headers
    pi_data["referer"] = request.META.get("HTTP_REFERER")

    pi_data["ip"] = request.META.get("HTTP_X_FORWARDED_FOR")

    # Instantiate StripePayment with recurring payment serializers for validation and processing
    stripe_payment = StripePayment(StripeRecurringPaymentSerializer, data=pi_data)

    # Validate data expected by Stripe and BadActor API
    stripe_payment.validate()

    # Performs request to BadActor API
    stripe_payment.get_bad_actor_score()

    stripe_subscription = stripe_payment.create_subscription()


@api_view(["POST"])
def stripe_onboarding(request):
    organization = request.user.get_organization()

    try:
        account = stripe.Account.create(
            type="standard",
            api_key=get_hub_stripe_api_key(),
        )

        organization.stripe_account_id = account.id
        organization.save()

        account_links = stripe.AccountLink.create(
            account=account.id,
            refresh_url=f"{settings.SITE_URL}?cb=stripe_reauth",
            return_url=f"{settings.SITE_URL}?cb=stripe_return",
            type="account_onboarding",
            api_key=get_hub_stripe_api_key(),
        )
    except stripe.error.StripeError:
        return Response(
            {"detail": "There was a problem connecting to Stripe. Please try again."},
            status=status.HTTP_500_INTERNAL_SERVER_ERROR,
        )

    return Response(account_links, status=status.HTTP_200_OK)


@api_view(["POST"])
def stripe_confirmation(request):
    try:
        organization = request.user.get_organization()
        # An org that doesn't have a stripe_account_id hasn't gone through onboarding
        if not organization.stripe_account_id:
            return Response({"status": "not_connected"}, status=status.HTTP_202_ACCEPTED)
        # A previously confirmed account can spare the stripe API call
        if organization.stripe_verified:
            return Response({"status": "connected"}, status=status.HTTP_200_OK)

        # A "Confirmed" stripe account has "charges_enabled": true on return from stripe.Account.retrieve
        stripe_account = stripe.Account.retrieve(organization.stripe_account_id, api_key=get_hub_stripe_api_key())

    except stripe.error.StripeError:
        # ? Send email?
        logger.error("stripe.Account.retrieve failed with a StripeError")
        return Response(
            {"status": "failed"},
            status=status.HTTP_500_INTERNAL_SERVER_ERROR,
        )

    if not stripe_account.charges_enabled:
        return Response({"status": "restricted"}, status=status.HTTP_202_ACCEPTED)

    organization.stripe_verified = True
    organization.save()
    return Response({"status": "connected"}, status=status.HTTP_200_OK)


@api_view(["POST"])
@authentication_classes([])
@permission_classes([])
def process_stripe_webhook_view(request):
    payload = request.body
    sig_header = request.META["HTTP_STRIPE_SIGNATURE"]
    event = None
    logger.info("In process webhook.")
    try:
        logger.info("Constructing event.")
        event = stripe.Webhook.construct_event(payload, sig_header, settings.STRIPE_WEBHOOK_SECRET)
    except ValueError:
        logger.error("Invalid payload from Stripe webhook request")
        return Response(data={"error": "Invalid payload"}, status=status.HTTP_400_BAD_REQUEST)
    except stripe.error.SignatureVerificationError:
        logger.error("Invalid signature on Stripe webhook request. Is STRIPE_WEBHOOK_SECRET set correctly?")
        return Response(data={"error": "Invalid signature"}, status=status.HTTP_400_BAD_REQUEST)

    try:
        logger.info("Processing event.")
        processor = StripeWebhookProcessor(event)
        processor.process()
    except ValueError as e:
        logger.error(e)
    except Contribution.DoesNotExist:
        logger.error("Could not find contribution matching payment_intent_id")
        return Response(data={"error": "Invalid payment_intent_id"}, status=status.HTTP_400_BAD_REQUEST)

    return Response(status=status.HTTP_200_OK)<|MERGE_RESOLUTION|>--- conflicted
+++ resolved
@@ -8,15 +8,12 @@
 from rest_framework.response import Response
 
 from apps.contributions.models import Contribution
-<<<<<<< HEAD
 from apps.contributions.payment_provider import StripePayment
 from apps.contributions.serializers import (
+    PaymentIntentBadParamsError,
     StripeOneTimePaymentSerializer,
     StripeRecurringPaymentSerializer,
 )
-=======
-from apps.contributions.payment_intent import PaymentIntentBadParamsError, StripePaymentIntent
->>>>>>> 10cb5125
 from apps.contributions.utils import get_hub_stripe_api_key
 from apps.contributions.webhooks import StripeWebhookProcessor
 
@@ -25,13 +22,9 @@
 
 
 @api_view(["POST"])
-<<<<<<< HEAD
-def stripe_one_time_payment(request):
-=======
 @authentication_classes([])
 @permission_classes([])
-def stripe_payment_intent(request):
->>>>>>> 10cb5125
+def stripe_one_time_payment(request):
     pi_data = request.data
 
     # Grab required data from headers
@@ -48,21 +41,18 @@
     # Performs request to BadActor API
     stripe_payment.get_bad_actor_score()
 
-<<<<<<< HEAD
-    # Create payment intent with Stripe, associated local models
-    stripe_payment_intent = stripe_payment.create_one_time_payment()
-=======
     try:
         # Create payment intent with Stripe, associated local models
-        stripe_payment_intent = stripe_pi.create_payment_intent()
+        stripe_payment_intent = stripe_payment.create_one_time_payment()
     except PaymentIntentBadParamsError:
         return Response({"detail": "There was an error processing your payment."}, status=status.HTTP_400_BAD_REQUEST)
 
->>>>>>> 10cb5125
     return Response(data={"clientSecret": stripe_payment_intent["client_secret"]}, status=status.HTTP_200_OK)
 
 
 @api_view(["POST"])
+@authentication_classes([])
+@permission_classes([])
 def stripe_recurring_payment(request):
     pi_data = request.data
 
