#!/usr/bin/env bash

set -o nounset
set -o xtrace


<<<<<<< HEAD
# We drop all tables before dumping/restoring to ensure that we don't
# end up with rebuilds that fail on (re-)migration. This can happen when
# a new table gets created earlier in build/deploy steps. Since we restore
# from staging db here, staging will by definition not have those tables in it,
# and its record of applied migrations in `django_migrations` will not contain
# references to the new model's migrations having been applied. When the restore happens,
# it will drop the existing `django_migrations` table in our target db in favor of the table
# from the dumped (staging) db. However, since the new model/table is not in the dump db,
# but is already in the target db, it will remain in place, without being reflected as
# created in `django_migrations`. Subsequent runs of the migrations will fail when
# Django tries to create the already existing new model/table.
psql -d ${DATABASE_URL} -c "DROP SCHEMA public CASCADE;
CREATE SCHEMA public;
GRANT ALL ON SCHEMA public TO postgres;
GRANT ALL ON SCHEMA public TO public;"

pg_dump --format=custom ${REVIEW_APP_SOURCE_DATABASE_URL} | pg_restore --clean --no-owner --no-acl --format=custom --if-exists -d ${DATABASE_URL} || true
# the feature branch's migrations initially get applied as part of the normal build CI process, but here in review app post deploy step,
# we drop all the tables before restoring from staging (see reason above), which means that any new migrations get whomped. So we run migrations again here.
python manage.py migrate --noinput
python manage.py bootstrap-review-app
# Trigger the e2e test run on review app server, now that we know review app is post (first) deploy.
trigger-e2e-test-run.py
=======
# We dump the target database excluding the django_migrations table and id sequence
# because in release step, migrations are run, and they won't be reflected in source
# db's django_migrations table.
pg_dump \
    --format=custom ${REVIEW_APP_SOURCE_DATABASE_URL} \
    --exclude-table='public.django_migrations' \
    --exclude-table='public.django_migrations_id_seq' | \
pg_restore \
    --clean \
    --if-exists \
    --no-owner \
    --no-acl \
    --format=custom \
    -d ${DATABASE_URL} || true
python manage.py bootstrap-review-app
>>>>>>> af5e6581
<|MERGE_RESOLUTION|>--- conflicted
+++ resolved
@@ -4,31 +4,6 @@
 set -o xtrace
 
 
-<<<<<<< HEAD
-# We drop all tables before dumping/restoring to ensure that we don't
-# end up with rebuilds that fail on (re-)migration. This can happen when
-# a new table gets created earlier in build/deploy steps. Since we restore
-# from staging db here, staging will by definition not have those tables in it,
-# and its record of applied migrations in `django_migrations` will not contain
-# references to the new model's migrations having been applied. When the restore happens,
-# it will drop the existing `django_migrations` table in our target db in favor of the table
-# from the dumped (staging) db. However, since the new model/table is not in the dump db,
-# but is already in the target db, it will remain in place, without being reflected as
-# created in `django_migrations`. Subsequent runs of the migrations will fail when
-# Django tries to create the already existing new model/table.
-psql -d ${DATABASE_URL} -c "DROP SCHEMA public CASCADE;
-CREATE SCHEMA public;
-GRANT ALL ON SCHEMA public TO postgres;
-GRANT ALL ON SCHEMA public TO public;"
-
-pg_dump --format=custom ${REVIEW_APP_SOURCE_DATABASE_URL} | pg_restore --clean --no-owner --no-acl --format=custom --if-exists -d ${DATABASE_URL} || true
-# the feature branch's migrations initially get applied as part of the normal build CI process, but here in review app post deploy step,
-# we drop all the tables before restoring from staging (see reason above), which means that any new migrations get whomped. So we run migrations again here.
-python manage.py migrate --noinput
-python manage.py bootstrap-review-app
-# Trigger the e2e test run on review app server, now that we know review app is post (first) deploy.
-trigger-e2e-test-run.py
-=======
 # We dump the target database excluding the django_migrations table and id sequence
 # because in release step, migrations are run, and they won't be reflected in source
 # db's django_migrations table.
@@ -44,4 +19,5 @@
     --format=custom \
     -d ${DATABASE_URL} || true
 python manage.py bootstrap-review-app
->>>>>>> af5e6581
+# Trigger the e2e test run on review app server, now that we know review app is post (first) deploy.
+trigger-e2e-test-run.py