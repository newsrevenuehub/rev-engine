[tool.black]
line-length = 120
target-version = ["py310"]
include = '\.pyi?$'
exclude = '''
/(
    \.eggs
  | \.git
  | \.hg
  | \.mypy_cache
  | \.tox
  | \.venv
  | _build
  | build
  | dist
  | env
  | htmlcov
  | node_modules
  | public
  | venv
)/
'''

[tool.poetry]
name = "rev-engine"
version = "0.1.0"
description = ""
authors = ["Caktus Group, LLC <teams@caktusgroup.com>"]

[tool.poetry.dependencies]
python = "^3.10"
Pillow = "^9"
addict = "^2.4.0"
celery = "^5"
cloudflare = "^2"
dj-database-url = "1.2.0"
django = "^3.2"
django-anymail = "^8.3"
django-celery-beat = "2.4.0"
django-csp = "^3.7"
django-extensions = "3.2.1"
django-filter = "^22.1"
django-health-check = "^3.16.4"
django-json-widget = "^1.1.1"
django-migration-linter = "^4.1.0"
django-model-utils = "4.3.1"
django-redis = "^5"
django-rest-passwordreset = "^1.2.1"
django-reverse-admin = "^2.9.6"
django-reversion = "^5.0.0"
django-reversion-compare = "^0.15.0"
django-solo = "^2.0.0"
django-storages = "1.13.2"
django-test-migrations = "^1.2.0"
django-waffle = "^2.4.1"
djangorestframework = "^3.12.4"
djangorestframework-simplejwt = "^5.2.1"
drf-extra-fields = "^3"
google-auth = "^2.12"
google-cloud-storage = "^2.4.0"
heroku3 = "^5"
newrelic = "8.4.0"
psycopg2-binary = "^2"
pycountry = "^22.3.5"
python3-memcached= "^1"
requests = "^2"
sentry-sdk = "^1"
slack-sdk = "^3"
sorl-thumbnail = "^12.7.0"
sorl-thumbnail-serializer-field = "^0.2.1"
stripe = "^4"
uwsgi = "^2"
whitenoise = "^6.2.0"
google-cloud-pubsub = "^2.13"
pygments = "^2.13.0"

[tool.poetry.dev-dependencies]
appnope = "*"
beautifulsoup4 = "*"
black = "*"
colorama = "*"
coverage = "*"
django-debug-toolbar = "*"
drf-yasg = "*"
factory_boy = "*"
Faker = "*"
flake8 = "*"
flake8-logging-format = "*"
importlib-metadata = "*"
invoke = "*"
ipython = "*"
isort = "*"
pre-commit = "*"
pytest = "*"
<<<<<<< HEAD
pytest-cases = "*"
=======
pytest-cases = "^3.6.13"
>>>>>>> 7ba9d50a
pytest-cov = "*"
pytest-django = "*"
pytest-mock = "*"
pytest-xdist = "*"
pyyaml = "*"
responses = "*"

[build-system]
requires = ["poetry-core>=1.0.0"]
build-backend = "poetry.core.masonry.api"<|MERGE_RESOLUTION|>--- conflicted
+++ resolved
@@ -92,11 +92,7 @@
 isort = "*"
 pre-commit = "*"
 pytest = "*"
-<<<<<<< HEAD
 pytest-cases = "*"
-=======
-pytest-cases = "^3.6.13"
->>>>>>> 7ba9d50a
 pytest-cov = "*"
 pytest-django = "*"
 pytest-mock = "*"
