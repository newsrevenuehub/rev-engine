import { useRef, useState, useEffect, createContext, useContext } from 'react';
import * as S from './DonationPage.styled';

// Hooks
import useClearbit from 'hooks/useClearbit';

// Utils
import * as getters from 'components/donationPage/pageGetters';
import { getDefaultAmountForFreq } from 'components/donationPage/pageContent/DAmount';
import { frequencySort } from 'components/donationPage/pageContent/DFrequency';

import { SALESFORCE_CAMPAIGN_ID_QUERYPARAM, FREQUENCY_QUERYPARAM, AMOUNT_QUERYPARAM } from 'settings';

// Hooks
import useQueryString from 'hooks/useQueryString';
import useErrorFocus from 'hooks/useErrorFocus';

// Children
import DonationPageSidebar from 'components/donationPage/DonationPageSidebar';
import DonationPageFooter from 'components/donationPage/DonationPageFooter';
import StripePaymentWrapper from 'components/paymentProviders/stripe/StripePaymentWrapper';
import Spinner from 'elements/Spinner';
import Modal from 'elements/modal/Modal';
import LiveErrorFallback from './live/LiveErrorFallback';
import { SubmitButton } from './DonationPage.styled';
import GenericErrorBoundary from 'components/errors/GenericErrorBoundary';
<<<<<<< HEAD
import { AUTHORIZE_ONE_TIME_STRIPE_PAYMENT_ROUTE, AUTHORIZE_STRIPE_SUBSCRIPTION_ROUTE } from 'ajax/endpoints';
import { serializeData } from 'components/paymentProviders/stripe/stripeFns';
import calculateStripeFee from 'utilities/calculateStripeFee';
import formatStringAmountForDisplay from 'utilities/formatStringAmountForDisplay';
import { getFrequencyAdverb } from 'utilities/parseFrequency';

import { CSRF_HEADER } from 'settings';
import GlobalLoading from 'elements/GlobalLoading';

// https://stackoverflow.com/a/49224652
function getCookie(name) {
  let cookie = {};
  document.cookie.split(';').forEach(function (el) {
    let [k, v] = el.split('=');
    cookie[k.trim()] = v;
  });
  return cookie[name];
}

function authorizePayment(paymentData, paymentType) {
  const apiEndpoint =
    paymentType === 'one_time' ? AUTHORIZE_ONE_TIME_STRIPE_PAYMENT_ROUTE : AUTHORIZE_STRIPE_SUBSCRIPTION_ROUTE;
  // we manually set the XCSRFToken value in header here. This is an unauthed endpoint
  // that on the backend requires csrf header, which will be in cookie returned by request
  // for page data (that happens in parent context)
  return axios
    .post(apiEndpoint, { ...paymentData }, { headers: { [CSRF_HEADER]: getCookie('csrftoken') } })
    .then(({ data }) => data);
}
=======
>>>>>>> be895bef

const DonationPageContext = createContext({});

class DonationPageUnrecoverableError extends Error {
  constructor(message) {
    super(message);
    this.name = 'DonationPageUnrecoverableError';
  }
}

function DonationPage({ page, live = false }) {
  const formRef = useRef();
  const salesforceCampaignId = useQueryString(SALESFORCE_CAMPAIGN_ID_QUERYPARAM);
  const freqQs = useQueryString(FREQUENCY_QUERYPARAM);
  const amountQs = useQueryString(AMOUNT_QUERYPARAM);
  const [frequency, setFrequency] = useState();
  const [amount, setAmount] = useState(0);
  const [feeAmount, setFeeAmount] = useState(0);
  const [userAgreesToPayFees, setUserAgreesToPayFees] = useState(() => {
    return (page?.elements?.find((el) => el.type === 'DPayment') || {})?.content?.offerPayFees === true;
  });
  const [totalAmount, setTotalAmount] = useState(0);
  const [displayErrorFallback, setDisplayErrorFallback] = useState(false);
  const [stripeClientSecret, setStripeClientSecret] = useState();
  const [emailHash, setEmailHash] = useState();
  const [displayStripePaymentForm, setDisplayStripePaymentForm] = useState(false);
  const [contributorEmail, setContributorEmail] = useState();
  const [mailingCountry, setMailingCountry] = useState();

  const [stripeBillingDetails, setStripeBillingDetails] = useState();

<<<<<<< HEAD
  // we use this on form submission to authorize a one-time payment or subscription. Note that the function
  // passed to `useMutation` must return a promise.
  const { mutate: createPayment, isLoading: createPaymentIsLoading } = useMutation((paymentData) => {
    switch (paymentData.interval) {
      case 'one_time':
        return authorizePayment(paymentData, 'one_time');
      case 'month':
      case 'year':
        return authorizePayment(paymentData, paymentData.interval);
      default:
        return Promise.reject(new DonationPageUnrecoverableError('Unexpected payment interval in paymentData'));
    }
  });

  // **
  //  * If window.grecaptcha is defined-- which should be done in useReCAPTCHAScript hook--
  //  * listen for readiness and resolve promise with resulting reCAPTCHA token.
  //  * @returns {Promise} - resolves to token or error
  //  */
  const getReCAPTCHAToken = () =>
    new Promise((resolve, reject) => {
      if (window.grecaptcha) {
        window.grecaptcha.ready(async function () {
          try {
            const token = window.grecaptcha.execute(GRECAPTCHA_SITE_KEY, { action: 'submit' });
            resolve(token);
          } catch (error) {
            reject(error);
          }
        });
      } else {
        reject(new Error('window.grecaptcha not defined at getReCAPTCHAToken call time'));
      }
    });

  useReCAPTCHAScript();

=======
>>>>>>> be895bef
  // overrideAmount causes only the custom amount to show (initially)
  const [overrideAmount, setOverrideAmount] = useState(false);
  const [errors, setErrors] = useState({});

  // Focus the first input on the page that has an error
  useErrorFocus(formRef, errors);

  // initialize clearbit.js
  useClearbit(live);

  useEffect(() => {
    setFrequency(getInitialFrequency(page, freqQs, amountQs));
  }, [freqQs, amountQs, page]);

  useEffect(() => {
    const freq = getInitialFrequency(page, freqQs, amountQs);
    setAmount(getInitialAmount(freq, page, amountQs, setOverrideAmount));
  }, [amountQs, setOverrideAmount, freqQs, page]);

  // update the fee amount as amount and frequency change
  useEffect(() => {
    if (typeof amount === 'number' && frequency && page?.revenue_program_is_nonprofit !== null) {
      setFeeAmount(calculateStripeFee(amount, frequency, page.revenue_program_is_nonprofit));
    }
  }, [amount, frequency, page.revenue_program_is_nonprofit]);

  // update total amount based on amount, fee amount, and if user agrees to pay fees
  useEffect(() => {
    setTotalAmount(userAgreesToPayFees ? amount + feeAmount : amount);
  }, [amount, feeAmount, userAgreesToPayFees]);

<<<<<<< HEAD
  const getCheckoutData = async () => {
    const reCAPTCHAToken = await getReCAPTCHAToken();
    return serializeData(formRef.current, {
      mailing_country: mailingCountry,
      amount: totalAmount,
      frequency,
      reCAPTCHAToken,
      pageId: page.id,
      salesforceCampaignId
    });
  };

  const handleCheckoutSubmit = async (e) => {
    e.preventDefault();
    const data = await getCheckoutData();
    // we grab form data and set it different state objects, some of which in turn gets
    // passed in donation page context, so will be available in usePage, when `StripePaymentForm` loads.
    // ideally, we'd use a library like React Hook Form for and we could watch the relevant form fields
    // and pass along to context that way, but that was not feasible in short term.
    setContributorEmail(data.email);
    setStripeBillingDetails({
      name: `${data.first_name}${data.first_name ? ' ' : ''}${data.last_name}`,
      email: data.email,
      phone: data.phone || '', // stripe will complain if its null or undefined, and it's an optional field
      address: {
        city: data.mailing_city,
        country: data.mailing_country,
        line1: data.mailing_street,
        line2: '', // stripe complains if this is missing
        postal_code: data.mailing_postal_code,
        state: data.mailing_state
      }
    });
    createPayment(data, {
      onSuccess: ({ provider_client_secret_id, email_hash }) => {
        setStripeClientSecret(provider_client_secret_id);
        setEmailHash(email_hash);
        setDisplayStripePaymentForm(true);
      },
      onError: ({ name, message, response }) => {
        // this would happen on client side if request couldn't be made. See above.
        if (name === DonationPageUnrecoverableError.name) {
          console.error(message);
          setDisplayErrorFallback(true);
          // This would happen if the server returned validation errors on the form
        } else if (response?.status === 400 && response?.data) {
          setErrors(response.data);
        } else {
          console.error('Something unexpected happened', name, message);
          setDisplayErrorFallback(true);
        }
      }
    });
  };

  const getCheckoutSubmitButtonText = (currencySymbol, totalAmount, frequency) => {
    if (isNaN(totalAmount)) return 'Enter a valid amount';
    return `Give ${currencySymbol}${formatStringAmountForDisplay(totalAmount)} ${getFrequencyAdverb(frequency)}`;
  };

  const [paymentSubmitButtonText, setPaymentSubmitButtonText] = useState();

  useEffect(() => {
    if (page?.currency?.symbol && !isNaN(totalAmount) && frequency) {
      setPaymentSubmitButtonText(
        `Give ${page.currency.symbol}${formatStringAmountForDisplay(totalAmount)} ${getFrequencyAdverb(frequency)}`
      );
    }
  }, [frequency, page.currency?.symbol, totalAmount]);

=======
>>>>>>> be895bef
  return (
    <DonationPageContext.Provider
      value={{
        page,
        frequency,
        setFrequency,
        userAgreesToPayFees,
        setUserAgreesToPayFees,
        formRef,
        amount,
        setAmount,
        overrideAmount,
        setOverrideAmount,
        errors,
        setErrors,
<<<<<<< HEAD
        feeAmount,
        totalAmount,
        emailHash,
        stripeBillingDetails,
        contributorEmail,
        stripeClientSecret,
        setMailingCountry,
        paymentSubmitButtonText
=======
        salesforceCampaignId
>>>>>>> be895bef
      }}
    >
      <S.DonationPage data-testid="donation-page">
        {getters.getHeaderBarElement()}
        <S.PageMain>
          <S.SideOuter>
            <S.SideInner>
              {getters.getPageHeadingElement()}
              <S.DonationContent>
                {getters.getGraphicElement()}
<<<<<<< HEAD
                {displayErrorFallback ? (
                  <LiveErrorFallback />
                ) : createPaymentIsLoading ? (
                  <Spinner />
                ) : (
                  <form onSubmit={(e) => handleCheckoutSubmit(e)} ref={formRef} data-testid="donation-page-form">
                    <S.PageElements>
                      {(!live && !page?.elements) ||
                        (page?.elements?.length === 0 && (
                          <S.NoElements>Open the edit interface to start adding content</S.NoElements>
                        ))}
                      {page?.elements
                        // The DPayment element in page data has some data we need to configure subsequent form
                        // user encounters after this form is submitted, so we filter out here.
                        ?.filter((element) => element.type !== 'DPayment')
                        .map((element, idx) => (
                          <GenericErrorBoundary key={idx}>
                            {getters.getDynamicElement(element, live)}
                          </GenericErrorBoundary>
                        ))}
                    </S.PageElements>
                    <SubmitButton disabled={createPaymentIsLoading} type="submit">
                      {getCheckoutSubmitButtonText(page?.currency?.symbol, totalAmount, frequency)}
                    </SubmitButton>
                  </form>
                )}

                {displayStripePaymentForm && (
                  <Modal isOpen={displayStripePaymentForm}>
                    <StripePaymentWrapper />
                  </Modal>
                )}
=======
                <form ref={formRef} data-testid="donation-page-form">
                  <S.PageElements>
                    {(!live && !page?.elements) ||
                      (page?.elements?.length === 0 && (
                        <S.NoElements>Open the edit interface to start adding content</S.NoElements>
                      ))}
                    {page?.elements?.map((element) => (
                      <GenericErrorBoundary>{getters.getDynamicElement(element, live)}</GenericErrorBoundary>
                    ))}
                  </S.PageElements>
                </form>
>>>>>>> be895bef
              </S.DonationContent>
            </S.SideInner>
          </S.SideOuter>
          <DonationPageSidebar sidebarContent={page?.sidebar_elements} live={live} />
        </S.PageMain>
        <DonationPageFooter page={page} />
      </S.DonationPage>
    </DonationPageContext.Provider>
  );
}

export const usePage = () => useContext(DonationPageContext);

export default DonationPage;

// Keys are the strings expected as querys params, values are our version.
const mapQSFreqToProperFreq = {
  once: 'one_time',
  monthly: 'month',
  yearly: 'year'
};

/**
 * getInitialFrequency
 * @param {object} page - page object
 * @param {string} freqQs - frequency query string
 * @param {string} amountQs - amount query string
 */
export function getInitialFrequency(page, freqQs, amountQs) {
  // First, respond to qs if present.
  // If there's a freqQs, it's simple, just set frequency to that qs
  const freqFromQs = mapQSFreqToProperFreq[freqQs];
  if (freqFromQs) return freqFromQs;
  // If there's an amountQs, but no freqQs, we want to show that amount as "one-time"
  if (!freqFromQs && amountQs) return 'one_time';
  // Otherwise, if there's no freq or amount QS, set default normally, which means...
  const frequencyElement = page?.elements?.find((el) => el.type === 'DFrequency');
  if (frequencyElement?.content) {
    // If there's a default frequency, use it...
    const defaultFreq = frequencyElement.content?.find((freq) => freq.isDefault);
    if (defaultFreq) return defaultFreq.value;

    // ...otherwise, use the "first" in the list.
    const content = frequencyElement.content || [];
    const sortedOptions = content.sort(frequencySort);
    return sortedOptions[0]?.value || '';
  }
  // Or, if for some reason non of these conditions are met, just return one_time
  return 'one_time';
}

/**
 * getInitialAmount
 * @param {string} frequency - The frequency to get the default for
 * @param {object} page - page object
 * @param {string} amountQs - amount query string
 */
export function getInitialAmount(frequency, page, amountQs, setOverrideAmount) {
  // If there's an amountQs, set it.
  if (amountQs) {
    const amountElement = page?.elements?.find((el) => el.type === 'DAmount');
    const amounts = (amountElement?.content?.options && amountElement.content.options[frequency]) || [];
    const amountIsPreset = amounts.map((a) => parseFloat(a)).includes(parseFloat(amountQs));
    // If amountQs isn't in this freqs amounts, set override
    if (!amountIsPreset) {
      setOverrideAmount(true);
    }
    return parseFloat(amountQs);
  } else {
    const defaultAmountForFreq = getDefaultAmountForFreq(frequency, page);
    return defaultAmountForFreq;
  }
}<|MERGE_RESOLUTION|>--- conflicted
+++ resolved
@@ -1,21 +1,21 @@
 import { useRef, useState, useEffect, createContext, useContext } from 'react';
+import { useMutation } from 'react-query';
+
 import * as S from './DonationPage.styled';
-
-// Hooks
+import axios from 'ajax/axios';
+import useReCAPTCHAScript from 'hooks/useReCAPTCHAScript';
+import useQueryString from 'hooks/useQueryString';
+import useErrorFocus from 'hooks/useErrorFocus';
 import useClearbit from 'hooks/useClearbit';
-
-// Utils
 import * as getters from 'components/donationPage/pageGetters';
 import { getDefaultAmountForFreq } from 'components/donationPage/pageContent/DAmount';
 import { frequencySort } from 'components/donationPage/pageContent/DFrequency';
-
-import { SALESFORCE_CAMPAIGN_ID_QUERYPARAM, FREQUENCY_QUERYPARAM, AMOUNT_QUERYPARAM } from 'settings';
-
-// Hooks
-import useQueryString from 'hooks/useQueryString';
-import useErrorFocus from 'hooks/useErrorFocus';
-
-// Children
+import {
+  GRECAPTCHA_SITE_KEY,
+  SALESFORCE_CAMPAIGN_ID_QUERYPARAM,
+  FREQUENCY_QUERYPARAM,
+  AMOUNT_QUERYPARAM
+} from 'settings';
 import DonationPageSidebar from 'components/donationPage/DonationPageSidebar';
 import DonationPageFooter from 'components/donationPage/DonationPageFooter';
 import StripePaymentWrapper from 'components/paymentProviders/stripe/StripePaymentWrapper';
@@ -24,7 +24,6 @@
 import LiveErrorFallback from './live/LiveErrorFallback';
 import { SubmitButton } from './DonationPage.styled';
 import GenericErrorBoundary from 'components/errors/GenericErrorBoundary';
-<<<<<<< HEAD
 import { AUTHORIZE_ONE_TIME_STRIPE_PAYMENT_ROUTE, AUTHORIZE_STRIPE_SUBSCRIPTION_ROUTE } from 'ajax/endpoints';
 import { serializeData } from 'components/paymentProviders/stripe/stripeFns';
 import calculateStripeFee from 'utilities/calculateStripeFee';
@@ -32,7 +31,6 @@
 import { getFrequencyAdverb } from 'utilities/parseFrequency';
 
 import { CSRF_HEADER } from 'settings';
-import GlobalLoading from 'elements/GlobalLoading';
 
 // https://stackoverflow.com/a/49224652
 function getCookie(name) {
@@ -54,8 +52,6 @@
     .post(apiEndpoint, { ...paymentData }, { headers: { [CSRF_HEADER]: getCookie('csrftoken') } })
     .then(({ data }) => data);
 }
-=======
->>>>>>> be895bef
 
 const DonationPageContext = createContext({});
 
@@ -87,7 +83,6 @@
 
   const [stripeBillingDetails, setStripeBillingDetails] = useState();
 
-<<<<<<< HEAD
   // we use this on form submission to authorize a one-time payment or subscription. Note that the function
   // passed to `useMutation` must return a promise.
   const { mutate: createPayment, isLoading: createPaymentIsLoading } = useMutation((paymentData) => {
@@ -125,8 +120,6 @@
 
   useReCAPTCHAScript();
 
-=======
->>>>>>> be895bef
   // overrideAmount causes only the custom amount to show (initially)
   const [overrideAmount, setOverrideAmount] = useState(false);
   const [errors, setErrors] = useState({});
@@ -158,7 +151,6 @@
     setTotalAmount(userAgreesToPayFees ? amount + feeAmount : amount);
   }, [amount, feeAmount, userAgreesToPayFees]);
 
-<<<<<<< HEAD
   const getCheckoutData = async () => {
     const reCAPTCHAToken = await getReCAPTCHAToken();
     return serializeData(formRef.current, {
@@ -229,8 +221,6 @@
     }
   }, [frequency, page.currency?.symbol, totalAmount]);
 
-=======
->>>>>>> be895bef
   return (
     <DonationPageContext.Provider
       value={{
@@ -246,7 +236,6 @@
         setOverrideAmount,
         errors,
         setErrors,
-<<<<<<< HEAD
         feeAmount,
         totalAmount,
         emailHash,
@@ -255,9 +244,6 @@
         stripeClientSecret,
         setMailingCountry,
         paymentSubmitButtonText
-=======
-        salesforceCampaignId
->>>>>>> be895bef
       }}
     >
       <S.DonationPage data-testid="donation-page">
@@ -268,7 +254,6 @@
               {getters.getPageHeadingElement()}
               <S.DonationContent>
                 {getters.getGraphicElement()}
-<<<<<<< HEAD
                 {displayErrorFallback ? (
                   <LiveErrorFallback />
                 ) : createPaymentIsLoading ? (
@@ -301,19 +286,6 @@
                     <StripePaymentWrapper />
                   </Modal>
                 )}
-=======
-                <form ref={formRef} data-testid="donation-page-form">
-                  <S.PageElements>
-                    {(!live && !page?.elements) ||
-                      (page?.elements?.length === 0 && (
-                        <S.NoElements>Open the edit interface to start adding content</S.NoElements>
-                      ))}
-                    {page?.elements?.map((element) => (
-                      <GenericErrorBoundary>{getters.getDynamicElement(element, live)}</GenericErrorBoundary>
-                    ))}
-                  </S.PageElements>
-                </form>
->>>>>>> be895bef
               </S.DonationContent>
             </S.SideInner>
           </S.SideOuter>
