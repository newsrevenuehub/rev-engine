--- conflicted
+++ resolved
@@ -1,13 +1,8 @@
-import { axe } from 'jest-axe';
 import { CORE_UPGRADE_URL, PRICING_URL } from 'constants/helperUrls';
-<<<<<<< HEAD
-import { SELF_UPGRADE_ACCESS_FLAG_NAME } from 'constants/featureFlagConstants';
-import { PLAN_LABELS } from 'constants/orgPlanConstants';
-import useUser from 'hooks/useUser';
-=======
 import { PLAN_NAMES } from 'constants/orgPlanConstants';
 import { axe } from 'jest-axe';
->>>>>>> 5b27b02c
+import { SELF_UPGRADE_ACCESS_FLAG_NAME } from 'constants/featureFlagConstants';
+import useUser from 'hooks/useUser';
 import { fireEvent, render, screen } from 'test-utils';
 import MaxPagesReachedModal, { MaxPagesReachedModalProps } from './MaxPagesReachedModal';
 import { SETTINGS } from 'routes';
