from django.urls import include, path

<<<<<<< HEAD
from apps.organizations.urls import urlpatterns as organizations_urlpatterns
=======
from apps.api.views import TokenObtainPairCookieView
>>>>>>> 0601820c
from apps.pages.urls import urlpatterns as pages_urlpatterns


urlpatterns = [
<<<<<<< HEAD
    re_path(r"v1/", include(pages_urlpatterns)),
    re_path(r"v1/", include(organizations_urlpatterns)),
=======
    path("v1/", include(pages_urlpatterns)),
    path("v1/token/", TokenObtainPairCookieView.as_view(), name="token-obtain-pair"),
>>>>>>> 0601820c
]<|MERGE_RESOLUTION|>--- conflicted
+++ resolved
@@ -1,19 +1,12 @@
 from django.urls import include, path
 
-<<<<<<< HEAD
+from apps.api.views import TokenObtainPairCookieView
 from apps.organizations.urls import urlpatterns as organizations_urlpatterns
-=======
-from apps.api.views import TokenObtainPairCookieView
->>>>>>> 0601820c
 from apps.pages.urls import urlpatterns as pages_urlpatterns
 
 
 urlpatterns = [
-<<<<<<< HEAD
-    re_path(r"v1/", include(pages_urlpatterns)),
-    re_path(r"v1/", include(organizations_urlpatterns)),
-=======
     path("v1/", include(pages_urlpatterns)),
     path("v1/token/", TokenObtainPairCookieView.as_view(), name="token-obtain-pair"),
->>>>>>> 0601820c
+    path(r"v1/", include(organizations_urlpatterns)),
 ]