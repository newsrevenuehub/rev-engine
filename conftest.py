# """conftest.py

# This file contains a set of globally available fixtures for pytest tests. Each named fixture in this module is
# globally available as a function parameter in any pytest test function/method, with no requirement for explicit import.

# These fixtures are meant to provide a set of predictable test configurations that directly map to our business logic.

# Many (though not all) of the fixtures in this module wrap Python test factories (created using FactoryBoy). By pairing test
# fixtures and factories, we are able to start passing these fixtures as parameters to `parametrize` decorator calls. What's more,
# we can use multiple calls to the `parametrize` decorator to create tests that are run for each item in the Cartesian product
# of the two parametrizations.

# Concretely, this allows us to parametrize, say, a set of known users vs a set of endpoints.
# """
import base64
import datetime
import json
from dataclasses import asdict
from pathlib import Path
from random import choice, randint, uniform
from zoneinfo import ZoneInfo

from django.core.cache import cache

import pytest
import stripe
from faker import Faker
from rest_framework.test import APIClient
from waffle import get_waffle_flag_model

from apps.common.tests.test_resources import DEFAULT_FLAGS_CONFIG_MAPPING
<<<<<<< HEAD
from apps.contributions.choices import CardBrand, ContributionInterval
from apps.contributions.models import Contribution, ContributionStatus
=======
from apps.contributions.choices import CardBrand, ContributionInterval, ContributionStatus
from apps.contributions.models import Contribution
>>>>>>> 04dc5522
from apps.contributions.stripe_contributions_provider import StripePiAsPortalContribution
from apps.contributions.tests.factories import ContributionFactory, ContributorFactory
from apps.contributions.types import StripePaymentMetadataSchemaV1_4
from apps.organizations.models import (
    MailchimpEmailList,
    MailchimpProduct,
    MailchimpSegment,
    MailchimpStore,
)
from apps.organizations.tests.factories import OrganizationFactory, RevenueProgramFactory
from apps.pages.tests.factories import DonationPageFactory, StyleFactory
from apps.users.models import Roles, User
from apps.users.tests.factories import RoleAssignmentFactory, UserFactory
from revengine.utils import __ensure_gs_credentials


fake = Faker()


@pytest.fixture(autouse=True)
def domain_apex(settings):
    settings.DOMAIN_APEX = "fundjournalism.org"
    return settings.DOMAIN_APEX


@pytest.fixture()
def api_client():
    """Return DRF test API client that can be used to make API-level requests."""
    return APIClient()


@pytest.fixture(autouse=True)
def _dont_use_ssl(settings):
    settings.SECURE_SSL_REDIRECT = False


@pytest.fixture(autouse=True)
def _suppress_google_cloud_secret_manager(settings):
    """Suppress calls to Google Cloud Secret Manager in tests."""
    settings.ENABLE_GOOGLE_CLOUD_SECRET_MANAGER = False


@pytest.fixture()
def _suppress_stripe_webhook_sig_verification(mocker):
    """Make stripe webhook signature verification always succeed."""
    mocker.patch("stripe.webhook.WebhookSignature.verify_header", return_value=True)


@pytest.fixture()
def _mock_stripe_retrieve_payment_method(monkeypatch):
    with Path("apps/contributions/tests/fixtures/provider-payment-method-details.json").open() as f:
        payment_method_details = json.load(f)
    monkeypatch.setattr(
        "stripe.PaymentMethod.retrieve",
        lambda *args, **kwargs: payment_method_details,
    )


@pytest.fixture()
def default_feature_flags() -> list[get_waffle_flag_model()]:
    Flag = get_waffle_flag_model()
    return [
        Flag.objects.get_or_create(name=x["name"], defaults={k: v for k, v in x.items() if k != "name"})
        for x in DEFAULT_FLAGS_CONFIG_MAPPING.values()
    ]


@pytest.fixture()
def hub_admin_user(default_feature_flags) -> User:
    """Return user instance for a hub administrator.

    The following items will be created (insofar as this note is not stale vis-a-vis implementation in RoleAssignmentFactory):

    - A user who is not a superuser
    - A role assignment
        - `user` is user
        - `role_type` is Roles.HUB_ADMIN
        - `revenue_programs` is empty list
        - `organization` is None
    """
    return RoleAssignmentFactory(role_type=Roles.HUB_ADMIN).user


@pytest.fixture()
def org_user_free_plan(default_feature_flags) -> User:
    """Return user instance for a self-onboarded free plan organization user.

    The following items will be created (insofar as this note is not stale vis-a-vis implementation in RoleAssignmentFactory):

    - A user who is not a superuser
    - An organization on the free plan
    - A revenue program that is a child of the organization
    - A role assignment
        - `user` is user
        - `role_type` is Roles.ORG_ADMIN
        - `revenue_programs` has one item: the revenue program from above
        - `organization` is the organization from above
    """
    ra = RoleAssignmentFactory(
        org_admin_free_plan=True,
    )
    ra.revenue_programs.set([RevenueProgramFactory.create(organization=ra.organization)])
    ra.save()
    return ra.user


@pytest.fixture()
def user_with_verified_email_and_tos_accepted():
    return UserFactory(accepted_terms_of_service=datetime.datetime.now(tz=ZoneInfo("UTC")), email_verified=True)


@pytest.fixture()
def org_user_multiple_rps(org_user_free_plan, default_feature_flags) -> User:
    """Return user instance for an org admin administering multiple RPs.

    The following items will be created (insofar as this note is not stale vis-a-vis implementation in RoleAssignmentFactory):

    - A user who is not a superuser
    - An organization on the free plan
    - 3 revenue programs that are a children of the organization
    - A role assignment
        - `user` is user
        - `role_type` is Roles.ORG_ADMIN
        - `revenue_programs` has one item: the revenue program from above
        - `organization` is the organization from above
    """
    ra = RoleAssignmentFactory(
        org_admin_free_plan=True,
    )
    ra.revenue_programs.set(RevenueProgramFactory.create_batch(size=3, organization=ra.organization))
    ra.save()
    return ra.user


@pytest.fixture()
def superuser(admin_user, default_feature_flags) -> User:
    """Return user instance for superuser."""
    ra = RoleAssignmentFactory(
        user=admin_user,
        organization=None,
    )
    ra.user.is_superuser = True
    ra.user.save()
    return ra.user


@pytest.fixture()
def rp_user(org_user_multiple_rps, default_feature_flags) -> User:
    """Return user instance for a revenue program admin administering a subset of an organization's revenue programs.

    The following items will be created (insofar as this note is not stale vis-a-vis implementation in RoleAssignmentFactory):

    - A user who is not a superuser
    - An organization on the free plan
    - 3 revenue programs that are a children of the organization
    - A role assignment
        - `user` is user
        - `role_type` is Roles.RP_ADMIN
        - `revenue_programs` has one item: the organization's first revenue program
        - `organization` is the organization from above
    """
    ra = RoleAssignmentFactory(
        role_type=Roles.RP_ADMIN,
        organization=org_user_multiple_rps.roleassignment.organization,
    )
    ra.revenue_programs.add(org_user_multiple_rps.roleassignment.revenue_programs.first().id)
    ra.save()
    return ra.user


@pytest.fixture()
def user_no_role_assignment(default_feature_flags) -> User:
    return UserFactory()


@pytest.fixture()
def user_with_unexpected_role(org_user_free_plan, default_feature_flags) -> User:
    return RoleAssignmentFactory(role_type="Surprise!").user


@pytest.fixture()
def contributor_user(default_feature_flags) -> ContributorFactory:
    return ContributorFactory()


@pytest.fixture()
def organization():
    return OrganizationFactory()


@pytest.fixture()
def organization_on_core_plan_with_mailchimp_set_up():
    org = OrganizationFactory(core_plan=True)
    # note that an RP in this state will also have a `mailchimp_access_token` set, but that's not stored
    # in db layer and needs to be handled on case by case basis in test
    RevenueProgramFactory(organization=org, onboarded=True, mailchimp_server_prefix="us1")
    org.refresh_from_db()
    return org


@pytest.fixture()
def revenue_program(organization):
    return RevenueProgramFactory(organization=organization)


@pytest.fixture()
def free_plan_revenue_program():
    return RevenueProgramFactory(onboarded=True, organization=OrganizationFactory(free_plan=True))


@pytest.fixture()
def core_plan_revenue_program():
    return RevenueProgramFactory(onboarded=True, organization=OrganizationFactory(core_plan=True))


@pytest.fixture()
def plus_plan_revenue_program():
    return RevenueProgramFactory(onboarded=True, organization=OrganizationFactory(plus_plan=True))


@pytest.fixture()
def fiscally_sponsored_revenue_program():
    return RevenueProgramFactory(onboarded=True, fiscally_sponsored=True, fiscal_sponsor_name="Sponsor")


@pytest.fixture()
def nonprofit_revenue_program():
    return RevenueProgramFactory(onboarded=True, non_profit=True)


@pytest.fixture()
def for_profit_revenue_program():
    return RevenueProgramFactory(onboarded=True, for_profit=True)


@pytest.fixture()
def live_donation_page():
    return DonationPageFactory(
        published=True,
        revenue_program=RevenueProgramFactory(onboarded=True, organization=OrganizationFactory(free_plan=True)),
    )


@pytest.fixture()
def style():
    return StyleFactory()


@pytest.fixture()
def one_time_contribution(live_donation_page):
    return ContributionFactory(donation_page=live_donation_page, one_time=True)


@pytest.fixture()
def monthly_contribution(live_donation_page):
    return ContributionFactory(donation_page=live_donation_page, monthly_subscription=True)


@pytest.fixture()
def annual_contribution(live_donation_page):
    return ContributionFactory(donation_page=live_donation_page, annual_subscription=True)


@pytest.fixture()
def flagged_contribution():
    return ContributionFactory(one_time=True, flagged=True)


@pytest.fixture()
def rejected_contribution():
    return ContributionFactory(monthly_subscription=True, rejected=True)


@pytest.fixture()
def canceled_contribution():
    return ContributionFactory(monthly_subscription=True, canceled=True)


@pytest.fixture()
def refunded_contribution():
    return ContributionFactory(one_time=True, refunded=True)


@pytest.fixture()
def successful_contribution():
    return ContributionFactory(one_time=True)


@pytest.fixture()
def processing_contribution():
    return ContributionFactory(processing=True)


@pytest.mark.django_db()
@pytest.fixture()
def donation_page():
    return DonationPageFactory()


@pytest.fixture()
def stripe_payment_intent_retrieve_response():
    """Return *dict* version of a retrieved Stripe PaymentIntent object's data.

    The Stripe Python SDK puts that data into a custom object type that can behave both like a dict and
    like a class instance (in terms of dot-based attribute access).
    """
    with Path("apps/contributions/tests/fixtures/stripe-payment-intent-retrieve.json").open() as f:
        return json.load(f)


@pytest.fixture()
def stripe_setup_intent_retrieve_response():
    """Return *dict* version of a retrieved Stripe SetupIntent object's data.

    The Stripe Python SDK puts that data into a custom object type that can behave both like a dict and
    like a class instance (in terms of dot-based attribute access).
    """
    with Path("apps/contributions/tests/fixtures/stripe-setup-intent-retrieve.json").open() as f:
        return json.load(f)


@pytest.fixture()
def stripe_subscription_retrieve_response():
    """Return *dict* version of a retrieved Stripe Subscription object's data.

    The Stripe Python SDK puts that data into a custom object type that can behave both like a dict and
    like a class instance (in terms of dot-based attribute access).
    """
    with Path("apps/contributions/tests/fixtures/stripe-subscription-retrieve.json").open() as f:
        return json.load(f)


def make_mock_mailchimp_email_list():
    return MailchimpEmailList(
        id=fake.uuid4(),
        web_id=fake.uuid4(),
        name=fake.word(),
        contact={},
        permission_reminder="",
        use_archive_bar=choice([True, False]),
        campaign_defaults={},
        notify_on_subscribe=choice([True, False]),
        notify_on_unsubscribe=choice([True, False]),
        date_created="",
        list_rating="",
        email_type_option=choice([True, False]),
        subscribe_url_short="",
        subscribe_url_long="",
        beamer_address="",
        visibility="",
        double_optin=choice([True, False]),
        has_welcome=choice([True, False]),
        marketing_permissions=choice([True, False]),
        modules=[],
        stats={},
        _links=[],
    )


@pytest.fixture()
def mailchimp_email_list():
    return make_mock_mailchimp_email_list()


@pytest.fixture()
def mailchimp_email_list_from_api(mailchimp_email_list):
    return asdict(mailchimp_email_list)


@pytest.fixture()
def mc_connected_rp(revenue_program, mocker):
    mocker.patch(
        "apps.organizations.models.RevenueProgram.mailchimp_access_token",
        return_value="something-truthy",
        new_callable=mocker.PropertyMock,
    )
    revenue_program.mailchimp_server_prefix = "something-truthy"
    revenue_program.mailchimp_list_id = "something-truthy"
    revenue_program.save()
    return revenue_program


@pytest.fixture()
def mailchimp_store_from_api():
    return asdict(
        MailchimpStore(
            id=fake.uuid4(),
            list_id=fake.uuid4(),
            name=fake.word(),
            platform="",
            domain="",
            is_syncing=choice([True, False]),
            email_address="",
            currency_code="",
            money_format="",
            primary_locale="",
            timezone="",
            phone="",
            address={},
            connected_site={},
            automations={},
            list_is_active=choice([True, False]),
            created_at="",
            updated_at="",
            _links=[],
        )
    )


@pytest.fixture()
def mailchimp_product_from_api():
    return asdict(
        MailchimpProduct(
            id=fake.uuid4(),
            currency_code="",
            title="",
            handle="",
            url="",
            description="",
            type="",
            vendor="",
            image_url="",
            variants=[],
            images=[],
            published_at_foreign="",
            _links=[],
        )
    )


@pytest.fixture()
def mailchimp_contributor_segment_from_api():
    return asdict(
        MailchimpSegment(
            id=fake.uuid4(),
            name="One-time contributors",
            member_count=randint(0, 100),
            type=choice(["static", "saved", "fuzzy"]),
            created_at="",
            updated_at="",
            options={},
            list_id=fake.uuid4(),
            _links=[],
        )
    )


@pytest.fixture()
def mailchimp_recurring_contributor_segment_from_api():
    return asdict(
        MailchimpSegment(
            id=fake.uuid4(),
            name="Recurring contributors",
            member_count=randint(0, 100),
            type=choice(["static", "saved", "fuzzy"]),
            created_at="",
            updated_at="",
            options={},
            list_id=fake.uuid4(),
            _links=[],
        )
    )


@pytest.fixture()
def mailchimp_all_contributors_segment_from_api():
    return asdict(
        MailchimpSegment(
            id=fake.uuid4(),
            name="All contributors",
            member_count=randint(0, 100),
            type=choice(["static", "saved", "fuzzy"]),
            created_at="",
            updated_at="",
            options={},
            list_id=fake.uuid4(),
            _links=[],
        )
    )


@pytest.fixture()
def minimally_valid_contribution_form_data(donation_page):
    return {
        "agreed_to_pay_fees": True,
        "amount": "120",
        "captcha_token": "12345",
        "donor_selected_amount": 120.0,
        "email": "bill@smith.com",
        "first_name": "Bill",
        "interval": "one_time",
        "last_name": "Smith",
        "mailing_city": "Raleigh",
        "mailing_complement": "Ap 1",
        "mailing_country": "United States",
        "mailing_postal_code": "27603",
        "mailing_state": "North Carolina",
        "mailing_street": "123 Glenwood Avenue",
        "page": donation_page.id,
    }


@pytest.fixture()
def pi_as_portal_contribution_factory(faker):
    class Factory:
        def get(self, *args, **kwargs):
            defaults = {
                "id": faker.uuid4(),
                "revenue_program": f"rp-{faker.word()}",
                "payment_type": "card",
                "status": "paid",
                "amount": 100,
                "card_brand": "visa",
                "created": faker.date_time(tzinfo=datetime.timezone.utc),
                "credit_card_expiration_date": "12/29",
                "interval": ContributionInterval["MONTHLY"],
                "is_cancelable": True,
                "is_modifiable": True,
                "last_payment_date": faker.date_time(tzinfo=datetime.timezone.utc),
                "last4": "1234",
                "provider_customer_id": faker.pystr_format(string_format="cus_????"),
                "stripe_account_id": faker.pystr_format(string_format="acct_????"),
                "subscription_id": faker.pystr_format(string_format="sub_????"),
            }
            return StripePiAsPortalContribution(**(defaults | kwargs))

    return Factory()


@pytest.fixture()
def valid_metadata_factory(faker, domain_apex):
    VALID_METADTA_V1_1 = {
        "schema_version": "1.1",
        "source": "rev-engine",
        "contributor_id": faker.uuid4(),
        "agreed_to_pay_fees": True,
        "donor_selected_amount": uniform(100.0, 1000.0),
        "reason_for_giving": None,
        "referer": f"https://www.{domain_apex}",
        "revenue_program_id": faker.uuid4(),
        "revenue_program_slug": f"rp-{faker.word()}",
        "sf_campaign_id": None,
        "comp_subscription": None,
        "honoree": None,
        "in_memory_of": None,
        "swag_opt_out": None,
        "t_shirt_size": None,
        "company_name": None,
    }

    class Factory:
        def get(self, *args, **kwargs):
            return VALID_METADTA_V1_1 | kwargs

    return Factory()


@pytest.fixture()
def payment_method_data_factory(faker):
    """Fixture factory to generate data for a PaymentMethod."""
    DEFAULT_DATA = {
        "id": faker.pystr_format(string_format="pm_??????"),
        "object": "payment_method",
        "billing_details": {
            "address": {
                "city": faker.city(),
                "country": faker.country_code(),
                "line1": faker.street_address(),
                "line2": None,
                "postal_code": faker.postcode(),
                "state": faker.state_abbr(),
            },
            "email": faker.email(),
            "name": faker.name(),
            "phone": faker.phone_number(),
        },
        "card": {"brand": CardBrand.VISA.value, "last4": "4242", "exp_month": 8, "exp_year": 2022},
        "created": faker.unix_time(),
        "customer": faker.pystr_format(string_format="cus_??????"),
        "livemode": False,
        "metadata": {},
        "redaction": None,
        "type": "card",
    }

    class Factory:
        def get(self, *args, **kwargs):
            return DEFAULT_DATA | kwargs

    return Factory()


@pytest.fixture()
def default_paid_pi_data_factory(payment_method_data_factory, valid_metadata_factory, faker):
    """Generate data for a PaymentIntent."""
    DEFAULT_DATA = {
        "id": faker.pystr_format(string_format="pi_??????"),
        "object": "payment_intent",
        "amount": (amt := faker.random_int(min=100, max=100000)),
        "amount_capturable": 0,
        "amount_details": {},
        "amount_received": amt,
        "application": None,
        "application_fee_amount": None,
        "automatic_payment_methods": None,
        "capture_method": "automatic",
        "client_secret": faker.pystr_format(string_format="pi_??????_secret_??????"),
        "confirmation_method": "automatic",
        "created": faker.unix_time(),
        "currency": "usd",
        "customer": faker.pystr_format(string_format="cus_??????"),
        "description": "",
        "invoice": None,
        "last_payment_error": None,
        "latest_charge": None,
        "live_mode": False,
        "metadata": valid_metadata_factory.get(),
        "next_action": None,
        "on_behalf_of": None,
        "payment_method": payment_method_data_factory.get(),
        "payment_method_options": {},
        "payment_method_types": ["card"],
        "processing": None,
        "receipt_email": None,
        "redaction": None,
        "review": None,
        "setup_future_usage": None,
        "shipping": None,
        "statement_descriptor": None,
        "statement_descriptor_suffix": None,
        "status": "succeeded",
        "transfer_data": None,
        "transfer_group": None,
    }

    class Factory:
        def get(self, *args, **kwargs) -> dict:
            return DEFAULT_DATA | kwargs

    return Factory()


@pytest.fixture()
def invoice_line_item_data_factory(faker):
    """Fixture factory to generate data for an InvoiceLineItem."""
    DEFAULT_DATA = {
        "id": faker.pystr_format(string_format="ii_??????"),
        "object": "invoiceitem",
        "amount": 2000,
        "currency": "usd",
        "customer": faker.pystr_format(string_format="cus_??????"),
        "date": faker.unix_time(),
        "description": "support news",
        "discountable": True,
        "discounts": [],
        "invoice": faker.pystr_format(string_format="in_??????"),
        "livemode": False,
        "metadata": {},
        "period": {
            "end": faker.unix_time(),
            "start": faker.unix_time(),
        },
        "plan": {
            "interval": "month",
            "interval_count": 1,
        },
        "price": {
            "id": faker.pystr_format(string_format="price_??????"),
            "object": "price",
            "active": False,
            "billing_scheme": "per_unit",
            "created": faker.unix_time(),
            "currency": "usd",
            "custom_unit_amount": None,
            "livemode": False,
            "lookup_key": None,
            "metadata": {},
            "nickname": None,
            "product": faker.pystr_format(string_format="prod_??????"),
            "recurring": None,
            "tax_behavior": "unspecified",
            "tiers_mode": None,
            "transform_quantity": None,
            "type": "one_time",
            "unit_amount": 2000,
            "unit_amount_decimal": "2000",
        },
        "proration": False,
        "quantity": 1,
        "subscription": None,
        "tax_rates": [],
        "test_clock": None,
        "unit_amount": 2000,
        "unit_amount_decimal": "2000",
    }

    class Factory:
        def get(self, *args, **kwargs) -> dict:
            return DEFAULT_DATA | kwargs

    return Factory()


@pytest.fixture()
def plan_data_factory(faker):
    """Fixture factory to generate data for a Plan."""
    DEFAULT_DATA = {
        "id": faker.pystr_format(string_format="price_??????"),
        "object": "plan",
        "active": True,
        "aggregate_usage": None,
        "amount": 200000,
        "amount_decimal": "200000",
        "billing_scheme": "per_unit",
        "created": faker.unix_time(),
        "currency": "usd",
        "interval": "year",
        "interval_count": 1,
        "livemode": False,
        "metadata": {},
        "nickname": None,
        "product": faker.pystr_format(string_format="prod_??????"),
        "tiers_mode": None,
        "transform_usage": None,
        "trial_period_days": None,
        "usage_type": "licensed",
    }

    class Factory:
        def get(self, *args, **kwargs) -> dict:
            return DEFAULT_DATA | kwargs

    return Factory()


@pytest.fixture()
def subscription_data_factory(faker, plan_data_factory, payment_method_data_factory, valid_metadata_factory):
    """Generate a subscription data factory.

    NB: According to the official stripe docs for the version we're on (see
    https://web.archive.org/web/20200907115723/https://stripe.com/docs/api/subscriptions/object), the subscription
    object does not have a `.plan` attribute. Nevertheless, if you retrieve a subscription from the API using Python
    library via retrieving a payment intent (that is, if you retrieve a PI expanding pi.invoice.subscription.plan), there is
    indeed a `.plan` attribute. This fixture is meant to represent that data.
    """
    DEFAULT_DATA = {
        "id": faker.pystr_format(string_format="sub_??????"),
        "object": "subscription",
        "application": None,
        "application_fee_percent": None,
        "automatic_tax": {"enabled": False},
        "billing_cycle_anchor": faker.unix_time(),
        "billing_thresholds": None,
        "cancel_at": None,
        "cancel_at_period_end": False,
        "canceled_at": None,
        "cancellation_details": {"comment": None, "feedback": None, "reason": None},
        "collection_method": "charge_automatically",
        "created": faker.unix_time(),
        "currency": "usd",
        "current_period_end": faker.unix_time(),
        "current_period_start": faker.unix_time(),
        "customer": faker.pystr_format(string_format="cus_??????"),
        "days_until_due": None,
        "default_payment_method": payment_method_data_factory.get(),
        "default_source": None,
        "default_tax_rates": [],
        "description": None,
        "discount": None,
        "ended_at": None,
        "items": {
            "object": "list",
            "data": [
                {
                    "id": faker.pystr_format(string_format="si_??????"),
                    "object": "subscription_item",
                    "billing_thresholds": None,
                    "created": faker.unix_time(),
                    "metadata": {},
                    "price": {
                        "id": faker.pystr_format(string_format="plan_??????"),
                        "object": "price",
                        "active": True,
                        "billing_scheme": "per_unit",
                        "created": faker.unix_time(),
                        "currency": "usd",
                        "custom_unit_amount": None,
                        "livemode": False,
                        "lookup_key": None,
                        "metadata": {},
                        "nickname": None,
                        "product": faker.pystr_format(string_format="prod_??????"),
                        "recurring": {
                            "aggregate_usage": None,
                            "interval": "month",
                            "interval_count": 1,
                            "usage_type": "licensed",
                        },
                        "tax_behavior": "unspecified",
                        "tiers_mode": None,
                        "transform_quantity": None,
                        "type": "recurring",
                        "unit_amount": 2000,
                        "unit_amount_decimal": "2000",
                    },
                    "quantity": 1,
                    "subscription": faker.pystr_format(string_format="sub_??????"),
                    "tax_rates": [],
                }
            ],
            "has_more": False,
            "url": "/v1/subscription_items?subscription=sub_123",
        },
        "latest_invoice": faker.pystr_format(string_format="in_??????"),
        "livemode": False,
        "metadata": valid_metadata_factory.get(),
        "next_pending_invoice_item_invoice": None,
        "on_behalf_of": None,
        "pause_collection": None,
        "payment_settings": {
            "payment_method_options": None,
            "payment_method_types": None,
            "save_default_payment_method": None,
        },
        "pending_invoice_item_interval": None,
        "pending_setup_intent": None,
        "pending_update": None,
        "plan": plan_data_factory.get(),
        "schedule": faker.pystr_format(string_format="sub_sched_??????"),
        "start_date": faker.unix_time(),
        "status": "active",
        "test_clock": None,
        "transfer_data": None,
        "trial_end": None,
        "trial_settings": {"end_behavior": {"missing_payment_method": "create_invoice"}},
        "trial_start": None,
    }

    class Factory:
        def get(self, *args, **kwargs) -> dict:
            return DEFAULT_DATA | kwargs

    return Factory()


@pytest.fixture()
def invoice_data_for_active_sub_factory(faker, subscription_data_factory, invoice_line_item_data_factory):
    """Create data that can be used to create a Stripe invoice using .construct_from factory.

    In practice, this is for data that gets returned when retrieving a payment intent
    from Stripe when "invoice.subscription.plan" is expanded (the plan attribute is expanded in `subscription`
    above).
    """
    DEFAULT_DATA = {
        "id": faker.pystr_format(string_format="in_??????"),
        "status_transitions": {"paid_at": faker.unix_time()},
        "lines": {"data": [invoice_line_item_data_factory.get()]},
        "next_payment_attempt": faker.unix_time(),
        "subscription": subscription_data_factory.get(),
    }

    class Factory:
        def get(self, *args, **kwargs) -> dict:
            return DEFAULT_DATA | kwargs

    return Factory()


@pytest.fixture()
def pi_data_for_active_subscription_factory(
    default_paid_pi_data_factory,
    invoice_data_for_active_sub_factory,
):
    DEFAULT_DATA = default_paid_pi_data_factory.get() | {"invoice": invoice_data_for_active_sub_factory.get()}

    class Factory:
        def get(self, *args, **kwargs) -> dict:
            return DEFAULT_DATA | kwargs

    return Factory()


@pytest.fixture()
def pi_for_active_subscription_factory(pi_data_for_active_subscription_factory):
    class Factory:
        def get(self, *args, **kwargs) -> stripe.PaymentIntent:
            return stripe.PaymentIntent.construct_from(
                pi_data_for_active_subscription_factory.get() | kwargs, key="test"
            )

    return Factory()


@pytest.fixture()
def pi_for_valid_one_time_factory(default_paid_pi_data_factory):
    class Factory:
        def get(self, *args, **kwargs) -> stripe.PaymentIntent:
            return stripe.PaymentIntent.construct_from(default_paid_pi_data_factory.get() | kwargs, key="test")

    return Factory()


@pytest.fixture()
def pi_for_accepted_flagged_recurring_contribution(pi_for_active_subscription_factory):
    pm = stripe.PaymentMethod.construct_from({}, key="test")
    return pi_for_active_subscription_factory.get(
        payment_method=None,
        invoice=stripe.Invoice.construct_from({"subscription": {"default_payment_method": pm}}, key="test"),
    )


@pytest.fixture()
def subscription_factory(subscription_data_factory):
    """Create Stripe subscription object factory."""

    class Factory:
        def get(self, *args, **kwargs) -> stripe.Subscription:
            return stripe.Subscription.construct_from(subscription_data_factory.get() | kwargs, key="test")

    return Factory()


@pytest.fixture()
def payment_intent_succeeded():
    with Path("apps/contributions/tests/fixtures/payment-intent-succeeded-webhook.json").open() as f:
        return json.load(f)


@pytest.fixture()
def minimally_valid_google_service_account_credentials():
    # This is a subset of the service account JSON. If any of these key/vals are missing,
    # `service_account.Credentials.from_service_account_info`
    return base64.b64encode(
        json.dumps(
            {
                # NB: normally we don't store private keys, but this is dummy data and okay to commit.
                # We break up BEGIN and PRIVATE KEY to evade the private key commit detection checks that would
                # otherwise complain about committing this private key to source code.
                "private_key": (
                    "-----BEGIN "
                    "PRIVATE KEY-----\n"
                    "MIIEvgIBADANBgkqhkiG9w0BAQEFAASCBKgwggSkAgEAAoIBAQDY3E8o1NEFcjMM\n"
                    "HW/5ZfFJw29/8NEqpViNjQIx95Xx5KDtJ+nWn9+OW0uqsSqKlKGhAdAo+Q6bjx2c\n"
                    "uXVsXTu7XrZUY5Kltvj94DvUa1wjNXs606r/RxWTJ58bfdC+gLLxBfGnB6CwK0YQ\n"
                    "xnfpjNbkUfVVzO0MQD7UP0Hl5ZcY0Puvxd/yHuONQn/rIAieTHH1pqgW+zrH/y3c\n"
                    "59IGThC9PPtugI9ea8RSnVj3PWz1bX2UkCDpy9IRh9LzJLaYYX9RUd7++dULUlat\n"
                    "AaXBh1U6emUDzhrIsgApjDVtimOPbmQWmX1S60mqQikRpVYZ8u+NDD+LNw+/Eovn\n"
                    "xCj2Y3z1AgMBAAECggEAWDBzoqO1IvVXjBA2lqId10T6hXmN3j1ifyH+aAqK+FVl\n"
                    "GjyWjDj0xWQcJ9ync7bQ6fSeTeNGzP0M6kzDU1+w6FgyZqwdmXWI2VmEizRjwk+/\n"
                    "/uLQUcL7I55Dxn7KUoZs/rZPmQDxmGLoue60Gg6z3yLzVcKiDc7cnhzhdBgDc8vd\n"
                    "QorNAlqGPRnm3EqKQ6VQp6fyQmCAxrr45kspRXNLddat3AMsuqImDkqGKBmF3Q1y\n"
                    "xWGe81LphUiRqvqbyUlh6cdSZ8pLBpc9m0c3qWPKs9paqBIvgUPlvOZMqec6x4S6\n"
                    "ChbdkkTRLnbsRr0Yg/nDeEPlkhRBhasXpxpMUBgPywKBgQDs2axNkFjbU94uXvd5\n"
                    "znUhDVxPFBuxyUHtsJNqW4p/ujLNimGet5E/YthCnQeC2P3Ym7c3fiz68amM6hiA\n"
                    "OnW7HYPZ+jKFnefpAtjyOOs46AkftEg07T9XjwWNPt8+8l0DYawPoJgbM5iE0L2O\n"
                    "x8TU1Vs4mXc+ql9F90GzI0x3VwKBgQDqZOOqWw3hTnNT07Ixqnmd3dugV9S7eW6o\n"
                    "U9OoUgJB4rYTpG+yFqNqbRT8bkx37iKBMEReppqonOqGm4wtuRR6LSLlgcIU9Iwx\n"
                    "yfH12UWqVmFSHsgZFqM/cK3wGev38h1WBIOx3/djKn7BdlKVh8kWyx6uC8bmV+E6\n"
                    "OoK0vJD6kwKBgHAySOnROBZlqzkiKW8c+uU2VATtzJSydrWm0J4wUPJifNBa/hVW\n"
                    "dcqmAzXC9xznt5AVa3wxHBOfyKaE+ig8CSsjNyNZ3vbmr0X04FoV1m91k2TeXNod\n"
                    "jMTobkPThaNm4eLJMN2SQJuaHGTGERWC0l3T18t+/zrDMDCPiSLX1NAvAoGBAN1T\n"
                    "VLJYdjvIMxf1bm59VYcepbK7HLHFkRq6xMJMZbtG0ryraZjUzYvB4q4VjHk2UDiC\n"
                    "lhx13tXWDZH7MJtABzjyg+AI7XWSEQs2cBXACos0M4Myc6lU+eL+iA+OuoUOhmrh\n"
                    "qmT8YYGu76/IBWUSqWuvcpHPpwl7871i4Ga/I3qnAoGBANNkKAcMoeAbJQK7a/Rn\n"
                    "wPEJB+dPgNDIaboAsh1nZhVhN5cvdvCWuEYgOGCPQLYQF0zmTLcM+sVxOYgfy8mV\n"
                    "fbNgPgsP5xmu6dw2COBKdtozw0HrWSRjACd1N4yGu75+wPCcX/gQarcjRcXXZeEa\n"
                    "NtBLSfcqPULqD+h7br9lEJio\n"
                    "-----END PRIVATE KEY-----\n"
                ),
                "client_email": "123-abc@developer.gserviceaccount.com",
                "token_uri": "http://localhost:8080/token",
            }
        ).encode("utf-8")
    )


@pytest.fixture()
def invalid_google_service_account_credentials():
    return base64.b64encode(json.dumps({}).encode("utf-8"))


@pytest.fixture()
def _valid_gs_credentials(minimally_valid_google_service_account_credentials, settings):
    settings.GS_CREDENTIALS = __ensure_gs_credentials(minimally_valid_google_service_account_credentials)


@pytest.fixture()
def stripe_subscription():
    with Path("apps/contributions/tests/fixtures/subscription.json").open() as f:
        return stripe.Subscription.construct_from(json.load(f), key="test")


def payment_intent_for_recurring_charge_expanded():
    with Path("apps/contributions/tests/fixtures/payment-intent-for-recurring-charge-expanded.json").open() as f:
        return stripe.PaymentIntent.construct_from(json.load(f), stripe.api_key)


@pytest.fixture()
def balance_transaction_for_recurring_charge():
    with Path("apps/contributions/tests/fixtures/balance-transaction-for-recurring-charge.json").open() as f:
        return stripe.BalanceTransaction.construct_from(json.load(f), stripe.api_key)


@pytest.fixture()
def balance_transaction_for_subscription_creation_charge():
    with Path("apps/contributions/tests/fixtures/balance-transaction-for-subscription-creation.json").open() as f:
        return stripe.BalanceTransaction.construct_from(json.load(f), stripe.api_key)


@pytest.fixture()
def payment_intent_for_subscription_creation_charge():
    with Path("apps/contributions/tests/fixtures/payment-intent-for-subscription-creation-charge.json").open() as f:
        return stripe.PaymentIntent.construct_from(json.load(f), stripe.api_key)


@pytest.fixture()
def stripe_payment_method():
    with Path("apps/contributions/tests/fixtures/stripe-payment-method.json").open() as f:
        return stripe.PaymentMethod.construct_from(json.load(f), key="test")


@pytest.fixture()
def invoice_upcoming_event():
    with Path("apps/contributions/tests/fixtures/invoice-upcoming-event.json").open() as f:
        return json.load(f)


@pytest.fixture()
def customer_subscription_updated_event():
    with Path("apps/contributions/tests/fixtures/customer-subscription-updated-webhook-event.json").open() as f:
        return json.load(f)


@pytest.fixture()
def charge_succeeded_event():
    with Path("apps/contributions/tests/fixtures/charge-succeeded-event.json").open() as f:
        return stripe.Webhook.construct_event(f.read(), None, stripe.api_key)


@pytest.fixture()
def payment_intent_succeeded_one_time_event(_suppress_stripe_webhook_sig_verification):
    with Path("apps/contributions/tests/fixtures/payment-intent-succeeded-one-time-event.json").open() as f:
        return stripe.Webhook.construct_event(f.read(), None, stripe.api_key)


@pytest.fixture()
def payment_method_attached_event(_suppress_stripe_webhook_sig_verification):
    with Path("apps/contributions/tests/fixtures/payment-method-attached-event.json").open() as f:
        return stripe.Webhook.construct_event(f.read(), None, stripe.api_key)


@pytest.fixture()
def payment_intent_succeeded_subscription_creation_event(_suppress_stripe_webhook_sig_verification):
    with Path(
        "apps/contributions/tests/fixtures/payment-intent-succeeded-subscription-creation-event.json"
    ).open() as f:
        return stripe.Webhook.construct_event(f.read(), None, stripe.api_key)


@pytest.fixture()
def payment_intent_succeeded_subscription_recurring_charge_event(_suppress_stripe_webhook_sig_verification):
    with Path(
        "apps/contributions/tests/fixtures/payment-intent-succeeded-susbscription-recurring-charge-event.json"
    ).open() as f:
        return stripe.Webhook.construct_event(f.read(), None, stripe.api_key)


@pytest.fixture()
def payment_intent_for_one_time_contribution():
    with Path("apps/contributions/tests/fixtures/payment-intent-for-one-time-charge.json").open() as f:
        return stripe.PaymentIntent.construct_from(json.load(f), stripe.api_key)


@pytest.fixture()
def payment_intent_for_recurring_charge():
    with Path("apps/contributions/tests/fixtures/payment-intent-for-recurring-charge.json").open() as f:
        return stripe.PaymentIntent.construct_from(json.load(f), stripe.api_key)


@pytest.fixture()
def balance_transaction_for_one_time_charge():
    with Path("apps/contributions/tests/fixtures/balance-transaction-for-one-time-charge-expanded.json").open() as f:
        return stripe.BalanceTransaction.construct_from(json.load(f), stripe.api_key)


@pytest.fixture()
def _clear_cache():
    cache.clear()


@pytest.fixture()
def stripe_customer_default_source_expanded():
    with Path("apps/contributions/tests/fixtures/stripe-customer-default-source-expanded.json").open() as f:
        return stripe.Customer.construct_from(json.load(f), key="test")


@pytest.fixture()
def charge_refunded_recurring_charge_event():
    with Path("apps/contributions/tests/fixtures/charge-refunded-recurring-charge-event.json").open() as f:
        return stripe.Webhook.construct_event(f.read(), None, stripe.api_key)


@pytest.fixture()
def valid_metadata(domain_apex):
    return StripePaymentMetadataSchemaV1_4(
        agreed_to_pay_fees=False,
        donor_selected_amount=1000.0,
        referer=f"https://www.{domain_apex}/",
        revenue_program_id=1,
        revenue_program_slug="testrp",
        schema_version="1.4",
        source="rev-engine",
    ).model_dump(mode="json", exclude_none=True)


@pytest.fixture()
def invalid_metadata():
    # this would initially get through checks for schema version, but would fail when metadata schema is cast
    return {
        "schema_version": "1.4",
    }


@pytest.fixture()
def payment_method(payment_method_data_factory):
    return stripe.PaymentMethod.construct_from(
        payment_method_data_factory.get(), key="test", stripe_account="acct_fake_01"
    )


@pytest.fixture()
def not_unmarked_abandoned_contributions() -> list[Contribution]:
    return [
        ContributionFactory(**{param: True})
        for param in [
            "rejected",
            "canceled",
            "refunded",
            "abandoned",
            "annual_subscription",
            "one_time",
        ]
    ]


@pytest.fixture()
def unmarked_abandoned_contributions() -> list[Contribution]:
    return [
        ContributionFactory(
            **{
                "unmarked_abandoned": True,
                "one_time" if interval == ContributionInterval.ONE_TIME else "monthly_subscription": True,
                "status": status,
                "interval": interval,
            }
        )
        for interval in [ContributionInterval.ONE_TIME, ContributionInterval.MONTHLY]
        for status in [ContributionStatus.FLAGGED, ContributionStatus.PROCESSING]
<<<<<<< HEAD
    ]
=======
    ]


@pytest.fixture()
def payment_method_attached_event(_suppress_stripe_webhook_sig_verification):
    with Path("apps/contributions/tests/fixtures/payment-method-attached-event.json").open() as f:
        return stripe.Webhook.construct_event(f.read(), None, stripe.api_key)


@pytest.fixture()
def charge_succeeded_event():
    with Path("apps/contributions/tests/fixtures/charge-succeeded-event.json").open() as f:
        return stripe.Webhook.construct_event(f.read(), None, stripe.api_key)
>>>>>>> 04dc5522
<|MERGE_RESOLUTION|>--- conflicted
+++ resolved
@@ -29,13 +29,8 @@
 from waffle import get_waffle_flag_model
 
 from apps.common.tests.test_resources import DEFAULT_FLAGS_CONFIG_MAPPING
-<<<<<<< HEAD
-from apps.contributions.choices import CardBrand, ContributionInterval
-from apps.contributions.models import Contribution, ContributionStatus
-=======
 from apps.contributions.choices import CardBrand, ContributionInterval, ContributionStatus
 from apps.contributions.models import Contribution
->>>>>>> 04dc5522
 from apps.contributions.stripe_contributions_provider import StripePiAsPortalContribution
 from apps.contributions.tests.factories import ContributionFactory, ContributorFactory
 from apps.contributions.types import StripePaymentMetadataSchemaV1_4
@@ -1070,20 +1065,8 @@
 
 
 @pytest.fixture()
-def charge_succeeded_event():
-    with Path("apps/contributions/tests/fixtures/charge-succeeded-event.json").open() as f:
-        return stripe.Webhook.construct_event(f.read(), None, stripe.api_key)
-
-
-@pytest.fixture()
 def payment_intent_succeeded_one_time_event(_suppress_stripe_webhook_sig_verification):
     with Path("apps/contributions/tests/fixtures/payment-intent-succeeded-one-time-event.json").open() as f:
-        return stripe.Webhook.construct_event(f.read(), None, stripe.api_key)
-
-
-@pytest.fixture()
-def payment_method_attached_event(_suppress_stripe_webhook_sig_verification):
-    with Path("apps/contributions/tests/fixtures/payment-method-attached-event.json").open() as f:
         return stripe.Webhook.construct_event(f.read(), None, stripe.api_key)
 
 
@@ -1194,9 +1177,6 @@
         )
         for interval in [ContributionInterval.ONE_TIME, ContributionInterval.MONTHLY]
         for status in [ContributionStatus.FLAGGED, ContributionStatus.PROCESSING]
-<<<<<<< HEAD
-    ]
-=======
     ]
 
 
@@ -1209,5 +1189,4 @@
 @pytest.fixture()
 def charge_succeeded_event():
     with Path("apps/contributions/tests/fixtures/charge-succeeded-event.json").open() as f:
-        return stripe.Webhook.construct_event(f.read(), None, stripe.api_key)
->>>>>>> 04dc5522
+        return stripe.Webhook.construct_event(f.read(), None, stripe.api_key)