import GlobalStyles from "styles/createGlobalStyles";

// Styles
import * as S from './App.styled';
import { ThemeProvider } from 'styled-components'
import { baseTheme } from 'styles/themes'

// Routing
import MainRoutes from 'components/MainRoutes';

function App() {
  return (
<<<<<<< HEAD
    <div className="App">
      <header className="App-header">
        <img src={logo} className="App-logo" alt="logo" />
        <p>
          Edit <code>src/App.js</code> and save to reload.
        </p>
        <a className="App-link" href="https://reactjs.org" target="_blank" rel="noopener noreferrer">
          Learn React
        </a>
      </header>
    </div>
=======
    <ThemeProvider theme={baseTheme}>
      <GlobalStyles />
      <S.App>
        <MainRoutes />
      </S.App>
    </ThemeProvider>
>>>>>>> d4a415c1
  );
}

export default App;<|MERGE_RESOLUTION|>--- conflicted
+++ resolved
@@ -1,35 +1,21 @@
-import GlobalStyles from "styles/createGlobalStyles";
+import GlobalStyles from 'styles/createGlobalStyles';
 
 // Styles
 import * as S from './App.styled';
-import { ThemeProvider } from 'styled-components'
-import { baseTheme } from 'styles/themes'
+import { ThemeProvider } from 'styled-components';
+import { baseTheme } from 'styles/themes';
 
 // Routing
 import MainRoutes from 'components/MainRoutes';
 
 function App() {
   return (
-<<<<<<< HEAD
-    <div className="App">
-      <header className="App-header">
-        <img src={logo} className="App-logo" alt="logo" />
-        <p>
-          Edit <code>src/App.js</code> and save to reload.
-        </p>
-        <a className="App-link" href="https://reactjs.org" target="_blank" rel="noopener noreferrer">
-          Learn React
-        </a>
-      </header>
-    </div>
-=======
     <ThemeProvider theme={baseTheme}>
       <GlobalStyles />
       <S.App>
         <MainRoutes />
       </S.App>
     </ThemeProvider>
->>>>>>> d4a415c1
   );
 }
 
