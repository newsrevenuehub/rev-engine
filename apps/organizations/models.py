import logging
from dataclasses import dataclass, field

from django.conf import settings
from django.core.exceptions import ValidationError
from django.core.validators import MinLengthValidator
from django.db import models
from django.utils import timezone

import stripe

from apps.common.models import IndexedTimeStampedModel
from apps.common.utils import normalize_slug
from apps.config.validators import validate_slug_against_denylist
from apps.organizations.validators import validate_statement_descriptor_suffix
from apps.pages.defaults import (
    BENEFITS,
    DEFAULT_PERMITTED_PAGE_ELEMENTS,
    DEFAULT_PERMITTED_SIDEBAR_ELEMENTS,
    SWAG,
)
from apps.users.choices import Roles
from apps.users.models import RoleAssignment, RoleAssignmentResourceModelMixin, UnexpectedRoleType


logger = logging.getLogger(f"{settings.DEFAULT_LOGGER}.{__name__}")

# This is for limiting creation of pages, revenue programs, and role assignments
# in cases where our marketing materials use language about "unlimited". We don't
# want a malactor to be able to create an unbounded number of these entities. If a
# legitimate actor hits these limits, it can be handled via customer service.
UNLIMITED_CEILING = 200


# RFC-1035 limits domain labels to 63 characters, and RP slugs are used for subdomains,
# so we limit to 63 chars
RP_SLUG_MAX_LENGTH = 63
FISCAL_SPONSOR_NAME_MAX_LENGTH = 100

CURRENCY_CHOICES = [(k, k) for k in settings.CURRENCIES.keys()]

TAX_ID_MAX_LENGTH = TAX_ID_MIN_LENGTH = 9


@dataclass(frozen=True)
class Plan:
    """Used for modeling Organization plans"""

    name: str
    label: str
    sidebar_elements: list[str] = field(default_factory=lambda: DEFAULT_PERMITTED_SIDEBAR_ELEMENTS)
    page_elements: list[str] = field(default_factory=lambda: DEFAULT_PERMITTED_PAGE_ELEMENTS)
    page_limit: int = 1
    style_limit: int = 1
    custom_thank_you_page_enabled: bool = False


FreePlan = Plan(
    name="FREE",
    label="Free",
)

PlusPlan = Plan(
    name="PLUS",
    label="Plus",
    # If this limit gets hit, it can be dealt with as a customer service issue.
    page_limit=UNLIMITED_CEILING,
    style_limit=UNLIMITED_CEILING,
    custom_thank_you_page_enabled=True,
    sidebar_elements=DEFAULT_PERMITTED_SIDEBAR_ELEMENTS
    + [
        BENEFITS,
    ],
    page_elements=DEFAULT_PERMITTED_PAGE_ELEMENTS
    + [
        SWAG,
    ],
)


class Plans(models.TextChoices):

    FREE = FreePlan.name, FreePlan.label
    PLUS = PlusPlan.name, PlusPlan.label

    @classmethod
    def get_plan(cls, name):
        return {cls.FREE.value: FreePlan, cls.PLUS.value: PlusPlan}.get(name, None)


class OrganizationManager(models.Manager):
    def filtered_by_role_assignment(self, role_assignment: RoleAssignment) -> models.QuerySet:
        match role_assignment.role_type:
            case Roles.HUB_ADMIN:
                return self.all()
            case Roles.ORG_ADMIN | Roles.RP_ADMIN:
                return self.filter(id=role_assignment.organization.id)
            case _:
                return self.none()


class Organization(IndexedTimeStampedModel, RoleAssignmentResourceModelMixin):
    name = models.CharField(max_length=255, unique=True)
    plan_name = models.CharField(choices=Plans.choices, max_length=10, default=Plans.FREE)
    salesforce_id = models.CharField(max_length=255, blank=True, verbose_name="Salesforce ID")
    show_connected_to_slack = models.BooleanField(
        verbose_name="Show connected to Slack",
        default=False,
        help_text="Indicates Slack integration status, designed for manual operation by staff members when connected to the Hub’s Slack",
    )
    show_connected_to_salesforce = models.BooleanField(
        verbose_name="Show connected to Salesforce",
        default=False,
        help_text="Indicates Salesforce integration status, designed for manual operation by staff members",
    )
    show_connected_to_mailchimp = models.BooleanField(
        verbose_name="Show connected to Mailchimp",
        default=False,
        help_text="Indicates Mailchimp integration status, designed for manual operation by staff members",
    )

    # TODO: [DEV-2035] Remove Organization.slug field entirely
    slug = models.SlugField(
        # 63 here is somewhat arbitrary. This used to be set to `RP_SLUG_MAX_LENGTH` (which used to have a different name),
        # which is the maximum length a domain can be according to RFC-1035. We're retaining that value
        # but without a reference to the constant, because using the constant would imply there
        # are business requirements related to sub-domain length around this field which there are not
        # (and given TODO above, it would appear that the business requirements that originally
        # led to org slug being a field are no longer around)
        max_length=63,
        unique=True,
        validators=[validate_slug_against_denylist],
    )

    users = models.ManyToManyField("users.User", through="users.OrganizationUser")
    send_receipt_email_via_nre = models.BooleanField(
        default=True,
        help_text="If false, receipt email assumed to be sent via Salesforce. Other emails, e.g. magic_link, are always sent via NRE regardless of this setting",
    )

    objects = OrganizationManager()

    def __str__(self):
        return self.name

    @property
    def plan(self):
        return Plans.get_plan(self.plan_name)

    @property
    def admin_revenueprogram_options(self):
        rps = self.revenueprogram_set.all()
        return [(rp.name, rp.pk) for rp in rps]

    def user_is_member(self, user):
        return user in self.users.all()

    def user_is_owner(self, user):
        return user in [through.user for through in self.user_set.through.objects.filter(is_owner=True)]

    @classmethod
    def filter_queryset_by_role_assignment(cls, role_assignment, queryset):
        if role_assignment.role_type == Roles.HUB_ADMIN:
            return queryset.all()
        elif role_assignment.role_type in (Roles.ORG_ADMIN, Roles.RP_ADMIN):
            return queryset.filter(pk=role_assignment.organization.pk)
        else:
            raise UnexpectedRoleType(f"{role_assignment.role_type} is not a valid value")


class Benefit(IndexedTimeStampedModel):
    name = models.CharField(max_length=128, help_text="A way to uniquely identify this Benefit")
    description = models.TextField(help_text="The text that appears on the contribution page")
    revenue_program = models.ForeignKey("organizations.RevenueProgram", on_delete=models.CASCADE)

    class Meta:
        unique_together = (
            "name",
            "revenue_program",
        )
        ordering = ["benefitlevelbenefit__order"]

    def __str__(self):
        return self.name


class BenefitLevel(IndexedTimeStampedModel):
    name = models.CharField(max_length=128)
    lower_limit = models.PositiveIntegerField()
    upper_limit = models.PositiveIntegerField(null=True, blank=True)
    currency = models.CharField(max_length=3, default="usd")
    level = models.PositiveSmallIntegerField(help_text="Is this a first-level benefit, second-level, etc?", default=0)

    benefits = models.ManyToManyField("organizations.Benefit", through="organizations.BenefitLevelBenefit")

    revenue_program = models.ForeignKey("organizations.RevenueProgram", on_delete=models.CASCADE)

    class Meta:
        unique_together = (
            "name",
            "revenue_program",
        )
        ordering = ("level",)

    def __str__(self):
        return self.name

    @property
    def donation_range(self):
        upper_limit_str = f"-{self.upper_limit}" if self.upper_limit else "+"
        return f"${self.lower_limit}{upper_limit_str}"

    def clean(self):
        if self.upper_limit and self.upper_limit <= self.lower_limit:
            raise ValidationError("Upper limit must be greater than lower limit")


class BenefitLevelBenefit(models.Model):
    """
    The through table for the M2M relationship BenefitLevel <--> Benefit,
    including relationship metadata such as the order the Benefit shuold appear
    in for that BenefitLevel
    """

    benefit = models.ForeignKey(Benefit, on_delete=models.CASCADE)
    benefit_level = models.ForeignKey(BenefitLevel, on_delete=models.CASCADE)
    order = models.PositiveSmallIntegerField(help_text="The order in which this Benefit appears in this BenefitLevel")

    class Meta:
        ordering = ("order",)

    def __str__(self):
        return f'"{self.benefit}" {self.order} for "{self.benefit_level}" benefit level'


class CountryChoices(models.TextChoices):
    """Two-letter country codes

    These are used in RevenueProgram for the country value. In turn, they get sent to Stripe
    in SPA when payment request is made.
    """

    US = "US", "United States"
    CANADA = "CA", "Canada"


<<<<<<< HEAD
class RevenueProgramManager(models.Manager):
    def filtered_by_role_assignment(self, role_assignment: RoleAssignment) -> models.QuerySet:
        match role_assignment.role_type:
            case Roles.HUB_ADMIN:
                return self.all()
            case Roles.ORG_ADMIN:
                return self.filter(organization=role_assignment.organization)
            case Roles.RP_ADMIN:
                return self.filter(id__in=role_assignment.revenue_programs.values_list("id", flat=True))
            case _:
                return self.none()
=======
class FiscalStatusChoices(models.TextChoices):
    """

    These are used in RevenueProgram to indicate the fiscal status of a record.
    """

    FOR_PROFIT = "for-profit"
    NONPROFIT = "nonprofit"
    FISCALLY_SPONSORED = "fiscally sponsored"
>>>>>>> e838425c


class RevenueProgram(IndexedTimeStampedModel):
    name = models.CharField(max_length=255)
    slug = models.SlugField(
        max_length=RP_SLUG_MAX_LENGTH,
        blank=True,
        unique=True,
        help_text="This will be used as the subdomain for contribution pages made under this revenue program. If left blank, it will be derived from the Revenue Program name.",
        validators=[validate_slug_against_denylist],
    )
    organization = models.ForeignKey("organizations.Organization", on_delete=models.CASCADE)
    contact_email = models.EmailField(max_length=255, blank=True)
    default_donation_page = models.ForeignKey(
        "pages.DonationPage",
        null=True,
        blank=True,
        on_delete=models.SET_NULL,
        help_text="Choose an optional default contribution page once you've saved your initial revenue program",
    )
<<<<<<< HEAD
    # TODO: [DEV-2403] non_profit should probably be moved to the payment provider?
    non_profit = models.BooleanField(default=True, verbose_name="Non-profit?")
    tax_id = models.CharField(
        blank=True, null=True, max_length=TAX_ID_MAX_LENGTH, validators=[MinLengthValidator(TAX_ID_MIN_LENGTH)]
    )
=======
    tax_id = models.CharField(blank=True, null=True, max_length=9, validators=[MinLengthValidator(9)])
>>>>>>> e838425c
    payment_provider = models.ForeignKey("organizations.PaymentProvider", null=True, on_delete=models.SET_NULL)
    domain_apple_verified_date = models.DateTimeField(blank=True, null=True)
    fiscal_sponsor_name = models.CharField(max_length=FISCAL_SPONSOR_NAME_MAX_LENGTH, null=True, blank=True)
    fiscal_status = models.TextField(choices=FiscalStatusChoices.choices, default=FiscalStatusChoices.NONPROFIT)

    # Analytics
    google_analytics_v3_domain = models.CharField(max_length=300, null=True, blank=True)
    google_analytics_v3_id = models.CharField(max_length=50, null=True, blank=True)
    google_analytics_v4_id = models.CharField(max_length=50, null=True, blank=True)
    facebook_pixel_id = models.CharField(max_length=100, null=True, blank=True)

    # Social links
    twitter_handle = models.CharField(
        max_length=15,
        blank=True,
        help_text="How can your contributors mention you on Twitter? Don't include '@' symbol",
    )
    website_url = models.URLField(blank=True, help_text="Does this Revenue Program have a website?")

    # Stripe Statement descriptor
    stripe_statement_descriptor_suffix = models.CharField(
        max_length=10, blank=True, null=True, validators=[validate_statement_descriptor_suffix]
    )

    # Strange, hopefully temporary, hacky bit to accommodate one ore two particular clients' needs
    allow_offer_nyt_comp = models.BooleanField(
        default=False,
        help_text="Should page authors for this Revenue Program see the option to offer their contributors a comp subscription to the New York Times?",
        verbose_name="Allow page editors to offer an NYT subscription",
    )
    country = models.CharField(
        max_length=2,
        choices=CountryChoices.choices,
        default=CountryChoices.US,
        verbose_name="Country",
        help_text="2-letter country code of RP's company. This gets included in data sent to stripe when creating a payment",
    )

    objects = RevenueProgramManager()

    def __str__(self):
        return self.name

    @property
    def payment_provider_stripe_verified(self):
        return self.payment_provider.stripe_verified if self.payment_provider else False

    @property
    def admin_style_options(self):
        styles = self.style_set.all()
        return [(c.name, c.pk) for c in styles]

    @property
    def admin_benefit_options(self):
        benefits = self.benefit_set.all()
        return [(c.name, c.pk) for c in benefits]

    @property
    def admin_benefitlevel_options(self):
        benefit_levels = self.benefitlevel_set.all()
        return [(c.name, c.pk) for c in benefit_levels]

    @property
    def stripe_account_id(self):
        if not self.payment_provider:
            return None
        return self.payment_provider.stripe_account_id

    @property
    def non_profit(self):
        return self.fiscal_status in (FiscalStatusChoices.FISCALLY_SPONSORED, FiscalStatusChoices.NONPROFIT)

    def clean_fields(self, **kwargs):
        if not self.id:
            self.slug = normalize_slug(self.name, self.slug, max_length=RP_SLUG_MAX_LENGTH)
        super().clean_fields(**kwargs)

    def clean(self):
        # Avoid state of a rev program's default page not being one of "its pages"
        if self.default_donation_page and self.default_donation_page.revenue_program != self:
            raise ValidationError(
                f'Contribution page "{self.default_donation_page}" is already associated with a revenue program, "{self.default_donation_page.revenue_program}"'
            )
        # Ensure no @ symbol on twitter_handle-- we'll add those later
        if self.twitter_handle and self.twitter_handle[0] == "@":
            self.twitter_handle = self.twitter_handle.replace("@", "")

        self.clean_fiscal_sponsor_name()

    def clean_fiscal_sponsor_name(self):
        """Ensure a fiscally sponsored record has the fiscal sponsor name"""
        if self.fiscal_status == FiscalStatusChoices.FISCALLY_SPONSORED and not self.fiscal_sponsor_name:
            raise ValidationError("Please enter the fiscal sponsor name.")
        elif self.fiscal_sponsor_name and self.fiscal_status != FiscalStatusChoices.FISCALLY_SPONSORED:
            raise ValidationError("Only fiscally sponsored Revenue Programs can have a fiscal sponsor name.")

    def stripe_create_apple_pay_domain(self):
        """
        Register an ApplePay domain with Apple (by proxy) for this RevenueProgram.

        NOTE: Cannot create ApplePay Domains using test key.

        "If you're hoping to test this locally, pretty much too bad"
            -- Steve Jobs
        """
        if settings.STRIPE_LIVE_MODE and not self.domain_apple_verified_date:
            try:
                stripe.ApplePayDomain.create(
                    api_key=settings.STRIPE_LIVE_SECRET_KEY,
                    domain_name=f"{self.slug}.{settings.DOMAIN_APEX}",
                    stripe_account=self.payment_provider.stripe_account_id,
                )
                self.domain_apple_verified_date = timezone.now()
                self.save()
            except stripe.error.StripeError:
                logger.exception(
                    "Failed to register ApplePayDomain for RevenueProgram %s because of StripeError",
                    self.name,
                )

    def user_has_ownership_via_role(self, role_assignment):
        """Determine if a user owns an instance based on role_assignment"""
        return any(
            [
                all(
                    [
                        role_assignment.role_type == Roles.ORG_ADMIN.value,
                        role_assignment.organization == self.organization,
                    ]
                ),
                all(
                    [
                        role_assignment.role_type == Roles.RP_ADMIN.value,
                        self in role_assignment.revenue_programs.all(),
                    ]
                ),
            ]
        )

    @classmethod
    def filter_queryset_by_role_assignment(cls, role_assignment, queryset):
        return queryset.filter(organization=role_assignment.organization)


class PaymentProvider(IndexedTimeStampedModel):
    stripe_account_id = models.CharField(max_length=255, unique=True, null=True, blank=True)
    stripe_product_id = models.CharField(max_length=255, blank=True, null=True)

    currency = models.CharField(max_length=3, choices=CURRENCY_CHOICES, default="USD")
    STRIPE = ("stripe", "Stripe")
    SUPPORTED_PROVIDERS = (STRIPE,)
    default_payment_provider = models.CharField(max_length=100, choices=SUPPORTED_PROVIDERS, default=STRIPE[0])

    stripe_oauth_refresh_token = models.CharField(max_length=255, blank=True)
    stripe_verified = models.BooleanField(
        default=False,
        help_text='A fully verified Stripe Connected account should have "charges_enabled: true" in Stripe',
    )

    def __str__(self):
        return f"Stripe Payment Provider acct:{self.stripe_account_id} product:{self.stripe_product_id}"

    def get_dependent_pages_with_publication_date(self):
        """Retreieve live and future live contribution pages that rely on this payment provider"""
        from apps.pages.models import DonationPage  # vs circular import

        return DonationPage.objects.filter(revenue_program__payment_provider=self, published_date__isnull=False)

    def is_verified_with_default_provider(self):
        payment_provider = self.default_payment_provider
        payment_provider_account_id = getattr(self, f"{payment_provider}_account_id", None)
        payment_provider_verified = getattr(self, f"{payment_provider}_verified", None)
        return payment_provider and payment_provider_account_id and payment_provider_verified

    def stripe_create_default_product(self):
        if not self.stripe_product_id:
            product = stripe.Product.create(
                name=settings.GENERIC_STRIPE_PRODUCT_NAME,
                stripe_account=self.stripe_account_id,
            )
            self.stripe_product_id = product["id"]
            self.save()

    def get_currency_dict(self):
        try:
            return {"code": self.currency, "symbol": settings.CURRENCIES[self.currency]}
        except KeyError:
            logger.error(
                'Currency settings for stripe account/product "%s"/"%s" misconfigured. Tried to access "%s", but valid options are: %s',
                self.stripe_account_id,
                self.stripe_product_id,
                self.currency,
                settings.CURRENCIES,
            )
            return {"code": "", "symbol": ""}<|MERGE_RESOLUTION|>--- conflicted
+++ resolved
@@ -244,7 +244,6 @@
     CANADA = "CA", "Canada"
 
 
-<<<<<<< HEAD
 class RevenueProgramManager(models.Manager):
     def filtered_by_role_assignment(self, role_assignment: RoleAssignment) -> models.QuerySet:
         match role_assignment.role_type:
@@ -256,7 +255,8 @@
                 return self.filter(id__in=role_assignment.revenue_programs.values_list("id", flat=True))
             case _:
                 return self.none()
-=======
+
+
 class FiscalStatusChoices(models.TextChoices):
     """
 
@@ -266,7 +266,6 @@
     FOR_PROFIT = "for-profit"
     NONPROFIT = "nonprofit"
     FISCALLY_SPONSORED = "fiscally sponsored"
->>>>>>> e838425c
 
 
 class RevenueProgram(IndexedTimeStampedModel):
@@ -287,15 +286,7 @@
         on_delete=models.SET_NULL,
         help_text="Choose an optional default contribution page once you've saved your initial revenue program",
     )
-<<<<<<< HEAD
-    # TODO: [DEV-2403] non_profit should probably be moved to the payment provider?
-    non_profit = models.BooleanField(default=True, verbose_name="Non-profit?")
-    tax_id = models.CharField(
-        blank=True, null=True, max_length=TAX_ID_MAX_LENGTH, validators=[MinLengthValidator(TAX_ID_MIN_LENGTH)]
-    )
-=======
-    tax_id = models.CharField(blank=True, null=True, max_length=9, validators=[MinLengthValidator(9)])
->>>>>>> e838425c
+    tax_id = models.CharField(blank=True, null=True, max_length=TAX_ID_MAX_LENGTH, validators=[MinLengthValidator(9)])
     payment_provider = models.ForeignKey("organizations.PaymentProvider", null=True, on_delete=models.SET_NULL)
     domain_apple_verified_date = models.DateTimeField(blank=True, null=True)
     fiscal_sponsor_name = models.CharField(max_length=FISCAL_SPONSOR_NAME_MAX_LENGTH, null=True, blank=True)
