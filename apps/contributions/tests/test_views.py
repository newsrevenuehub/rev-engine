--- conflicted
+++ resolved
@@ -1117,24 +1117,19 @@
 def test_payment_success_view(send_receipt_email_via_nre, monkeypatch):
     """Minimal test of payment success view. This view calls a model method which is more deeply tested elsewhere."""
     client = APIClient()
-<<<<<<< HEAD
-    contribution = ContributionFactory(interval="month")
-    contribution.provider_client_secret_id = "Shhhhhh"
-    contribution.save()
-    contribution.donation_page.revenue_program.organization.send_receipt_email_via_nre = send_receipt_email_via_nre
-    contribution.donation_page.revenue_program.organization.save()
     mock_send_email = mock.Mock()
     monkeypatch.setattr("apps.emails.tasks.send_thank_you_email.delay", mock_send_email)
     now = timezone.now()
     mock_now = mock.Mock()
     mock_now.return_value = now
     monkeypatch.setattr("django.utils.timezone.now", mock_now)
-=======
+
     # TODO: DEV-3026
     # This is to deal with side effect in contribution.save
     with mock.patch("apps.contributions.models.Contribution.fetch_stripe_payment_method", return_value=None):
         contribution = ContributionFactory(interval="month")
->>>>>>> fb0ee5d9
+        contribution.donation_page.revenue_program.organization.send_receipt_email_via_nre = send_receipt_email_via_nre
+        contribution.donation_page.revenue_program.organization.save()
     url = reverse("payment-success", args=(contribution.provider_client_secret_id,))
     response = client.patch(url, {})
     assert response.status_code == status.HTTP_204_NO_CONTENT
