from django.conf import settings
from django.contrib import admin, messages
from django.utils.html import format_html

from reversion.admin import VersionAdmin

from apps.common.admin import RevEngineBaseAdmin, prettify_json_field
from apps.contributions.models import Contribution, ContributionStatus, Contributor
from apps.contributions.payment_managers import PaymentProviderError


@admin.register(Contributor)
class ContributorAdmin(RevEngineBaseAdmin, VersionAdmin):
    list_display = (
        "email",
        "contributions_count",
        "most_recent_contribution",
    )
    list_filter = ("email",)

    ordering = ("email",)

    search_fields = ("email",)

    readonly_fields = (
        "email",
        "contributions_count",
        "most_recent_contribution",
    )


@admin.register(Contribution)
class ContributionAdmin(RevEngineBaseAdmin, VersionAdmin):
    fieldsets = (
        (
            "Payment",
            {
                "fields": (
                    "amount",
                    "currency",
                    "reason",
                    "interval",
                    "revenue_program",
                )
            },
        ),
        ("Relations", {"fields": ("contributor", "donation_page")}),
        ("Bad Actor", {"fields": ("bad_actor_score", "bad_actor_response_pretty")}),
        (
            "Provider",
            {
                "fields": (
                    "status",
                    "payment_provider_used",
                    "provider_payment_link",
                    "provider_subscription_link",
                    "provider_setup_intent_id",
                    "provider_customer_link",
                    "payment_provider_data_pretty",
                    "provider_payment_method_id",
                    "provider_payment_method_details_pretty",
                ),
            },
        ),
        (
            "Metadata",
            {"fields": ("contribution_metadata",)},
        ),
    )

    list_display = (
        "formatted_amount",
        "revenue_program",
        "contributor",
        "donation_page",
        "interval",
        "status",
        "bad_actor_score",
        "created",
        "modified",
    )

    list_filter = (
        "donation_page__revenue_program",
        "interval",
        "donation_page__name",
        "status",
        "bad_actor_score",
        "modified",
        "created",
    )

    order = (
        "modified",
        "created",
    )

    search_fields = (
        "revenue_program",
        "contributor__email",
        "donation_page__name",
        "modified",
        "created",
    )

    readonly_fields = (
        "amount",
        "currency",
        "reason",
        "interval",
        "contributor",
        "donation_page",
        "revenue_program",
        "bad_actor_score",
        "bad_actor_response_pretty",
        "status",
        "payment_provider_used",
        "provider_payment_link",
        "provider_subscription_link",
        "provider_customer_link",
        "provider_payment_method_id",
        "payment_provider_data_pretty",
        "flagged_date",
<<<<<<< HEAD
        "provider_payment_method_details",
        "provider_setup_intent_id",
=======
        "provider_payment_method_details_pretty",
>>>>>>> f26fc02b
    )

    actions = (
        "accept_flagged_contribution",
        "reject_flagged_contribution",
    )

    @admin.action(description="Accept flagged contributions")
    def accept_flagged_contribution(self, request, queryset):
        self._process_flagged_payment(request, queryset, reject=False)

    @admin.action(description="Reject flagged contributions")
    def reject_flagged_contribution(self, request, queryset):
        self._process_flagged_payment(request, queryset, reject=True)

    def _process_flagged_payment(self, request, queryset, reject=False):
        # Bail if any of the selected Contributions are not "FLAGGED"
        action = "reject" if reject else "accept"
        if queryset.exclude(status=ContributionStatus.FLAGGED).exists():
            self.message_user(
                request,
                f"Cannot {action} a non-flagged Contribution.",
                messages.ERROR,
            )

        succeeded = 0
        failed = []
        for contribution in queryset:
            try:
                contribution.process_flagged_payment(reject=reject)
                succeeded += 1
            except PaymentProviderError:
                failed.append(contribution)

        if succeeded:
            self.message_user(
                request,
                f"Successfully {action}ed {succeeded} payments. Payment state may not immediately reflect change of payment status.",
                messages.SUCCESS,
            )

        if failed:
            self.message_user(
                request,
                f"Could not complete action for contributions: {', '.join([str(cont) for cont in failed])}",
                messages.ERROR,
            )

    def provider_payment_link(self, request):
        return self._generate_stripe_connect_link("payments", request.provider_payment_id, request.stripe_account_id)

    def provider_subscription_link(self, request):
        return self._generate_stripe_connect_link(
            "subscriptions", request.provider_subscription_id, request.stripe_account_id
        )

    def provider_customer_link(self, request):
        return self._generate_stripe_connect_link("customers", request.provider_customer_id, request.stripe_account_id)

    def _generate_stripe_connect_link(self, slug, provider_id, stripe_account_id):
        if provider_id:
            test_mode = "test/" if not settings.STRIPE_LIVE_MODE else ""
            return format_html(
                f"<a href='%s' target='_blank'>{provider_id}</a>"
                % f"https://dashboard.stripe.com/{test_mode}connect/accounts/{stripe_account_id}/{slug}/{provider_id}"
            )
        return "-"

    def bad_actor_response_pretty(self, instance):
        """Render bad_actor_response field with pretty formatting"""
        return prettify_json_field(instance.bad_actor_response)

    bad_actor_response_pretty.short_description = "Bad actor response"

    def payment_provider_data_pretty(self, instance):
        """Render payment_provider_data field with pretty formatting"""
        return prettify_json_field(instance.payment_provider_data)

    payment_provider_data_pretty.short_description = "Payment provider data"

    def provider_payment_method_details_pretty(self, instance):
        """Render provider_payment_method_details field with pretty formatting"""
        return prettify_json_field(instance.provider_payment_method_details)

    provider_payment_method_details_pretty.short_description = "Provider payment method details"<|MERGE_RESOLUTION|>--- conflicted
+++ resolved
@@ -121,12 +121,8 @@
         "provider_payment_method_id",
         "payment_provider_data_pretty",
         "flagged_date",
-<<<<<<< HEAD
-        "provider_payment_method_details",
         "provider_setup_intent_id",
-=======
         "provider_payment_method_details_pretty",
->>>>>>> f26fc02b
     )
 
     actions = (
