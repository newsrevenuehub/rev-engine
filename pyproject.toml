[tool.bandit]
targets = ["./apps", "./revengine", "./scripts"]
exclude_dirs = ["tests",]

[tool.black]
line-length = 120
target-version = ["py310"]
include = '\.pyi?$'
exclude = '''
/(
    \.eggs
  | \.git
  | \.hg
  | \.mypy_cache
  | \.tox
  | \.venv
  | _build
  | build
  | dist
  | env
  | htmlcov
  | node_modules
  | public
  | venv
)/
'''

[tool.poetry]
name = "rev-engine"
version = "0.1.0"
description = ""
authors = ["Caktus Group, LLC <teams@caktusgroup.com>"]

[tool.poetry.dependencies]
python = "^3.10"
Pillow = "^9"
addict = "^2.4.0"
celery = "^5"
cloudflare = "^2"
dj-database-url = "1.2.0"
django = "^3.2"
django-anymail = "^8.3"
django-celery-beat = "2.4.0"
django-csp = "^3.7"
django-extensions = "3.2.1"
django-filter = "^22.1"
django-health-check = "^3.16.4"
django-json-widget = "^1.1.1"
django-migration-linter = "^4.1.0"
django-model-utils = "4.3.1"
django-redis = "^5"
django-rest-passwordreset = "^1.2.1"
django-reverse-admin = "^2.9.6"
django-reversion = "^5.0.0"
django-reversion-compare = "^0.15.0"
django-solo = "^2.0.0"
django-storages = "1.13.2"
django-test-migrations = "^1.2.0"
django-waffle = "^2.4.1"
djangorestframework = "^3.12.4"
djangorestframework-simplejwt = "^5.2.1"
drf-extra-fields = "^3"
google-auth = "^2.12"
google-cloud-storage = "^2.4.0"
heroku3 = "^5"
newrelic = "8.4.0"
psycopg2-binary = "^2"
pycountry = "^22.3.5"
python3-memcached= "^1"
requests = "^2"
sentry-sdk = "^1"
slack-sdk = "^3"
sorl-thumbnail = "^12.7.0"
sorl-thumbnail-serializer-field = "^0.2.1"
stripe = "^4"
uwsgi = "^2"
whitenoise = "^6.2.0"
google-cloud-pubsub = "^2.13"
pygments = "^2.13.0"
mailchimp-marketing = "^3.0.80"
google-cloud-secret-manager = "^2.16.0"
django-request-id = "^1.0.0"
pydantic = "^2.2.0"
<<<<<<< HEAD
dateparser = "^1.1.8"
=======
uwsgitop = "^0.11"
>>>>>>> 921271af

[tool.poetry.dev-dependencies]
appnope = "*"
beautifulsoup4 = "*"
bandit = "1.7.5"
black = "23.9.1"
colorama = "*"
coverage = "*"
django-debug-toolbar = "*"
drf-yasg = "*"
factory_boy = "*"
Faker = "*"
flake8 = "6.1.0"
flake8-logging-format = "*"
importlib-metadata = "*"
invoke = "*"
ipython = "*"
isort = "5.12.0"
pre-commit = "*"
pytest = "*"
pytest-cases = "*"
pytest-cov = "*"
pytest-django = "*"
pytest-mock = "*"
pytest-xdist = "*"
pyyaml = "*"
responses = "*"

[tool.poetry.extras]
bandit = ["toml"]

[tool.poetry.group.dev.dependencies]
pytest-celery = "^0"

[build-system]
requires = ["poetry-core>=1.0.0"]
build-backend = "poetry.core.masonry.api"<|MERGE_RESOLUTION|>--- conflicted
+++ resolved
@@ -1,6 +1,6 @@
 [tool.bandit]
 targets = ["./apps", "./revengine", "./scripts"]
-exclude_dirs = ["tests",]
+exclude_dirs = ["tests", ".direnv", ".venv"]
 
 [tool.black]
 line-length = 120
@@ -81,11 +81,7 @@
 google-cloud-secret-manager = "^2.16.0"
 django-request-id = "^1.0.0"
 pydantic = "^2.2.0"
-<<<<<<< HEAD
-dateparser = "^1.1.8"
-=======
 uwsgitop = "^0.11"
->>>>>>> 921271af
 
 [tool.poetry.dev-dependencies]
 appnope = "*"
@@ -94,6 +90,7 @@
 black = "23.9.1"
 colorama = "*"
 coverage = "*"
+dateparser = "^1.1.8"
 django-debug-toolbar = "*"
 drf-yasg = "*"
 factory_boy = "*"
