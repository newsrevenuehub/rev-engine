--- conflicted
+++ resolved
@@ -907,20 +907,6 @@
         command.process_contributions_via_search_api(Contribution.objects.all())
 
     def test_process_contributions_via_search_api_when_multiple_contributions(
-<<<<<<< HEAD
-        self, mocker, command, payment_method, stripe_subscription, faker
-    ):
-        # We need separate subscription IDs to avoid integrity exceptions.
-        subs = []
-        for _ in range(2):
-            sub = deepcopy(stripe_subscription)
-            sub.id = f"sub_{faker.uuid4()}"
-            sub.default_payment_method = payment_method
-            ContributionFactory(monthly_subscription=True, provider_subscription_id=sub.id)
-            subs.append(sub)
-        mocker.patch.object(command, "get_metadata_queries", side_effect=[[], [("acct_id", "somequery")]])
-        mocker.patch.object(command, "search_subscriptions", return_value=subs)
-=======
         self, mocker, command, payment_method, faker
     ):
         payment_id = "pi_1"
@@ -934,7 +920,6 @@
             ],
         )
         ContributionFactory.create_batch(size=2, provider_payment_id=payment_id, one_time=True)
->>>>>>> ba421e99
         command.process_contributions_via_search_api(Contribution.objects.all())
 
     @pytest.fixture
