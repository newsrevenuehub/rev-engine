import pytest
from knox.models import AuthToken
from rest_framework import status
from rest_framework.reverse import reverse

from apps.contributions.choices import ContributionInterval, ContributionStatus
from apps.contributions.models import Contribution, Contributor
from apps.contributions.serializers import SwitchboardContributionRevenueProgramSourceValues
from apps.contributions.tests.factories import (
    ContributionFactory,
    ContributorFactory,
)
from apps.organizations.models import PaymentProvider, RevenueProgram
from apps.organizations.tests.factories import (
    OrganizationFactory,
    RevenueProgramFactory,
)
from apps.pages.models import DonationPage
from apps.pages.tests.factories import DonationPageFactory
from apps.users.tests.factories import UserFactory


@pytest.mark.django_db
class TestSwitchboardContributorsViews:
    """Tests for switchboard contributors views, for SwitchboardContributorsViewSet and related function-based views."""

<<<<<<< HEAD
    @pytest.mark.parametrize(
        "already_exists",
        [
            True,
        ],
    )
    def test_create(self, api_client, faker, already_exists, token):
=======
    @pytest.mark.parametrize("already_exists", [True, False])
    def test_create(self, api_client, faker, already_exists, switchboard_api_token):
>>>>>>> 1a66bf3e
        email = faker.email()
        if already_exists:
            existing = ContributorFactory(email=email)
        response = api_client.post(
            reverse("switchboard-contributor-list"),
            data={"email": email},
            headers={"Authorization": f"Token {switchboard_api_token}"},
        )
        if already_exists:
            assert response.status_code == status.HTTP_400_BAD_REQUEST
            assert response.json() == {"error": f"A contributor (ID: {existing.id}) with email {email} already exists"}
        else:
            assert response.status_code == status.HTTP_201_CREATED
            contributor = Contributor.objects.get(email=email)
            assert response.json() == {"email": email, "id": contributor.id}

    @pytest.fixture
    def contributor(self):
        return ContributorFactory()

    @pytest.mark.parametrize("exists", [True, False])
    def test_retrieve_by_id(self, api_client, switchboard_api_token, contributor, exists):
        pk = contributor.id
        if not exists:
            contributor.delete()
        response = api_client.get(
            reverse("switchboard-contributor-detail", args=(pk,)),
            headers={"Authorization": f"Token {switchboard_api_token}"},
        )
        if exists:
            assert response.status_code == status.HTTP_200_OK
            assert response.json() == {"email": contributor.email, "id": pk}
        else:
            assert response.status_code == status.HTTP_404_NOT_FOUND

    @pytest.mark.parametrize("exists", [True, False])
    def test_retrieve_by_email(self, api_client, switchboard_api_token, contributor, exists):
        email = contributor.email
        if not exists:
            contributor.delete()
        response = api_client.get(
            reverse("switchboard-contributor-by-email", args=(email,)),
            headers={"Authorization": f"Token {switchboard_api_token}"},
        )
        if exists:
            assert response.status_code == status.HTTP_200_OK
            assert response.json() == {"email": email, "id": contributor.id}
        else:
            assert response.status_code == status.HTTP_404_NOT_FOUND

    @pytest.fixture
    def retrieve_by_email_config(self, contributor):
        return {
            "method": "get",
            "url": reverse("switchboard-contributor-by-email", args=(contributor.email,)),
            "data": None,
        }

    @pytest.fixture
    def retrieve_by_id_config(self, contributor):
        return {
            "method": "get",
            "url": reverse("switchboard-contributor-detail", args=(contributor.id,)),
            "data": None,
        }

    @pytest.fixture
    def create_config(self, faker):
        return {"method": "post", "url": reverse("switchboard-contributor-list"), "data": {"email": faker.email()}}

    @pytest.mark.parametrize("case_config", ["retrieve_by_id_config", "create_config", "retrieve_by_email_config"])
    @pytest.mark.parametrize(
        ("token_fixture", "expect_success"), [("switchboard_api_token", True), ("switchboard_api_expired_token", False)]
    )
    def test_only_works_with_valid_token(self, case_config, token_fixture, expect_success, api_client, request):
        token = request.getfixturevalue(token_fixture)
        config = request.getfixturevalue(case_config)

        def _make_request(method, url, data):
            kwargs = {"headers": {}}
            if token:
                kwargs["headers"]["Authorization"] = f"Token {token}"
            if data:
                kwargs["data"] = data
            return getattr(api_client, method)(url, **kwargs)

        response = _make_request(config["method"], config["url"], config["data"])

        if expect_success:
            assert response.status_code in (status.HTTP_200_OK, status.HTTP_201_CREATED)
        else:
            assert response.status_code == status.HTTP_401_UNAUTHORIZED


@pytest.mark.django_db
class TestSwitchboardContributionsViewSet:

    @pytest.fixture
    def other_user(self):
        return UserFactory(is_superuser=True)

    @pytest.fixture
    def organization(self):
        return OrganizationFactory()

    @pytest.fixture
    def rp_1(self, organization):
        return RevenueProgramFactory(organization=organization)

    @pytest.fixture
    def rp_2(self, organization):
        return RevenueProgramFactory(organization=organization)

    @pytest.fixture
    def other_orgs_rp(self):
        return RevenueProgramFactory()

    @pytest.fixture
    def contribution_with_donation_page(self, rp_1):
        return ContributionFactory(donation_page__revenue_program=rp_1)

    @pytest.fixture
    def contribution_without_donation_page(self, rp_1):
        return ContributionFactory(donation_page=None, _revenue_program=rp_1)

    @pytest.fixture(params=["contribution_with_donation_page", "contribution_without_donation_page"])
    def contribution(self, request):
        return request.getfixturevalue(request.param)

    @pytest.fixture
    def creation_data_recurring_with_page(self):
        return {
            "amount": 1000,
            "interval": ContributionInterval.MONTHLY,
            "contributor": ContributorFactory().id,
            "donation_page": DonationPageFactory().id,
            "provider_subscription_id": "sub_123",
            "payment_provider_used": PaymentProvider.STRIPE_LABEL,
        }

    @pytest.fixture
    def creation_data_recurring_with_rp(self, creation_data_recurring_with_page):
        return {
            **{k: v for k, v in creation_data_recurring_with_page.items() if k != "donation_page"},
            "revenue_program": RevenueProgramFactory().id,
        }

    @pytest.fixture
    def creation_data_one_time_with_page(self, creation_data_recurring_with_page):
        return {
            **{k: v for k, v in creation_data_recurring_with_page.items() if k != "provider_subscription_id"},
            "interval": ContributionInterval.ONE_TIME,
            "provider_payment_id": "pi_123",
        }

    @pytest.fixture
    def creation_data_one_time_with_rp(self, creation_data_recurring_with_rp):
        return {
            **{k: v for k, v in creation_data_recurring_with_rp.items() if k != "donation_page"},
            "revenue_program": RevenueProgramFactory().id,
        }

    @pytest.fixture
    def invalid_creation_data_both_rp_and_page(self, creation_data_one_time_with_page):
        return {
            **creation_data_one_time_with_page,
            "revenue_program": RevenueProgramFactory().id,
        }

    @pytest.fixture
    def invalid_creation_data_neither_rp_nor_page(self, creation_data_one_time_with_page):
        return {
            k: v for k, v in creation_data_one_time_with_page.items() if k not in ("revenue_program", "donation_page")
        }

    @pytest.fixture
    def invalid_creation_data_duplicate_payment_id(self, creation_data_one_time_with_page):
        ContributionFactory(provider_payment_id=creation_data_one_time_with_page["provider_payment_id"])
        return creation_data_one_time_with_page

    @pytest.fixture
    def invalid_creation_data_duplicate_subscription_id(self, creation_data_recurring_with_page):
        ContributionFactory(provider_subscription_id=creation_data_recurring_with_page["provider_subscription_id"])
        return creation_data_recurring_with_page

    @pytest.fixture
    def invalid_creation_data_duplicate_setup_intent_id(self, creation_data_recurring_with_page):
        ContributionFactory(provider_setup_intent_id=(si_id := "si_123"))
        return {**creation_data_recurring_with_page, "provider_setup_intent_id": si_id}

    @pytest.mark.parametrize(
        "data_fixture",
        [
            "creation_data_recurring_with_page",
            "creation_data_recurring_with_rp",
            "creation_data_one_time_with_page",
            "creation_data_one_time_with_rp",
        ],
    )
    def test_create_happy_path(self, api_client, data_fixture, request, switchboard_api_token):
        data = request.getfixturevalue(data_fixture)
        response = api_client.post(
            reverse("switchboard-contribution-list"),
            data=data,
            headers={"Authorization": f"Token {switchboard_api_token}"},
        )
        assert response.status_code == status.HTTP_201_CREATED
        retrieved = Contribution.objects.get(id=response.json()["id"])
        for k, v in data.items():
            match k:
                case "donation_page":
                    assert retrieved.donation_page == DonationPage.objects.get(pk=data["donation_page"])
                case "contributor":
                    assert retrieved.contributor == Contributor.objects.get(pk=data["contributor"])
                case "revenue_program":
                    assert retrieved._revenue_program == RevenueProgram.objects.get(pk=data["revenue_program"])
                case _:
                    assert getattr(retrieved, k) == v

    @pytest.mark.parametrize(
        "data_fixture",
        [
            "invalid_creation_data_both_rp_and_page",
            "invalid_creation_data_neither_rp_nor_page",
            "invalid_creation_data_duplicate_payment_id",
            "invalid_creation_data_duplicate_subscription_id",
            "invalid_creation_data_duplicate_setup_intent_id",
        ],
    )
    def test_create_when_constraint_violated(self, api_client, data_fixture, request, switchboard_api_token):
        data = request.getfixturevalue(data_fixture)
        response = api_client.post(
            reverse("switchboard-contribution-list"),
            data=data,
            headers={"Authorization": f"Token {switchboard_api_token}"},
        )
        if data_fixture == "invalid_creation_data_both_rp_and_page":
            assert response.status_code == status.HTTP_400_BAD_REQUEST
            assert response.json() == {
                "non_field_errors": ["Cannot set both revenue_program and donation_page on a contribution"]
            }
        elif data_fixture == "invalid_creation_data_neither_rp_nor_page":
            assert response.status_code == status.HTTP_400_BAD_REQUEST
            assert response.json() == {
                "non_field_errors": ["Must set either revenue_program or donation_page on a contribution"]
            }
        else:
            assert response.status_code == status.HTTP_409_CONFLICT
            match data_fixture:
                case "invalid_creation_data_duplicate_payment_id":
                    assert response.json() == {
                        "provider_payment_id": ["contribution with this provider payment id already exists."]
                    }
                case "invalid_creation_data_duplicate_subscription_id":
                    assert response.json() == {
                        "provider_subscription_id": ["contribution with this provider subscription id already exists."]
                    }
                case "invalid_creation_data_duplicate_setup_intent_id":
                    assert response.json() == {
                        "provider_setup_intent_id": ["contribution with this provider setup intent id already exists."]
                    }

    def test_create_when_invalid_metadata(
        self, api_client, switchboard_api_token, creation_data_recurring_with_page, invalid_metadata
    ):
        creation_data_recurring_with_page["contribution_metadata"] = invalid_metadata
        response = api_client.post(
            reverse("switchboard-contribution-list"),
            data=creation_data_recurring_with_page,
            headers={"Authorization": f"Token {switchboard_api_token}"},
            format="json",
        )
        assert response.status_code == status.HTTP_400_BAD_REQUEST
        assert response.json() == {"contribution_metadata": ["does not conform to a known schema"]}

    def test_retrieve(self, api_client, contribution, switchboard_api_token):
        response = api_client.get(
            reverse("switchboard-contribution-detail", args=(contribution.id,)),
            headers={"Authorization": f"Token {switchboard_api_token}"},
        )
        assert response.status_code == status.HTTP_200_OK
        assert response.json() == {
            "amount": contribution.amount,
            "contribution_metadata": contribution.contribution_metadata,
            "contributor": contribution.contributor.id,
            "currency": contribution.currency,
            "donation_page": contribution.donation_page.id if contribution.donation_page else None,
            "id": contribution.id,
            "interval": contribution.interval,
            "last_payment_date": contribution.last_payment_date.isoformat() if contribution.last_payment_date else None,
            "payment_provider_used": contribution.payment_provider_used,
            "provider_customer_id": contribution.provider_customer_id,
            "provider_payment_id": contribution.provider_payment_id,
            "provider_payment_method_id": contribution.provider_payment_method_id,
            "provider_payment_method_details": contribution.provider_payment_method_details,
            "provider_setup_intent_id": contribution.provider_setup_intent_id,
            "provider_subscription_id": contribution.provider_subscription_id,
            "revenue_program": contribution.revenue_program.id,
            "revenue_program_source": (
                SwitchboardContributionRevenueProgramSourceValues.DIRECT
                if contribution._revenue_program
                else SwitchboardContributionRevenueProgramSourceValues.VIA_PAGE
            ),
            "status": contribution.status,
        }

    @pytest.fixture
    def update_data_recurring_with_page(self, faker, valid_metadata):
        contribution = ContributionFactory(
            monthly_subscription=True,
            provider_subscription_id=faker.uuid4(),
            provider_setup_intent_id=faker.uuid4(),
            status=ContributionStatus.PROCESSING,
        )
        return {
            "amount": contribution.amount + 1000,
            "interval": ContributionInterval.YEARLY,
            "contributor": ContributorFactory().id,
            "contribution_metadata": {**valid_metadata, "reason_for_giving": "some-other-reason"},
            "donation_page": DonationPageFactory().id,
            "provider_subscription_id": faker.uuid4(),
            "currency": "CAD",
            "provider_setup_intent_id": faker.uuid4(),
            "provider_customer_id": faker.uuid4(),
            "provider_payment_id": faker.uuid4(),
            "provider_payment_method_id": faker.uuid4(),
            "provider_payment_method_details": {"key": "value"},
            "status": ContributionStatus.PAID,
        }, contribution

    @pytest.fixture
    def update_data_recurring_with_rp(self, update_data_recurring_with_page):
        data, contribution = update_data_recurring_with_page
        org = contribution.revenue_program.organization
        contribution._revenue_program = contribution.donation_page.revenue_program
        contribution.donation_page = None
        contribution.save()
        data["revenue_program"] = RevenueProgramFactory(organization=org).id
        del data["donation_page"]
        return data, contribution

    @pytest.mark.parametrize(
        "data_fixture",
        [
            "update_data_recurring_with_page",
            "update_data_recurring_with_rp",
        ],
    )
    def test_update_happy_path(self, api_client, contribution, data_fixture, request, switchboard_api_token):
        data, contribution = request.getfixturevalue(data_fixture)
        response = api_client.patch(
            reverse("switchboard-contribution-detail", args=(contribution.id,)),
            data=data,
            format="json",
            headers={"Authorization": f"Token {switchboard_api_token}"},
        )
        assert response.status_code == status.HTTP_200_OK
        contribution.refresh_from_db()
        for k, v in data.items():
            match k:
                case "donation_page":
                    assert contribution.donation_page == DonationPage.objects.get(pk=data["donation_page"])
                case "contributor":
                    assert contribution.contributor == Contributor.objects.get(pk=data["contributor"])
                case "revenue_program":
                    assert contribution._revenue_program == RevenueProgram.objects.get(pk=data["revenue_program"])
                case _:
                    assert getattr(contribution, k) == v

    @pytest.fixture
    def invalid_update_data_both_rp_and_page(self, update_data_recurring_with_page):
        data, contribution = update_data_recurring_with_page
        data["revenue_program"] = contribution.donation_page.revenue_program.id
        return data, contribution

    @pytest.fixture
    def invalid_update_data_would_yield_no_rp_or_dp(self, update_data_recurring_with_page):
        data, contribution = update_data_recurring_with_page
        data["donation_page"] = None
        return data, contribution

    @pytest.fixture
    def invalid_update_data_duplicate_payment_id(self, update_data_recurring_with_page):
        data, contribution = update_data_recurring_with_page
        ContributionFactory(provider_payment_id=data["provider_payment_id"])
        return data, contribution

    @pytest.fixture
    def invalid_update_data_duplicate_subscription_id(self, update_data_recurring_with_page):
        data, contribution = update_data_recurring_with_page
        ContributionFactory(provider_subscription_id=data["provider_subscription_id"])
        return data, contribution

    @pytest.fixture
    def invalid_update_data_duplicate_setup_intent_id(self, update_data_recurring_with_page):
        data, contribution = update_data_recurring_with_page
        ContributionFactory(provider_setup_intent_id=data["provider_setup_intent_id"])
        return data, contribution

    @pytest.mark.parametrize(
        "data_fixture",
        [
            "invalid_update_data_both_rp_and_page",
            "invalid_update_data_would_yield_no_rp_or_dp",
            "invalid_update_data_duplicate_payment_id",
            "invalid_update_data_duplicate_subscription_id",
            "invalid_update_data_duplicate_setup_intent_id",
        ],
    )
    def test_update_when_constraint_violated(self, api_client, data_fixture, request, switchboard_api_token):
        data, contribution = request.getfixturevalue(data_fixture)
        response = api_client.patch(
            reverse("switchboard-contribution-detail", args=(contribution.id,)),
            data=data,
            headers={"Authorization": f"Token {switchboard_api_token}"},
            format="json",
        )
        if data_fixture == "invalid_update_data_both_rp_and_page":
            assert response.status_code == status.HTTP_400_BAD_REQUEST
            assert response.json() == {
                "non_field_errors": ["Cannot set both revenue_program and donation_page on a contribution"]
            }
        elif data_fixture == "invalid_update_data_would_yield_no_rp_or_dp":
            assert response.status_code == status.HTTP_400_BAD_REQUEST
            assert response.json() == {
                "non_field_errors": ["Must set either revenue_program or donation_page on a contribution"]
            }
        else:
            assert response.status_code == status.HTTP_409_CONFLICT
            match data_fixture:
                case "invalid_creation_data_duplicate_payment_id":
                    assert response.json() == {
                        "provider_payment_id": ["contribution with this provider payment id already exists."]
                    }
                case "invalid_creation_data_duplicate_subscription_id":
                    assert response.json() == {
                        "provider_subscription_id": ["contribution with this provider subscription id already exists."]
                    }
                case "invalid_creation_data_duplicate_setup_intent_id":
                    assert response.json() == {
                        "provider_setup_intent_id": ["contribution with this provider setup intent id already exists."]
                    }

    def test_update_when_patching_rp_for_different_org(
        self, api_client, contribution, other_orgs_rp, switchboard_api_token
    ):
        assert contribution.revenue_program.organization != other_orgs_rp.organization
        response = api_client.patch(
            reverse("switchboard-contribution-detail", args=(contribution.id,)),
            data={"revenue_program": other_orgs_rp.id},
            headers={"Authorization": f"Token {switchboard_api_token}"},
        )
        assert response.status_code == status.HTTP_400_BAD_REQUEST
        assert response.json() == {
            "revenue_program": ["Cannot assign contribution to a revenue program from a different organization"]
        }

    @pytest.mark.parametrize(
        "unique_field", ["provider_subscription_id", "provider_setup_intent_id", "provider_payment_id"]
    )
    def test_update_when_violate_uniqueness_constraint(self, api_client, switchboard_user, unique_field):
        ContributionFactory(**{unique_field: (unique_val := "unique")})
        contribution = ContributionFactory()
        api_client.force_authenticate(switchboard_user)
        response = api_client.patch(
            reverse("switchboard-contribution-detail", args=(contribution.id,)),
            data={unique_field: unique_val},
        )
        assert response.status_code == status.HTTP_409_CONFLICT
        assert response.json() == {
            unique_field: [f"contribution with this {unique_field.replace('_', ' ')} already exists."]
        }

    def test_update_when_invalid_metadata(self, api_client, switchboard_api_token, contribution, invalid_metadata):
        response = api_client.patch(
            reverse("switchboard-contribution-detail", args=(contribution.id,)),
            data={"contribution_metadata": invalid_metadata},
            headers={"Authorization": f"Token {switchboard_api_token}"},
            format="json",
        )
        assert response.status_code == status.HTTP_400_BAD_REQUEST
        assert response.json() == {"contribution_metadata": ["does not conform to a known schema"]}

    @pytest.mark.parametrize("method", ["patch", "post", "get"])
    def test_requests_when_not_switchboard_user(self, api_client, other_user, contribution, method):
        token = AuthToken.objects.create(other_user)[1]
        url_name = f"switchboard-contribution-{'list' if method == 'post' else 'detail'}"
        url_kwargs = {"args": (contribution.id,)} if method in ("patch", "get") else {}
        url = reverse(url_name, **url_kwargs)
        request_kwargs = {"data": {}} if method != "get" else {}
        response = getattr(api_client, method)(url, **request_kwargs, headers={"Authorization": f"Token {token}"})
        assert response.status_code == status.HTTP_403_FORBIDDEN

    @pytest.mark.parametrize("method", ["patch", "post", "get"])
    def test_requests_when_token_expired(self, api_client, switchboard_api_expired_token, method):
        url_name = f"switchboard-contribution-{'list' if method == 'post' else 'detail'}"
        url_kwargs = {"args": (1,)} if method in ("patch", "get") else {}
        url = reverse(url_name, **url_kwargs)
        request_kwargs = {"data": {}} if method != "get" else {}
        response = getattr(api_client, method)(
            url, headers={"Authorization": f"Token {switchboard_api_expired_token}", **request_kwargs}
        )
        assert response.status_code == status.HTTP_401_UNAUTHORIZED
        assert response.json() == {"detail": "Invalid token."}<|MERGE_RESOLUTION|>--- conflicted
+++ resolved
@@ -24,18 +24,8 @@
 class TestSwitchboardContributorsViews:
     """Tests for switchboard contributors views, for SwitchboardContributorsViewSet and related function-based views."""
 
-<<<<<<< HEAD
-    @pytest.mark.parametrize(
-        "already_exists",
-        [
-            True,
-        ],
-    )
-    def test_create(self, api_client, faker, already_exists, token):
-=======
     @pytest.mark.parametrize("already_exists", [True, False])
     def test_create(self, api_client, faker, already_exists, switchboard_api_token):
->>>>>>> 1a66bf3e
         email = faker.email()
         if already_exists:
             existing = ContributorFactory(email=email)
