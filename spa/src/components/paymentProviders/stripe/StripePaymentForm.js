<<<<<<< HEAD
import * as S from './StripePaymentForm.styled';
import { useState, useEffect } from 'react';

// Deps
import { useTheme } from 'styled-components';
import { useAlert } from 'react-alert';
import join from 'url-join';

// Utils
import { getFrequencyAdverb, getFrequencyThankYouText } from 'utilities/parseFrequency';

// Hooks
import useSubdomain from 'hooks/useSubdomain';
import useReCAPTCHAScript from 'hooks/useReCAPTCHAScript';

// Constants
import { GRECAPTCHA_SITE_KEY } from 'settings';

// Routing
import { useHistory, useRouteMatch } from 'react-router-dom';
import { THANK_YOU_SLUG } from 'routes';
=======
import { useState } from 'react';
import { useStripe, useElements, PaymentElement } from '@stripe/react-stripe-js';
>>>>>>> 73001371

import { useLocation } from 'react-router-dom';

import * as S from './StripePaymentForm.styled';
import { usePage } from 'components/donationPage/DonationPage';
import { ICONS } from 'assets/icons/SvgIcon';
import DonationPageDisclaimer from 'components/donationPage/DonationPageDisclaimer';
import { getFrequencyThankYouText } from 'utilities/parseFrequency';
import { useAlert } from 'react-alert';
import { getPaymentSuccessUrl } from './stripeFns';

function StripePaymentForm() {
  const {
    page,
    page: {
      thank_you_redirect,
      slug: pageSlug,
      revenue_program: { slug: rpSlug }
    },
    frequency,
    totalAmount: amount,
    contributorEmail,
    emailHash,
    stripeBillingDetails,
    paymentSubmitButtonText,
    stripeClientSecret
  } = usePage();
  const { pathname } = useLocation();
  const elements = useElements();
  const stripe = useStripe();
  // we do this to allow Cypress to spy on calls made to Stripe JS entities in testing
  if (window.Cypress) {
    // only when testing
    window.stripe = stripe;
  }

<<<<<<< HEAD
  const amountIsValid = (amount) => amount && !isNaN(amount);
  /**
   * Listen for changes in the CardElement and display any errors as the customer types their card details
   */
  const handleCardElementChange = async (event) => {
    setCardReady(event.complete);
    setDisabled(event.empty);
    setStripeError(event?.error?.message);
  };

  /**
   * extractEmailFromFormRef
   * Provided a ref to the form element containing the email address, will return that email address
   * @param {Element} form - a ref to the Form element containing the email addreess
   * @returns {string} email address
   */
  const extractEmailFromFormRef = (form) => {
    const emailInput = form.elements['email'];
    return emailInput.value;
  };

  /****************************\
   * Handle Error and Success *
  \****************************/
  const handlePaymentSuccess = (pr, rpApiResponse) => {
    if (pr) pr.complete('success');
    const totalAmount = getTotalAmount(amount, payFee, frequency, page.revenue_program_is_nonprofit);

    setErrors({});
    setStripeError(null);
    setLoading(false);
    setSucceeded(true);
    trackConversion(totalAmount);
    const qstr = `uid=${rpApiResponse?.data?.email_hash}&frequency=${encodeURIComponent(
      getFrequencyThankYouText(frequency)
    )}&amount=${encodeURIComponent(totalAmount)}`;

    if (page.thank_you_redirect) {
      let redirectURL = page.thank_you_redirect;
      redirectURL = redirectURL.includes('?') ? `${redirectURL}&${qstr}` : `${redirectURL}?${qstr}`;
      window.location = redirectURL;
    } else {
      const email = extractEmailFromFormRef(formRef.current);

      const donationPageUrl = window.location.href;
      history.push({
        pathname: url === '/' ? THANK_YOU_SLUG : join(url, THANK_YOU_SLUG),
        search: `?${qstr}`,
        state: { page, amount: totalAmount, email, donationPageUrl, frequencyText: getFrequencyThankYouText(frequency) }
      });
    }
  };
=======
  const [isLoading, setIsLoading] = useState(false);
>>>>>>> 73001371

  const alert = useAlert();

  const handleSubmit = async (e) => {
    e.preventDefault();
    setIsLoading(true);
    // This is the URL that Stripe will send the user to if payment is successfully
    // processed. We send users to an interstitial payment success page where we can
    // track successful conversion in analytics, before forwarding them on to the default
    // thank you page.
    const return_url = getPaymentSuccessUrl({
      baseUrl: window.location.origin,
      thankYouRedirectUrl: thank_you_redirect || '',
      amount: amount,
      emailHash: emailHash,
      frequencyDisplayValue: getFrequencyThankYouText(frequency),
      contributorEmail: contributorEmail,
      pageSlug: pageSlug,
      rpSlug: rpSlug,
      pathName: pathname,
      stripeClientSecret: stripeClientSecret
    });

    const { error } = await stripe.confirmPayment({
      elements,
      confirmParams: { return_url, payment_method_data: { billing_details: stripeBillingDetails } }
    });

    // The Stripe docs note that this point will only be reached if there is an
    // immediate error when confirming the payment. Otherwise, contributor gets redirected
    // to `return_url` before the promise above ever resolves.
    if (!['card_error', 'validation_error'].includes(error?.type)) {
      alert.error('An unexpected error occurred');
    }
    setIsLoading(false);
  };

  // for full options, see: https://stripe.com/docs/js/elements_object/create_payment_element
  // notably, can control fonts
  const paymentElementOptions = {
    fields: {
      // we collected name, email, etc. in previous form, so we don't need to display these
      // inputs in Stripe's payment element which defaults to including them. This means
      // we need to add that data when we call stripe.confirmPayment.
      billingDetails: 'never'
    },
    // This removes legal agreements that Stripe may display
    terms: {
      card: 'never'
    }
  };

  return (
    <S.StripePaymentForm>
      <form onSubmit={handleSubmit} name="stripe-payment-form">
        <PaymentElement options={paymentElementOptions} id="stripe-payment-element" />
        <S.PaymentSubmitButton type="submit" disabled={isLoading} loading={isLoading} data-testid="donation-submit">
          {paymentSubmitButtonText}
        </S.PaymentSubmitButton>
        <S.IconWrapper>
          <S.Icon icon={ICONS.STRIPE_POWERED} />
        </S.IconWrapper>
        <DonationPageDisclaimer page={page} amount={amount} frequency={frequency} />
      </form>
    </S.StripePaymentForm>
  );
}

export default StripePaymentForm;<|MERGE_RESOLUTION|>--- conflicted
+++ resolved
@@ -1,29 +1,5 @@
-<<<<<<< HEAD
-import * as S from './StripePaymentForm.styled';
-import { useState, useEffect } from 'react';
-
-// Deps
-import { useTheme } from 'styled-components';
-import { useAlert } from 'react-alert';
-import join from 'url-join';
-
-// Utils
-import { getFrequencyAdverb, getFrequencyThankYouText } from 'utilities/parseFrequency';
-
-// Hooks
-import useSubdomain from 'hooks/useSubdomain';
-import useReCAPTCHAScript from 'hooks/useReCAPTCHAScript';
-
-// Constants
-import { GRECAPTCHA_SITE_KEY } from 'settings';
-
-// Routing
-import { useHistory, useRouteMatch } from 'react-router-dom';
-import { THANK_YOU_SLUG } from 'routes';
-=======
 import { useState } from 'react';
 import { useStripe, useElements, PaymentElement } from '@stripe/react-stripe-js';
->>>>>>> 73001371
 
 import { useLocation } from 'react-router-dom';
 
@@ -60,62 +36,7 @@
     window.stripe = stripe;
   }
 
-<<<<<<< HEAD
-  const amountIsValid = (amount) => amount && !isNaN(amount);
-  /**
-   * Listen for changes in the CardElement and display any errors as the customer types their card details
-   */
-  const handleCardElementChange = async (event) => {
-    setCardReady(event.complete);
-    setDisabled(event.empty);
-    setStripeError(event?.error?.message);
-  };
-
-  /**
-   * extractEmailFromFormRef
-   * Provided a ref to the form element containing the email address, will return that email address
-   * @param {Element} form - a ref to the Form element containing the email addreess
-   * @returns {string} email address
-   */
-  const extractEmailFromFormRef = (form) => {
-    const emailInput = form.elements['email'];
-    return emailInput.value;
-  };
-
-  /****************************\
-   * Handle Error and Success *
-  \****************************/
-  const handlePaymentSuccess = (pr, rpApiResponse) => {
-    if (pr) pr.complete('success');
-    const totalAmount = getTotalAmount(amount, payFee, frequency, page.revenue_program_is_nonprofit);
-
-    setErrors({});
-    setStripeError(null);
-    setLoading(false);
-    setSucceeded(true);
-    trackConversion(totalAmount);
-    const qstr = `uid=${rpApiResponse?.data?.email_hash}&frequency=${encodeURIComponent(
-      getFrequencyThankYouText(frequency)
-    )}&amount=${encodeURIComponent(totalAmount)}`;
-
-    if (page.thank_you_redirect) {
-      let redirectURL = page.thank_you_redirect;
-      redirectURL = redirectURL.includes('?') ? `${redirectURL}&${qstr}` : `${redirectURL}?${qstr}`;
-      window.location = redirectURL;
-    } else {
-      const email = extractEmailFromFormRef(formRef.current);
-
-      const donationPageUrl = window.location.href;
-      history.push({
-        pathname: url === '/' ? THANK_YOU_SLUG : join(url, THANK_YOU_SLUG),
-        search: `?${qstr}`,
-        state: { page, amount: totalAmount, email, donationPageUrl, frequencyText: getFrequencyThankYouText(frequency) }
-      });
-    }
-  };
-=======
   const [isLoading, setIsLoading] = useState(false);
->>>>>>> 73001371
 
   const alert = useAlert();
 
