--- conflicted
+++ resolved
@@ -1,16 +1,11 @@
-import { LIST_PAGES, TEMPLATES, USER } from 'ajax/endpoints';
+import { LIST_PAGES, REVENUE_PROGRAMS, TEMPLATES, USER } from 'ajax/endpoints';
 import { CONTENT_SLUG } from 'routes';
 import { getEndpoint } from '../support/util';
-<<<<<<< HEAD
-import orgAdmin from '../fixtures/user/org-admin.json';
-import orgAdminNoRP from '../fixtures/user/org-admin-verified-norp.json';
+import orgAdmin from '../fixtures/user/login-success-org-admin.json';
+import orgAdminNoRP from '../fixtures/user/login-success-org-admin-verified-norp.json';
+import stripeVerifiedOrgAdmin from '../fixtures/user/self-service-user-stripe-verified.json';
+import { CONTENT_SECTION_ACCESS_FLAG_NAME } from 'constants/featureFlagConstants';
 import { LS_USER } from 'settings';
-
-=======
-import orgAdmin from '../fixtures/user/login-success-org-admin.json';
-import stripeVerifiedOrgAdmin from '../fixtures/user/self-service-user-stripe-verified.json';
->>>>>>> 3b7596ae
-import { CONTENT_SECTION_ACCESS_FLAG_NAME } from 'constants/featureFlagConstants';
 
 const contentSectionFlag = {
   id: '5678',
@@ -33,9 +28,6 @@
       { method: 'GET', pathname: getEndpoint(LIST_PAGES) },
       { fixture: 'pages/list-pages-1', statusCode: 200 }
     ).as('listPages');
-<<<<<<< HEAD
-
-=======
     cy.intercept(
       { method: 'GET', pathname: getEndpoint(REVENUE_PROGRAMS) },
       { fixture: 'org/revenue-programs-1', statusCode: 200 }
@@ -44,7 +36,6 @@
 
   it('should render pages list', () => {
     cy.forceLogin(orgAdmin);
->>>>>>> 3b7596ae
     cy.intercept({ method: 'GET', pathname: getEndpoint(USER) }, { body: orgAdminWithContentFlag });
     cy.visit(CONTENT_SLUG);
     cy.url().should('include', CONTENT_SLUG);
@@ -63,8 +54,6 @@
     cy.contains('Choose a revenue program');
   });
 
-<<<<<<< HEAD
-=======
   it('should show message if there are no revenue programs and user tries to create', () => {
     cy.intercept(
       { method: 'GET', pathname: getEndpoint(USER) },
@@ -81,7 +70,6 @@
     cy.contains('You need to set up a revenue program to create a page.');
   });
 
->>>>>>> 3b7596ae
   it.skip('should show template list dropdown, if templates exist', () => {
     cy.forceLogin(orgAdmin);
     cy.intercept(
