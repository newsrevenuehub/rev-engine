--- conflicted
+++ resolved
@@ -220,10 +220,6 @@
 
 class RevenueProgram(IndexedTimeStampedModel):
     name = models.CharField(max_length=255)
-<<<<<<< HEAD
-=======
-
->>>>>>> f4787dcf
     slug = models.SlugField(
         max_length=SLUG_MAX_LENGTH,
         blank=True,
