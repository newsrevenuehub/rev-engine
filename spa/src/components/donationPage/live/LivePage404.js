--- conflicted
+++ resolved
@@ -1,16 +1,11 @@
 import { useState, useEffect } from 'react';
 import * as S from './LivePage404.styled';
 
-<<<<<<< HEAD
 // Analytics
 import { useAnalyticsContext } from 'components/analytics/AnalyticsContext';
 import { HUB_GA_V3_ID } from 'constants/analyticsConstants';
 
-const FUNDJOURNALISM_404_REDIRECT = 'https://fundjournalism.org/?utm_campaign=404#donate';
-=======
-const SHOW_TIMEOUT = 400;
 export const FUNDJOURNALISM_404_REDIRECT = 'https://fundjournalism.org/?utm_campaign=404#donate';
->>>>>>> 20369719
 
 function LivePage404() {
   const { setAnalyticsConfig } = useAnalyticsContext();
