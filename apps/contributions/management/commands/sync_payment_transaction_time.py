--- conflicted
+++ resolved
@@ -9,8 +9,8 @@
 import reversion
 import stripe
 
+from apps.common.utils import get_stripe_accounts_and_their_connection_status
 from apps.contributions.models import Payment
-from apps.common.utils import get_stripe_accounts_and_their_connection_status
 
 
 # otherwise we get spammed by stripe info logs when running this command
@@ -27,17 +27,7 @@
         if not payments_missing_transaction_time.exists():
             self.stdout.write(self.style.HTTP_INFO("No payments with missing transaction time found, exiting"))
             return
-<<<<<<< HEAD
-
-        ineligible_because_no_donation_page = payments_missing_transaction_time.filter(
-            contribution__donation_page__isnull=True
-        )
         accounts = get_stripe_accounts_and_their_connection_status(
-            payments_missing_transaction_time.exclude(id__in=ineligible_because_no_donation_page)
-            .values_list("contribution__donation_page__revenue_program__payment_provider__stripe_account_id", flat=True)
-            .distinct("contribution__donation_page__revenue_program__payment_provider__stripe_account_id")
-=======
-        accounts = self.get_stripe_accounts_and_their_connection_status(
             payments_missing_transaction_time.annotate(
                 stripe_account_id=Coalesce(
                     # Path through DonationPage to RevenueProgram to PaymentProvider
@@ -48,7 +38,6 @@
             )
             .values_list("stripe_account_id", flat=True)
             .distinct()
->>>>>>> fd1d373b
         )
         unretrievable_accounts = [k for k, v in accounts.items() if not v]
         connected_accounts = [k for k, v in accounts.items() if v]
