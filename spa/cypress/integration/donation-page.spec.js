import { STRIPE_PAYMENT, FULL_PAGE, ORG_STRIPE_ACCOUNT_ID } from 'ajax/endpoints';
import { getEndpoint, getPageElementByType, getTestingDonationPageUrl, EXPECTED_RP_SLUG } from '../support/util';
import livePageOne from '../fixtures/pages/live-page-1.json';
import orgAccountIdFixture from '../fixtures/stripe/org-account-id.json';

// Deps
import { format } from 'date-fns';

// Constants
import { CLEARBIT_SCRIPT_SRC } from '../../src/hooks/useClearbit';
import * as socialMetaGetters from 'components/donationPage/DonationPageSocialTags';
import hubDefaultSocialCard from 'assets/images/hub-og-card.png';

import * as freqUtils from 'utilities/parseFrequency';
import calculateStripeFee from 'utilities/calculateStripeFee';

describe('Donation page', () => {
  beforeEach(() => {
    cy.intercept('/api/v1/organizations/stripe_account_id/**', { fixture: 'stripe/org-account-id.json' });
  });

  const expectedPageSlug = 'page-slug';
  describe('Routing', () => {
    it('should send a request containing the correct query params', () => {
      cy.intercept({ method: 'GET', pathname: getEndpoint(FULL_PAGE) }, (req) => {
        expect(req.url).contains(`revenue_program=${EXPECTED_RP_SLUG}`);
        expect(req.url).contains(`page=${expectedPageSlug}`);
      });
      cy.visit(getTestingDonationPageUrl(expectedPageSlug));
    });

    it('should show live 404 page if api returns 404', () => {
      cy.intercept({ method: 'GET', pathname: getEndpoint(FULL_PAGE) }, { statusCode: 404 }).as('getPageDetail');
      cy.visit(getTestingDonationPageUrl(expectedPageSlug));
      cy.wait('@getPageDetail');
      cy.getByTestId('live-page-404').should('exist');
    });

    it('should show a donation page if route is not reserved', () => {
      cy.intercept(
        { method: 'GET', pathname: getEndpoint(FULL_PAGE) },
        { fixture: 'pages/live-page-1', statusCode: 200 }
      ).as('getPageDetail');
      cy.visit(getTestingDonationPageUrl(expectedPageSlug));
      cy.wait('@getPageDetail');
      cy.getByTestId('donation-page').should('exist');
    });

    describe('DonationPage elements', () => {
      it('should render expected rich text content', () => {
        cy.visitDonationPage();

        cy.getByTestId('d-rich-text').should('exist');
        cy.contains('Your support keeps us going!');
      });

      it('should render expected expected frequencies', () => {
        const frequency = getPageElementByType(livePageOne, 'DFrequency');
        cy.getByTestId('d-frequency');

        frequency.content.forEach((freq) => {
          cy.contains(freq.displayName);
        });
      });
      it('should render expected amounts', () => {
        const frequency = getPageElementByType(livePageOne, 'DFrequency');
        const amounts = getPageElementByType(livePageOne, 'DAmount');
        cy.getByTestId('d-amount');

        frequency.content.forEach((freq) => {
          cy.contains(freq.displayName).click();
          amounts.content.options[freq.value].forEach((amount) => cy.contains(amount));
        });
      });
      it('should render text indicating expected frequencies', () => {
        const frequency = getPageElementByType(livePageOne, 'DFrequency');
        cy.getByTestId('d-amount');

        frequency.content.forEach((freq) => {
          cy.contains(freq.displayName).click();
          const adjective = freqUtils.getFrequencyAdjective(freq.value);
          const rate = freqUtils.getFrequencyRate(freq.value);
          const adverb = freqUtils.getFrequencyAdverb(freq.value);

          cy.getByTestId('d-amount').find('h3').contains(adjective);
          if (rate) {
            cy.getByTestId('custom-amount-rate').contains(rate);
          }
          if (adverb) {
            cy.getByTestId('pay-fees').scrollIntoView().find('label').contains(adverb);
          }
        });
      });

      it('should render the correct fee base on frequency and amount', () => {
        const frequency = getPageElementByType(livePageOne, 'DFrequency');
        const amounts = getPageElementByType(livePageOne, 'DAmount');

        frequency.content.forEach((freq) => {
          cy.contains(freq.displayName).click();
          amounts.content.options[freq.value].forEach((amount) => {
            cy.contains(amount).click();
            const calculatedFee = calculateStripeFee(amount, freq.value, true);
            cy.getByTestId('pay-fees').scrollIntoView().find('label').contains(calculatedFee);
          });
        });
      });

      it('should select agreeToPayFees by default if appropriate page property is set', () => {
        const page = { ...livePageOne };
        const paymentIndex = page.elements.findIndex((el) => el.type === 'DPayment');
        page.elements[paymentIndex].content.payFeesDefault = true;
        cy.intercept({ method: 'GET', pathname: getEndpoint(FULL_PAGE) }, { body: page, statusCode: 200 }).as(
          'getPageWithPayFeesDefault'
        );
        cy.visit(getTestingDonationPageUrl(expectedPageSlug));
        cy.url().should('include', EXPECTED_RP_SLUG);
        cy.url().should('include', expectedPageSlug);
        cy.wait(['@getPageWithPayFeesDefault']);

        cy.getByTestId('pay-fees-checked').should('exist');
        cy.getByTestId('pay-fees-not-checked').should('not.exist');
      });
    });

    describe('Resulting request', () => {
      it('should send a request with the expected interval', () => {
        cy.intercept(
          { method: 'GET', pathname: getEndpoint(FULL_PAGE) },
          { fixture: 'pages/live-page-1', statusCode: 200 }
        ).as('getPage');

        cy.visit(getTestingDonationPageUrl(expectedPageSlug));
        cy.url().should('include', EXPECTED_RP_SLUG);
        cy.url().should('include', expectedPageSlug);
        cy.wait(500);
        cy.wait('@getPage');

        const interval = 'One time';
        const amount = '120';
        cy.interceptDonation();
        cy.setUpDonation(interval, amount);
        cy.makeDonation();
        cy.wait('@stripePayment').its('request.body').should('have.property', 'interval', 'one_time');
      });

      it('should send a request with the expected amount', () => {
        cy.intercept(
          { method: 'GET', pathname: getEndpoint(FULL_PAGE) },
          { fixture: 'pages/live-page-1', statusCode: 200 }
        ).as('getPage');

        cy.visit(getTestingDonationPageUrl(expectedPageSlug));
        cy.url().should('include', EXPECTED_RP_SLUG);
        cy.url().should('include', expectedPageSlug);
        cy.wait('@getPage');

        const interval = 'One time';
        const amount = '120';
        cy.setUpDonation(interval, amount);
        cy.interceptDonation();
        cy.makeDonation();
        cy.wait('@stripePayment').its('request.body').should('have.property', 'amount', amount);
      });

      it('should send a confirmation request to Stripe with the organization stripe account id in the header', () => {
        /**
         * This tests against regressions that might cause the orgs stripe account id to not appear in the header of confirmCardPayment
         */
        cy.intercept(
          { method: 'GET', pathname: getEndpoint(FULL_PAGE) },
          { fixture: 'pages/live-page-1', statusCode: 200 }
        ).as('getPage');

        cy.visit(getTestingDonationPageUrl(expectedPageSlug));
        cy.url().should('include', EXPECTED_RP_SLUG);
        cy.url().should('include', expectedPageSlug);
        cy.wait('@getPage');

        const interval = 'One time';
        const amount = '120';
        cy.setUpDonation(interval, amount);
        cy.interceptDonation();
        cy.makeDonation();
        cy.wait('@confirmCardPayment').its('request.body').should('include', orgAccountIdFixture.stripe_account_id);
      });

      it('should send a request with a Google reCAPTCHA token in request body', () => {
        cy.intercept(
          { method: 'GET', pathname: getEndpoint(FULL_PAGE) },
          { fixture: 'pages/live-page-1', statusCode: 200 }
        ).as('getPage');

        cy.visit(getTestingDonationPageUrl(expectedPageSlug));
        cy.url().should('include', EXPECTED_RP_SLUG);
        cy.url().should('include', expectedPageSlug);
        cy.wait('@getPage');

        const interval = 'One time';
        const amount = '120';
        cy.setUpDonation(interval, amount);
        cy.interceptDonation();
        cy.makeDonation();
        cy.wait('@stripePayment').its('request.body').should('have.property', 'captcha_token');
      });
    });

<<<<<<< HEAD
    it('should focus the first input on the page with an error', () => {
      cy.intercept(
        { method: 'GET', pathname: `${getEndpoint(FULL_PAGE)}**` },
        { fixture: 'pages/live-page-1', statusCode: 200 }
      ).as('getPageDetail');
      cy.visit('/revenue-program-slug/page-slug');
      cy.wait('@getPageDetail');

      const errorElementName = 'first_name';
      const errorMessage = 'Something was wrong with first_name';
      cy.intercept(
        { method: 'POST', pathname: getEndpoint(STRIPE_PAYMENT) },
        { body: { [errorElementName]: errorMessage }, statusCode: 400 }
      ).as('stripePayment');
      cy.setUpDonation('One time', '120');
      cy.makeDonation();
      cy.get(`input[name="${errorElementName}"]`).should('have.focus');
      cy.contains(errorMessage);
    });

    describe('Donation page social meta tags', () => {
=======
    describe.only('Donation page social meta tags', () => {
>>>>>>> 8c44978b
      const { revenue_program } = livePageOne;
      const OG_URL = 'og:url';
      const OG_TITLE = 'og:title';
      const OG_DESC = 'og:description';
      const OG_TYPE = 'og:type';
      const OG_IMAGE = 'og:image';
      const OG_IMAGE_ALT = 'og:image:alt';
      const TW_CARD = 'twitter:card';
      const TW_SITE = 'twitter:site';
      const TW_CREATOR = 'twitter:creator';
      const expectedMetaTags = [
        OG_URL,
        OG_TITLE,
        OG_DESC,
        OG_TYPE,
        OG_IMAGE,
        OG_IMAGE_ALT,
        TW_CARD,
        TW_SITE,
        TW_CREATOR
      ];

      describe('Meta tags exist with default values', () => {
        const metaTagNameDefaultValueMap = {
          [OG_URL]: socialMetaGetters.DEFAULT_OG_URL,
          [OG_TITLE]: socialMetaGetters.getDefaultOgTitle(revenue_program.name),
          [OG_DESC]: socialMetaGetters.getDefaultOgDescription(revenue_program.name),
          [OG_TYPE]: 'website',
          [OG_IMAGE]: '/' + hubDefaultSocialCard,
          [OG_IMAGE_ALT]: socialMetaGetters.DEFAULT_OG_IMG_ALT,
          [TW_CARD]: socialMetaGetters.TWITTER_CARD_TYPE,
          [TW_SITE]: '@' + socialMetaGetters.DEFAULT_TWITTER_SITE,
          [TW_CREATOR]: '@' + socialMetaGetters.DEFAULT_TWITTER_CREATOR
        };
        before(() => {
          cy.intercept(
            { method: 'GET', pathname: getEndpoint(FULL_PAGE) },
            { fixture: 'pages/live-page-1', statusCode: 200 }
          ).as('getPage');
          cy.intercept('/api/v1/organizations/stripe_account_id/**', { fixture: 'stripe/org-account-id.json' }).as(
            'getOrgId'
          );

          cy.visit(getTestingDonationPageUrl('my-page'));
          cy.url().should('include', 'my-page');
          cy.wait(['@getPage', '@getOrgId']);
        });

        expectedMetaTags.forEach((metaTagName) => {
          it(`document head should contain metatag with default value for ${metaTagName}`, () => {
            cy.get(`meta[name="${metaTagName}"]`).should('exist');
            cy.get(`meta[name="${metaTagName}"]`).should(
              'have.attr',
              'content',
              metaTagNameDefaultValueMap[metaTagName]
            );
          });
        });
      });

      describe('Meta tags exist with revenue program values', () => {
        const body = { ...livePageOne };
        const rpName = body.revenue_program.name;
        body.revenue_program.social_title = 'My social title';
        body.revenue_program.social_description = 'My social description';
        body.revenue_program.social_url = 'http://www.google.com';
        body.revenue_program.social_card = '/media/my-social-card.png';
        body.revenue_program.twitter_handle = 'myprogram';

        const metaTagNameRPValueMap = {
          [OG_URL]: body.revenue_program.social_url,
          [OG_TITLE]: body.revenue_program.social_title,
          [OG_DESC]: body.revenue_program.social_description,
          [OG_TYPE]: 'website',
          [OG_IMAGE]: body.revenue_program.social_card,
          [OG_IMAGE_ALT]: socialMetaGetters.getOgImgAlt(rpName),
          [TW_CARD]: socialMetaGetters.TWITTER_CARD_TYPE,
          [TW_SITE]: '@' + body.revenue_program.twitter_handle,
          [TW_CREATOR]: '@' + body.revenue_program.twitter_handle
        };

        before(() => {
          cy.intercept({ method: 'GET', pathname: getEndpoint(FULL_PAGE) }, { body, statusCode: 200 }).as('getPage');
          cy.intercept('/api/v1/organizations/stripe_account_id/**', { fixture: 'stripe/org-account-id.json' }).as(
            'getOrgId'
          );

          cy.visit(getTestingDonationPageUrl('my-page'));
          cy.url().should('include', 'my-page');
          cy.wait(['@getPage', '@getOrgId']);
        });

        expectedMetaTags.forEach((metaTagName) => {
          it(`document head should contain metatag with revenue program value for ${metaTagName}`, () => {
            cy.get(`meta[name="${metaTagName}"]`).should('exist');
            cy.get(`meta[name="${metaTagName}"]`).should('have.attr', 'content', metaTagNameRPValueMap[metaTagName]);
          });
        });
      });
    });

    describe('Donation page side effects', () => {
      it('should pass salesforce campaign id from query parameter to request body', () => {
        const sfCampaignId = 'my-test-sf-campaign-id';
        cy.intercept(
          { method: 'GET', pathname: `${getEndpoint(FULL_PAGE)}**` },
          { fixture: 'pages/live-page-1', statusCode: 200 }
        ).as('getPageDetail');
        cy.visit(getTestingDonationPageUrl(expectedPageSlug, `?campaign=${sfCampaignId}`));
        cy.url().should('include', EXPECTED_RP_SLUG);
        cy.url().should('include', expectedPageSlug);
        cy.url().should('include', sfCampaignId);

        describe('Donation page amount and frequency query parameters', () => {
          specify('&frequency and &amount uses that frequency and that amount', () => {
            // intercept page, return particular elements
            const page = livePageOne;
            const amounts = livePageOne.elements.find((el) => el.type === 'DAmount');
            const targetFreq = 'monthly';
            const targetAmount = amounts.content.options.month[1];
            cy.intercept({ method: 'GET', pathname: `${getEndpoint(FULL_PAGE)}**` }, { body: page }).as(
              'getPageDetail'
            );

            // visit url + querystring
            cy.visit(`/revenue-program-slug/page-slug?amount=${targetAmount}&frequency=${targetFreq}`);
            cy.wait('@getPageDetail');

            const interval = 'One time';
            const amount = '120';
            cy.intercept(
              { method: 'POST', pathname: getEndpoint(STRIPE_PAYMENT) },
              { fixture: 'stripe/payment-intent', statusCode: 200 }
            ).as('stripePayment');
            cy.setUpDonation(interval, amount);
            cy.makeDonation();
            cy.wait('@stripePayment').then(({ request }) => {
              expect(request.body).to.have.property('sf_campaign_id');
              expect(request.body.sf_campaign_id).to.equal(sfCampaignId);
            });
          });

          describe('Donation page amount and frequency query parameters', () => {
            specify('&frequency and &amount uses that frequency and that amount', () => {
              // intercept page, return particular elements
              const page = livePageOne;
              const amounts = livePageOne.elements.find((el) => el.type === 'DAmount');
              const targetFreq = 'monthly';
              const targetAmount = amounts.content.options.month[1];
              cy.intercept({ method: 'GET', pathname: `${getEndpoint(FULL_PAGE)}**` }, { body: page }).as(
                'getPageDetail'
              );

              // visit url + querystring
              cy.visit(getTestingDonationPageUrl(expectedPageSlug, `?amount=${targetAmount}&frequency=${targetFreq}`));
              cy.wait('@getPageDetail');
              cy.url().should('include', EXPECTED_RP_SLUG);
              cy.url().should('include', expectedPageSlug);
              cy.url().should('include', targetFreq);
              cy.url().should('include', targetAmount);

              // assert that the right things are checked
              cy.getByTestId('frequency-month-selected').should('exist');
              cy.getByTestId(`amount-${targetAmount}-selected`).should('exist');
            });

            specify('&frequency and @amount custom shows only that amount for frequency', () => {
              // intercept page, return particular elements
              const page = livePageOne;
              const targetFreq = 'monthly';
              const targetAmount = 99;
              cy.intercept({ method: 'GET', pathname: `${getEndpoint(FULL_PAGE)}**` }, { body: page }).as(
                'getPageDetail'
              );

              // visit url + querystring
              cy.visit(getTestingDonationPageUrl(expectedPageSlug, `?amount=${targetAmount}&frequency=${targetFreq}`));
              cy.wait('@getPageDetail');
              cy.url().should('include', EXPECTED_RP_SLUG);
              cy.url().should('include', expectedPageSlug);
              cy.url().should('include', targetFreq);
              cy.url().should('include', targetAmount);

              // assert that the right things are checked
              cy.getByTestId('frequency-month-selected').should('exist');
              cy.getByTestId(`amount-other-selected`).within(() => {
                cy.get('input').should('have.value', targetAmount);
              });
            });

            specify('&amount but no &frequency defaults to that amount with the frequency=once', () => {
              // intercept page, return particular elements
              const page = livePageOne;
              const targetAmount = 99;
              const amounts = livePageOne.elements.find((el) => el.type === 'DAmount');
              cy.intercept({ method: 'GET', pathname: `${getEndpoint(FULL_PAGE)}**` }, { body: page }).as(
                'getPageDetail'
              );
              // visit url + querystring
              cy.visit(getTestingDonationPageUrl(expectedPageSlug, `?amount=${targetAmount}`));
              cy.wait('@getPageDetail');
              cy.url().should('include', EXPECTED_RP_SLUG);
              cy.url().should('include', expectedPageSlug);
              cy.url().should('include', targetAmount);

              // assert that the right things are checked
              cy.getByTestId('frequency-one_time-selected').should('exist');
              cy.getByTestId(`amount-other-selected`).within(() => {
                cy.get('input').should('have.value', targetAmount);
              });
              amounts.content.options.one_time.forEach((amount) => {
                cy.getByTestId(`amount-${amount}`).should('not.exist');
              });
            });

            specify('&frequency=once but no amount defaults to the one-time default set by the page creator', () => {
              // intercept page, return particular elements
              const page = livePageOne;
              const targetFreq = 'once';
              cy.intercept({ method: 'GET', pathname: `${getEndpoint(FULL_PAGE)}**` }, { body: page }).as(
                'getPageDetail'
              );

              // visit url + querystring
              cy.visit(getTestingDonationPageUrl(expectedPageSlug, `?frequency=${targetFreq}`));
              cy.wait('@getPageDetail');
              cy.url().should('include', EXPECTED_RP_SLUG);
              cy.url().should('include', expectedPageSlug);
              cy.url().should('include', targetFreq);

              // assert that the right things are checked
              cy.getByTestId('frequency-one_time-selected').should('exist');
            });

            specify('&frequency=yearly but no amount defaults to the yearly default set by the page creator', () => {
              // intercept page, return particular elements
              const page = livePageOne;
              const targetFreq = 'yearly';
              cy.intercept({ method: 'GET', pathname: `${getEndpoint(FULL_PAGE)}**` }, { body: page }).as(
                'getPageDetail'
              );

              // visit url + querystring
              cy.visit(getTestingDonationPageUrl(expectedPageSlug, `?frequency=${targetFreq}`));
              cy.wait('@getPageDetail');
              cy.url().should('include', EXPECTED_RP_SLUG);
              cy.url().should('include', expectedPageSlug);
              cy.url().should('include', targetFreq);

              // assert that the right things are checked
              cy.getByTestId('frequency-year-selected').should('exist');
            });

            specify('&frequency=monthly but no amount defaults to the monthly default set by the page creator', () => {
              // intercept page, return particular elements
              const page = livePageOne;
              const targetFreq = 'monthly';
              cy.intercept({ method: 'GET', pathname: `${getEndpoint(FULL_PAGE)}**` }, { body: page }).as(
                'getPageDetail'
              );

              // visit url + querystring
              cy.visit(getTestingDonationPageUrl(expectedPageSlug, `?frequency=${targetFreq}`));
              cy.wait('@getPageDetail');
              cy.url().should('include', EXPECTED_RP_SLUG);
              cy.url().should('include', expectedPageSlug);
              cy.url().should('include', targetFreq);

              // assert that the right things are checked
              cy.getByTestId('frequency-month-selected').should('exist');
            });
          });
        });
      });
    });

    describe('404 behavior', () => {
      it('should show 404 if request live page returns non-200', () => {
        cy.intercept(
          { method: 'GET', pathname: getEndpoint(FULL_PAGE) },
          { fixture: 'pages/live-page-1', statusCode: 404 }
        ).as('getLivePage');
        cy.visit(getTestingDonationPageUrl(expectedPageSlug));
        cy.url().should('include', EXPECTED_RP_SLUG);
        cy.url().should('include', expectedPageSlug);
        cy.wait('@getLivePage');
        cy.getByTestId('live-page-404').should('exist');
      });

      it('should show 404 if request stripe account id returns non-200', () => {
        cy.intercept(
          { method: 'GET', pathname: getEndpoint(FULL_PAGE) },
          { fixture: 'pages/live-page-1', statusCode: 200 }
        );
        cy.intercept(
          { method: 'GET', pathname: getEndpoint(ORG_STRIPE_ACCOUNT_ID) },
          { body: { stripe_account_id: 'abc123' }, statusCode: 500 }
        ).as('getStripeAccountId');
        cy.visit(getTestingDonationPageUrl(expectedPageSlug));
        cy.url().should('include', EXPECTED_RP_SLUG);
        cy.url().should('include', expectedPageSlug);
        cy.wait('@getStripeAccountId');
        cy.getByTestId('live-page-404').should('exist');
      });

      it('should not show 404 otherwise', () => {
        cy.intercept(
          { method: 'GET', pathname: getEndpoint(FULL_PAGE) },
          { fixture: 'pages/live-page-1', statusCode: 200 }
        ).as('getLivePage');
        cy.intercept(
          { method: 'GET', pathname: getEndpoint(ORG_STRIPE_ACCOUNT_ID) },
          { body: { stripe_account_id: 'abc123' }, statusCode: 200 }
        ).as('getStripeAccountId');
        cy.visit(getTestingDonationPageUrl(expectedPageSlug));
        cy.url().should('include', EXPECTED_RP_SLUG);
        cy.url().should('include', expectedPageSlug);
        cy.wait('@getLivePage');
        cy.wait('@getStripeAccountId');
        cy.getByTestId('live-page-404').should('not.exist');
        cy.getByTestId('donation-page').should('exist');
      });

      it('should contain clearbit.js script in body', () => {
        cy.get('head').find(`script[src*="${CLEARBIT_SCRIPT_SRC}"]`).should('have.length', 1);
      });
    });

    describe('Footer-like content', () => {
      before(() => {
        cy.intercept(
          { method: 'GET', pathname: getEndpoint(FULL_PAGE) },
          { fixture: 'pages/live-page-1', statusCode: 200 }
        ).as('getPage');
        cy.intercept('/api/v1/organizations/stripe_account_id/**', { fixture: 'stripe/org-account-id.json' }).as(
          'getStripeAccountId'
        );
        cy.visit(getTestingDonationPageUrl(expectedPageSlug));
        cy.url().should('include', EXPECTED_RP_SLUG);
        cy.url().should('include', expectedPageSlug);
        cy.wait('@getPage');
        cy.wait('@getStripeAccountId');
      });

      it('should render page footer with link to fundjournalism.org', () => {
        cy.getByTestId('donation-page-footer').should('exist');
        cy.getByTestId('donation-page-footer')
          .contains('fundjournalism.org')
          .should('have.attr', 'href', 'https://fundjournalism.org/');
      });

      it('should render correct copyright info, including revenue program name', () => {
        cy.getByTestId('donation-page-footer').contains(
          new Date().getFullYear() + ' ' + livePageOne.revenue_program.name
        );
      });

      it('should render organization contact email if present, nothing if not', () => {
        const expectedString = `Contact us at ${livePageOne.revenue_program.contact_email}`;
        // If revenue_program.contact_email is present, should show...
        cy.getByTestId('donation-page-static-text').contains(expectedString).should('exist');

        // ...but if we remove it, shouldn't show
        const page = { ...livePageOne };
        page.revenue_program.contact_email = '';
        cy.intercept({ method: 'GET', pathname: getEndpoint(FULL_PAGE) }, { body: page, statusCode: 200 });
        cy.visit(getTestingDonationPageUrl('page-slug-2'));
        cy.getByTestId('donation-page-static-text').contains(expectedString).should('not.exist');
      });

      it('should render revenue program address if present, nothing if not', () => {
        const expectedString = `Prefer to mail a check? Our mailing address is ${livePageOne.revenue_program.address}.`;
        // If revenue_program.address is present, should show...
        cy.getByTestId('donation-page-static-text').contains(expectedString).should('exist');

        // ...but if we remove it, shouldn't show
        const page = { ...livePageOne };
        page.revenue_program.address = '';
        cy.intercept({ method: 'GET', pathname: getEndpoint(FULL_PAGE) }, { body: page, statusCode: 200 });
        cy.visit(getTestingDonationPageUrl('page-slug'));
        cy.getByTestId('donation-page-static-text').contains(expectedString).should('not.exist');
      });

      it('should render certain text if the org is nonprofit', () => {
        const nonProfitPage = { ...livePageOne };
        // ensure contact_email, so text section shows up at all
        nonProfitPage.revenue_program.contact_email = 'testing@test.com';
        nonProfitPage.organization_is_nonprofit = true;
        cy.intercept({ method: 'GET', pathname: getEndpoint(FULL_PAGE) }, { body: nonProfitPage, statusCode: 200 }).as(
          'getNonProfitPage'
        );
        cy.visit(getTestingDonationPageUrl('page-slug-6'));
        cy.url().should('include', 'page-slug-6');
        cy.wait('@getNonProfitPage');
        // If org is non-profit, show certain text...
        cy.getByTestId('donation-page-static-text').contains('are tax deductible').should('exist');
        cy.getByTestId('donation-page-static-text').contains('change a recurring donation').should('exist');
      });

      it('should render different text if the org is for-profit', () => {
        const forProfitPage = { ...livePageOne };
        forProfitPage.organization_is_nonprofit = false;
        cy.intercept({ method: 'GET', pathname: getEndpoint(FULL_PAGE) }, { body: forProfitPage, statusCode: 200 }).as(
          'getForProfitPage'
        );
        cy.visit(getTestingDonationPageUrl('page-slug-2'));
        cy.url().should('include', 'page-slug-2');
        cy.wait('@getForProfitPage');
        cy.getByTestId('donation-page-static-text').contains('are not tax deductible').should('exist');
        cy.getByTestId('donation-page-static-text').contains('change a recurring contribution').should('exist');
      });

      it('should show different content based on the selected amount and frequency', () => {
        cy.intercept(
          { method: 'GET', pathname: getEndpoint(FULL_PAGE) },
          { fixture: 'pages/live-page-1', statusCode: 200 }
        ).as('getPage');
        cy.visit(getTestingDonationPageUrl(expectedPageSlug));
        cy.url().should('include', EXPECTED_RP_SLUG);
        cy.url().should('include', expectedPageSlug);
        cy.wait('@getPage');

        const targetMonthlyAmount = 15;
        // if frequency is monthly, show particular agreement statement...
        cy.getByTestId('frequency-month').click();
        cy.getByTestId(`amount-${targetMonthlyAmount}`).click();
        const expectedMonthlyText = `payments of $${targetMonthlyAmount}, to be processed on or adjacent to the ${new Date().getDate()}`;
        cy.getByTestId('donation-page-static-text').contains(expectedMonthlyText).should('exist');

        // if frequency is yearly, show another agreement statement...
        const targetYearlyAmount = 365;
        cy.getByTestId('frequency-year').click();
        cy.getByTestId(`amount-${targetYearlyAmount}`).click();
        const expectedYearlyText = `payments of $${targetYearlyAmount}, to be processed on or adjacent to ${format(
          new Date(),
          'L/d'
        )} yearly until you cancel`;
        cy.getByTestId('donation-page-static-text').contains(expectedYearlyText).should('exist');

        // ... but if it's one-time, don't
        cy.getByTestId('frequency-one_time').click();
        cy.getByTestId('donation-page-static-text').contains(expectedMonthlyText).should('not.exist');
        cy.getByTestId('donation-page-static-text').contains(expectedYearlyText).should('not.exist');
      });
    });

    describe('Thank you page', () => {
      it('should show a generic Thank You page at /rev-slug/thank-you', () => {
        cy.intercept(
          { method: 'GET', pathname: getEndpoint(FULL_PAGE) },
          { fixture: 'pages/live-page-1', statusCode: 200 }
        );
        cy.visit(getTestingDonationPageUrl('page-slug/thank-you'));
        cy.getByTestId('generic-thank-you').should('exist');
      });
    });
  });
});<|MERGE_RESOLUTION|>--- conflicted
+++ resolved
@@ -205,7 +205,6 @@
       });
     });
 
-<<<<<<< HEAD
     it('should focus the first input on the page with an error', () => {
       cy.intercept(
         { method: 'GET', pathname: `${getEndpoint(FULL_PAGE)}**` },
@@ -227,9 +226,6 @@
     });
 
     describe('Donation page social meta tags', () => {
-=======
-    describe.only('Donation page social meta tags', () => {
->>>>>>> 8c44978b
       const { revenue_program } = livePageOne;
       const OG_URL = 'og:url';
       const OG_TITLE = 'og:title';
