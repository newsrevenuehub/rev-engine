import * as S from './DPayment.styled';
import DElement from './DElement';
import { ICONS } from 'assets/icons/SvgIcon';

// Util
import { getFrequencyAdverb } from 'utilities/parseFrequency';
import calculateStripeFee from 'utilities/calculateStripeFee';

// Context
import { usePage } from '../DonationPage';

// Stripe
import StripePayment from 'components/paymentProviders/stripe/StripePayment';

function DPayment({ element, live, ...props }) {
  /*
    element.content is an object, whose keys are providers.
    For instance, element.content.stripe is an array of supported payment types:
    eg ["card", "apple", "google"]

    Eventually we may support multiple providers, each with different supported payment methods.
    Vaguely, it seems likely we'd want some sort of tabbed-interface where each tab is a provider.
    For now, we only support stripe, so there's no need for a fancy interface.
  */
  return (
    <DElement>
      {live ? (
        <S.DPayment>
          {element?.content && element.content['stripe'] && (
            <StripePayment
              offerPayFees={element.content?.offerPayFees}
              payFeesDefault={element.content?.payFeesDefault}
            />
          )}
        </S.DPayment>
      ) : (
        <NotLivePlaceholder />
      )}
    </DElement>
  );
}

DPayment.type = 'DPayment';
DPayment.displayName = 'Payment';
DPayment.description = 'Allow donors to contribute';
DPayment.required = true;
DPayment.unique = true;

export default DPayment;

function NotLivePlaceholder() {
  return (
    <S.NotLivePlaceholder>
      [Placeholder] Donations <S.NotLiveIcon icon={ICONS.STRIPE_POWERED} />
    </S.NotLivePlaceholder>
  );
}

export function PayFeesWidget() {
  const { page, frequency, amount, payFee, setPayFee } = usePage();

  return (
    <S.PayFees data-testid="pay-fees">
      <S.PayFeesQQ>Agree to pay fees?</S.PayFeesQQ>
      <S.Checkbox
        label={
          amount
<<<<<<< HEAD
            ? `$${calculateStripeFee(amount, frequency, page.organization_is_nonprofit)} ${getFrequencyAdverb(
=======
            ? `$${calculateStripeFee(amount, page.organization_is_nonprofit).toFixed(2)} ${getFrequencyAdverb(
>>>>>>> 78a321dc
                frequency
              )}`
            : ''
        }
        toggle
        checked={payFee}
        onChange={(_e, { checked }) => setPayFee(checked)}
        data-testid={`pay-fees-${payFee ? 'checked' : 'not-checked'}`}
      />
      <S.PayFeesDescription>
        Paying the Stripe transaction fee, while not required, directs more money in support of our mission.
      </S.PayFeesDescription>
    </S.PayFees>
  );
}<|MERGE_RESOLUTION|>--- conflicted
+++ resolved
@@ -65,13 +65,9 @@
       <S.Checkbox
         label={
           amount
-<<<<<<< HEAD
-            ? `$${calculateStripeFee(amount, frequency, page.organization_is_nonprofit)} ${getFrequencyAdverb(
-=======
-            ? `$${calculateStripeFee(amount, page.organization_is_nonprofit).toFixed(2)} ${getFrequencyAdverb(
->>>>>>> 78a321dc
-                frequency
-              )}`
+            ? `$${calculateStripeFee(amount, frequency, page.organization_is_nonprofit).toFixed(
+                2
+              )} ${getFrequencyAdverb(frequency)}`
             : ''
         }
         toggle
