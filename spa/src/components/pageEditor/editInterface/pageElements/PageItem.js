--- conflicted
+++ resolved
@@ -8,12 +8,9 @@
   faUser,
   faPlus,
   faCreditCard,
-<<<<<<< HEAD
+  faAddressCard,
   faImage,
   faGifts
-=======
-  faAddressCard
->>>>>>> 554cd61f
 } from '@fortawesome/free-solid-svg-icons';
 
 import * as dynamicPageElements from 'components/donationPage/pageContent/dynamicElements';
