import logging
import os
from dataclasses import dataclass, field

from django.conf import settings
from django.core.exceptions import ValidationError
from django.core.validators import MinLengthValidator
from django.db import models
from django.utils import timezone

import mailchimp_marketing as MailchimpMarketing
import stripe
from addict import Dict as AttrDict

from apps.common.models import IndexedTimeStampedModel
from apps.common.secrets import GoogleCloudSecretProvider
from apps.common.utils import normalize_slug
from apps.config.validators import validate_slug_against_denylist
from apps.organizations.validators import validate_statement_descriptor_suffix
from apps.pages.defaults import (
    BENEFITS,
    DEFAULT_PERMITTED_PAGE_ELEMENTS,
    DEFAULT_PERMITTED_SIDEBAR_ELEMENTS,
    SWAG,
)
from apps.users.choices import Roles
from apps.users.models import RoleAssignment


logger = logging.getLogger(f"{settings.DEFAULT_LOGGER}.{__name__}")

# This is for limiting creation of pages, revenue programs, and role assignments
# in cases where our marketing materials use language about "unlimited". We don't
# want a malactor to be able to create an unbounded number of these entities. If a
# legitimate actor hits these limits, it can be handled via customer service.
UNLIMITED_CEILING = 200


# RFC-1035 limits domain labels to 63 characters, and RP slugs are used for subdomains,
# so we limit to 63 chars
RP_SLUG_MAX_LENGTH = 63
FISCAL_SPONSOR_NAME_MAX_LENGTH = 100

CURRENCY_CHOICES = [(k, k) for k in settings.CURRENCIES.keys()]

TAX_ID_MAX_LENGTH = TAX_ID_MIN_LENGTH = 9


@dataclass(frozen=True)
class Plan:
    """Used for modeling Organization plans"""

    name: str
    label: str
    sidebar_elements: list[str] = field(default_factory=lambda: DEFAULT_PERMITTED_SIDEBAR_ELEMENTS)
    page_elements: list[str] = field(default_factory=lambda: DEFAULT_PERMITTED_PAGE_ELEMENTS)
    page_limit: int = 2
    publish_limit: int = 1
    style_limit: int = 1
    custom_thank_you_page_enabled: bool = False


FreePlan = Plan(
    name="FREE",
    label="Free",
)


CorePlan = Plan(
    name="CORE",
    label="Core",
    page_limit=5,
    publish_limit=2,
    style_limit=UNLIMITED_CEILING,
    sidebar_elements=DEFAULT_PERMITTED_SIDEBAR_ELEMENTS + [BENEFITS],
    page_elements=DEFAULT_PERMITTED_PAGE_ELEMENTS + [SWAG],
    custom_thank_you_page_enabled=True,
)

PlusPlan = Plan(
    name="PLUS",
    label="Plus",
    # If this limit gets hit, it can be dealt with as a customer service issue.
    page_limit=UNLIMITED_CEILING,
    publish_limit=UNLIMITED_CEILING,
    style_limit=UNLIMITED_CEILING,
    custom_thank_you_page_enabled=True,
    sidebar_elements=DEFAULT_PERMITTED_SIDEBAR_ELEMENTS + [BENEFITS],
    page_elements=DEFAULT_PERMITTED_PAGE_ELEMENTS + [SWAG],
)


class Plans(models.TextChoices):
    FREE = FreePlan.name, FreePlan.label
    PLUS = PlusPlan.name, PlusPlan.label
    CORE = CorePlan.name, CorePlan.label

    @classmethod
    def get_plan(cls, name):
        return {cls.FREE.value: FreePlan, cls.PLUS.value: PlusPlan, cls.CORE.value: CorePlan}.get(name, None)


class OrganizationQuerySet(models.QuerySet):
    def filtered_by_role_assignment(self, role_assignment: RoleAssignment) -> models.QuerySet:
        match role_assignment.role_type:
            case Roles.HUB_ADMIN:
                return self.all()
            case Roles.ORG_ADMIN | Roles.RP_ADMIN:
                return self.filter(id=role_assignment.organization.id)
            case _:
                return self.none()


class OrganizationManager(models.Manager):
    pass


class Organization(IndexedTimeStampedModel):
    name = models.CharField(max_length=255, unique=True)
    plan_name = models.CharField(choices=Plans.choices, max_length=10, default=Plans.FREE)
    salesforce_id = models.CharField(max_length=255, blank=True, verbose_name="Salesforce ID")
    show_connected_to_slack = models.BooleanField(
        verbose_name="Show connected to Slack",
        default=False,
        help_text="Indicates Slack integration status, designed for manual operation by staff members when connected to the Hub’s Slack",
    )
    show_connected_to_salesforce = models.BooleanField(
        verbose_name="Show connected to Salesforce",
        default=False,
        help_text="Indicates Salesforce integration status, designed for manual operation by staff members",
    )
    show_connected_to_mailchimp = models.BooleanField(
        verbose_name="Show connected to Mailchimp",
        default=False,
        help_text="Indicates Mailchimp integration status, designed for manual operation by staff members",
    )

    # TODO: [DEV-2035] Remove Organization.slug field entirely
    slug = models.SlugField(
        # 63 here is somewhat arbitrary. This used to be set to `RP_SLUG_MAX_LENGTH` (which used to have a different name),
        # which is the maximum length a domain can be according to RFC-1035. We're retaining that value
        # but without a reference to the constant, because using the constant would imply there
        # are business requirements related to sub-domain length around this field which there are not
        # (and given TODO above, it would appear that the business requirements that originally
        # led to org slug being a field are no longer around)
        max_length=63,
        unique=True,
        validators=[validate_slug_against_denylist],
    )

    users = models.ManyToManyField("users.User", through="users.OrganizationUser")
    send_receipt_email_via_nre = models.BooleanField(
        default=True,
        help_text="If false, receipt email assumed to be sent via Salesforce. Other emails, e.g. magic_link, are always sent via NRE regardless of this setting",
    )

    objects = OrganizationManager.from_queryset(OrganizationQuerySet)()

    def __str__(self):
        return self.name

    @property
    def plan(self):
        return Plans.get_plan(self.plan_name)

    @property
    def admin_revenueprogram_options(self):
        rps = self.revenueprogram_set.all()
        return [(rp.name, rp.pk) for rp in rps]

    def user_is_member(self, user):
        return user in self.users.all()

    def user_is_owner(self, user):
        return user in [through.user for through in self.user_set.through.objects.filter(is_owner=True)]


class Benefit(IndexedTimeStampedModel):
    name = models.CharField(max_length=128, help_text="A way to uniquely identify this Benefit")
    description = models.TextField(help_text="The text that appears on the contribution page")
    revenue_program = models.ForeignKey("organizations.RevenueProgram", on_delete=models.CASCADE)

    class Meta:
        unique_together = (
            "name",
            "revenue_program",
        )
        ordering = ["benefitlevelbenefit__order"]

    def __str__(self):
        return self.name


class BenefitLevel(IndexedTimeStampedModel):
    name = models.CharField(max_length=128)
    lower_limit = models.PositiveIntegerField()
    upper_limit = models.PositiveIntegerField(null=True, blank=True)
    currency = models.CharField(max_length=3, default="usd")
    level = models.PositiveSmallIntegerField(help_text="Is this a first-level benefit, second-level, etc?", default=0)

    benefits = models.ManyToManyField("organizations.Benefit", through="organizations.BenefitLevelBenefit")

    revenue_program = models.ForeignKey("organizations.RevenueProgram", on_delete=models.CASCADE)

    class Meta:
        unique_together = (
            "name",
            "revenue_program",
        )
        ordering = ("level",)

    def __str__(self):
        return self.name

    @property
    def donation_range(self):
        upper_limit_str = f"-{self.upper_limit}" if self.upper_limit else "+"
        return f"${self.lower_limit}{upper_limit_str}"

    def clean(self):
        if self.upper_limit and self.upper_limit <= self.lower_limit:
            raise ValidationError("Upper limit must be greater than lower limit")


class BenefitLevelBenefit(models.Model):
    """
    The through table for the M2M relationship BenefitLevel <--> Benefit,
    including relationship metadata such as the order the Benefit shuold appear
    in for that BenefitLevel
    """

    benefit = models.ForeignKey(Benefit, on_delete=models.CASCADE)
    benefit_level = models.ForeignKey(BenefitLevel, on_delete=models.CASCADE)
    order = models.PositiveSmallIntegerField(help_text="The order in which this Benefit appears in this BenefitLevel")

    class Meta:
        ordering = ("order",)

    def __str__(self):
        return f'"{self.benefit}" {self.order} for "{self.benefit_level}" benefit level'


class CountryChoices(models.TextChoices):
    """Two-letter country codes

    These are used in RevenueProgram for the country value. In turn, they get sent to Stripe
    in SPA when payment request is made.
    """

    US = "US", "United States"
    CANADA = "CA", "Canada"


class FiscalStatusChoices(models.TextChoices):
    """

    These are used in RevenueProgram to indicate the fiscal status of a record.
    """

    FOR_PROFIT = "for-profit"
    NONPROFIT = "nonprofit"
    FISCALLY_SPONSORED = "fiscally sponsored"


@dataclass(frozen=True)
class TransactionalEmailStyle:
    """Used to model the default style characteristics for a given revenue program,

    though in theory, this need not be tied to a revenue program.
    """

    logo_url: str = None
    header_color: str = None
    header_font: str = None
    body_font: str = None
    button_color: str = None


HubDefaultEmailStyle = TransactionalEmailStyle(
    logo_url=os.path.join(settings.SITE_URL, "static", "nre-logo-white.png"),
    header_color=None,
    header_font=None,
    body_font=None,
    button_color=None,
)


class RevenueProgramQuerySet(models.QuerySet):
    def filtered_by_role_assignment(self, role_assignment: RoleAssignment) -> models.QuerySet:
        match role_assignment.role_type:
            case Roles.HUB_ADMIN:
                return self.all()
            case Roles.ORG_ADMIN:
                return self.filter(organization=role_assignment.organization)
            case Roles.RP_ADMIN:
                return self.filter(id__in=role_assignment.revenue_programs.values_list("id", flat=True))
            case _:
                return self.none()


@dataclass
class MailchimpEmailList:
    id: str
    name: str


class RevenueProgramManager(models.Manager):
    pass


class RevenueProgram(IndexedTimeStampedModel):
    name = models.CharField(max_length=255)
    slug = models.SlugField(
        max_length=RP_SLUG_MAX_LENGTH,
        blank=True,
        unique=True,
        help_text="This will be used as the subdomain for contribution pages made under this revenue program. If left blank, it will be derived from the Revenue Program name.",
        validators=[validate_slug_against_denylist],
    )
    organization = models.ForeignKey("organizations.Organization", on_delete=models.CASCADE)
    contact_email = models.EmailField(max_length=255, blank=True)
    default_donation_page = models.ForeignKey(
        "pages.DonationPage",
        null=True,
        blank=True,
        on_delete=models.SET_NULL,
        help_text="Choose an optional default contribution page once you've saved your initial revenue program",
    )
    tax_id = models.CharField(
        blank=True, null=True, max_length=TAX_ID_MAX_LENGTH, validators=[MinLengthValidator(TAX_ID_MIN_LENGTH)]
    )
    payment_provider = models.ForeignKey("organizations.PaymentProvider", null=True, on_delete=models.SET_NULL)
    domain_apple_verified_date = models.DateTimeField(blank=True, null=True)
    fiscal_sponsor_name = models.CharField(max_length=FISCAL_SPONSOR_NAME_MAX_LENGTH, null=True, blank=True)
    fiscal_status = models.TextField(choices=FiscalStatusChoices.choices, default=FiscalStatusChoices.NONPROFIT)

    # Analytics
    google_analytics_v3_domain = models.CharField(max_length=300, null=True, blank=True)
    google_analytics_v3_id = models.CharField(max_length=50, null=True, blank=True)
    google_analytics_v4_id = models.CharField(max_length=50, null=True, blank=True)
    facebook_pixel_id = models.CharField(max_length=100, null=True, blank=True)

    # Social links
    twitter_handle = models.CharField(
        max_length=15,
        blank=True,
        help_text="How can your contributors mention you on Twitter? Don't include '@' symbol",
    )
    website_url = models.URLField(blank=True, help_text="Does this Revenue Program have a website?")

    # Stripe Statement descriptor
    stripe_statement_descriptor_suffix = models.CharField(
        max_length=10, blank=True, null=True, validators=[validate_statement_descriptor_suffix]
    )

    # Strange, hopefully temporary, hacky bit to accommodate one ore two particular clients' needs
    allow_offer_nyt_comp = models.BooleanField(
        default=False,
        help_text="Should page authors for this Revenue Program see the option to offer their contributors a comp subscription to the New York Times?",
        verbose_name="Allow page editors to offer an NYT subscription",
    )
    country = models.CharField(
        max_length=2,
        choices=CountryChoices.choices,
        default=CountryChoices.US,
        verbose_name="Country",
        help_text="2-letter country code of RP's company. This gets included in data sent to stripe when creating a payment",
    )
<<<<<<< HEAD
    # This is used to make requests to Mailchimp's API on behalf of users who have gone through the Mailchimp Oauth flow
    # to grant revengine access to their Mailchimp account.  We store sensitive values that are also required to access Mailchimp elsewhere.
    mailchimp_server_prefix = models.TextField(null=True, blank=True)
    mailchimp_access_token = GoogleCloudSecretProvider(model_attr="mailchimp_access_token_secret_name")
=======
    # The next two values are used to make requests to Mailchimp on behalf of our users.
    mailchimp_server_prefix = models.CharField(max_length=100, null=True, blank=True)
    # TODO: DEV-3302 this is a temporary field, to be removed in https://news-revenue-hub.atlassian.net/browse/DEV-3302
    mailchimp_access_token = models.TextField(null=True, blank=True)
>>>>>>> d78f8a2b

    objects = RevenueProgramManager.from_queryset(RevenueProgramQuerySet)()

    def __str__(self):
        return self.name

    @property
    def mailchimp_integration_connected(self):
        """Determine mailchimp connection state for the revenue program"""
        return all([self.mailchimp_access_token, self.mailchimp_server_prefix])

    @property
    def payment_provider_stripe_verified(self):
        return self.payment_provider.stripe_verified if self.payment_provider else False

    @property
    def admin_style_options(self):
        styles = self.style_set.all()
        return [(c.name, c.pk) for c in styles]

    @property
    def admin_benefit_options(self):
        benefits = self.benefit_set.all()
        return [(c.name, c.pk) for c in benefits]

    @property
    def admin_benefitlevel_options(self):
        benefit_levels = self.benefitlevel_set.all()
        return [(c.name, c.pk) for c in benefit_levels]

    @property
    def stripe_account_id(self):
        if not self.payment_provider:
            return None
        return self.payment_provider.stripe_account_id

    @property
    def non_profit(self):
        return self.fiscal_status in (FiscalStatusChoices.FISCALLY_SPONSORED, FiscalStatusChoices.NONPROFIT)

    @property
    def mailchimp_access_token_secret_name(self) -> str:
        """This value will be used as the name of the secret in Google Cloud Secrets Manager"""
        return f"MAILCHIMP_ACCESS_TOKEN_FOR_RP_{self.id}_{settings.ENVIRONMENT}"

    @property
    def transactional_email_style(self) -> TransactionalEmailStyle:
        """Guarantees that a TransactionalEmailStyle is returned.

        This value gets used in transactional emails. It's meant to provide a reliable interface for transactional
        email templates such that they don't need any knowledge about RP plans or broader context. Instead, email
        templates can assume that the values provided by this property are always present.

        If the RP's org is on free plan, or if there's no default donation page, return the HubDefaultEmailStyle.
        Otherwise, derive a TransactionalEmailStyle instance based on the default donation page's chracteristics.
        """
        if any(
            [
                self.organization.plan.name == "FREE",
                not (page := self.default_donation_page),
            ]
        ):
            return HubDefaultEmailStyle
        else:
            _style = AttrDict(page.styles.styles if page.styles else {})
            return TransactionalEmailStyle(
                logo_url=page.header_logo.url if page.header_logo else None,
                header_color=_style.colors.cstm_mainHeader or None,
                header_font=_style.font.heading or None,
                body_font=_style.font.body or None,
                button_color=_style.colors.cstm_CTAs or None,
            )

    @property
    def mailchimp_email_lists(self) -> list[MailchimpEmailList]:
        """"""
        if not all([self.mailchimp_server_prefix, self.mailchimp_access_token]):
            return []
<<<<<<< HEAD
        client = MailchimpMarketing.Client()
        client.set_config({"access_token": self.mailchimp_access_token, "server": self.mailchimp_server_prefix})
        response = client.lists.get_all_lists(fields="id,name", count=1000)
        return response["lists"]
=======
        try:
            client = MailchimpMarketing.Client()
            client.set_config({"access_token": self.mailchimp_access_token, "server": self.mailchimp_server_prefix})
            response = client.lists.get_all_lists(fields="id,name", count=1000)
            return response.json().get("lists", [])
        except ApiClientError:
            logger.exception(
                "`RevenueProgram.mailchimp_email_lists` failed to fetch email lists from Mailchimp for RP with ID %s mc server prefix %s",
                self.id,
                self.mailchimp_server_prefix,
            )
            return []
>>>>>>> d78f8a2b

    def clean_fields(self, **kwargs):
        if not self.id:
            self.slug = normalize_slug(self.name, self.slug, max_length=RP_SLUG_MAX_LENGTH)
        super().clean_fields(**kwargs)

    def clean(self):
        # Avoid state of a rev program's default page not being one of "its pages"
        if self.default_donation_page and self.default_donation_page.revenue_program != self:
            raise ValidationError(
                f'Contribution page "{self.default_donation_page}" is already associated with a revenue program, "{self.default_donation_page.revenue_program}"'
            )
        # Ensure no @ symbol on twitter_handle-- we'll add those later
        if self.twitter_handle and self.twitter_handle[0] == "@":
            self.twitter_handle = self.twitter_handle.replace("@", "")

        self.clean_fiscal_sponsor_name()

    def clean_fiscal_sponsor_name(self):
        """Ensure a fiscally sponsored record has the fiscal sponsor name"""
        if self.fiscal_status == FiscalStatusChoices.FISCALLY_SPONSORED and not self.fiscal_sponsor_name:
            raise ValidationError("Please enter the fiscal sponsor name.")
        elif self.fiscal_sponsor_name and self.fiscal_status != FiscalStatusChoices.FISCALLY_SPONSORED:
            raise ValidationError("Only fiscally sponsored Revenue Programs can have a fiscal sponsor name.")

    def stripe_create_apple_pay_domain(self):
        """
        Register an ApplePay domain with Apple (by proxy) for this RevenueProgram.

        NOTE: Cannot create ApplePay Domains using test key.

        "If you're hoping to test this locally, pretty much too bad"
            -- Steve Jobs
        """
        if settings.STRIPE_LIVE_MODE and not self.domain_apple_verified_date:
            try:
                stripe.ApplePayDomain.create(
                    api_key=settings.STRIPE_LIVE_SECRET_KEY,
                    domain_name=f"{self.slug}.{settings.DOMAIN_APEX}",
                    stripe_account=self.payment_provider.stripe_account_id,
                )
                self.domain_apple_verified_date = timezone.now()
                self.save()
            except stripe.error.StripeError:
                logger.exception(
                    "Failed to register ApplePayDomain for RevenueProgram %s because of StripeError",
                    self.name,
                )


class PaymentProvider(IndexedTimeStampedModel):
    stripe_account_id = models.CharField(max_length=255, unique=True, null=True, blank=True)
    stripe_product_id = models.CharField(max_length=255, blank=True, null=True)

    currency = models.CharField(max_length=3, choices=CURRENCY_CHOICES, default="USD")
    STRIPE = ("stripe", "Stripe")
    SUPPORTED_PROVIDERS = (STRIPE,)
    default_payment_provider = models.CharField(max_length=100, choices=SUPPORTED_PROVIDERS, default=STRIPE[0])

    stripe_oauth_refresh_token = models.CharField(max_length=255, blank=True)
    stripe_verified = models.BooleanField(
        default=False,
        help_text='A fully verified Stripe Connected account should have "charges_enabled: true" in Stripe',
    )

    def __str__(self):
        return f"Stripe Payment Provider acct:{self.stripe_account_id} product:{self.stripe_product_id}"

    def get_dependent_pages_with_publication_date(self):
        """Retreieve live and future live contribution pages that rely on this payment provider"""
        from apps.pages.models import DonationPage  # vs circular import

        return DonationPage.objects.filter(revenue_program__payment_provider=self, published_date__isnull=False)

    def is_verified_with_default_provider(self):
        payment_provider = self.default_payment_provider
        payment_provider_account_id = getattr(self, f"{payment_provider}_account_id", None)
        payment_provider_verified = getattr(self, f"{payment_provider}_verified", None)
        return payment_provider and payment_provider_account_id and payment_provider_verified

    def stripe_create_default_product(self):
        if not self.stripe_product_id:
            product = stripe.Product.create(
                name=settings.GENERIC_STRIPE_PRODUCT_NAME,
                stripe_account=self.stripe_account_id,
            )
            self.stripe_product_id = product["id"]
            self.save()

    def get_currency_dict(self):
        try:
            return {"code": self.currency, "symbol": settings.CURRENCIES[self.currency]}
        except KeyError:
            logger.error(
                'Currency settings for stripe account/product "%s"/"%s" misconfigured. Tried to access "%s", but valid options are: %s',
                self.stripe_account_id,
                self.stripe_product_id,
                self.currency,
                settings.CURRENCIES,
            )
            return {"code": "", "symbol": ""}<|MERGE_RESOLUTION|>--- conflicted
+++ resolved
@@ -366,17 +366,10 @@
         verbose_name="Country",
         help_text="2-letter country code of RP's company. This gets included in data sent to stripe when creating a payment",
     )
-<<<<<<< HEAD
     # This is used to make requests to Mailchimp's API on behalf of users who have gone through the Mailchimp Oauth flow
     # to grant revengine access to their Mailchimp account.  We store sensitive values that are also required to access Mailchimp elsewhere.
-    mailchimp_server_prefix = models.TextField(null=True, blank=True)
+    mailchimp_server_prefix = models.CharField(max_length=100, null=True, blank=True)
     mailchimp_access_token = GoogleCloudSecretProvider(model_attr="mailchimp_access_token_secret_name")
-=======
-    # The next two values are used to make requests to Mailchimp on behalf of our users.
-    mailchimp_server_prefix = models.CharField(max_length=100, null=True, blank=True)
-    # TODO: DEV-3302 this is a temporary field, to be removed in https://news-revenue-hub.atlassian.net/browse/DEV-3302
-    mailchimp_access_token = models.TextField(null=True, blank=True)
->>>>>>> d78f8a2b
 
     objects = RevenueProgramManager.from_queryset(RevenueProgramQuerySet)()
 
@@ -455,25 +448,10 @@
         """"""
         if not all([self.mailchimp_server_prefix, self.mailchimp_access_token]):
             return []
-<<<<<<< HEAD
         client = MailchimpMarketing.Client()
         client.set_config({"access_token": self.mailchimp_access_token, "server": self.mailchimp_server_prefix})
         response = client.lists.get_all_lists(fields="id,name", count=1000)
         return response["lists"]
-=======
-        try:
-            client = MailchimpMarketing.Client()
-            client.set_config({"access_token": self.mailchimp_access_token, "server": self.mailchimp_server_prefix})
-            response = client.lists.get_all_lists(fields="id,name", count=1000)
-            return response.json().get("lists", [])
-        except ApiClientError:
-            logger.exception(
-                "`RevenueProgram.mailchimp_email_lists` failed to fetch email lists from Mailchimp for RP with ID %s mc server prefix %s",
-                self.id,
-                self.mailchimp_server_prefix,
-            )
-            return []
->>>>>>> d78f8a2b
 
     def clean_fields(self, **kwargs):
         if not self.id:
