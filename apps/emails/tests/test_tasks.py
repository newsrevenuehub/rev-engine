from unittest.mock import Mock

import pytest
from addict import Dict as AttrDict
from stripe.error import StripeError

from apps.contributions.models import Contribution, ContributionInterval
from apps.contributions.tests.factories import ContributionFactory
from apps.emails.helpers import convert_to_timezone_formatted
from apps.emails.tasks import send_thank_you_email
from apps.organizations.models import PaymentProvider
from apps.organizations.tests.factories import RevenueProgramFactory
from apps.pages.tests.factories import DonationPageFactory


@pytest.mark.django_db
class TestSendThankYouEmail:
    @pytest.mark.parametrize("interval", (ContributionInterval.ONE_TIME, ContributionInterval.MONTHLY))
    def test_happy_path(self, monkeypatch, interval):
        contribution = ContributionFactory(provider_customer_id="something", interval=interval)
        mock_send_email = Mock()
        monkeypatch.setattr("apps.emails.tasks.send_templated_email", mock_send_email)
        customer = AttrDict({"name": "Foo Bar"})
        mock_customer_retrieve = Mock()
        mock_customer_retrieve.return_value = customer
        monkeypatch.setattr("stripe.Customer.retrieve", mock_customer_retrieve)
        magic_link = "something"
        mock_create_magic_link = Mock()
        mock_create_magic_link.return_value = magic_link
        monkeypatch.setattr("apps.contributions.models.Contributor.create_magic_link", mock_create_magic_link)
        send_thank_you_email(contribution.id)
<<<<<<< HEAD
        assert mock_send_email.called_once_with(
            contribution.contributor.email,
            "Thank you for your contribution!",
            "nrh-default-contribution-confirmation-email.txt",
            "nrh-default-contribution-confirmation-email.html",
            {
                "contribution_date": convert_to_timezone_formatted(contribution.created, "America/New_York"),
                "contributor_email": contribution.contributor.email,
                "contribution_amount": contribution.formatted_amount,
                "contribution_interval": contribution.interval,
                "contribution_interval_display_value": contribution.interval
                if contribution.interval != "one_time"
                else None,
                "copyright_year": contribution.created.year,
                "org_name": contribution.revenue_program.organization.name,
                "contributor_name": customer.name,
                "non_profit": contribution.revenue_program.non_profit,
                "tax_id": contribution.revenue_program.tax_id,
                "magic_link": magic_link,
            },
        )
=======
        assert mock_send_email.called_once()
        assert mock_send_email.call_args[0][0] == contribution.contributor.email
        assert mock_send_email.call_args[0][1] == "Thank you for your contribution!"
        assert mock_send_email.call_args[0][2] == "nrh-default-contribution-confirmation-email.txt"
        assert mock_send_email.call_args[0][3] == "nrh-default-contribution-confirmation-email.html"
        assert mock_send_email.call_args[0][4] == {
            "contribution_date": contribution.created.strftime("%m-%d-%y"),
            "contributor_email": contribution.contributor.email,
            "contribution_amount": contribution.formatted_amount,
            "contribution_interval": contribution.interval,
            "contribution_interval_display_value": contribution.interval
            if contribution.interval != "one_time"
            else None,
            "copyright_year": contribution.created.year,
            "rp_name": contribution.revenue_program.name,
            "contributor_name": customer.name,
            "non_profit": contribution.revenue_program.non_profit,
            "tax_id": contribution.revenue_program.tax_id,
            "magic_link": magic_link,
        }
>>>>>>> 75afc487

    def test_when_contribution_not_exist(self):
        contribution_id = "999"
        assert not Contribution.objects.filter(id=contribution_id).exists()
        with pytest.raises(Contribution.DoesNotExist):
            send_thank_you_email(contribution_id)

    def test_when_stripe_error(self, monkeypatch):
        contribution = ContributionFactory(provider_customer_id="something")
        mock_customer_retrieve = Mock(side_effect=StripeError("Error"))
        monkeypatch.setattr("stripe.Customer.retrieve", mock_customer_retrieve)
        mock_log_exception = Mock()
        monkeypatch.setattr("apps.emails.tasks.logger.exception", mock_log_exception)
        with pytest.raises(StripeError):
            send_thank_you_email(contribution.id)
        mock_log_exception.assert_called_once()

    def test_when_missing_donation_page(self, monkeypatch):
        contribution = ContributionFactory(provider_customer_id="something")
        contribution.donation_page = None
        contribution.save()
        with pytest.raises(Contribution.DoesNotExist):
            send_thank_you_email(contribution.id)
        contribution.donation_page = DonationPageFactory()
        contribution.save()
        mock_customer_retrieve = Mock()
        customer = AttrDict({"name": "Foo Bar"})
        mock_customer_retrieve.return_value = customer
        monkeypatch.setattr("stripe.Customer.retrieve", mock_customer_retrieve)
        send_thank_you_email(contribution.id)

    def test_when_missing_provider_customer_id(self, monkeypatch):
        contribution = ContributionFactory(provider_customer_id=None)
        with pytest.raises(Contribution.DoesNotExist):
            send_thank_you_email(contribution.id)
        customer = AttrDict({"name": "Foo Bar"})
        mock_customer_retrieve = Mock()
        mock_customer_retrieve.return_value = customer
        monkeypatch.setattr("stripe.Customer.retrieve", mock_customer_retrieve)
        contribution.provider_customer_id = "something"
        contribution.save()
        send_thank_you_email(contribution.id)

    def test_when_missing_page_revenue_program(self, monkeypatch):
        contribution = ContributionFactory(provider_customer_id="something")
        contribution.donation_page.revenue_program = None
        contribution.donation_page.save()
        with pytest.raises(Contribution.DoesNotExist):
            send_thank_you_email(contribution.id)
        customer = AttrDict({"name": "Foo Bar"})
        mock_customer_retrieve = Mock()
        mock_customer_retrieve.return_value = customer
        monkeypatch.setattr("stripe.Customer.retrieve", mock_customer_retrieve)
        contribution.donation_page.revenue_program = RevenueProgramFactory()
        contribution.donation_page.save()
        send_thank_you_email(contribution.id)

    def test_when_missing_page_revenue_program_payment_provider(self, monkeypatch):
        contribution = ContributionFactory(provider_customer_id="something")
        assert isinstance(provider := contribution.donation_page.revenue_program.payment_provider, PaymentProvider)
        contribution.donation_page.revenue_program.payment_provider = None
        contribution.donation_page.revenue_program.save()
        with pytest.raises(Contribution.DoesNotExist):
            send_thank_you_email(contribution.id)
        contribution.revenue_program.payment_provider = provider
        contribution.revenue_program.save()
        customer = AttrDict({"name": "Foo Bar"})
        mock_customer_retrieve = Mock()
        mock_customer_retrieve.return_value = customer
        monkeypatch.setattr("stripe.Customer.retrieve", mock_customer_retrieve)
        send_thank_you_email(contribution.id)<|MERGE_RESOLUTION|>--- conflicted
+++ resolved
@@ -29,29 +29,6 @@
         mock_create_magic_link.return_value = magic_link
         monkeypatch.setattr("apps.contributions.models.Contributor.create_magic_link", mock_create_magic_link)
         send_thank_you_email(contribution.id)
-<<<<<<< HEAD
-        assert mock_send_email.called_once_with(
-            contribution.contributor.email,
-            "Thank you for your contribution!",
-            "nrh-default-contribution-confirmation-email.txt",
-            "nrh-default-contribution-confirmation-email.html",
-            {
-                "contribution_date": convert_to_timezone_formatted(contribution.created, "America/New_York"),
-                "contributor_email": contribution.contributor.email,
-                "contribution_amount": contribution.formatted_amount,
-                "contribution_interval": contribution.interval,
-                "contribution_interval_display_value": contribution.interval
-                if contribution.interval != "one_time"
-                else None,
-                "copyright_year": contribution.created.year,
-                "org_name": contribution.revenue_program.organization.name,
-                "contributor_name": customer.name,
-                "non_profit": contribution.revenue_program.non_profit,
-                "tax_id": contribution.revenue_program.tax_id,
-                "magic_link": magic_link,
-            },
-        )
-=======
         assert mock_send_email.called_once()
         assert mock_send_email.call_args[0][0] == contribution.contributor.email
         assert mock_send_email.call_args[0][1] == "Thank you for your contribution!"
@@ -72,7 +49,6 @@
             "tax_id": contribution.revenue_program.tax_id,
             "magic_link": magic_link,
         }
->>>>>>> 75afc487
 
     def test_when_contribution_not_exist(self):
         contribution_id = "999"
