import logging
import uuid
from urllib.parse import quote_plus

from django.conf import settings
from django.db import models
<<<<<<< HEAD
from django.utils.safestring import SafeString, mark_safe
=======
from django.utils import timezone
from django.utils.safestring import mark_safe
>>>>>>> a477a02d

import stripe

from apps.api.tokens import ContributorRefreshToken
from apps.common.models import IndexedTimeStampedModel
from apps.slack.models import SlackNotificationTypes
from apps.slack.slack_manager import SlackManager
from apps.users.choices import Roles
from apps.users.models import RoleAssignmentResourceModelMixin, UnexpectedRoleType


logger = logging.getLogger(f"{settings.DEFAULT_LOGGER}.{__name__}")


class Contributor(IndexedTimeStampedModel):
    uuid = models.UUIDField(default=uuid.uuid4, primary_key=False, editable=False)
    email = models.EmailField(unique=True)

    @property
    def contributions_count(self):
        return self.contribution_set.count()

    @property
    def most_recent_contribution(self):
        return self.contribution_set.filter(status="paid").latest()

    @property
    def is_authenticated(self):
        """
        Copy django.contrib.auth.models import AbstractBaseUser for request.user.is_authenticated

        Always return True. This is a way to tell if the user has been
        authenticated in templates.
        """
        return True

    @property
    def is_superuser(self):
        """
        Contributors essentially impersonate Users. Ensure that they can never be superusers.
        Note: It's useful to keep this as a property, since properties defined this way are immutable.
        """
        return False

    def __str__(self):
        return self.email

    def create_stripe_customer(
        self,
        rp_stripe_account_id,
        customer_name=None,
        phone=None,
        street=None,
        city=None,
        state=None,
        postal_code=None,
        country=None,
        metadata=None,
    ):
        """Create a Stripe customer using contributor email"""
        address = {
            "line1": street,
            "city": city,
            "state": state,
            "postal_code": postal_code,
            "country": country,
        }
        return stripe.Customer.create(
            email=self.email,
            address=address,
            shipping={"address": address, "name": customer_name},
            name=customer_name,
            phone=phone,
            stripe_account=rp_stripe_account_id,
            metadata=metadata,
        )

    @staticmethod
    def create_magic_link(contribution: "Contribution") -> SafeString:
        """Create a magic link value that can be inserted into Django templates (for instance, in contributor-facing emails)"""
        # vs circular import
        from apps.api.views import _construct_rp_domain as construct_rp_domain

        if not isinstance(contribution, Contribution):
            logger.error("`Contributor.create_magic_link` called with invalid contributon value: %s", contribution)
            raise ValueError("Invalid value provided for `contribution`")
        token = str(ContributorRefreshToken.for_contributor(contribution.contributor.uuid).short_lived_access_token)
        return mark_safe(
            f"https://{construct_rp_domain(contribution.donation_page.revenue_program.slug)}/{settings.CONTRIBUTOR_VERIFY_URL}"
            f"?token={token}&email={quote_plus(contribution.contributor.email)}"
        )


class ContributionInterval(models.TextChoices):
    ONE_TIME = "one_time", "One time"
    MONTHLY = "month", "Monthly"
    YEARLY = "year", "Yearly"


class ContributionStatus(models.TextChoices):
    PROCESSING = "processing", "processing"
    PAID = "paid", "paid"
    CANCELED = "canceled", "canceled"
    FAILED = "failed", "failed"
    FLAGGED = "flagged", "flagged"
    REJECTED = "rejected", "rejected"
    REFUNDED = "refunded", "refunded"


class CardBrand(models.TextChoices):
    AMEX = "amex", "Amex"
    DINERS = "diners", "Diners"
    DISCOVER = "discover", "Discover"
    JCB = "jcb", "JCB"
    MASTERCARD = "mastercard", "Mastercard"
    UNIONPAY = "unionpay", "UnionPay"
    VISA = "visa", "Visa"
    UNKNOWN = "unknown", "Unknown"


class PaymentType(models.TextChoices):
    ACH_CREDIT_TRANSFER = "ach_credit_transfer", "ACH Credit Transfer"
    ACH_DEBIT = "ach_debit", "ACH Debit"
    ACSS_DEBIT = "acss_debit", "ACSS Debit"
    ALIPAY = "alipay", "AliPay"
    AU_BECS_DEBIT = "au_becs_debit", "AU BECS Debit"
    BANCONTACT = "bancontact", "Bancontact"
    CARD = "card", "Card"
    CARD_PRESENT = "card_present", "Card Present"
    EPS = "eps", "EPS"
    GIROPAY = "giropay", "Giropay"
    IDEAL = "ideal", "Ideal"
    KLARNA = "klarna", "Klarna"
    MULTIBANCO = "multibanco", "Multibanco"
    P24 = "p24", "p24"
    SEPA_DEBIT = "sepa_debit", "Sepa Debit"
    SOFORT = "sofort", "Sofort"
    STRIPE_ACCOUNT = "stripe_account", "Stripe Account"
    WECHAT = "wechat", "WeChat"


class Contribution(IndexedTimeStampedModel, RoleAssignmentResourceModelMixin):
    amount = models.IntegerField(help_text="Stored in cents")
    currency = models.CharField(max_length=3, default="usd")
    reason = models.CharField(max_length=255, blank=True)

    interval = models.CharField(max_length=8, choices=ContributionInterval.choices)

    payment_provider_used = models.CharField(max_length=64)
    payment_provider_data = models.JSONField(null=True)
    provider_payment_id = models.CharField(max_length=255, blank=True, null=True)
    # This is the `client_id` value in the response from StripeAPI after creating a
    # Stripe PaymentElement or Subscription
    provider_client_secret_id = models.CharField(max_length=255, blank=True, null=True)
    provider_subscription_id = models.CharField(max_length=255, blank=True, null=True)
    provider_customer_id = models.CharField(max_length=255, blank=True, null=True)
    provider_payment_method_id = models.CharField(max_length=255, blank=True, null=True)
    provider_payment_method_details = models.JSONField(null=True)

    last_payment_date = models.DateTimeField(null=True)

    contributor = models.ForeignKey("contributions.Contributor", on_delete=models.SET_NULL, null=True)
    donation_page = models.ForeignKey("pages.DonationPage", on_delete=models.PROTECT, null=True)

    bad_actor_score = models.IntegerField(null=True)
    bad_actor_response = models.JSONField(null=True)
    flagged_date = models.DateTimeField(null=True)
    contribution_metadata = models.JSONField(null=True)

    status = models.CharField(max_length=10, choices=ContributionStatus.choices, null=True)

    class Meta:
        get_latest_by = "modified"
        ordering = ["-created"]

    def __str__(self):
        return f"{self.formatted_amount}, {self.created.strftime('%Y-%m-%d %H:%M:%S')}"

    @property
    def formatted_amount(self):
        return f"{'{:.2f}'.format(self.amount / 100)} {self.currency.upper()}"

    @property
    def revenue_program(self):
        if self.donation_page:
            return self.donation_page.revenue_program
        return None

    @property
    def stripe_account_id(self):
        if self.revenue_program and self.revenue_program.payment_provider:
            return self.revenue_program.payment_provider.stripe_account_id
        return None

    BAD_ACTOR_SCORES = (
        (
            0,
            "0 - Information",
        ),
        (
            1,
            "1 - Unknown",
        ),
        (
            2,
            "2 - Good",
        ),
        (
            3,
            "3 - Suspect",
        ),
        (
            4,
            "4 - Bad",
        ),
        (
            5,
            "5 - Very Bad",
        ),
    )

    @property
    def expanded_bad_actor_score(self):
        if not self.bad_actor_score:
            return None
        return self.BAD_ACTOR_SCORES[self.bad_actor_score][1]

    def get_payment_manager_instance(self):
        """
        Selects the correct payment manager for this Contribution, then instantiates it.
        """
        from apps.contributions.payment_managers import PaymentManager

        manager_class = PaymentManager.get_subclass(self)
        return manager_class(contribution=self)

    def process_flagged_payment(self, reject=False):
        payment_manager = self.get_payment_manager_instance()
        payment_manager.complete_payment(reject=reject)

    def fetch_stripe_payment_method(self):
        if not self.provider_payment_method_id:
            raise ValueError("Cannot fetch PaymentMethod without provider_payment_method_id")
        return stripe.PaymentMethod.retrieve(
            self.provider_payment_method_id,
            stripe_account=self.revenue_program.payment_provider.stripe_account_id,
        )

    def send_slack_notifications(self, event_type):
        """
        For now, we only send Slack notifications on successful payment.
        """
        if event_type == SlackNotificationTypes.SUCCESS:
            slack_manager = SlackManager()
            slack_manager.publish_contribution(self, event_type=SlackNotificationTypes.SUCCESS)

    def save(self, *args, **kwargs):
        # Calling save with kwargs "slack_notification" causes save method to trigger slack notifications
        slack_notification = kwargs.pop("slack_notification", None)
        if slack_notification:
            self.send_slack_notifications(slack_notification)

        # Check if we should update stripe payment method details
        previous = self.__class__.objects.filter(pk=self.pk).first()
        if (
            (previous and previous.provider_payment_method_id != self.provider_payment_method_id)
            or not previous
            and self.provider_payment_method_id
        ):
            # If it's an update and the previous pm is different from the new pm, or it's new and there's a pm id...
            # ...get details on payment method
            self.provider_payment_method_details = self.fetch_stripe_payment_method()
        super().save(*args, **kwargs)

    @classmethod
    def filter_queryset_for_contributor(cls, contributor, queryset):
        return queryset.filter(contributor=contributor).all()

    @classmethod
    def filter_queryset_by_role_assignment(cls, role_assignment, queryset):
        if role_assignment.role_type == Roles.HUB_ADMIN:
            return queryset.all()
        elif role_assignment.role_type == Roles.ORG_ADMIN:
            return queryset.filter(donation_page__revenue_program__organization=role_assignment.organization)
        elif role_assignment.role_type == Roles.RP_ADMIN:
            return queryset.filter(donation_page__revenue_program__in=role_assignment.revenue_programs.all())
        else:
            raise UnexpectedRoleType(f"`{role_assignment.role_type}` is not a valid role type")

    def create_stripe_one_time_payment_intent(self, stripe_customer_id, metadata):
        """Create a Stripe PaymentIntent and attach its id and client_secret to the contribution

        See https://stripe.com/docs/api/payment_intents/create for more info
        """
        intent = stripe.PaymentIntent.create(
            amount=self.amount,
            currency=self.currency,
            customer=stripe_customer_id,
            metadata=metadata,
            receipt_email=self.contributor.email,
            statement_descriptor_suffix=self.donation_page.revenue_program.stripe_statement_descriptor_suffix,
            stripe_account=self.donation_page.revenue_program.stripe_account_id,
        )
        self.provider_payment_id = intent["id"]
        self.provider_client_secret_id = intent["client_secret"]
        self.provider_customer_id = intent["customer"]
        self.save()
        return intent

    def create_stripe_subscription(self, stripe_customer_id, metadata):
        """Create a Stripe Subscription and attach its data to the contribution

        See https://stripe.com/docs/api/subscriptions/create for more info
        """
        price_data = {
            "unit_amount": self.amount,
            "currency": self.currency,
            "product": self.donation_page.revenue_program.payment_provider.stripe_product_id,
            "recurring": {
                "interval": self.interval,
            },
        }
        subscription = stripe.Subscription.create(
            customer=stripe_customer_id,
            items=[
                {
                    "price_data": price_data,
                }
            ],
            stripe_account=self.donation_page.revenue_program.payment_provider.stripe_account_id,
            metadata=metadata,
            payment_behavior="default_incomplete",
            payment_settings={"save_default_payment_method": "on_subscription"},
            expand=["latest_invoice.payment_intent"],
        )
        self.payment_provider_data = subscription
        self.provider_subscription_id = subscription["id"]
        self.provider_customer_id = subscription["customer"]
        self.provider_client_secret_id = subscription["latest_invoice"]["payment_intent"]["client_secret"]
        self.save()
        return subscription

    def handle_thank_you_email(self):
        """Send a thank you email to contribution's contributor if org is configured to have NRE send thank you email"""
        # vs. circular import
        from apps.emails.tasks import send_thank_you_email

        if self.revenue_program.organization.send_receipt_email_via_nre:
<<<<<<< HEAD
            send_thank_you_email.delay(self.id)
=======
            send_templated_email.delay(
                self.contributor.email,
                "Thank you for your contribution!",
                "nrh-default-contribution-confirmation-email.txt",
                "nrh-default-contribution-confirmation-email.html",
                {
                    "contribution_date": contribution_received_at.strftime("%m-%d-%y"),
                    "contributor_email": self.contributor.email,
                    "contribution_amount": self.formatted_amount,
                    "contribution_interval": self.interval,
                    "contribution_interval_display_value": self.interval if self.interval != "one_time" else None,
                    "copyright_year": contribution_received_at.year,
                    "org_name": self.revenue_program.organization.name,
                },
            )

    def send_recurring_contribution_email_reminder(self, next_charge_date):
        from apps.api.views import construct_rp_domain  # vs. circular import

        if self.interval == ContributionInterval.ONE_TIME:
            logger.warning(
                "`Contribution.send_recurring_contribution_email_reminder` was called on an instance (ID: %s) whose interval is one-time",
                self.id,
            )
            return
        token = str(ContributorRefreshToken.for_contributor(self.contributor.uuid).short_lived_access_token)
        send_templated_email.delay(
            self.contributor.email,
            f"Reminder: {self.donation_page.revenue_program.name} scheduled contribution",
            "recurring-contribution-email-reminder.txt",
            "recurring-contribution-email-reminder.html",
            {
                "rp_name": self.donation_page.revenue_program.name,
                # nb, we have to send this as pre-formatted because this data will be serialized
                # when sent to the Celery worker.
                "contribution_date": next_charge_date.strftime("%m/%d/%Y"),
                "contribution_amount": self.formatted_amount,
                "contribution_interval_display_value": self.interval,
                "non_profit": self.donation_page.revenue_program.non_profit,
                "contributor_email": self.contributor.email,
                "tax_id": self.donation_page.revenue_program.tax_id,
                "magic_link": mark_safe(
                    f"https://{construct_rp_domain(self.donation_page.revenue_program.slug)}/{settings.CONTRIBUTOR_VERIFY_URL}"
                    f"?token={token}&email={quote_plus(self.contributor.email)}"
                ),
            },
        )

    @staticmethod
    def stripe_metadata(contributor, validated_data, referer):
        """Generate dict of metadata to be sent to Stripe when creating a PaymentIntent or Subscription"""
        return {
            "source": settings.METADATA_SOURCE,
            "schema_version": settings.METADATA_SCHEMA_VERSION,
            "contributor_id": contributor.id,
            "agreed_to_pay_fees": validated_data["agreed_to_pay_fees"],
            "donor_selected_amount": validated_data["donor_selected_amount"],
            "reason_for_giving": validated_data["reason_for_giving"],
            "honoree": validated_data.get("honoree"),
            "in_memory_of": validated_data.get("in_memory_of"),
            "comp_subscription": validated_data.get("comp_subscription"),
            "swag_opt_out": validated_data.get("swag_opt_out"),
            "swag_choice": validated_data.get("swag_choice"),
            "referer": referer,
            "revenue_program_id": validated_data["page"].revenue_program.id,
            "revenue_program_slug": validated_data["page"].revenue_program.slug,
            "sf_campaign_id": validated_data.get("sf_campaign_id"),
        }
>>>>>>> a477a02d
<|MERGE_RESOLUTION|>--- conflicted
+++ resolved
@@ -4,12 +4,7 @@
 
 from django.conf import settings
 from django.db import models
-<<<<<<< HEAD
 from django.utils.safestring import SafeString, mark_safe
-=======
-from django.utils import timezone
-from django.utils.safestring import mark_safe
->>>>>>> a477a02d
 
 import stripe
 
@@ -90,8 +85,7 @@
     @staticmethod
     def create_magic_link(contribution: "Contribution") -> SafeString:
         """Create a magic link value that can be inserted into Django templates (for instance, in contributor-facing emails)"""
-        # vs circular import
-        from apps.api.views import _construct_rp_domain as construct_rp_domain
+        from apps.api.views import construct_rp_domain  # vs. circular import
 
         if not isinstance(contribution, Contribution):
             logger.error("`Contributor.create_magic_link` called with invalid contributon value: %s", contribution)
@@ -358,27 +352,12 @@
         from apps.emails.tasks import send_thank_you_email
 
         if self.revenue_program.organization.send_receipt_email_via_nre:
-<<<<<<< HEAD
             send_thank_you_email.delay(self.id)
-=======
-            send_templated_email.delay(
-                self.contributor.email,
-                "Thank you for your contribution!",
-                "nrh-default-contribution-confirmation-email.txt",
-                "nrh-default-contribution-confirmation-email.html",
-                {
-                    "contribution_date": contribution_received_at.strftime("%m-%d-%y"),
-                    "contributor_email": self.contributor.email,
-                    "contribution_amount": self.formatted_amount,
-                    "contribution_interval": self.interval,
-                    "contribution_interval_display_value": self.interval if self.interval != "one_time" else None,
-                    "copyright_year": contribution_received_at.year,
-                    "org_name": self.revenue_program.organization.name,
-                },
-            )
 
     def send_recurring_contribution_email_reminder(self, next_charge_date):
-        from apps.api.views import construct_rp_domain  # vs. circular import
+        # vs. circular import
+        from apps.api.views import construct_rp_domain
+        from apps.emails.tasks import send_templated_email
 
         if self.interval == ContributionInterval.ONE_TIME:
             logger.warning(
@@ -428,5 +407,4 @@
             "revenue_program_id": validated_data["page"].revenue_program.id,
             "revenue_program_slug": validated_data["page"].revenue_program.slug,
             "sf_campaign_id": validated_data.get("sf_campaign_id"),
-        }
->>>>>>> a477a02d
+        }