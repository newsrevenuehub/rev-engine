from django.contrib.auth import get_user_model

from rest_framework import status
from rest_framework.reverse import reverse

from apps.api.tests import RevEngineApiAbstractTestCase
from apps.organizations.models import Feature, Organization, Plan, RevenueProgram
from apps.organizations.tests.factories import FeatureFactory, OrganizationFactory
from apps.users.tests.utils import create_test_user


user_model = get_user_model()


class OrganizationViewSetTest(RevEngineApiAbstractTestCase):
    model_factory = OrganizationFactory
    model = Organization

    def setUp(self):
        super().setUp()
        self.is_authed_user = create_test_user()
        self.post_data = {}
        self.expected_user_types = (
            self.superuser,
            self.hub_user,
            self.org_user,
            self.rp_user,
        )
        self.detail_url = reverse("organization-detail", args=(self.org1.pk,))
        self.list_url = reverse("organization-list")

    def assert_user_can_retrieve_an_org(self, user):
        response = self.assert_user_can_get(self.detail_url, user)
        self.assertEqual(response.json()["id"], self.org1.pk)

    def assert_user_cannot_udpate_an_org(self, user):
        last_modified = self.org1.modified
        self.assert_user_cannot_patch_because_not_implemented(self.detail_url, user)
        self.org1.refresh_from_db()
        self.assertEqual(last_modified, self.org1.modified)

    def assert_user_cannot_create_an_org(self, user):
        before_count = Organization.objects.count()
        self.assert_user_cannot_post_because_not_implemented(self.list_url, user)
        self.assertEqual(before_count, Organization.objects.count())

    def assert_user_cannot_delete_an_org(self, user):
        self.assertGreaterEqual(before_count := Organization.objects.count(), 1)
        self.assert_user_cannot_delete_because_not_implemented(self.detail_url, user)
        self.assertEqual(before_count, Organization.objects.count())

    def test_unauthed_cannot_access(self):
        self.assert_unuauthed_cannot_get(self.detail_url)
        self.assert_unuauthed_cannot_get(self.list_url)
        self.assert_unauthed_cannot_delete(self.detail_url)
        self.assert_unauthed_cannot_patch(self.detail_url)
        self.assert_unauthed_cannot_put(self.detail_url)

    def test_expected_user_types_can_only_read(self):
        for user in self.expected_user_types:
            self.assert_user_can_retrieve_an_org(user)
            self.assert_user_cannot_create_an_org(user)
            self.assert_user_cannot_udpate_an_org(user)
            self.assert_user_cannot_delete_an_org(user)
        for user, count in [
            (self.superuser, Organization.objects.count()),
            (self.hub_user, Organization.objects.count()),
            (self.org_user, 1),
            (self.rp_user, 1),
        ]:
            self.assert_user_can_list(self.list_url, user, count, results_are_flat=True)

    def test_unexpected_role_type(self):
        novel = create_test_user(role_assignment_data={"role_type": "this-is-new"})
        self.assert_user_cannot_get(
            reverse("organization-list"),
            novel,
            expected_status_code=status.HTTP_500_INTERNAL_SERVER_ERROR,
        )


class RevenueProgramViewSetTest(RevEngineApiAbstractTestCase):
    def setUp(self):
        super().setUp()
        self.list_url = reverse("revenue-program-list")
<<<<<<< HEAD
        self.detail_url = "/api/v1/revenue-programs"
        self.create_resources()

    def test_reverse_works(self):
        self.login()
        response = self.client.get(self.list_url)
        self.assertEqual(response.status_code, 200)

    def test_list_returns_expected_count(self):
        revp = self.resources[0]
        self.authenticate_user_for_resource(revp)
        self.login()
        response = self.client.get(self.list_url)
        self.assertEqual(response.status_code, 200)
        expected_count = RevenueProgram.objects.filter(organization=self.user.get_organization()).count()
        self.assertEqual(len(response.json()), expected_count)

    def test_created_and_list_are_equivalent(self):
        revp = self.resources[0]
        self.authenticate_user_for_resource(revp)
        self.login()
        response = self.client.get(self.list_url)
        self.assertEqual(response.status_code, 200)
        self.assertListEqual(
            sorted([x["id"] for x in response.json()]),
            sorted(
                [
                    x
                    for x in RevenueProgram.objects.filter(organization=self.user.get_organization()).values_list(
                        "pk", flat=True
                    )
                ]
            ),
        )
=======
        self.detail_url = reverse("revenue-program-detail", args=(RevenueProgram.objects.first().pk,))
>>>>>>> d779b4d1

    def test_superuser_can_retrieve_an_rp(self):
        return self.assert_superuser_can_get(self.detail_url)

    def test_superuser_can_list_rps(self):
        expected_count = RevenueProgram.objects.count()
        return self.assert_superuser_can_list(self.list_url, expected_count, results_are_flat=True)

    def test_other_cannot_access_resource(self):
        non_superusers = [self.hub_user, self.org_user, self.rp_user, self.contributor_user]
        for user in non_superusers:
            self.assert_user_cannot_get(self.detail_url, user)
            self.assert_user_cannot_get(self.list_url, user)
            self.assert_user_cannot_post(self.list_url, user)
            self.assert_user_cannot_patch(self.detail_url, user)
            self.assert_user_cannot_delete(self.detail_url, user)

    def test_unauthed_cannot_access(self):
        self.assert_unuauthed_cannot_get(self.detail_url)
        self.assert_unuauthed_cannot_get(self.list_url)
        self.assert_unauthed_cannot_delete(self.detail_url)
        self.assert_unauthed_cannot_patch(self.detail_url)
        self.assert_unauthed_cannot_put(self.detail_url)

    def test_pagination_disabled(self):
        response = self.assert_superuser_can_get(self.list_url)
        self.assertNotIn("count", response.json())
        self.assertNotIn("results", response.json())


class PlanViewSetTest(RevEngineApiAbstractTestCase):
    def setUp(self):
        super().setUp()
        self.list_url = reverse("plan-list")
        self.detail_url = reverse("plan-detail", args=(Plan.objects.first(),))

    ########
    # Create

    def test_no_one_can_create(self):
        for user, status_code in [
            (self.superuser, status.HTTP_405_METHOD_NOT_ALLOWED),
            (self.hub_user, status.HTTP_405_METHOD_NOT_ALLOWED),
            (self.org_user, status.HTTP_405_METHOD_NOT_ALLOWED),
            (self.rp_user, status.HTTP_405_METHOD_NOT_ALLOWED),
            (self.contributor_user, status.HTTP_403_FORBIDDEN),
            (self.generic_user, status.HTTP_405_METHOD_NOT_ALLOWED),
        ]:
            self.assert_user_cannot_post(self.list_url, user, {}, status_code)

    #################
    # Read - Retrieve

    def test_superuser_can_retrieve_a_plan(self):
        self.assert_superuser_can_get(reverse("plan-detail", args=(Plan.objects.first().pk,)))

    def test_hub_user_can_retrieve_a_plan(self):
        self.assert_hub_admin_can_get(reverse("plan-detail", args=(Plan.objects.first().pk,)))

    def test_org_admin_can_retrieve_their_orgs_plan(self):
        self.assert_hub_admin_can_get(reverse("plan-detail", args=(Plan.objects.first().pk,)))
        self.assertGreater(expected_count := Plan.objects.count(), 1)
        self.assert_hub_admin_can_list(self.list_url, expected_count, results_are_flat=True)

    def test_org_admin_cannot_retrieve_another_orgs_plan(self):
        detail_url = reverse("plan-detail", args=(self.org2.plan.pk,))
        self.assert_rp_user_cannot_get(detail_url)

    def test_rp_user_can_retrieve_their_orgs_plan(self):
        detail_url = reverse("plan-detail", args=(self.org1.plan.pk,))
        self.assert_rp_user_can_get(detail_url)

    def test_rp_user_cannot_retrieve_another_orgs_plan(self):
        detail_url = reverse("plan-detail", args=(self.org2.plan.pk,))
        self.assert_rp_user_cannot_get(detail_url)

    #############
    # Read - List

    def test_superuser_can_list_plans(self):
        self.assertGreater(expected_count := Plan.objects.count(), 1)
        self.assert_superuser_can_list(self.list_url, expected_count, results_are_flat=True)

    def test_hub_admin_can_list_plans(self):
        self.assertGreater(expected_count := Plan.objects.count(), 1)
        self.assert_hub_admin_can_list(self.list_url, expected_count, results_are_flat=True)

    def test_org_admin_sees_their_plan_in_list(self):
        self.assert_org_admin_can_list(
            self.list_url, 1, assert_item=lambda x: x["id"] == self.org1.plan.pk, results_are_flat=True
        )

    def test_rp_user_sees_their_orgs_plan_in_list(self):
        self.assert_rp_user_can_list(
            self.list_url,
            1,
            assert_item=lambda x: x["id"] == self.rp_user.roleassignment.organization.plan.pk,
            results_are_flat=True,
        )

    ########
    # Update

    def test_no_one_can_update(self):
        for user, status_code in [
            (self.superuser, status.HTTP_405_METHOD_NOT_ALLOWED),
            (self.hub_user, status.HTTP_405_METHOD_NOT_ALLOWED),
            (self.org_user, status.HTTP_405_METHOD_NOT_ALLOWED),
            (self.rp_user, status.HTTP_405_METHOD_NOT_ALLOWED),
            (self.contributor_user, status.HTTP_403_FORBIDDEN),
            (self.generic_user, status.HTTP_405_METHOD_NOT_ALLOWED),
        ]:
            self.assert_user_cannot_patch(self.detail_url, user, {}, expected_status_code=status_code)

    ########
    # Delete

    def test_no_one_can_delete(self):
        for user, status_code in [
            (self.superuser, status.HTTP_405_METHOD_NOT_ALLOWED),
            (self.hub_user, status.HTTP_405_METHOD_NOT_ALLOWED),
            (self.org_user, status.HTTP_405_METHOD_NOT_ALLOWED),
            (self.rp_user, status.HTTP_405_METHOD_NOT_ALLOWED),
            (self.contributor_user, status.HTTP_403_FORBIDDEN),
            (self.generic_user, status.HTTP_405_METHOD_NOT_ALLOWED),
        ]:
            self.assert_user_cannot_delete(self.detail_url, user, expected_status_code=status_code)


class FeatureViewSetTest(RevEngineApiAbstractTestCase):
    def setUp(self):
        super().setUp()
        self.org1.plan.features.add(FeatureFactory())
        self.org2.plan.features.add(FeatureFactory())

    ########
    # Create

    def test_no_one_can_create(self):
        for user, status_code in [
            (self.superuser, status.HTTP_405_METHOD_NOT_ALLOWED),
            (self.hub_user, status.HTTP_403_FORBIDDEN),
            (self.org_user, status.HTTP_403_FORBIDDEN),
            (self.rp_user, status.HTTP_403_FORBIDDEN),
            (self.contributor_user, status.HTTP_403_FORBIDDEN),
            (self.generic_user, status.HTTP_403_FORBIDDEN),
        ]:
            self.assert_user_cannot_post(reverse("feature-list"), user, {}, status_code)

    #################
    # Read - Retrieve

    def test_superuser_can_retrieve_a_feature(self):
        self.assert_superuser_can_get(reverse("feature-detail", args=(Feature.objects.first().pk,)))

    def test_non_superuser_users_cannot_retrieve_a_feature(self):
        for user in [
            self.hub_user,
            self.org_user,
            self.rp_user,
            self.contributor_user,
            self.generic_user,
        ]:
            self.assert_user_cannot_get(
                reverse("feature-detail", args=(Feature.objects.first().pk,)), user, status.HTTP_403_FORBIDDEN
            )

    #############
    # Read - List

    def test_superuser_can_list_features(self):
        self.assert_superuser_can_list(reverse("feature-list"), Feature.objects.count(), results_are_flat=True)

    def test_non_superuser_users_cannot_list_features(self):
        for user in [
            self.hub_user,
            self.org_user,
            self.rp_user,
            self.contributor_user,
            self.generic_user,
        ]:
            self.assert_user_cannot_get(reverse("feature-list"), user, status.HTTP_403_FORBIDDEN)

    ########
    # Update

    def test_no_one_can_update(self):
        for user, status_code in [
            (self.superuser, status.HTTP_405_METHOD_NOT_ALLOWED),
            (self.hub_user, status.HTTP_403_FORBIDDEN),
            (self.org_user, status.HTTP_403_FORBIDDEN),
            (self.rp_user, status.HTTP_403_FORBIDDEN),
            (self.contributor_user, status.HTTP_403_FORBIDDEN),
            (self.generic_user, status.HTTP_403_FORBIDDEN),
        ]:
            self.assert_user_cannot_patch(
                reverse("feature-detail", args=(self.org1.plan.features.first().pk,)),
                user,
                {},
                expected_status_code=status_code,
            )

    ########
    # Delete

    def test_no_one_can_delete(self):
        for user, status_code in [
            (self.superuser, status.HTTP_405_METHOD_NOT_ALLOWED),
            (self.hub_user, status.HTTP_403_FORBIDDEN),
            (self.org_user, status.HTTP_403_FORBIDDEN),
            (self.rp_user, status.HTTP_403_FORBIDDEN),
            (self.contributor_user, status.HTTP_403_FORBIDDEN),
            (self.generic_user, status.HTTP_403_FORBIDDEN),
        ]:
            self.assert_user_cannot_delete(
                reverse("feature-detail", args=(self.org1.plan.features.first().pk,)),
                user,
                expected_status_code=status_code,
            )<|MERGE_RESOLUTION|>--- conflicted
+++ resolved
@@ -83,44 +83,7 @@
     def setUp(self):
         super().setUp()
         self.list_url = reverse("revenue-program-list")
-<<<<<<< HEAD
-        self.detail_url = "/api/v1/revenue-programs"
-        self.create_resources()
-
-    def test_reverse_works(self):
-        self.login()
-        response = self.client.get(self.list_url)
-        self.assertEqual(response.status_code, 200)
-
-    def test_list_returns_expected_count(self):
-        revp = self.resources[0]
-        self.authenticate_user_for_resource(revp)
-        self.login()
-        response = self.client.get(self.list_url)
-        self.assertEqual(response.status_code, 200)
-        expected_count = RevenueProgram.objects.filter(organization=self.user.get_organization()).count()
-        self.assertEqual(len(response.json()), expected_count)
-
-    def test_created_and_list_are_equivalent(self):
-        revp = self.resources[0]
-        self.authenticate_user_for_resource(revp)
-        self.login()
-        response = self.client.get(self.list_url)
-        self.assertEqual(response.status_code, 200)
-        self.assertListEqual(
-            sorted([x["id"] for x in response.json()]),
-            sorted(
-                [
-                    x
-                    for x in RevenueProgram.objects.filter(organization=self.user.get_organization()).values_list(
-                        "pk", flat=True
-                    )
-                ]
-            ),
-        )
-=======
         self.detail_url = reverse("revenue-program-detail", args=(RevenueProgram.objects.first().pk,))
->>>>>>> d779b4d1
 
     def test_superuser_can_retrieve_an_rp(self):
         return self.assert_superuser_can_get(self.detail_url)
