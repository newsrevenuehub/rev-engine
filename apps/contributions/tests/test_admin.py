--- conflicted
+++ resolved
@@ -87,25 +87,7 @@
         contribution = ContributionFactory(bad_actor_score=5, status=ContributionStatus.PAID)
         queryset = Contribution.objects.filter(pk=contribution.pk)
         with pytest.raises(MessageFailure):
-<<<<<<< HEAD
             self.contribution_admin.accept_flagged_contribution(request, queryset)
-=======
-            self.contribution_admin.accept_flagged_contribution(request, queryset)
-
-    def test_bad_actor_score_filter(self):
-        target_score = 2
-        ba_score_filter = BadActorScoreFilter(None, {"bad_actor_score": target_score}, Contribution, ContributionAdmin)
-        filtered_contribs = ba_score_filter.queryset(None, Contribution.objects.all())
-        self.assertIn(self.contrib_score_2, filtered_contribs)
-        self.assertNotIn(self.contrib_score_4, filtered_contribs)
-
-    def test_bad_actor_score_filter_all(self):
-        ba_score_filter = BadActorScoreFilter(None, {}, Contribution, ContributionAdmin)
-        all_contribs = Contribution.objects.all()
-        filtered_contribs = ba_score_filter.queryset(None, all_contribs)
-        self.assertEqual(len(filtered_contribs), len(all_contribs))
-        self.assertIn(self.contrib_score_2, filtered_contribs)
-        self.assertIn(self.contrib_score_4, filtered_contribs)
 
     def test_provider_payment_link(self):
         contribution = ContributionFactory(provider_payment_id="pi_1234")
@@ -134,5 +116,4 @@
         )
         assert self.contribution_admin.provider_customer_link(contribution) == "-"
         assert self.contribution_admin.provider_payment_link(contribution) == "-"
-        assert self.contribution_admin.provider_subscription_link(contribution) == "-"
->>>>>>> 07c1c12c
+        assert self.contribution_admin.provider_subscription_link(contribution) == "-"