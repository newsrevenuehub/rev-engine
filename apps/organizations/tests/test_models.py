from datetime import timedelta

from django.conf import settings
from django.core.exceptions import ValidationError
from django.db.models.deletion import ProtectedError
from django.test import override_settings
from django.utils import timezone

import pytest
import pytest_cases
from stripe import ApplePayDomain
from stripe.error import StripeError

import apps
from apps.common.models import SocialMeta
from apps.common.tests.test_utils import get_test_image_file_jpeg
from apps.config.tests.factories import DenyListWordFactory
from apps.config.validators import GENERIC_SLUG_DENIED_MSG, SLUG_DENIED_CODE
from apps.contributions.models import Contribution
from apps.contributions.tests.factories import ContributionFactory
from apps.organizations.models import (
    RP_SLUG_MAX_LENGTH,
    Benefit,
    BenefitLevel,
    BenefitLevelBenefit,
    FiscalStatusChoices,
    HubDefaultEmailStyle,
    Organization,
    PaymentProvider,
    RevenueProgram,
    TransactionalEmailStyle,
)
from apps.organizations.tests.factories import (
    BenefitLevelFactory,
    OrganizationFactory,
    RevenueProgramFactory,
)
from apps.pages.models import DonationPage
from apps.pages.tests.factories import DonationPageFactory, StyleFactory
from apps.users.models import RoleAssignment, Roles, User


@pytest.mark.django_db
class TestOrganization:
    def test_basics(self):
        t = Organization()
        str(t)
        assert isinstance(t.admin_revenueprogram_options, list)

    def test_user_is_member(self):
        user = User.objects.create()
        t = Organization.objects.create()
        assert not t.user_is_member(user)
        t.users.add(user)
        assert t.user_is_member(user)

    def test_user_is_owner(self):
        user = User.objects.create()
        t = Organization.objects.create()
        assert not t.user_is_owner(user)

    def test_admin_revenue_program_options(self, revenue_program):
        assert revenue_program.organization.admin_revenueprogram_options == [(revenue_program.name, revenue_program.pk)]

    def test_org_cannot_be_deleted_when_contributions_downstream(self, live_donation_page, one_time_contribution):
        """An org should not be deleteable when downstream contributions exist"""
        one_time_contribution.donation_page = live_donation_page
        one_time_contribution.save()
        with pytest.raises(ProtectedError) as protected_error:
            live_donation_page.revenue_program.organization.delete()
            assert protected_error.exception.args[0] == (
                "Cannot delete some instances of model 'Organization' because they are referenced through protected "
                "foreign keys: 'RevenueProgram.organization'."
            )
        assert Organization.objects.filter(pk=live_donation_page.revenue_program.organization.pk).exists()

    def test_org_deletion_cascades_when_no_contributions_downstream(self, org_user_free_plan, live_donation_page):
        """An org and its cascading relationships should be deleted when no downstream contributions"""
        live_donation_page.revenue_program = org_user_free_plan.roleassignment.revenue_programs.first()
        live_donation_page.save()
        page_id = live_donation_page.id
        rp_ids = org_user_free_plan.roleassignment.revenue_programs.values_list("id", flat=True)
        ra_id = org_user_free_plan.roleassignment.id
        org_user_free_plan.roleassignment.organization.delete()
        assert not RevenueProgram.objects.filter(pk__in=rp_ids).exists()
        assert not DonationPage.objects.filter(pk=page_id).exists()
        assert not RoleAssignment.objects.filter(pk=ra_id).exists()

    @pytest_cases.parametrize(
        "user",
        (
            pytest_cases.fixture_ref("hub_admin_user"),
            pytest_cases.fixture_ref("org_user_free_plan"),
            pytest_cases.fixture_ref("rp_user"),
        ),
    )
    def test_organization_filtered_by_role_assignment(self, user):
        # ensure there will be unowned organizations
        OrganizationFactory.create_batch(size=2)
        owned_orgs = (
            Organization.objects.all()
            if user.roleassignment.role_type == Roles.HUB_ADMIN
            else [
                user.roleassignment.organization,
            ]
        )
        query = Organization.objects.filtered_by_role_assignment(user.roleassignment)
        assert query.count() == len(owned_orgs)
        assert set(query.values_list("id", flat=True)) == set([x.id for x in owned_orgs])

    def test_organization_filtered_by_role_assignment_when_unexpected_role(self, user_with_unexpected_role):
        OrganizationFactory.create_batch(3)
        assert Organization.objects.filtered_by_role_assignment(user_with_unexpected_role.roleassignment).count() == 0


class TestBenefit:
    def test_basics(self):
        t = Benefit()
        str(t)


class TestBenefitLevel:
    def test_basics(self):
        t = BenefitLevel()
        str(t)

    def test_clean(self):
        t = BenefitLevel()
        t.clean()


class TestBenefitLevelBenefit:
    def test_basics(self):
        t = BenefitLevelBenefit(benefit=Benefit(), benefit_level=BenefitLevel(), order=1)
        str(t)


<<<<<<< HEAD
@pytest.fixture()
def revenue_program_with_no_default_donation_page():
    return RevenueProgramFactory(
        onboarded=True, default_donation_page=None, organization=OrganizationFactory(plus_plan=True)
    )


@pytest.fixture()
def revenue_program_with_default_donation_page_all_transactional_email_style_values():
    # need to guarantee we get a unique name property because otherwise a pre-existing style could be retrieved
    # and we want net new
    style = StyleFactory()
    style.styles = style.styles | {
        "colors": {
            "cstm_mainHeader": "#000000",
            "cstm_CTAs": "#000000",
        },
        "font": {"heading": "something", "body": "else"},
    }
    rp = RevenueProgramFactory(onboarded=True, organization=OrganizationFactory(plus_plan=True))
    page = DonationPageFactory(revenue_program=rp, styles=style, header_logo=get_test_image_file_jpeg())
    assert page.header_logo is not None
    rp.default_donation_page = page
    return rp


@pytest_cases.fixture()
def revenue_program_with_default_donation_page_but_no_transactional_email_style_values():
    rp = RevenueProgramFactory(onboarded=True, organization=OrganizationFactory(plus_plan=True))
    style = StyleFactory(name="foo", revenue_program=rp)
    style.styles.pop("colors", None)
    style.styles.pop("font", None)
    style.save()
    page = DonationPageFactory(revenue_program=rp, styles=style, header_logo=None)
    rp.default_donation_page = page
    rp.save()
    return rp
=======
@pytest.fixture
def revenue_program_with_manual_org_mailchimp_connection():
    rp = RevenueProgramFactory()
    rp.organization.show_connected_to_mailchimp = True
    rp.organization.save()
    return rp


@pytest.fixture
def revenue_program_with_mailchimp_connection_via_oauth_flow():
    return RevenueProgramFactory(mailchimp_connected_via_oauth=True)


@pytest.fixture
def revenue_program_with_incomplete_connection_only_has_prefix():
    return RevenueProgramFactory(mailchimp_connected_via_oauth=True, mailchimp_access_token=None)


@pytest.fixture
def revenue_program_with_incomplete_connection_only_has_token():
    return RevenueProgramFactory(mailchimp_connected_via_oauth=True, mailchimp_server_prefix=None)
>>>>>>> 5b728a1e


@pytest.mark.django_db
class TestRevenueProgram:
    def test_basics(self):
        t = RevenueProgram()
        str(t)

    def test_stripe_account_id(self):
        t = RevenueProgram()
        assert None is t.stripe_account_id

    def test_clean_fields(self):
        t = RevenueProgramFactory(name="B o %")
        t.clean_fields()
        assert "b-o" == t.slug
        # Branch coverage.
        t = RevenueProgramFactory()
        t.clean_fields()

    def test_clean(self):
        t = RevenueProgram()
        t.clean()

    def test_bad_default_page(self):
        # Avoid state of a rev program's default page not being one of "its pages"
        t = RevenueProgram()
        t.default_donation_page = apps.pages.models.DonationPage(revenue_program=t)
        t.clean()
        # Not set.
        with pytest.raises(apps.organizations.models.ValidationError):
            t.default_donation_page = apps.pages.models.DonationPage()
            t.clean()
        # Set to other RP
        with pytest.raises(apps.organizations.models.ValidationError):
            t.default_donation_page = apps.pages.models.DonationPage(revenue_program=RevenueProgram())
            t.clean()

    @override_settings(STRIPE_LIVE_MODE=True)
    def test_stripe_create_apple_pay_domain_happy_path(self, mocker):
        mock_stripe_create = mocker.patch.object(ApplePayDomain, "create")
        rp = RevenueProgramFactory(domain_apple_verified_date=None)
        rp.stripe_create_apple_pay_domain()
        rp.refresh_from_db()
        assert rp.domain_apple_verified_date is not None
        mock_stripe_create.assert_called_once_with(
            api_key="",
            domain_name=f"{rp.slug}.{settings.DOMAIN_APEX}",
            stripe_account=rp.payment_provider.stripe_account_id,
        )

    @override_settings(STRIPE_LIVE_MODE=True)
    def test_stripe_create_apple_pay_domain_when_already_verified_date_exists(self, mocker):
        mock_stripe_create = mocker.patch.object(ApplePayDomain, "create")
        verified_date = timezone.now()
        rp = RevenueProgramFactory(domain_apple_verified_date=verified_date)
        rp.stripe_create_apple_pay_domain()
        rp.refresh_from_db()
        assert rp.domain_apple_verified_date == verified_date
        assert not mock_stripe_create.called

    @override_settings(STRIPE_LIVE_MODE=False)
    def test_stripe_create_apple_pay_domain_when_not_in_live_mode(self, mocker):
        mock_stripe_create = mocker.patch.object(ApplePayDomain, "create")
        rp = RevenueProgramFactory(domain_apple_verified_date=None)
        rp.stripe_create_apple_pay_domain()
        rp.refresh_from_db()
        assert rp.domain_apple_verified_date is None
        assert not mock_stripe_create.called

    @override_settings(STRIPE_LIVE_MODE=True)
    def test_apple_pay_domain_verification_when_stripe_error(self, mocker):
        mock_stripe_create = mocker.patch.object(ApplePayDomain, "create", side_effect=StripeError)
        mock_logger = mocker.patch("apps.organizations.models.logger")
        rp = RevenueProgramFactory(domain_apple_verified_date=None)
        rp.stripe_create_apple_pay_domain()
        mock_stripe_create.assert_called_once()
        mock_logger.exception.assert_called_once()

    @pytest_cases.parametrize(
<<<<<<< HEAD
        "rp,make_expected_value_fn",
        (
            (
                pytest_cases.fixture_ref("revenue_program_with_no_default_donation_page"),
                lambda rp: HubDefaultEmailStyle,
            ),
            (
                pytest_cases.fixture_ref(
                    "revenue_program_with_default_donation_page_all_transactional_email_style_values"
                ),
                lambda rp: TransactionalEmailStyle(
                    logo_url=rp.default_donation_page.header_logo.url,
                    header_color=rp.default_donation_page.styles.styles["colors"]["cstm_mainHeader"],
                    header_font=rp.default_donation_page.styles.styles["font"]["heading"],
                    body_font=rp.default_donation_page.styles.styles["font"]["body"],
                    button_color=rp.default_donation_page.styles.styles["colors"]["cstm_CTAs"],
                ),
            ),
            (
                pytest_cases.fixture_ref(
                    "revenue_program_with_default_donation_page_but_no_transactional_email_style_values"
                ),
                lambda rp: TransactionalEmailStyle(
                    logo_url=None,
                    header_color=None,
                    header_font=None,
                    body_font=None,
                    button_color=None,
                ),
            ),
        ),
    )
    def test_transactional_email_style_property(self, rp, make_expected_value_fn):
        expected_value = make_expected_value_fn(rp)
        assert rp.transactional_email_style == expected_value

    def test_slug_created(self):
        assert RevenueProgramFactory().slug

    def test_slug_immutable(self, revenue_program):
        slug = revenue_program.slug
        revenue_program.name = "new name"
        revenue_program.save()
        revenue_program.refresh_from_db()
        assert revenue_program.slug == slug

    def test_slug_larger_than_max_length(self):
        assert len(RevenueProgramFactory(name="x" * (RP_SLUG_MAX_LENGTH + 1)).slug) < RP_SLUG_MAX_LENGTH

    def test_cannot_delete_when_downstream_contributions(self, live_donation_page, monkeypatch):
        # TODO: DEV-3026
        monkeypatch.setattr(
            "apps.contributions.models.Contribution.fetch_stripe_payment_method", lambda *args, **kwargs: None
        )
        ContributionFactory(donation_page=live_donation_page)
        with pytest.raises(ProtectedError) as protected_error:
            live_donation_page.revenue_program.delete()
            assert protected_error.value.args[0] == (
                "Cannot delete some instances of model 'RevenueProgram' because they are referenced "
                "through protected foreign keys: 'DonationPage.revenue_program'."
            )

    def test_can_delete_when_no_downstream_contributions_and_cascades(self, live_donation_page):
        assert not Contribution.objects.filter(
            donation_page__revenue_program=live_donation_page.revenue_program
        ).exists()
        page_id = live_donation_page.id
        live_donation_page.revenue_program.delete()
        assert not DonationPage.objects.filter(id=page_id).exists()

    def test_delete_organization_deletes_revenue_program(self, live_donation_page):
        assert live_donation_page.revenue_program
        assert live_donation_page.revenue_program.organization
        rp_id = live_donation_page.revenue_program.id
        live_donation_page.revenue_program.organization.delete()
        assert not RevenueProgram.objects.filter(pk=rp_id).exists()

    def test_deleting_cascades_to_socialmeta(self, revenue_program):
        sm_id = SocialMeta.objects.create(
            title="title", description="description", url="https://example.com", revenue_program=revenue_program
        ).id
        revenue_program.delete()
        assert not SocialMeta.objects.filter(id=sm_id).exists()

    def test_format_twitter_handle(self, revenue_program):
        target_handle = "testing"
        revenue_program.twitter_handle = f"@{target_handle}"
        revenue_program.clean()
        assert revenue_program.twitter_handle == target_handle

    def test_apple_pay_domain_verification_not_called_when_created_and_not_live(self, mocker, settings):
        settings.STRIPE_LIVE_MODE = False
        spy = mocker.spy(ApplePayDomain, "create")
        RevenueProgramFactory()
        spy.assert_not_called()

    def test_apple_pay_domain_verification_not_called_when_updated_and_live(self, revenue_program, settings, mocker):
        settings.STRIPE_LIVE_MODE = True
        settings.STRIPE_LIVE_SECRET_KEY = "my_test_live_key"
        settings.DOMAIN_APEX = "testapexdomain.com"
        spy = mocker.spy(ApplePayDomain, "create")
        revenue_program.slug = "my-new-slug"
        revenue_program.save()
        spy.assert_not_called()

    def test_slug_validated_against_denylist(self, revenue_program):
        denied_word = DenyListWordFactory()
        revenue_program.slug = denied_word.word
        with pytest.raises(ValidationError) as validation_error:
            revenue_program.clean_fields()
            assert "slug" in validation_error.value.error_dict
            assert validation_error.value.error_dict["slug"][0].code == SLUG_DENIED_CODE
            assert validation_error.value.error_dict["slug"][0].message == GENERIC_SLUG_DENIED_MSG

    def test_admin_benefit_options(self, revenue_program):
        assert isinstance(revenue_program.admin_benefit_options, list)

    def test_admin_benefitlevel_options(self, revenue_program):
        assert isinstance(revenue_program.admin_benefitlevel_options, list)

    @pytest.mark.parametrize(
        "fiscal_status,fiscal_sponsor_name,non_profit_value",
        [
            (FiscalStatusChoices.FOR_PROFIT, None, False),
            (FiscalStatusChoices.NONPROFIT, None, True),
            (FiscalStatusChoices.FISCALLY_SPONSORED, "NRH", True),
        ],
    )
    def test_fiscal_status_on_revenue_program(self, fiscal_status, fiscal_sponsor_name, non_profit_value):
        rp = RevenueProgramFactory(organization=OrganizationFactory())
        rp.fiscal_status = fiscal_status
        rp.fiscal_sponsor_name = fiscal_sponsor_name
        assert rp.non_profit == non_profit_value

    @pytest.mark.parametrize(
        "fiscal_status,fiscal_sponsor_name",
        [
            (FiscalStatusChoices.FOR_PROFIT, "NRH"),
            (FiscalStatusChoices.NONPROFIT, "NRH"),
            (FiscalStatusChoices.FISCALLY_SPONSORED, None),
        ],
    )
    def test_fiscal_sponsor_name_clean(self, fiscal_status, fiscal_sponsor_name):
        rp = RevenueProgramFactory(organization=OrganizationFactory())
        rp.fiscal_status = fiscal_status
        rp.fiscal_sponsor_name = fiscal_sponsor_name
        with pytest.raises(ValidationError):
            rp.clean_fiscal_sponsor_name()

    @pytest_cases.parametrize(
        "user",
        (
            pytest_cases.fixture_ref("hub_admin_user"),
            pytest_cases.fixture_ref("org_user_free_plan"),
            pytest_cases.fixture_ref("rp_user"),
        ),
    )
    def test_filtered_by_role_assignment(self, user):
        # ensure unowned RevenuePrograms in case of org and RP user
        RevenueProgramFactory.create_batch(size=2)
        owned_rps = (
            RevenueProgram.objects.all()
            if user.roleassignment.role_type == Roles.HUB_ADMIN
            else RevenueProgram.objects.filter(id__in=user.roleassignment.revenue_programs.values_list("id", flat=True))
        )
        query = RevenueProgram.objects.filtered_by_role_assignment(user.roleassignment)
        assert query.count() == len(owned_rps)
        assert set(query.values_list("id", flat=True)) == set([x.id for x in owned_rps])

    def test_filtered_by_role_assignment_when_unexpected_role(self, user_with_unexpected_role):
        RevenueProgramFactory.create_batch(3)
        assert RevenueProgram.objects.filtered_by_role_assignment(user_with_unexpected_role.roleassignment).count() == 0
=======
        "revenue_program,expect_connected",
        (
            (pytest_cases.fixture_ref("revenue_program_with_mailchimp_connection_via_oauth_flow"), True),
            (pytest_cases.fixture_ref("revenue_program_with_manual_org_mailchimp_connection"), False),
            (pytest_cases.fixture_ref("revenue_program_with_incomplete_connection_only_has_prefix"), False),
            (pytest_cases.fixture_ref("revenue_program_with_incomplete_connection_only_has_token"), False),
        ),
    )
    def test_mailchimp_integration_connected_property(self, revenue_program, expect_connected):
        assert revenue_program.mailchimp_integration_connected is expect_connected
>>>>>>> 5b728a1e


class TestPaymentProvider:
    def test_basics(self):
        t = PaymentProvider()
        str(t)

    def test_stripe_create_default_product(self):
        t = PaymentProvider(stripe_product_id=1)
        t.stripe_create_default_product()

    @pytest.mark.parametrize("name, symbol", settings.CURRENCIES.items())
    def test_get_currency_dict(self, name, symbol):
        t = PaymentProvider(currency=name)
        assert {"code": name, "symbol": symbol} == t.get_currency_dict()

    def test_bad_money_get_currency_dict(self):
        t = PaymentProvider(currency="StarBucks")
        assert {"code": "", "symbol": ""} == t.get_currency_dict()


@pytest.fixture
def benefit_level():
    return BenefitLevelFactory(lower_limit=50, upper_limit=100)


@pytest.mark.django_db
class BenefitLevelTest:
    def test_donation_range_when_normal(self, benefit_level):
        assert benefit_level.donation_range == f"${benefit_level.lower_limit}-{benefit_level.upper_limit}"

    def test_donation_range_when_no_upper(self, benefit_level):
        benefit_level.upper_limit = None
        benefit_level.save()
        assert benefit_level.donation_range == f"${benefit_level.lower_limit}+"

    def test_upper_lower_limit_validation(self, benefit_level):
        benefit_level.upper_limit = benefit_level.lower_limit - 1
        with pytest.raises(ValidationError) as v_error:
            benefit_level.clean()
            assert v_error.exception.message == "Upper limit must be greater than lower limit"


@pytest.mark.django_db
class TestPaymentProviderModel:
    def test_get_dependent_pages_with_publication_date(self, live_donation_page):
        future_published_page = DonationPageFactory(
            revenue_program=live_donation_page.revenue_program, published_date=timezone.now() + timedelta(days=1)
        )
        # create an unpublished page so test not trivial
        DonationPageFactory(revenue_program=live_donation_page.revenue_program, published_date=None)
        # Show gets list of contribution pages with pub date that indirectly reference the provider
        assert set(
            list(
                live_donation_page.revenue_program.payment_provider.get_dependent_pages_with_publication_date().values_list(
                    "id", flat=True
                )
            )
        ) == {live_donation_page.pk, future_published_page.pk}<|MERGE_RESOLUTION|>--- conflicted
+++ resolved
@@ -135,7 +135,6 @@
         str(t)
 
 
-<<<<<<< HEAD
 @pytest.fixture()
 def revenue_program_with_no_default_donation_page():
     return RevenueProgramFactory(
@@ -173,7 +172,8 @@
     rp.default_donation_page = page
     rp.save()
     return rp
-=======
+
+
 @pytest.fixture
 def revenue_program_with_manual_org_mailchimp_connection():
     rp = RevenueProgramFactory()
@@ -195,7 +195,6 @@
 @pytest.fixture
 def revenue_program_with_incomplete_connection_only_has_token():
     return RevenueProgramFactory(mailchimp_connected_via_oauth=True, mailchimp_server_prefix=None)
->>>>>>> 5b728a1e
 
 
 @pytest.mark.django_db
@@ -276,7 +275,6 @@
         mock_logger.exception.assert_called_once()
 
     @pytest_cases.parametrize(
-<<<<<<< HEAD
         "rp,make_expected_value_fn",
         (
             (
@@ -449,7 +447,9 @@
     def test_filtered_by_role_assignment_when_unexpected_role(self, user_with_unexpected_role):
         RevenueProgramFactory.create_batch(3)
         assert RevenueProgram.objects.filtered_by_role_assignment(user_with_unexpected_role.roleassignment).count() == 0
-=======
+        "revenue_program,expect_connected",
+
+    @pytest_cases.parametrize(
         "revenue_program,expect_connected",
         (
             (pytest_cases.fixture_ref("revenue_program_with_mailchimp_connection_via_oauth_flow"), True),
@@ -460,7 +460,6 @@
     )
     def test_mailchimp_integration_connected_property(self, revenue_program, expect_connected):
         assert revenue_program.mailchimp_integration_connected is expect_connected
->>>>>>> 5b728a1e
 
 
 class TestPaymentProvider:
