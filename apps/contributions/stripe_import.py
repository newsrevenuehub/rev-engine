--- conflicted
+++ resolved
@@ -747,20 +747,9 @@
         if not revenue_program:
             logger.warning("No revenue program found for id %s", rp_id)
             return None
-<<<<<<< HEAD
-        referer = metadata.get("referer", None)
-        slug = parse_slug_from_url(referer) if referer else None
-        return (
-            revenue_program.donationpage_set.filter(slug=slug).first()
-            if slug
-            else revenue_program.default_donation_page
-        )
-=======
-        slug = parse_slug_from_url(metadata["referer"])
-        if slug := parse_slug_from_url(metadata["referer"]):
+        if slug := parse_slug_from_url(metadata.get("referer")):
             return revenue_program.donationpage_set.filter(slug=slug).first()
         return revenue_program.default_donation_page
->>>>>>> a1d945f4
 
     @transaction.atomic
     def upsert_contribution(self, stripe_entity: dict, is_one_time: bool) -> Tuple[Contribution, str]:
