import PropTypes from 'prop-types';
import * as S from './DFrequency.styled';
import { useTheme } from 'styled-components';

// Context
import { usePage } from '../DonationPage';

// Util
import { getDefaultAmountForFreq } from 'components/donationPage/pageContent/DAmount';

// Children
import DElement, { DynamicElementPropTypes } from 'components/donationPage/pageContent/DElement';
import FormErrors from 'elements/inputs/FormErrors';

function DFrequency({ element, ...props }) {
<<<<<<< HEAD
  const theme = useTheme();
  const { page, frequency, setFrequency, setAmount, errors, setOverrideAmount, setTotalUpdated } = usePage();

  const handleFrequencySelected = (e, checked) => {
    const value = e.target.value;
    if (checked) {
      setOverrideAmount(false);
      setTotalUpdated(true);
      setAmount(getDefaultAmountForFreq(value, page));
      setFrequency(value);
    }
=======
  const { page, frequency, setFrequency, setAmount, errors, setOverrideAmount } = usePage();

  const handleFrequencySelected = (_, { value }) => {
    setOverrideAmount(false);
    setAmount(getDefaultAmountForFreq(value, page));
    setFrequency(value);
>>>>>>> 748fddc1
  };

  return (
    <DElement label="Frequency" description="Choose a contribution type" {...props} data-testid="d-frequency">
      <S.DFrequency>
        {element?.content?.sort(frequencySort).map((freq) => (
          <S.CheckBoxField>
            <S.Radio
              id={freq.value}
              name="interval"
              key={freq.value}
              value={freq.value}
              checked={frequency === freq.value}
              onChange={handleFrequencySelected}
              data-testid={`frequency-${freq.value}${frequency === freq.value ? '-selected' : ''}`}
              style={{
                color: theme.colors.primary
              }}
            />
            <S.CheckboxLabel htmlFor={freq.value}>{freq.displayName}</S.CheckboxLabel>
          </S.CheckBoxField>
        ))}
      </S.DFrequency>
      <FormErrors errors={errors.interval} />
    </DElement>
  );
}

DFrequency.propTypes = {
  element: PropTypes.shape({
    ...DynamicElementPropTypes,
    content: PropTypes.arrayOf(
      PropTypes.shape({ displayName: PropTypes.string.isRequired, value: PropTypes.string.isRequired })
    )
  })
};

DFrequency.type = 'DFrequency';
DFrequency.displayName = 'Donation frequency';
DFrequency.description = 'Allow donors to select a frequency at which to contribute';
DFrequency.required = true;
DFrequency.unique = true;

export default DFrequency;

export function frequencySort(a, b) {
  const sortOrder = ['one_time', 'month', 'year'];
  const aVal = a.value;
  const bVal = b.value;

  if (sortOrder.indexOf(aVal) > sortOrder.indexOf(bVal)) {
    return 1;
  } else {
    return -1;
  }
}<|MERGE_RESOLUTION|>--- conflicted
+++ resolved
@@ -13,26 +13,16 @@
 import FormErrors from 'elements/inputs/FormErrors';
 
 function DFrequency({ element, ...props }) {
-<<<<<<< HEAD
   const theme = useTheme();
-  const { page, frequency, setFrequency, setAmount, errors, setOverrideAmount, setTotalUpdated } = usePage();
+  const { page, frequency, setFrequency, setAmount, errors, setOverrideAmount } = usePage();
 
   const handleFrequencySelected = (e, checked) => {
     const value = e.target.value;
     if (checked) {
       setOverrideAmount(false);
-      setTotalUpdated(true);
       setAmount(getDefaultAmountForFreq(value, page));
       setFrequency(value);
     }
-=======
-  const { page, frequency, setFrequency, setAmount, errors, setOverrideAmount } = usePage();
-
-  const handleFrequencySelected = (_, { value }) => {
-    setOverrideAmount(false);
-    setAmount(getDefaultAmountForFreq(value, page));
-    setFrequency(value);
->>>>>>> 748fddc1
   };
 
   return (
