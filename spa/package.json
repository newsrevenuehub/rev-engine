--- conflicted
+++ resolved
@@ -157,11 +157,7 @@
     "@testing-library/react": "^11.2.6",
     "@testing-library/react-hooks": "^7.0.2",
     "@testing-library/user-event": "^12.8.3",
-<<<<<<< HEAD
-=======
-    "prettier": "^2.7.1",
     "axios-mock-adapter": "^1.21.2",
->>>>>>> 73001371
     "babel-plugin-named-exports-order": "^0.0.2",
     "cypress": "^8.5.0",
     "cypress-localstorage-commands": "^1.7.0",
