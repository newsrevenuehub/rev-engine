<<<<<<< HEAD
import PropTypes from 'prop-types';
=======
>>>>>>> be895bef
import * as S from './DPayment.styled';
import DElement from './DElement';
import { ICONS } from 'assets/icons/SvgIcon';

// Util
import formatStringAmountForDisplay from 'utilities/formatStringAmountForDisplay';
import { getFrequencyAdverb } from 'utilities/parseFrequency';

// Context
import { usePage } from '../DonationPage';

// Stripe
import StripePayment from 'components/paymentProviders/stripe/StripePayment';

<<<<<<< HEAD
function DPayment({ live: liveMode }) {
  return <DElement>{liveMode ? <StripePaymentWrapper /> : <NotLivePlaceholder />}</DElement>;
=======
function DPayment({ element, live }) {
  const {
    page: { stripe_account_id }
  } = usePage();
  /*
    element.content is an object, whose keys are providers.
    For instance, element.content.stripe is an array of supported payment types:
    eg ["card", "apple", "google"]

    Eventually we may support multiple providers, each with different supported payment methods.
    Vaguely, it seems likely we'd want some sort of tabbed-interface where each tab is a provider.
    For now, we only support stripe, so there's no need for a fancy interface.
  */
  return (
    <DElement>
      {live ? (
        <S.DPayment>
          {element?.content && element.content['stripe'] && (
            <StripePayment offerPayFees={element.content?.offerPayFees} stripeAccountId={stripe_account_id} />
          )}
        </S.DPayment>
      ) : (
        <NotLivePlaceholder />
      )}
    </DElement>
  );
>>>>>>> be895bef
}

DPayment.type = 'DPayment';
DPayment.displayName = 'Payment';
DPayment.description = 'Allow donors to contribute';
DPayment.required = true;
DPayment.unique = true;
DPayment.requireContent = true;
DPayment.contentMissingMsg = `${DPayment.displayName} needs to have at least one payment method configured.`;

export default DPayment;

function NotLivePlaceholder() {
  return (
    <S.NotLivePlaceholder>
      [Placeholder] Contributions <S.NotLiveIcon icon={ICONS.STRIPE_POWERED} />
    </S.NotLivePlaceholder>
  );
}

export function PayFeesWidget() {
  const { page, frequency, userAgreesToPayFees, setUserAgreesToPayFees, feeAmount } = usePage();
  const currencySymbol = page?.currency?.symbol;

  return (
    <S.PayFees data-testid="pay-fees">
      <S.PayFeesQQ>Agree to pay fees?</S.PayFeesQQ>
      <S.Checkbox
        label={
          feeAmount
            ? `${currencySymbol}${formatStringAmountForDisplay(feeAmount)} ${getFrequencyAdverb(frequency)}`
            : ''
        }
        toggle
        checked={userAgreesToPayFees}
        onChange={(_e, { checked }) => setUserAgreesToPayFees(checked)}
        data-testid={`pay-fees-${userAgreesToPayFees ? 'checked' : 'not-checked'}`}
      />
      <S.PayFeesDescription>
        Paying the Stripe transaction fee, while not required, directs more money in support of our mission.
      </S.PayFeesDescription>
    </S.PayFees>
  );
}<|MERGE_RESOLUTION|>--- conflicted
+++ resolved
@@ -1,7 +1,3 @@
-<<<<<<< HEAD
-import PropTypes from 'prop-types';
-=======
->>>>>>> be895bef
 import * as S from './DPayment.styled';
 import DElement from './DElement';
 import { ICONS } from 'assets/icons/SvgIcon';
@@ -14,39 +10,10 @@
 import { usePage } from '../DonationPage';
 
 // Stripe
-import StripePayment from 'components/paymentProviders/stripe/StripePayment';
+import StripePaymentWrapper from 'components/paymentProviders/stripe/StripePaymentWrapper';
 
-<<<<<<< HEAD
 function DPayment({ live: liveMode }) {
   return <DElement>{liveMode ? <StripePaymentWrapper /> : <NotLivePlaceholder />}</DElement>;
-=======
-function DPayment({ element, live }) {
-  const {
-    page: { stripe_account_id }
-  } = usePage();
-  /*
-    element.content is an object, whose keys are providers.
-    For instance, element.content.stripe is an array of supported payment types:
-    eg ["card", "apple", "google"]
-
-    Eventually we may support multiple providers, each with different supported payment methods.
-    Vaguely, it seems likely we'd want some sort of tabbed-interface where each tab is a provider.
-    For now, we only support stripe, so there's no need for a fancy interface.
-  */
-  return (
-    <DElement>
-      {live ? (
-        <S.DPayment>
-          {element?.content && element.content['stripe'] && (
-            <StripePayment offerPayFees={element.content?.offerPayFees} stripeAccountId={stripe_account_id} />
-          )}
-        </S.DPayment>
-      ) : (
-        <NotLivePlaceholder />
-      )}
-    </DElement>
-  );
->>>>>>> be895bef
 }
 
 DPayment.type = 'DPayment';
