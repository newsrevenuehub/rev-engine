import * as S from './StripePaymentForm.styled';
import { useState, useCallback } from 'react';

// Deps
import { useTheme } from 'styled-components';
import { useAlert } from 'react-alert';

import { AuthenticationError } from 'ajax/axios';

// Routing
import { useHistory, useRouteMatch } from 'react-router-dom';
import { THANK_YOU_SLUG } from 'routes';

// Stripe
import { CardElement, useStripe, useElements } from '@stripe/react-stripe-js';

// Ajax
import axios from 'ajax/axios';
import { STRIPE_PAYMENT } from 'ajax/endpoints';

// Context
import { usePage } from 'components/donationPage/DonationPage';

// Children
import Button from 'elements/buttons/Button';
import { getFrequencyAdverb } from 'utilities/parseFrequency';
import { ICONS } from 'assets/icons/SvgIcon';

const STRIPE_PAYMENT_TIMEOUT = 12000;

function StripePaymentForm({ loading, setLoading }) {
  const { page, amount, frequency, fee, payFee, formRef, errors, setErrors } = usePage();

  const [succeeded, setSucceeded] = useState(false);
  const [disabled, setDisabled] = useState(true);

  const theme = useTheme();
  const history = useHistory();
  const alert = useAlert();
  const stripe = useStripe();
  const elements = useElements();
  const { url, params } = useRouteMatch();

  const getTotalAmount = () => {
    let total = amount;
    if (payFee) total += parseFloat(fee);
    return total.toString();
  };

  const handleChange = async (event) => {
    // Listen for changes in the CardElement
    // and display any errors as the customer types their card details
    setDisabled(event.empty);
    setErrors({ ...errors, stripe: event.error ? event.error.message : '' });
  };

  const createPaymentIntent = useCallback((formData) => {
    return new Promise(async (resolve, reject) => {
      try {
        const { data } = await axios.post(STRIPE_PAYMENT, formData, { timeout: STRIPE_PAYMENT_TIMEOUT });
        resolve(data.clientSecret);
      } catch (e) {
        if (e instanceof AuthenticationError) throw e;
        reject(e);
      }
    });
  }, []);

  const handleSuccesfulPayment = useCallback(() => {
    if (page.thank_you_redirect) {
      window.location = page.thank_you_redirect;
    } else {
      history.push({
        pathname: url + THANK_YOU_SLUG,
        state: { page }
      });
    }
  }, [page, history, url]);

  const confirmOneTimePayment = useCallback(
    async (clientSecret) => {
      const payload = await stripe.confirmCardPayment(clientSecret, {
        payment_method: {
          card: elements.getElement(CardElement)
        }
      });
      if (payload.error) {
        setErrors({ stripe: `Payment failed ${payload.error.message}` });
        alert.error(`Payment failed ${payload.error.message}`);
        setLoading(false);
      } else {
        setErrors({});
        setLoading(false);
        setSucceeded(true);
        handleSuccesfulPayment();
      }
    },
    [elements, stripe, alert, handleSuccesfulPayment, setLoading, setErrors]
  );

  const handleSinglePayment = (formData) => {
    createPaymentIntent(formData)
      .then(confirmOneTimePayment)
      .catch((e) => {
        const response = e?.response?.data;
        if (response) {
          setErrors({ ...errors, ...e.response.data });
          if (response.detail) alert.error(response.detail);
          setLoading(false);
        } else {
          alert.error('There was an error processing your payment.');
          setLoading(false);
        }
      });
  };

  const createPaymentMethod = async (formData) => {
    return await stripe.createPaymentMethod({
      type: 'card',
      card: elements.getElement(CardElement),
      billing_details: {
        name: `${formData.given_name} ${formData.family_name}`
      }
    });
  };

  const handleRecurringPayment = async (formData) => {
    try {
      const paymentMethodResponse = await createPaymentMethod(formData);
      if (paymentMethodResponse.error) {
        setErrors({ stripe: `Payment failed ${paymentMethodResponse.error.message}` });
        setLoading(false);
        return;
      }

      formData['payment_method_id'] = paymentMethodResponse.paymentMethod.id;

      const response = await axios.post(STRIPE_PAYMENT, formData, { timeout: STRIPE_PAYMENT_TIMEOUT });
      if (response.status === 200) {
        setErrors({});
        setLoading(false);
        setSucceeded(true);
        handleSuccesfulPayment();
      }
    } catch (e) {
<<<<<<< HEAD
=======
      if (e instanceof AuthenticationError) throw e;
>>>>>>> a5da2f41
      if (e?.response?.data?.detail) {
        setErrors({ stripe: e.response.data.detail });
      } else {
        setErrors({ stripe: 'Payment failed' });
      }
      setLoading(false);
    }
  };

  const serializeForm = (form) => {
    /*
      Rather than trying to hoist all form state up to a common parent,
      we've wrapped the page in a <form> element. Here, we grab a ref
      to that form and turn it in to FormData, then we serialize that 
      form data in to a javascript object.

      This really is easier than management all the form state in a common
      parent. Trust me.
    */
    const obj = {};
    const formData = new FormData(form);
    for (const key of formData.keys()) {
      obj[key] = formData.get(key);
    }
    return obj;
  };

  const handleSubmit = async (e) => {
    e.preventDefault();
    setLoading(true);

    const formData = serializeForm(formRef.current);
    formData['amount'] = getTotalAmount();
    formData['revenue_program_slug'] = params.revProgramSlug;
    formData['donation_page_slug'] = params.pageSlug;

    if (frequency === 'one_time') handleSinglePayment(formData);
    else handleRecurringPayment(formData);
  };

  return (
    <S.StripePaymentForm>
      <S.PaymentElementWrapper>
        <CardElement id="card-element" options={{ style: S.CardElementStyle(theme) }} onChange={handleChange} />
      </S.PaymentElementWrapper>
      <Button
        onClick={handleSubmit}
        disabled={loading || disabled || succeeded || amount === 0}
        loading={loading}
        data-testid="donation-submit"
      >
        Pay ${getTotalAmount()} {getFrequencyAdverb(frequency)}
      </Button>
      {errors.stripe && (
        <S.PaymentError role="alert" data-testid="donation-error">
          {errors.stripe}
        </S.PaymentError>
      )}
      <S.IconWrapper>
        <S.Icon icon={ICONS.STRIPE_POWERED} />
      </S.IconWrapper>
    </S.StripePaymentForm>
  );
}

export default StripePaymentForm;<|MERGE_RESOLUTION|>--- conflicted
+++ resolved
@@ -143,10 +143,6 @@
         handleSuccesfulPayment();
       }
     } catch (e) {
-<<<<<<< HEAD
-=======
-      if (e instanceof AuthenticationError) throw e;
->>>>>>> a5da2f41
       if (e?.response?.data?.detail) {
         setErrors({ stripe: e.response.data.detail });
       } else {
