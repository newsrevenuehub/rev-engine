import datetime
from unittest.mock import Mock, patch
from urllib.parse import quote_plus

<<<<<<< HEAD
from django.core import mail
=======
from django.conf import settings
>>>>>>> 11786c28
from django.test import TestCase, override_settings
from django.utils import timezone
from django.utils.safestring import mark_safe

<<<<<<< HEAD
import pytest
from bs4 import BeautifulSoup

from apps.api.views import construct_rp_domain
from apps.contributions.models import (
    Contribution,
    ContributionInterval,
    ContributionStatus,
    Contributor,
    ContributorRefreshToken,
    logger,
    send_templated_email,
)
=======
from apps.contributions.models import Contribution, ContributionStatus, Contributor
>>>>>>> 11786c28
from apps.contributions.tests.factories import ContributionFactory, ContributorFactory
from apps.organizations.tests.factories import (
    OrganizationFactory,
    PaymentProviderFactory,
    RevenueProgramFactory,
)
from apps.pages.tests.factories import DonationPageFactory
from apps.slack.models import SlackNotificationTypes


class ContributorTest(TestCase):
    def setUp(self):
        self.contributor = Contributor.objects.create(email="test@test.com")

    def test_contributions_count(self):
        target_count = 5
        for _ in range(target_count):
            Contribution.objects.create(amount=1000, contributor=self.contributor)
        self.assertEqual(self.contributor.contributions_count, target_count)

    def test_most_recent_contribution(self):
        Contribution.objects.create(amount=1000, contributor=self.contributor, status="paid")
        one_minute = datetime.timedelta(minutes=1)
        second_contribution = Contribution.objects.create(
            amount=1000,
            contributor=self.contributor,
            status="paid",
            modified=timezone.now() + one_minute,
        )
        self.assertEqual(self.contributor.most_recent_contribution, second_contribution)

    def test__str(self):
        self.assertEqual(str(self.contributor), self.contributor.email)

    def test_is_superuser(self):
        self.assertFalse(self.contributor.is_superuser)

    @patch("stripe.Customer.create")
    def test_create_stripe_customer(self, mock_create_customer):
        """Show Contributor.create_stripe_customer calls Stripe with right params and returns the customer object"""
        return_value = {}
        mock_create_customer.return_value = return_value
        call_args = {
            "rp_stripe_account_id": "fake_rp_stripe_id",
            "customer_name": "Jane Doe",
            "phone": "555-555-5555",
            "street": "123 Street Lane",
            "city": "Small Town",
            "state": "OK",
            "postal_code": "12345",
            "country": "US",
            "metadata": {"meta": "data"},
        }
        customer = self.contributor.create_stripe_customer(**call_args)
        address = {
            "line1": call_args["street"],
            "city": call_args["city"],
            "state": call_args["state"],
            "postal_code": call_args["postal_code"],
            "country": call_args["country"],
        }
        mock_create_customer.assert_called_once_with(
            email=self.contributor.email,
            address=address,
            shipping={"address": address, "name": call_args["customer_name"]},
            name=call_args["customer_name"],
            phone=call_args["phone"],
            stripe_account=call_args["rp_stripe_account_id"],
            metadata=call_args["metadata"],
        )
        self.assertEqual(customer, return_value)


test_key = "test_key"


@override_settings(STRIPE_TEST_SECRET_KEY=test_key)
class ContributionTest(TestCase):
    def setUp(self):
        self.amount = 1000
        self.stripe_account_id = "testing-123-stripe"
        self.org = OrganizationFactory()
        self.payment_provider = PaymentProviderFactory(stripe_account_id=self.stripe_account_id)
        self.revenue_program = RevenueProgramFactory(organization=self.org, payment_provider=self.payment_provider)
        self.donation_page = DonationPageFactory(revenue_program=self.revenue_program)
        self.contribution = Contribution.objects.create(amount=self.amount, donation_page=self.donation_page)
        self.required_data = {"amount": 1000, "currency": "usd", "donation_page": self.donation_page}

    def test_formatted_amount(self):
        target_format = "10.00 USD"
        self.assertEqual(self.contribution.formatted_amount, target_format)

    def test_str(self):
        self.assertEqual(
            str(self.contribution),
            f"{self.contribution.formatted_amount}, {self.contribution.created.strftime('%Y-%m-%d %H:%M:%S')}",
        )

    def test_expanded_bad_actor_score(self):
        # First, expanded_bad_actor_score should be none by default
        score = 2
        self.assertIsNone(self.contribution.expanded_bad_actor_score)
        self.contribution.bad_actor_score = score
        self.contribution.save()
        self.contribution.refresh_from_db()
        self.assertEqual(self.contribution.expanded_bad_actor_score, Contribution.BAD_ACTOR_SCORES[2][1])

    @patch("apps.contributions.models.Contribution.send_slack_notifications")
    def test_save_without_slack_arg_only_saves(self, mock_send_slack):
        self.contribution.amount = 10
        self.contribution.save()
        mock_send_slack.assert_not_called()

    @patch("apps.contributions.models.SlackManager")
    def test_save_with_slack_arg_sends_slack_notifications(self, mock_send_slack):
        self.contribution.amount = 10
        self.contribution.save(slack_notification=SlackNotificationTypes.SUCCESS)
        mock_send_slack.assert_any_call()

    @patch("stripe.PaymentMethod.retrieve", side_effect="{}")
    def test_request_stripe_payment_method_details_when_new(self, mock_retrieve_pm):
        """
        fetch_stripe_payment_method should be called when a new contribution is being created and it has a defined provider_payment_method_id
        """
        target_pm_id = "new-pm-id"
        contribution = Contribution(**self.required_data)
        contribution.provider_payment_method_id = target_pm_id
        contribution.save()
        mock_retrieve_pm.assert_called_once_with(target_pm_id, stripe_account=self.stripe_account_id)

    @patch("stripe.PaymentMethod.retrieve", side_effect="{}")
    def test_request_stripe_payment_method_details_when_old_updating_payment_method(self, mock_retrieve_pm):
        """
        fetch_stripe_payment_method should be called when updating an existing contribution, if provider_payment_method_id is not the same as the previous
        """
        target_pm_id = "new-pm-id"
        self.contribution.provider_payment_method_id = target_pm_id
        self.contribution.save()
        mock_retrieve_pm.assert_called_once_with(target_pm_id, stripe_account=self.stripe_account_id)

    @patch("stripe.PaymentMethod.retrieve", side_effect="{}")
    def test_do_not_request_stripe_payment_method_details_when_updating_anything_else(self, mock_retrieve_pm):
        """
        fetch_stripe_payment_method should not be called if provider_payment_method_id is unchanged
        """
        self.contribution.status = ContributionStatus.PAID
        self.contribution.save()
        mock_retrieve_pm.assert_not_called()

    @patch("stripe.PaymentIntent.create")
    def test_create_stripe_one_time_payment_intent(self, mock_create_pi):
        """Show Contribution.create_stripe_one_time_payment_intent calls Stripe with right params...

        ...that it returns the created payment intent, and that it saves the payment intent ID and
        client secret back to the contribution
        """
        stripe_customer_id = "fake_stripe_customer_id"
        return_value = {"id": "fake_id", "client_secret": "fake_client_secret", "customer": stripe_customer_id}
        mock_create_pi.return_value = return_value
        metadata = {"meta": "data"}
        contributor = ContributorFactory()
        self.contribution.contributor = contributor
        self.contribution.save()

        payment_intent = self.contribution.create_stripe_one_time_payment_intent(stripe_customer_id, metadata)
        mock_create_pi.assert_called_once_with(
            amount=self.contribution.amount,
            currency=self.contribution.currency,
            customer=stripe_customer_id,
            metadata=metadata,
            receipt_email=contributor.email,
            statement_descriptor_suffix=self.revenue_program.stripe_statement_descriptor_suffix,
            stripe_account=self.revenue_program.stripe_account_id,
        )
        self.contribution.refresh_from_db()
        self.assertEqual(self.contribution.provider_payment_id, return_value["id"])
        self.assertEqual(self.contribution.provider_client_secret_id, return_value["client_secret"])
        self.assertEqual(payment_intent, return_value)
        assert self.contribution.provider_customer_id == stripe_customer_id

    @patch("stripe.Subscription.create")
    def test_create_stripe_subscription(self, mock_create_subscription):
        """Show Contribution.create_stripe_subscription calls Stripe with right params...

        ...that it returns the created subscription, and that it saves the right subscription data
        back to the contribution
        """
        stripe_customer_id = "fake_stripe_customer_id"
        return_value = {
            "id": "fake_id",
            "latest_invoice": {"payment_intent": {"client_secret": "fake_client_secret"}},
            "customer": stripe_customer_id,
        }
        mock_create_subscription.return_value = return_value
        metadata = {"meta": "data"}
        contributor = ContributorFactory()
        self.contribution.contributor = contributor
        self.contribution.interval = "month"
        self.contribution.save()

        subscription = self.contribution.create_stripe_subscription(stripe_customer_id, metadata)
        mock_create_subscription.assert_called_once_with(
            customer=stripe_customer_id,
            items=[
                {
                    "price_data": {
                        "unit_amount": self.contribution.amount,
                        "currency": self.contribution.currency,
                        "product": self.payment_provider.stripe_product_id,
                        "recurring": {"interval": self.contribution.interval},
                    }
                }
            ],
            stripe_account=self.revenue_program.stripe_account_id,
            metadata=metadata,
            payment_behavior="default_incomplete",
            payment_settings={"save_default_payment_method": "on_subscription"},
            expand=["latest_invoice.payment_intent"],
        )
        self.contribution.refresh_from_db()
        self.assertEqual(self.contribution.payment_provider_data, return_value)
        self.assertEqual(self.contribution.provider_subscription_id, return_value["id"])
        self.assertEqual(
            self.contribution.provider_client_secret_id,
            return_value["latest_invoice"]["payment_intent"]["client_secret"],
        )
        self.assertEqual(subscription, return_value)
        assert self.contribution.provider_customer_id == stripe_customer_id

    @patch("apps.emails.tasks.send_templated_email.delay")
    def test_handle_thank_you_email_when_nre_sends(self, mock_send_email):
        """Show that when org configured to have NRE send thank you emails, send_templated_email
        gets called with expected args.
        """
        self.org.send_receipt_email_via_nre = True
        self.org.save()
        contributor = ContributorFactory()
        self.contribution.contributor = contributor
        self.contribution.interval = "month"
        self.contribution.save()
        contribution_received_at = timezone.now()
        self.contribution.handle_thank_you_email(contribution_received_at)
        mock_send_email.assert_called_once_with(
            contributor.email,
            "Thank you for your contribution!",
            "nrh-default-contribution-confirmation-email.txt",
            "nrh-default-contribution-confirmation-email.html",
            {
                "contribution_date": contribution_received_at.strftime("%m-%d-%y"),
                "contributor_email": contributor.email,
                "contribution_amount": self.contribution.formatted_amount,
                "contribution_interval": self.contribution.interval,
                "contribution_interval_display_value": self.contribution.interval,
                "copyright_year": contribution_received_at.year,
                "org_name": self.org.name,
            },
        )

    @patch("apps.emails.tasks.send_templated_email.delay")
    def test_handle_thank_you_email_when_nre_not_send(self, mock_send_email):
        """Show that when an org is not configured to have NRE send thank you emails...

        ...send_templated_email does not get called
        """
        self.org.send_receipt_email_via_nre = False
        self.org.save()
        self.contribution.handle_thank_you_email()
        mock_send_email.assert_not_called()

<<<<<<< HEAD

@pytest.mark.django_db()
@pytest.mark.parametrize(
    "interval,expect_success",
    (
        (ContributionInterval.ONE_TIME, False),
        (ContributionInterval.MONTHLY, True),
        (ContributionInterval.YEARLY, True),
    ),
)
def test_contribution_send_recurring_contribution_email_reminder(interval, expect_success, monkeypatch, settings):
    contribution = ContributionFactory(interval=interval)
    next_charge_date = datetime.datetime.now()
    mock_log_warning = Mock()
    mock_send_templated_email = Mock(wraps=send_templated_email.delay)
    token = "token"

    class MockForContributorReturn:
        def __init__(self, *args, **kwargs):
            self.short_lived_access_token = token

    monkeypatch.setattr(logger, "warning", mock_log_warning)
    monkeypatch.setattr(send_templated_email, "delay", mock_send_templated_email)
    monkeypatch.setattr(ContributorRefreshToken, "for_contributor", lambda *args, **kwargs: MockForContributorReturn())
    settings.EMAIL_BACKEND = "django.core.mail.backends.locmem.EmailBackend"
    settings.CELERY_ALWAYS_EAGER = True
    contribution.send_recurring_contribution_email_reminder(next_charge_date)
    if expect_success:
        magic_link = mark_safe(
            f"https://{construct_rp_domain(contribution.donation_page.revenue_program.slug)}/{settings.CONTRIBUTOR_VERIFY_URL}"
            f"?token={token}&email={quote_plus(contribution.contributor.email)}"
        )
        mock_log_warning.assert_not_called()
        mock_send_templated_email.assert_called_once_with(
            contribution.contributor.email,
            f"Reminder: {contribution.donation_page.revenue_program.name} scheduled contribution",
            "recurring-contribution-email-reminder.txt",
            "recurring-contribution-email-reminder.html",
            {
                "rp_name": contribution.donation_page.revenue_program.name,
                "contribution_date": next_charge_date.strftime("%m/%d/%Y"),
                "contribution_amount": contribution.formatted_amount,
                "contribution_interval_display_value": contribution.interval,
                "non_profit": contribution.donation_page.revenue_program.non_profit,
                "contributor_email": contribution.contributor.email,
                "tax_id": contribution.donation_page.revenue_program.tax_id,
                "magic_link": magic_link,
            },
        )
        assert len(mail.outbox) == 1
    else:
        mock_log_warning.assert_called_once_with(
            "`Contribution.send_recurring_contribution_email_reminder` was called on an instance (ID: %s) whose interval is one-time",
            contribution.id,
        )


@pytest.mark.django_db()
@pytest.mark.parametrize(
    "is_non_profit,tax_id",
    (
        (True, None),
        (True, "123456789"),
        (False, None),
    ),
)
def test_contribution_send_recurring_contribution_email_reminder_email_text(
    is_non_profit, tax_id, monkeypatch, settings
):
    contribution = ContributionFactory(interval=ContributionInterval.YEARLY)
    contribution.donation_page.revenue_program.non_profit = is_non_profit
    contribution.donation_page.revenue_program.tax_id = tax_id
    contribution.donation_page.revenue_program.save()
    next_charge_date = datetime.datetime.now()
    mock_send_templated_email = Mock(wraps=send_templated_email.delay)
    token = "token"

    class MockForContributorReturn:
        def __init__(self, *args, **kwargs):
            self.short_lived_access_token = token

    monkeypatch.setattr(send_templated_email, "delay", mock_send_templated_email)
    monkeypatch.setattr(ContributorRefreshToken, "for_contributor", lambda *args, **kwargs: MockForContributorReturn())
    settings.EMAIL_BACKEND = "django.core.mail.backends.locmem.EmailBackend"
    settings.CELERY_ALWAYS_EAGER = True
    contribution.send_recurring_contribution_email_reminder(next_charge_date)
    magic_link = mark_safe(
        f"https://{construct_rp_domain(contribution.donation_page.revenue_program.slug)}/{settings.CONTRIBUTOR_VERIFY_URL}"
        f"?token={token}&email={quote_plus(contribution.contributor.email)}"
    )
    assert len(mail.outbox) == 1
    email_expectations = [
        f"Date Scheduled: {next_charge_date.strftime('%m/%d/%Y')}",
        f"Email: {contribution.contributor.email}",
        f"Amount Contributed: {contribution.formatted_amount}/{contribution.interval}",
    ]
    if is_non_profit:
        email_expectations.extend(
            [
                "This receipt may be used for tax purposes.",
                f"{contribution.donation_page.revenue_program.name} is a 501(c)(3) nonprofit organization",
            ]
        )
        if tax_id:
            email_expectations.append(f"with a Federal Tax ID #{tax_id}")
    else:
        email_expectations.append(
            f"Contributions to {contribution.donation_page.revenue_program.name} are not deductible as charitable donations."
        )
    for x in email_expectations:
        assert x in mail.outbox[0].body
        soup = BeautifulSoup(mail.outbox[0].alternatives[0][0], "html.parser")
        as_string = " ".join([x.replace("\xa0", " ").strip() for x in soup.get_text().splitlines() if x])
        assert x in as_string
    assert "Manage contributions here" in soup.find("a", href=magic_link).text
    assert magic_link in mail.outbox[0].body
=======
    def test_stripe_metadata(self):
        referer = "https://somewhere.com"
        campaign_id = "some-id"
        contribution = ContributionFactory()
        validated_data = {
            "agreed_to_pay_fees": True,
            "donor_selected_amount": "120",
            "reason_for_giving": "reason",
            "honoree": None,
            "in_memory_of": None,
            "comp_subscription": False,
            "swag_opt_out": True,
            "swag_choice": None,
            "page": contribution.donation_page,
            "sf_campaign_id": campaign_id,
        }
        assert Contribution.stripe_metadata(contribution.contributor, validated_data, referer) == {
            "source": settings.METADATA_SOURCE,
            "schema_version": settings.METADATA_SCHEMA_VERSION,
            "contributor_id": contribution.contributor.id,
            "agreed_to_pay_fees": validated_data["agreed_to_pay_fees"],
            "donor_selected_amount": validated_data["donor_selected_amount"],
            "reason_for_giving": validated_data["reason_for_giving"],
            "honoree": validated_data["honoree"],
            "in_memory_of": validated_data["in_memory_of"],
            "comp_subscription": validated_data["comp_subscription"],
            "swag_opt_out": validated_data["swag_opt_out"],
            "swag_choice": validated_data["swag_choice"],
            "referer": referer,
            "revenue_program_id": validated_data["page"].revenue_program.id,
            "revenue_program_slug": validated_data["page"].revenue_program.slug,
            "sf_campaign_id": validated_data["sf_campaign_id"],
        }
>>>>>>> 11786c28
<|MERGE_RESOLUTION|>--- conflicted
+++ resolved
@@ -2,16 +2,12 @@
 from unittest.mock import Mock, patch
 from urllib.parse import quote_plus
 
-<<<<<<< HEAD
+from django.conf import settings
 from django.core import mail
-=======
-from django.conf import settings
->>>>>>> 11786c28
 from django.test import TestCase, override_settings
 from django.utils import timezone
 from django.utils.safestring import mark_safe
 
-<<<<<<< HEAD
 import pytest
 from bs4 import BeautifulSoup
 
@@ -25,9 +21,6 @@
     logger,
     send_templated_email,
 )
-=======
-from apps.contributions.models import Contribution, ContributionStatus, Contributor
->>>>>>> 11786c28
 from apps.contributions.tests.factories import ContributionFactory, ContributorFactory
 from apps.organizations.tests.factories import (
     OrganizationFactory,
@@ -297,124 +290,6 @@
         self.contribution.handle_thank_you_email()
         mock_send_email.assert_not_called()
 
-<<<<<<< HEAD
-
-@pytest.mark.django_db()
-@pytest.mark.parametrize(
-    "interval,expect_success",
-    (
-        (ContributionInterval.ONE_TIME, False),
-        (ContributionInterval.MONTHLY, True),
-        (ContributionInterval.YEARLY, True),
-    ),
-)
-def test_contribution_send_recurring_contribution_email_reminder(interval, expect_success, monkeypatch, settings):
-    contribution = ContributionFactory(interval=interval)
-    next_charge_date = datetime.datetime.now()
-    mock_log_warning = Mock()
-    mock_send_templated_email = Mock(wraps=send_templated_email.delay)
-    token = "token"
-
-    class MockForContributorReturn:
-        def __init__(self, *args, **kwargs):
-            self.short_lived_access_token = token
-
-    monkeypatch.setattr(logger, "warning", mock_log_warning)
-    monkeypatch.setattr(send_templated_email, "delay", mock_send_templated_email)
-    monkeypatch.setattr(ContributorRefreshToken, "for_contributor", lambda *args, **kwargs: MockForContributorReturn())
-    settings.EMAIL_BACKEND = "django.core.mail.backends.locmem.EmailBackend"
-    settings.CELERY_ALWAYS_EAGER = True
-    contribution.send_recurring_contribution_email_reminder(next_charge_date)
-    if expect_success:
-        magic_link = mark_safe(
-            f"https://{construct_rp_domain(contribution.donation_page.revenue_program.slug)}/{settings.CONTRIBUTOR_VERIFY_URL}"
-            f"?token={token}&email={quote_plus(contribution.contributor.email)}"
-        )
-        mock_log_warning.assert_not_called()
-        mock_send_templated_email.assert_called_once_with(
-            contribution.contributor.email,
-            f"Reminder: {contribution.donation_page.revenue_program.name} scheduled contribution",
-            "recurring-contribution-email-reminder.txt",
-            "recurring-contribution-email-reminder.html",
-            {
-                "rp_name": contribution.donation_page.revenue_program.name,
-                "contribution_date": next_charge_date.strftime("%m/%d/%Y"),
-                "contribution_amount": contribution.formatted_amount,
-                "contribution_interval_display_value": contribution.interval,
-                "non_profit": contribution.donation_page.revenue_program.non_profit,
-                "contributor_email": contribution.contributor.email,
-                "tax_id": contribution.donation_page.revenue_program.tax_id,
-                "magic_link": magic_link,
-            },
-        )
-        assert len(mail.outbox) == 1
-    else:
-        mock_log_warning.assert_called_once_with(
-            "`Contribution.send_recurring_contribution_email_reminder` was called on an instance (ID: %s) whose interval is one-time",
-            contribution.id,
-        )
-
-
-@pytest.mark.django_db()
-@pytest.mark.parametrize(
-    "is_non_profit,tax_id",
-    (
-        (True, None),
-        (True, "123456789"),
-        (False, None),
-    ),
-)
-def test_contribution_send_recurring_contribution_email_reminder_email_text(
-    is_non_profit, tax_id, monkeypatch, settings
-):
-    contribution = ContributionFactory(interval=ContributionInterval.YEARLY)
-    contribution.donation_page.revenue_program.non_profit = is_non_profit
-    contribution.donation_page.revenue_program.tax_id = tax_id
-    contribution.donation_page.revenue_program.save()
-    next_charge_date = datetime.datetime.now()
-    mock_send_templated_email = Mock(wraps=send_templated_email.delay)
-    token = "token"
-
-    class MockForContributorReturn:
-        def __init__(self, *args, **kwargs):
-            self.short_lived_access_token = token
-
-    monkeypatch.setattr(send_templated_email, "delay", mock_send_templated_email)
-    monkeypatch.setattr(ContributorRefreshToken, "for_contributor", lambda *args, **kwargs: MockForContributorReturn())
-    settings.EMAIL_BACKEND = "django.core.mail.backends.locmem.EmailBackend"
-    settings.CELERY_ALWAYS_EAGER = True
-    contribution.send_recurring_contribution_email_reminder(next_charge_date)
-    magic_link = mark_safe(
-        f"https://{construct_rp_domain(contribution.donation_page.revenue_program.slug)}/{settings.CONTRIBUTOR_VERIFY_URL}"
-        f"?token={token}&email={quote_plus(contribution.contributor.email)}"
-    )
-    assert len(mail.outbox) == 1
-    email_expectations = [
-        f"Date Scheduled: {next_charge_date.strftime('%m/%d/%Y')}",
-        f"Email: {contribution.contributor.email}",
-        f"Amount Contributed: {contribution.formatted_amount}/{contribution.interval}",
-    ]
-    if is_non_profit:
-        email_expectations.extend(
-            [
-                "This receipt may be used for tax purposes.",
-                f"{contribution.donation_page.revenue_program.name} is a 501(c)(3) nonprofit organization",
-            ]
-        )
-        if tax_id:
-            email_expectations.append(f"with a Federal Tax ID #{tax_id}")
-    else:
-        email_expectations.append(
-            f"Contributions to {contribution.donation_page.revenue_program.name} are not deductible as charitable donations."
-        )
-    for x in email_expectations:
-        assert x in mail.outbox[0].body
-        soup = BeautifulSoup(mail.outbox[0].alternatives[0][0], "html.parser")
-        as_string = " ".join([x.replace("\xa0", " ").strip() for x in soup.get_text().splitlines() if x])
-        assert x in as_string
-    assert "Manage contributions here" in soup.find("a", href=magic_link).text
-    assert magic_link in mail.outbox[0].body
-=======
     def test_stripe_metadata(self):
         referer = "https://somewhere.com"
         campaign_id = "some-id"
@@ -448,4 +323,120 @@
             "revenue_program_slug": validated_data["page"].revenue_program.slug,
             "sf_campaign_id": validated_data["sf_campaign_id"],
         }
->>>>>>> 11786c28
+
+
+@pytest.mark.django_db()
+@pytest.mark.parametrize(
+    "interval,expect_success",
+    (
+        (ContributionInterval.ONE_TIME, False),
+        (ContributionInterval.MONTHLY, True),
+        (ContributionInterval.YEARLY, True),
+    ),
+)
+def test_contribution_send_recurring_contribution_email_reminder(interval, expect_success, monkeypatch, settings):
+    contribution = ContributionFactory(interval=interval)
+    next_charge_date = datetime.datetime.now()
+    mock_log_warning = Mock()
+    mock_send_templated_email = Mock(wraps=send_templated_email.delay)
+    token = "token"
+
+    class MockForContributorReturn:
+        def __init__(self, *args, **kwargs):
+            self.short_lived_access_token = token
+
+    monkeypatch.setattr(logger, "warning", mock_log_warning)
+    monkeypatch.setattr(send_templated_email, "delay", mock_send_templated_email)
+    monkeypatch.setattr(ContributorRefreshToken, "for_contributor", lambda *args, **kwargs: MockForContributorReturn())
+    settings.EMAIL_BACKEND = "django.core.mail.backends.locmem.EmailBackend"
+    settings.CELERY_ALWAYS_EAGER = True
+    contribution.send_recurring_contribution_email_reminder(next_charge_date)
+    if expect_success:
+        magic_link = mark_safe(
+            f"https://{construct_rp_domain(contribution.donation_page.revenue_program.slug)}/{settings.CONTRIBUTOR_VERIFY_URL}"
+            f"?token={token}&email={quote_plus(contribution.contributor.email)}"
+        )
+        mock_log_warning.assert_not_called()
+        mock_send_templated_email.assert_called_once_with(
+            contribution.contributor.email,
+            f"Reminder: {contribution.donation_page.revenue_program.name} scheduled contribution",
+            "recurring-contribution-email-reminder.txt",
+            "recurring-contribution-email-reminder.html",
+            {
+                "rp_name": contribution.donation_page.revenue_program.name,
+                "contribution_date": next_charge_date.strftime("%m/%d/%Y"),
+                "contribution_amount": contribution.formatted_amount,
+                "contribution_interval_display_value": contribution.interval,
+                "non_profit": contribution.donation_page.revenue_program.non_profit,
+                "contributor_email": contribution.contributor.email,
+                "tax_id": contribution.donation_page.revenue_program.tax_id,
+                "magic_link": magic_link,
+            },
+        )
+        assert len(mail.outbox) == 1
+    else:
+        mock_log_warning.assert_called_once_with(
+            "`Contribution.send_recurring_contribution_email_reminder` was called on an instance (ID: %s) whose interval is one-time",
+            contribution.id,
+        )
+
+
+@pytest.mark.django_db()
+@pytest.mark.parametrize(
+    "is_non_profit,tax_id",
+    (
+        (True, None),
+        (True, "123456789"),
+        (False, None),
+    ),
+)
+def test_contribution_send_recurring_contribution_email_reminder_email_text(
+    is_non_profit, tax_id, monkeypatch, settings
+):
+    contribution = ContributionFactory(interval=ContributionInterval.YEARLY)
+    contribution.donation_page.revenue_program.non_profit = is_non_profit
+    contribution.donation_page.revenue_program.tax_id = tax_id
+    contribution.donation_page.revenue_program.save()
+    next_charge_date = datetime.datetime.now()
+    mock_send_templated_email = Mock(wraps=send_templated_email.delay)
+    token = "token"
+
+    class MockForContributorReturn:
+        def __init__(self, *args, **kwargs):
+            self.short_lived_access_token = token
+
+    monkeypatch.setattr(send_templated_email, "delay", mock_send_templated_email)
+    monkeypatch.setattr(ContributorRefreshToken, "for_contributor", lambda *args, **kwargs: MockForContributorReturn())
+    settings.EMAIL_BACKEND = "django.core.mail.backends.locmem.EmailBackend"
+    settings.CELERY_ALWAYS_EAGER = True
+    contribution.send_recurring_contribution_email_reminder(next_charge_date)
+    magic_link = mark_safe(
+        f"https://{construct_rp_domain(contribution.donation_page.revenue_program.slug)}/{settings.CONTRIBUTOR_VERIFY_URL}"
+        f"?token={token}&email={quote_plus(contribution.contributor.email)}"
+    )
+    assert len(mail.outbox) == 1
+    email_expectations = [
+        f"Date Scheduled: {next_charge_date.strftime('%m/%d/%Y')}",
+        f"Email: {contribution.contributor.email}",
+        f"Amount Contributed: {contribution.formatted_amount}/{contribution.interval}",
+    ]
+    if is_non_profit:
+        email_expectations.extend(
+            [
+                "This receipt may be used for tax purposes.",
+                f"{contribution.donation_page.revenue_program.name} is a 501(c)(3) nonprofit organization",
+            ]
+        )
+        if tax_id:
+            email_expectations.append(f"with a Federal Tax ID #{tax_id}")
+    else:
+        email_expectations.append(
+            f"Contributions to {contribution.donation_page.revenue_program.name} are not deductible as charitable donations."
+        )
+    for x in email_expectations:
+        assert x in mail.outbox[0].body
+        soup = BeautifulSoup(mail.outbox[0].alternatives[0][0], "html.parser")
+        as_string = " ".join([x.replace("\xa0", " ").strip() for x in soup.get_text().splitlines() if x])
+        assert x in as_string
+    assert "Manage contributions here" in soup.find("a", href=magic_link).text
+    assert magic_link in mail.outbox[0].body