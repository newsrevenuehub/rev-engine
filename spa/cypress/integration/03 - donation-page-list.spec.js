--- conflicted
+++ resolved
@@ -47,22 +47,6 @@
     cy.contains('Choose a revenue program');
   });
 
-<<<<<<< HEAD
-  it('should add suggested slug on name field blur', () => {
-    cy.forceLogin(orgAdmin);
-    cy.intercept({ method: 'GET', pathname: getEndpoint(USER) }, { body: orgAdminWithContentFlag });
-    cy.visit(CONTENT_SLUG);
-    cy.url().should('include', CONTENT_SLUG);
-    cy.wait('@listPages');
-    cy.intercept({ method: 'GET', pathname: getEndpoint(TEMPLATES) }, {});
-    cy.get('button[aria-label="New Page"]').click();
-    cy.getByTestId('page-name').type('My Testing Page');
-    cy.getByTestId('page-name').blur();
-    cy.getByTestId('page-slug').should('have.value', 'my-testing-page');
-  });
-
-=======
->>>>>>> 210dbe2a
   it('should show message if there are no revenue programs and user tries to create', () => {
     cy.intercept(
       { method: 'GET', pathname: getEndpoint(USER) },
@@ -80,10 +64,7 @@
   });
 
   it.skip('should show template list dropdown, if templates exist', () => {
-<<<<<<< HEAD
     cy.forceLogin(orgAdmin);
-=======
->>>>>>> 210dbe2a
     cy.intercept(
       { method: 'GET', pathname: getEndpoint(TEMPLATES) },
       { fixture: 'pages/templates.json', statusCode: 200 }
@@ -93,12 +74,9 @@
   });
 
   it.skip('should contain rev_program and template in outgoing request', () => {
-<<<<<<< HEAD
     cy.forceLogin(orgAdmin);
     cy.intercept({ method: 'GET', pathname: getEndpoint(USER) }, { body: orgAdminWithContentFlag });
     cy.visit(CONTENT_SLUG);
-=======
->>>>>>> 210dbe2a
     cy.intercept(
       { method: 'GET', pathname: getEndpoint(TEMPLATES) },
       { fixture: 'pages/templates.json', statusCode: 200 }
@@ -121,12 +99,9 @@
   });
 
   it('should contain rev_program in outgoing request', () => {
-<<<<<<< HEAD
     cy.forceLogin(orgAdmin);
     cy.intercept({ method: 'GET', pathname: getEndpoint(USER) }, { body: orgAdminWithContentFlag });
     cy.visit(CONTENT_SLUG);
-=======
->>>>>>> 210dbe2a
     cy.get('button[aria-label="New Page"]').click();
     cy.getByTestId('page-name').type('My Testing Page');
     cy.getByTestId('page-name').blur();
