import datetime
<<<<<<< HEAD
from datetime import timedelta
from unittest.mock import Mock
=======
from unittest.mock import Mock, patch
>>>>>>> a80dff9c

from django.conf import settings
from django.test import TestCase
from django.utils import timezone

import pytest
import stripe
from addict import Dict as AttrDict
from pytest import raises
from rest_framework.exceptions import PermissionDenied
from rest_framework.serializers import ValidationError
from rest_framework.test import APIRequestFactory

from apps.api.error_messages import GENERIC_BLANK, GENERIC_UNEXPECTED_VALUE
from apps.contributions import serializers
from apps.contributions.bad_actor import BadActorAPIError
from apps.contributions.models import (
    Contribution,
    ContributionInterval,
    ContributionStatus,
    Contributor,
)
from apps.contributions.tests.factories import ContributionFactory, ContributorFactory
from apps.contributions.utils import format_ambiguous_currency, get_sha256_hash
from apps.organizations.tests.factories import RevenueProgramFactory
from apps.pages.tests.factories import DonationPageFactory


class ContributionSerializer(TestCase):
    expected_fields = [
        "amount",
        "auto_accepted_on",
        "bad_actor_score",
        "contributor_email",
        "created",
        "currency",
        "donation_page_id",
        "flagged_date",
        "formatted_payment_provider_used",
        "id",
        "interval",
        "last_payment_date",
        "provider_customer_url",
        "provider_payment_url",
        "provider_subscription_url",
        "revenue_program",
        "status",
    ]

    def setUp(self):
        self.serializer = serializers.ContributionSerializer
        self.contributor = ContributorFactory()
        # This is to squash a side effect in contribution.save
        # TODO: DEV-3026
        with patch("apps.contributions.models.Contribution.fetch_stripe_payment_method", return_value=None):
            self.contribution = ContributionFactory(
                amount=1000, contributor=self.contributor, payment_provider_used="Stripe"
            )

    def test_returned_fields(self):
        data = self.serializer(self.contribution).data
        assert set(data.keys()) == set(self.expected_fields)

    def test_get_auto_accepted_on(self):
        # Should return null if empty
        self.contribution.flagged_date = None
        self.contribution.save()
        old_data = self.serializer(self.contribution).data
        self.assertIsNone(old_data["auto_accepted_on"])
        # Should return a datetime equal to flagged_date + "FLAGGED_PAYMENT_AUTO_ACCEPT_DELTA" setting
        self.contribution.flagged_date = timezone.now()
        self.contribution.save()
        target_date = self.contribution.flagged_date + timedelta(settings.FLAGGED_PAYMENT_AUTO_ACCEPT_DELTA)
        new_data = self.serializer(self.contribution).data
        self.assertEqual(new_data["auto_accepted_on"], target_date)

    def test_get_formatted_payment_provider_used(self):
        data = self.serializer(self.contribution).data
        self.assertEqual(data["formatted_payment_provider_used"], "Stripe")

    def test_contributor_email(self):
        data = self.serializer(self.contribution).data
        self.assertEqual(data["contributor_email"], self.contributor.email)

    def test_get_provider_payment_url(self):
        my_provider_payment_id = "my_provider_payment_id"
        self.contribution.provider_payment_id = my_provider_payment_id
        self.contribution.save()

        data = self.serializer(self.contribution).data
        self.assertIn(my_provider_payment_id, data["provider_payment_url"])

    def test_get_provider_subscription_url(self):
        my_provider_subscription_id = "my_provider_subscription_id"
        self.contribution.provider_subscription_id = my_provider_subscription_id
        self.contribution.save()

        data = self.serializer(self.contribution).data
        self.assertIn(my_provider_subscription_id, data["provider_subscription_url"])

    def test_get_provider_customer_url(self):
        my_provider_customer_id = "my_provider_customer_id"
        self.contribution.provider_customer_id = my_provider_customer_id
        self.contribution.save()

        data = self.serializer(self.contribution).data
        self.assertIn(my_provider_customer_id, data["provider_customer_url"])


class AbstractPaymentSerializerTest(TestCase):
    def setUp(self):
        self.serializer = serializers.AbstractPaymentSerializer
        self.revenue_program = RevenueProgramFactory()
        self.page = DonationPageFactory(revenue_program=self.revenue_program)
        self.element = {"type": "Testing", "uuid": "testing-123", "requiredFields": [], "content": {}}

        self.payment_data = {
            "amount": 123,
            "currency": "USD",
            "email": "test@test.com",
            "first_name": "test",
            "last_name": "test",
            "ip": "127.0.0.1",
            "mailing_city": "test",
            "mailing_country": "test",
            "mailing_postal_code": "12345",
            "mailing_state": "test",
            "mailing_street": "test",
            "revenue_program_country": "ts",
            "referer": "https://test.test",
            "revenue_program_slug": "test",
            "page_id": self.page.pk,
        }

    def _add_element_to_page(self, element):
        self.page.elements = [element]
        self.page.save()

    def test_amount_validation_min(self):
        self.payment_data["amount"] = serializers.REVENGINE_MIN_AMOUNT - 1
        serializer = self.serializer(data=self.payment_data)
        self.assertFalse(serializer.is_valid())
        self.assertIn("amount", serializer.errors)
        expected_msg = f"We can only accept contributions greater than or equal to {format_ambiguous_currency(serializers.REVENGINE_MIN_AMOUNT)}"
        self.assertEqual(str(serializer.errors["amount"][0]), expected_msg)

    def test_amount_validation_max(self):
        self.payment_data["amount"] = serializers.STRIPE_MAX_AMOUNT + 1
        serializer = self.serializer(data=self.payment_data)
        self.assertFalse(serializer.is_valid())
        self.assertIn("amount", serializer.errors)
        expected_msg = f"We can only accept contributions less than or equal to {format_ambiguous_currency(serializers.STRIPE_MAX_AMOUNT)}"
        self.assertEqual(str(serializer.errors["amount"][0]), expected_msg)


@pytest.mark.django_db()
@pytest.fixture
def donation_page():
    return DonationPageFactory()


@pytest.mark.django_db()
@pytest.fixture
def donation_page_with_conditionally_required_phone_element():
    page = DonationPageFactory()
    conditionally_required_elements = [
        {
            "type": "DDonorInfo",
            "uuid": "3b5662c6-901b-45dc-952d-1209f3d53859",
            "content": {"askPhone": True},
            "requiredFields": ["phone"],
        }
    ]
    page.elements = conditionally_required_elements
    page.save()
    return page


@pytest.mark.django_db()
@pytest.fixture
def donation_page_with_conditionally_required_reason_for_giving_element_no_presets():
    page = DonationPageFactory()
    conditionally_required_elements = [
        {
            "type": "DReason",
            "uuid": "31f35bc5-2c4e-45e3-9309-62eaac60a621",
            "content": {"reasons": [], "askReason": True, "askHonoree": False, "askInMemoryOf": False},
            "requiredFields": ["reason_for_giving"],
        },
    ]
    page.elements = conditionally_required_elements
    page.save()
    return page


PRESET_REASONS = ["one", "two", "three"]


@pytest.mark.django_db()
@pytest.fixture
def donation_page_with_conditionally_required_reason_for_giving_element_and_presets():
    page = DonationPageFactory()
    conditionally_required_elements = [
        {
            "type": "DReason",
            "uuid": "31f35bc5-2c4e-45e3-9309-62eaac60a621",
            "content": {
                "reasons": PRESET_REASONS,
                "askReason": True,
                "askHonoree": False,
                "askInMemoryOf": False,
            },
            "requiredFields": ["reason_for_giving"],
        },
    ]
    page.elements = conditionally_required_elements
    page.save()
    return page


@pytest.mark.django_db()
@pytest.fixture
def donation_page_with_unrequired_reason_for_giving_element_and_presets():
    page = DonationPageFactory()
    conditionally_required_elements = [
        {
            "type": "DReason",
            "uuid": "31f35bc5-2c4e-45e3-9309-62eaac60a621",
            "content": {
                "reasons": PRESET_REASONS,
                "askReason": True,
                "askHonoree": False,
                "askInMemoryOf": False,
            },
            "requiredFields": [],
        },
    ]
    page.elements = conditionally_required_elements
    page.save()
    return page


@pytest.mark.django_db()
@pytest.fixture
def donation_page_with_ask_honoree():
    page = DonationPageFactory()
    conditionally_included_elements = [
        {
            "type": "DReason",
            "uuid": "31f35bc5-2c4e-45e3-9309-62eaac60a621",
            "content": {
                "reasons": [],
                "askReason": [],
                "askHonoree": True,
                "askInMemoryOf": False,
            },
            "requiredFields": [],
        },
    ]
    page.elements = conditionally_included_elements
    page.save()
    return page


@pytest.mark.django_db()
@pytest.fixture
def donation_page_with_ask_in_memory():
    page = DonationPageFactory()
    conditionally_included_elements = [
        {
            "type": "DReason",
            "uuid": "31f35bc5-2c4e-45e3-9309-62eaac60a621",
            "content": {
                "reasons": [],
                "askReason": [],
                "askHonoree": False,
                "askInMemoryOf": True,
            },
            "requiredFields": [],
        },
    ]
    page.elements = conditionally_included_elements
    page.save()
    return page


def get_donation_page_fixture(
    requested_fixture,
    donation_page=None,
    donation_page_with_conditionally_required_phone_element=None,
    donation_page_with_conditionally_required_reason_for_giving_element_no_presets=None,
    donation_page_with_conditionally_required_reason_for_giving_element_and_presets=None,
    donation_page_with_unrequired_reason_for_giving_element_and_presets=None,
    donation_page_with_ask_honoree=None,
    donation_page_with_ask_in_memory=None,
):
    """Convenience function to accomplish choosing donation page fixture via pytest.mark.parametrize

    Fixtures cannot be directly passed to pytest.mark.parametrize, but in some of our tests,
    it's quite convenient to be able to make page fixture choice parametrizable. Pytest fixtures have to be passed
    as params to a test in order to be in a usuable state at run time.

    This function gets passed a string value referring to a requested fixture, as well as a reference to fixtures passed as test
    call args, allowing us to yield the appropriate test fixture via parametrization.
    """
    return {
        "donation_page": donation_page,
        "donation_page_with_conditionally_required_phone_element": donation_page_with_conditionally_required_phone_element,
        "donation_page_with_conditionally_required_reason_for_giving_element_no_presets": donation_page_with_conditionally_required_reason_for_giving_element_no_presets,
        "donation_page_with_conditionally_required_reason_for_giving_element_and_presets": donation_page_with_conditionally_required_reason_for_giving_element_and_presets,
        "donation_page_with_unrequired_reason_for_giving_element_and_presets": donation_page_with_unrequired_reason_for_giving_element_and_presets,
        "donation_page_with_ask_honoree": donation_page_with_ask_honoree,
        "donation_page_with_ask_in_memory": donation_page_with_ask_in_memory,
    }[requested_fixture]


@pytest.fixture
def minimally_valid_data(donation_page):
    """This fixture represents the fields that must always appear in request data for creating
    a payment. If a page has configured to include elements like phone number, reason for giving, etc.,
    then the request data will contain additional fields."""
    return {
        "donor_selected_amount": 120.0,
        "amount": 123.01,
        "email": "foo@bar.com",
        "page": donation_page.id,
        "interval": "one_time",
        "first_name": "Foo",
        "last_name": "Bar",
        "mailing_postal_code": "12345",
        "mailing_street": "123 Street St",
        "mailing_city": "Small Town",
        "mailing_state": "OH",
        "mailing_country": "US",
        "agreed_to_pay_fees": True,
        "captcha_token": "12345",
    }


class MockBadActorResponseObjectNotBad:
    """Used in tests below to simulate response returned by make_bad_actor_request

    See https://docs.pytest.org/en/7.1.x/how-to/monkeypatch.html for more info on how/why
    """

    mock_bad_actor_response_json = {"overall_judgment": settings.BAD_ACTOR_FLAG_SCORE - 1}

    @classmethod
    def json(cls):
        return cls.mock_bad_actor_response_json


class MockBadActorResponseObjectBad:
    """Used in tests below to simulate response returned by make_bad_actor_request

    See https://docs.pytest.org/en/7.1.x/how-to/monkeypatch.html for more info on how/why
    """

    mock_bad_actor_response_json = {"overall_judgment": settings.BAD_ACTOR_FLAG_SCORE}

    @classmethod
    def json(cls):
        return cls.mock_bad_actor_response_json


class MockBadActorResponseObjectSuperBad:
    """Used in tests below to simulate response returned by make_bad_actor_request

    See https://docs.pytest.org/en/7.1.x/how-to/monkeypatch.html for more info on how/why
    """

    mock_bad_actor_response_json = {"overall_judgment": settings.BAD_ACTOR_REJECT_SCORE}

    @classmethod
    def json(cls):
        return cls.mock_bad_actor_response_json


def mock_get_bad_actor(*args, **kwargs):
    response = kwargs.get("response", MockBadActorResponseObjectNotBad)
    return response


def mock_get_bad_actor_raise_exception(*args, **kwargs):
    raise BadActorAPIError("Something bad happend")


def mock_stripe_call_with_error(*args, **kwargs):
    raise stripe.error.APIError("Something horrible has happened")


def mock_create_stripe_customer_with_exception(*args, **kwargs):
    raise stripe.error.APIError("Something horrible has happened")


@pytest.mark.django_db
class TestBaseCreatePaymentSerializer:
    serializer_class = serializers.BaseCreatePaymentSerializer

    @pytest.mark.parametrize(
        "input_data,requested_page,expect_valid",
        [
            ({"reason_for_giving": "Other", "reason_other": ""}, "donation_page", False),
            (
                {"reason_for_giving": "Other", "reason_other": ""},
                "donation_page_with_conditionally_required_reason_for_giving_element_no_presets",
                False,
            ),
            (
                {"reason_for_giving": "Other", "reason_other": ""},
                "donation_page_with_conditionally_required_reason_for_giving_element_and_presets",
                False,
            ),
            (
                {"reason_for_giving": "Other", "reason_other": ""},
                "donation_page_with_unrequired_reason_for_giving_element_and_presets",
                False,
            ),
            ({"reason_for_giving": "Other"}, "donation_page", False),
            (
                {"reason_for_giving": "Other"},
                "donation_page_with_conditionally_required_reason_for_giving_element_no_presets",
                False,
            ),
            (
                {"reason_for_giving": "Other"},
                "donation_page_with_conditionally_required_reason_for_giving_element_and_presets",
                False,
            ),
            (
                {"reason_for_giving": "Other"},
                "donation_page_with_unrequired_reason_for_giving_element_and_presets",
                False,
            ),
            ({"reason_other": "Reason"}, "donation_page", True),
            (
                {"reason_other": "Reason"},
                "donation_page_with_conditionally_required_reason_for_giving_element_no_presets",
                True,
            ),
            (
                {"reason_other": "Reason"},
                "donation_page_with_conditionally_required_reason_for_giving_element_and_presets",
                True,
            ),
            (
                {"reason_other": "Reason"},
                "donation_page_with_unrequired_reason_for_giving_element_and_presets",
                True,
            ),
        ],
    )
    def test_validate_reason_other(
        self,
        input_data,
        requested_page,
        expect_valid,
        minimally_valid_data,
        donation_page,
        donation_page_with_conditionally_required_reason_for_giving_element_no_presets,
        donation_page_with_conditionally_required_reason_for_giving_element_and_presets,
        donation_page_with_unrequired_reason_for_giving_element_and_presets,
    ):
        data = minimally_valid_data | input_data
        data["page"] = get_donation_page_fixture(
            requested_page,
            donation_page=donation_page,
            donation_page_with_conditionally_required_reason_for_giving_element_no_presets=(
                donation_page_with_conditionally_required_reason_for_giving_element_no_presets
            ),
            donation_page_with_conditionally_required_reason_for_giving_element_and_presets=(
                donation_page_with_conditionally_required_reason_for_giving_element_and_presets
            ),
            donation_page_with_unrequired_reason_for_giving_element_and_presets=(
                donation_page_with_unrequired_reason_for_giving_element_and_presets
            ),
        ).id
        serializer = self.serializer_class(data=data)
        assert serializer.is_valid() is expect_valid
        if expect_valid is False:
            assert set(serializer.errors.keys()) == set(["reason_other"])
            assert serializer.errors["reason_other"][0] == GENERIC_BLANK

    @pytest.mark.parametrize(
        "input_data,requested_page,expect_valid,error_msg",
        [
            ({}, "donation_page", True, None),
            (
                {},
                "donation_page_with_conditionally_required_reason_for_giving_element_no_presets",
                False,
                GENERIC_BLANK,
            ),
            (
                {},
                "donation_page_with_conditionally_required_reason_for_giving_element_and_presets",
                False,
                GENERIC_BLANK,
            ),
            ({}, "donation_page_with_unrequired_reason_for_giving_element_and_presets", True, None),
            ({"reason_for_giving": "Other", "reason_other": "Reason"}, "donation_page", True, None),
            (
                {"reason_for_giving": "Other", "reason_other": "Reason"},
                "donation_page_with_conditionally_required_reason_for_giving_element_no_presets",
                True,
                None,
            ),
            (
                {"reason_for_giving": "Other", "reason_other": "Reason"},
                "donation_page_with_conditionally_required_reason_for_giving_element_and_presets",
                True,
                None,
            ),
            (
                {"reason_for_giving": "Other", "reason_other": "Reason"},
                "donation_page_with_unrequired_reason_for_giving_element_and_presets",
                True,
                None,
            ),
            ({"reason_for_giving": "My reason"}, "donation_page", False, GENERIC_UNEXPECTED_VALUE),
            (
                {"reason_for_giving": "My reason"},
                "donation_page_with_conditionally_required_reason_for_giving_element_no_presets",
                False,
                GENERIC_UNEXPECTED_VALUE,
            ),
            (
                {"reason_for_giving": "My reason"},
                "donation_page_with_conditionally_required_reason_for_giving_element_and_presets",
                False,
                GENERIC_UNEXPECTED_VALUE,
            ),
            (
                {"reason_for_giving": "My reason"},
                "donation_page_with_unrequired_reason_for_giving_element_and_presets",
                False,
                GENERIC_UNEXPECTED_VALUE,
            ),
            (
                {"reason_for_giving": PRESET_REASONS[0]},
                "donation_page_with_conditionally_required_reason_for_giving_element_and_presets",
                True,
                None,
            ),
            (
                {"reason_for_giving": PRESET_REASONS[0]},
                "donation_page_with_unrequired_reason_for_giving_element_and_presets",
                True,
                None,
            ),
        ],
    )
    def test_validate_reason_for_giving(
        self,
        input_data,
        expect_valid,
        minimally_valid_data,
        requested_page,
        error_msg,
        donation_page,
        donation_page_with_conditionally_required_reason_for_giving_element_no_presets,
        donation_page_with_conditionally_required_reason_for_giving_element_and_presets,
        donation_page_with_unrequired_reason_for_giving_element_and_presets,
    ):
        """Test logic around reason_for_giving validation"""
        data = minimally_valid_data | input_data
        data["page"] = get_donation_page_fixture(
            requested_page,
            donation_page=donation_page,
            donation_page_with_conditionally_required_reason_for_giving_element_no_presets=(
                donation_page_with_conditionally_required_reason_for_giving_element_no_presets
            ),
            donation_page_with_conditionally_required_reason_for_giving_element_and_presets=(
                donation_page_with_conditionally_required_reason_for_giving_element_and_presets
            ),
            donation_page_with_unrequired_reason_for_giving_element_and_presets=(
                donation_page_with_unrequired_reason_for_giving_element_and_presets
            ),
        ).id
        serializer = self.serializer_class(data=data, context={"request": APIRequestFactory().post("")})
        assert serializer.is_valid() is expect_valid
        if expect_valid is False:
            assert set(serializer.errors.keys()) == set(["reason_for_giving"])
            assert serializer.errors["reason_for_giving"][0] == error_msg

    @pytest.mark.parametrize(
        "input_data,requested_page,expect_valid",
        [
            ({"phone": ""}, "donation_page", True),
            ({"phone": "something"}, "donation_page", True),
            ({"phone": ""}, "donation_page_with_conditionally_required_phone_element", False),
            ({"phone": "something"}, "donation_page_with_conditionally_required_phone_element", True),
        ],
    )
    def test_validate_phone(
        self,
        input_data,
        requested_page,
        expect_valid,
        donation_page,
        donation_page_with_conditionally_required_phone_element,
        minimally_valid_data,
    ):
        """Test logic around reason_for_giving validation.

        NB: For some of the parametrized scenarios, this test expects to find a validation error for
        "reason_other" instead of "reason_for_giving". We test that behavior as part of this test rather than
        elsewhere because "reason_for_giving" gets rewritten to be the value of "reason_other" via the
        `BaseCreatePaymentSerializer.resolve_reason_for_giving`, so the two fields are inter-related.
        """
        data = minimally_valid_data | input_data
        data["page"] = get_donation_page_fixture(
            requested_page,
            donation_page=donation_page,
            donation_page_with_conditionally_required_phone_element=(
                donation_page_with_conditionally_required_phone_element
            ),
        ).id
        serializer = self.serializer_class(data=data, context={"request": APIRequestFactory().post("")})
        assert serializer.is_valid() is expect_valid
        if expect_valid is False:
            assert set(serializer.errors.keys()) == set(["phone"])
            assert serializer.errors["phone"][0] == GENERIC_BLANK

    @pytest.mark.parametrize(
        "input_data,expect_valid",
        [
            ({"tribute_type": "unexpected"}, False),
            ({"tribute_type": "type_honoree", "honoree": "Someone"}, True),
            ({"tribute_type": "type_in_memory_of", "in_memory_of": "Someone"}, True),
        ],
    )
    def test_validate_tribute_type(self, input_data, expect_valid, minimally_valid_data):
        data = minimally_valid_data | input_data
        serializer = self.serializer_class(data=data, context={"request": APIRequestFactory().post("")})
        assert serializer.is_valid() is expect_valid
        if expect_valid is False:
            assert set(serializer.errors.keys()) == set(["tribute_type"])
            assert serializer.errors["tribute_type"][0] == GENERIC_UNEXPECTED_VALUE

    @pytest.mark.parametrize(
        "input_data,expect_valid",
        [
            ({}, True),
            ({"tribute_type": "type_honoree", "honoree": ""}, False),
            ({"tribute_type": "type_honoree", "honoree": "Paul"}, True),
        ],
    )
    def test_validate_honoree(self, input_data, expect_valid, minimally_valid_data):
        """Show `honoree` cannot be blank when `tribute_type` is `type_honoree`"""
        data = minimally_valid_data | input_data
        serializer = self.serializer_class(data=data, context={"request": APIRequestFactory().post("")})
        assert serializer.is_valid() is expect_valid
        if expect_valid is False:
            assert set(serializer.errors.keys()) == set(["honoree"])
            assert serializer.errors["honoree"][0] == GENERIC_BLANK

    @pytest.mark.parametrize(
        "input_data,expect_valid",
        [
            ({}, True),
            ({"tribute_type": "type_in_memory_of", "in_memory_of": ""}, False),
            ({"tribute_type": "type_in_memory_of"}, False),
            ({"tribute_type": "type_in_memory_of", "in_memory_of": "Paul"}, True),
        ],
    )
    def test_validate_in_memory_of(self, input_data, expect_valid, minimally_valid_data):
        """Show `in_memory_of` cannot be blank when `tribute_type` is `type_in_memory_of`"""
        data = minimally_valid_data | input_data
        serializer = self.serializer_class(data=data, context={"request": APIRequestFactory().post("")})
        assert serializer.is_valid() is expect_valid
        if expect_valid is False:
            assert set(serializer.errors.keys()) == set(["in_memory_of"])
            assert serializer.errors["in_memory_of"][0] == GENERIC_BLANK

    @pytest.mark.parametrize(
        "input_data,expected_resolved_value",
        [
            ({"reason_for_giving": "Other", "reason_other": "My reason"}, "My reason"),
            ({"reason_for_giving": PRESET_REASONS[0]}, PRESET_REASONS[0]),
        ],
    )
    def test_validate_resolves_reason_for_giving(
        self,
        input_data,
        expected_resolved_value,
        minimally_valid_data,
        donation_page_with_unrequired_reason_for_giving_element_and_presets,
    ):
        """Show validation sets value of `reason_for_giving` to value of `reason_other` when initial value...

        ...for former is 'Other'.

        See note in BaseCreatePaymentSerializer.validate for explanation of why this happens in
        `validate`.
        """
        data = (
            minimally_valid_data
            | input_data
            | {"page": donation_page_with_unrequired_reason_for_giving_element_and_presets.id}
        )
        serializer = self.serializer_class(data=data, context={"request": APIRequestFactory().post("")})
        assert serializer.is_valid() is True
        assert serializer.validated_data["reason_for_giving"] == expected_resolved_value

    def test_get_bad_actor_score_happy_path(self, minimally_valid_data, monkeypatch):
        """Show that calling `get_bad_actor_score` returns response data

        Note: `get_bad_actor` uses `BadActorSerializer` internally, which requires there to be an
        HTTP referer in the request, so that's why we set in request factory below.
        """
        monkeypatch.setattr("apps.contributions.serializers.make_bad_actor_request", mock_get_bad_actor)
        request = APIRequestFactory(HTTP_REFERER="https://www.google.com").post("", {}, format="json")
        serializer = self.serializer_class(data=minimally_valid_data, context={"request": request})
        assert serializer.is_valid() is True
        bad_actor_data = serializer.get_bad_actor_score(serializer.validated_data)
        assert bad_actor_data == MockBadActorResponseObjectNotBad.mock_bad_actor_response_json

    def test_get_bad_actor_score_when_data_invalid(self, minimally_valid_data, monkeypatch):
        """Show if the bad actor serialier data is invalid no exception is raise, but method returns None

        We achieve an invalid state by omitting http referer from the request context
        """
        monkeypatch.setattr("apps.contributions.serializers.make_bad_actor_request", mock_get_bad_actor)
        request = APIRequestFactory().post("", {}, format="json")
        serializer = self.serializer_class(data=minimally_valid_data, context={"request": request})
        assert serializer.is_valid() is True
        bad_actor_data = serializer.get_bad_actor_score(serializer.validated_data)
        assert bad_actor_data is None

    def test_get_bad_actor_score_when_bad_actor_api_error(self, minimally_valid_data, monkeypatch):
        """Show if call to `make_bad_actor_request` in `get_bad_actor_score` results in BadActorAPIError, the

        method call still succeeds, returning None.
        """
        monkeypatch.setattr("apps.contributions.serializers.make_bad_actor_request", mock_get_bad_actor_raise_exception)
        request = APIRequestFactory(HTTP_REFERER="https://www.google.com").post("", {}, format="json")
        serializer = self.serializer_class(data=minimally_valid_data, context={"request": request})
        assert serializer.is_valid() is True
        bad_actor_data = serializer.get_bad_actor_score(serializer.validated_data)
        assert bad_actor_data is None

    @pytest.mark.parametrize(
        "score,should_flag",
        [
            (settings.BAD_ACTOR_REJECT_SCORE, False),
            (settings.BAD_ACTOR_FLAG_SCORE, True),
            (settings.BAD_ACTOR_FLAG_SCORE - 1, False),
        ],
    )
    def test_should_flag(self, score, should_flag, minimally_valid_data):
        serializer = self.serializer_class(data=minimally_valid_data)
        assert serializer.should_flag(score) is should_flag

    def test_get_stripe_payment_metadata_happy_path(self, minimally_valid_data):
        contributor = ContributorFactory()
        referer = "https://www.google.com"
        request = APIRequestFactory(HTTP_REFERER=referer).post("", {}, format="json")
        serializer = self.serializer_class(data=minimally_valid_data, context={"request": request})
        assert serializer.is_valid() is True
        metadata = serializer.get_stripe_payment_metadata(contributor.id, serializer.validated_data)
        assert metadata == {
            "source": settings.METADATA_SOURCE,
            "schema_version": settings.METADATA_SCHEMA_VERSION,
            "contributor_id": contributor.id,
            "agreed_to_pay_fees": serializer.validated_data["agreed_to_pay_fees"],
            "donor_selected_amount": serializer.validated_data["donor_selected_amount"],
            "reason_for_giving": serializer.validated_data["reason_for_giving"],
            "honoree": serializer.validated_data.get("honoree"),
            "in_memory_of": serializer.validated_data.get("in_memory_of"),
            "comp_subscription": serializer.validated_data.get("comp_subscription"),
            "swag_opt_out": serializer.validated_data.get("swag_opt_out"),
            "swag_choice": serializer.validated_data.get("swag_choice"),
            "referer": referer,
            "revenue_program_id": serializer.validated_data["page"].revenue_program.id,
            "revenue_program_slug": serializer.validated_data["page"].revenue_program.slug,
            "sf_campaign_id": serializer.validated_data.get("sf_campaign_id"),
        }

    def test_create_contribution_happy_path(self, minimally_valid_data):
        contribution_count = Contribution.objects.count()
        bad_actor_data = {"overall_judgment": settings.BAD_ACTOR_FLAG_SCORE - 1}
        contributor = ContributorFactory()

        serializer = self.serializer_class(data=minimally_valid_data, context={"request": APIRequestFactory().post("")})
        assert serializer.is_valid() is True
        contribution = serializer.create_contribution(contributor, serializer.validated_data, bad_actor_data)
        assert Contribution.objects.count() == contribution_count + 1
        expectations = {
            "amount": serializer.validated_data["amount"],
            "interval": serializer.validated_data["interval"],
            "currency": serializer.validated_data["page"].revenue_program.payment_provider.currency,
            "status": ContributionStatus.PROCESSING,
            "donation_page": serializer.validated_data["page"],
            "contributor": contributor,
            "payment_provider_used": "Stripe",
            "bad_actor_score": bad_actor_data["overall_judgment"],
            "bad_actor_response": bad_actor_data,
            "flagged_date": None,
        }
        for key, val in expectations.items():
            assert getattr(contribution, key) == val

    def test_create_contribution_when_should_flag(self, minimally_valid_data):
        contribution_count = Contribution.objects.count()
        bad_actor_data = {"overall_judgment": settings.BAD_ACTOR_FLAG_SCORE}
        contributor = ContributorFactory()
        serializer = self.serializer_class(data=minimally_valid_data, context={"request": APIRequestFactory().post("")})
        assert serializer.is_valid() is True
        contribution = serializer.create_contribution(contributor, serializer.validated_data, bad_actor_data)
        assert Contribution.objects.count() == contribution_count + 1
        expectations = {
            "amount": serializer.validated_data["amount"],
            "interval": serializer.validated_data["interval"],
            "currency": serializer.validated_data["page"].revenue_program.payment_provider.currency,
            "status": ContributionStatus.FLAGGED,
            "donation_page": serializer.validated_data["page"],
            "contributor": contributor,
            "payment_provider_used": "Stripe",
            "bad_actor_score": bad_actor_data["overall_judgment"],
            "bad_actor_response": bad_actor_data,
        }
        for key, val in expectations.items():
            assert getattr(contribution, key) == val
        assert contribution.flagged_date is not None

    def test_create_contribution_when_should_reject(self, minimally_valid_data):
        contribution_count = Contribution.objects.count()
        bad_actor_data = {"overall_judgment": settings.BAD_ACTOR_REJECT_SCORE}
        contributor = ContributorFactory()
        serializer = self.serializer_class(data=minimally_valid_data, context={"request": APIRequestFactory().post("")})
        assert serializer.is_valid() is True
        contribution = serializer.create_contribution(contributor, serializer.validated_data, bad_actor_data)
        assert Contribution.objects.count() == contribution_count + 1
        expectations = {
            "amount": serializer.validated_data["amount"],
            "interval": serializer.validated_data["interval"],
            "currency": serializer.validated_data["page"].revenue_program.payment_provider.currency,
            "status": ContributionStatus.REJECTED,
            "donation_page": serializer.validated_data["page"],
            "contributor": contributor,
            "payment_provider_used": "Stripe",
            "bad_actor_score": bad_actor_data["overall_judgment"],
            "bad_actor_response": bad_actor_data,
            "flagged_date": None,
        }
        for key, val in expectations.items():
            assert getattr(contribution, key) == val

    def test_create_contribution_when_no_bad_actor_response(self, minimally_valid_data):
        contribution_count = Contribution.objects.count()
        bad_actor_data = None
        contributor = ContributorFactory()
        serializer = self.serializer_class(data=minimally_valid_data, context={"request": APIRequestFactory().post("")})
        assert serializer.is_valid() is True
        contribution = serializer.create_contribution(contributor, serializer.validated_data, bad_actor_data)
        assert Contribution.objects.count() == contribution_count + 1
        expectations = {
            "amount": serializer.validated_data["amount"],
            "interval": serializer.validated_data["interval"],
            "currency": serializer.validated_data["page"].revenue_program.payment_provider.currency,
            "status": ContributionStatus.PROCESSING,
            "donation_page": serializer.validated_data["page"],
            "contributor": contributor,
            "payment_provider_used": "Stripe",
            "bad_actor_score": None,
            "bad_actor_response": None,
            "flagged_date": None,
        }
        for key, val in expectations.items():
            assert getattr(contribution, key) == val

    def test_donation_page_when_element_not_have_required_fields(self, donation_page, minimally_valid_data):
        del donation_page.elements[0]["requiredFields"]
        donation_page.save()
        request = APIRequestFactory().post("", {}, format="json")
        serializer = self.serializer_class(data=minimally_valid_data, context={"request": request})
        assert serializer.is_valid()


@pytest.mark.django_db
class TestCreateOneTimePaymentSerializer:

    serializer_class = serializers.CreateOneTimePaymentSerializer

    def test_is_subclass_of_BaseCreatePaymentSerializer(self):
        """Prove that CreateOneTimePaymentSerializer is a subclass of BaseCreatePaymentSerializer

        This is so the testing of the parent class' behavior accrues to the child.
        """
        assert issubclass(self.serializer_class, serializers.BaseCreatePaymentSerializer)

    def test_happy_path(self, monkeypatch, minimally_valid_data):
        """Demonstrate happy path when of `.create`

        Namely, it should:

        - create a contributor
        - create a contribution that has contribution_metadata
        - add bad actor score to contribution
        - not flag the contribution
        - Create a Stripe Customer
        - Create a Stripe PaymentIntent
        - return a dict with `provider_client_secret_id`
        """
        contribution_count = Contribution.objects.count()
        contributor_count = Contributor.objects.count()

        monkeypatch.setattr("apps.contributions.serializers.make_bad_actor_request", mock_get_bad_actor)
        mock_create_stripe_customer = Mock()
        fake_customer_id = "fake-customer-id"
        mock_create_stripe_customer.return_value = {"id": fake_customer_id}
        monkeypatch.setattr(
            "apps.contributions.models.Contribution.create_stripe_customer", mock_create_stripe_customer
        )
        mock_create_stripe_one_time_payment_intent = Mock()
        client_secret = "shhhhhhh!"
        mock_create_stripe_one_time_payment_intent.return_value = {
            "id": "some payment intent id",
            "client_secret": client_secret,
            "customer": fake_customer_id,
        }
        monkeypatch.setattr(
            "apps.contributions.models.stripe.PaymentIntent.create", mock_create_stripe_one_time_payment_intent
        )
        request = APIRequestFactory(HTTP_REFERER="https://www.google.com").post("", {}, format="json")
        serializer = self.serializer_class(data=minimally_valid_data, context={"request": request})
        assert serializer.is_valid()
        result = serializer.create(serializer.validated_data)
        assert Contribution.objects.count() == contribution_count + 1
        assert Contributor.objects.count() == contributor_count + 1
        assert set(result.keys()) == set(["client_secret", "uuid", "email_hash"])
        assert result["client_secret"] == client_secret
        assert Contributor.objects.filter(email=minimally_valid_data["email"]).exists()
        contribution = Contribution.objects.get(uuid=result["uuid"])
        assert result["uuid"] == str(contribution.uuid)
        assert result["email_hash"] == get_sha256_hash(contribution.contributor.email)
        assert contribution.status == ContributionStatus.PROCESSING
        assert contribution.flagged_date is None
        assert contribution.bad_actor_response == MockBadActorResponseObjectNotBad.mock_bad_actor_response_json
        assert contribution.contribution_metadata is not None

    def test_when_stripe_errors_creating_payment_intent(self, minimally_valid_data, monkeypatch):
        """Demonstrate `.create` when there's a Stripe error when creating payment intent

        A contributor and contribution should still be created as in happy path, but a GenericPaymentError should
        be raised.

        """
        contribution_count = Contribution.objects.count()
        contributor_count = Contributor.objects.count()

        monkeypatch.setattr("apps.contributions.serializers.make_bad_actor_request", mock_get_bad_actor)
        mock_create_stripe_customer = Mock()
        mock_create_stripe_customer.return_value = {"id": "some id"}
        monkeypatch.setattr(
            "apps.contributions.models.Contribution.create_stripe_customer", mock_create_stripe_customer
        )
        monkeypatch.setattr("apps.contributions.models.stripe.PaymentIntent.create", mock_stripe_call_with_error)
        request = APIRequestFactory(HTTP_REFERER="https://www.google.com").post("", {}, format="json")

        serializer = self.serializer_class(data=minimally_valid_data, context={"request": request})

        assert serializer.is_valid()
        with pytest.raises(serializers.GenericPaymentError):
            serializer.create(serializer.validated_data)

        assert Contribution.objects.count() == contribution_count + 1
        assert Contributor.objects.count() == contributor_count + 1
        assert Contributor.objects.filter(email=minimally_valid_data["email"]).exists()
        contributor = Contributor.objects.get(email=minimally_valid_data["email"])
        assert contributor.contribution_set.count() == 1
        contribution = contributor.contribution_set.first()
        assert contribution.status == ContributionStatus.PROCESSING
        assert contribution.contribution_metadata is not None

    def test_when_stripe_errors_creating_customer(self, minimally_valid_data, monkeypatch):
        """Demonstrate `.create` when there's a Stripe error when creating customer

        A contributor and contribution should still be created as in happy path, but a GenericPaymentError should
        be raised.
        """
        contribution_count = Contribution.objects.count()
        contributor_count = Contributor.objects.count()

        monkeypatch.setattr("apps.contributions.serializers.make_bad_actor_request", mock_get_bad_actor)
        monkeypatch.setattr(
            "apps.contributions.models.Contribution.create_stripe_customer", mock_stripe_call_with_error
        )

        request = APIRequestFactory(HTTP_REFERER="https://www.google.com").post("", {}, format="json")

        serializer = self.serializer_class(data=minimally_valid_data, context={"request": request})

        assert serializer.is_valid()

        with pytest.raises(serializers.GenericPaymentError):
            serializer.create(serializer.validated_data)

        assert Contribution.objects.count() == contribution_count + 1
        assert Contributor.objects.count() == contributor_count + 1
        assert Contributor.objects.filter(email=minimally_valid_data["email"]).exists()
        contributor = Contributor.objects.get(email=minimally_valid_data["email"])
        assert contributor.contribution_set.count() == 1
        contribution = contributor.contribution_set.first()
        assert contribution.status == ContributionStatus.PROCESSING
        assert contribution.contribution_metadata is not None

    def test_when_contribution_is_flagged(self, minimally_valid_data, monkeypatch):
        """Demonstrate `.create` when the contribution gets flagged

        A contributor, contribution, and Stripe entities should still be created as in happy path, but the `capture_method` on
        the PaymentIntent should be "manual"
        """
        contribution_count = Contribution.objects.count()
        contributor_count = Contributor.objects.count()
        monkeypatch.setattr(
            "apps.contributions.serializers.make_bad_actor_request",
            lambda x: mock_get_bad_actor(response=MockBadActorResponseObjectBad),
        )
        mock_create_stripe_customer = Mock()
        fake_customer_id = "fake-customer-id"
        mock_create_stripe_customer.return_value = {"id": fake_customer_id}
        monkeypatch.setattr("stripe.Customer.create", mock_create_stripe_customer)

        mock_create_stripe_one_time_payment_intent = Mock()
        client_secret = "shhhhhhh!"
        pi_id = "some payment intent id"
        mock_create_stripe_one_time_payment_intent.return_value = {
            "id": pi_id,
            "client_secret": client_secret,
            "customer": fake_customer_id,
        }
        monkeypatch.setattr("stripe.PaymentIntent.create", mock_create_stripe_one_time_payment_intent)
        request = APIRequestFactory(HTTP_REFERER="https://www.google.com").post("", {}, format="json")
        serializer = self.serializer_class(data=minimally_valid_data, context={"request": request})
        assert serializer.is_valid()
        result = serializer.create(serializer.validated_data)
        assert Contribution.objects.count() == contribution_count + 1
        assert Contributor.objects.count() == contributor_count + 1
        assert set(result.keys()) == set(["client_secret", "email_hash", "uuid"])
        assert result["client_secret"] == client_secret
        assert Contributor.objects.filter(email=minimally_valid_data["email"]).exists()
        contribution = Contribution.objects.get(uuid=result["uuid"])
        assert result["email_hash"] == get_sha256_hash(contribution.contributor.email)
        assert contribution.status == ContributionStatus.FLAGGED
        assert contribution.flagged_date is not None
        assert contribution.bad_actor_response == MockBadActorResponseObjectBad.mock_bad_actor_response_json
        assert contribution.provider_payment_id == pi_id
        mock_create_stripe_customer.assert_called_once()

        call_args = mock_create_stripe_one_time_payment_intent.call_args[1]
        # this is nested, and not necessary to test here
        call_args.pop("metadata", None)
        assert call_args == {
            "amount": contribution.amount,
            "currency": contribution.currency,
            "customer": contribution.provider_customer_id,
            "receipt_email": contribution.contributor.email,
            "statement_descriptor_suffix": None,
            "stripe_account": contribution.donation_page.revenue_program.payment_provider.stripe_account_id,
            "capture_method": "manual",
        }

    def test_when_contribution_is_rejected(self, minimally_valid_data, monkeypatch):
        """Demonstrate `.create` when the contribution gets flagged

        A contributor and contribution should still be created as in happy path, but a PermissionDenied error should occur, and
        a Stripe payment intent should not be created.
        """

        contribution_count = Contribution.objects.count()
        contributor_count = Contributor.objects.count()
        monkeypatch.setattr(
            "apps.contributions.serializers.make_bad_actor_request",
            lambda x: mock_get_bad_actor(response=MockBadActorResponseObjectSuperBad),
        )
        request = APIRequestFactory(HTTP_REFERER="https://www.google.com").post("", {}, format="json")
        serializer = self.serializer_class(data=minimally_valid_data, context={"request": request})
        assert serializer.is_valid()
        with pytest.raises(PermissionDenied):
            serializer.create(serializer.validated_data)

        assert Contribution.objects.count() == contribution_count + 1
        assert Contributor.objects.count() == contributor_count + 1
        assert Contributor.objects.filter(email=minimally_valid_data["email"]).exists()
        contributor = Contributor.objects.get(email=minimally_valid_data["email"])
        assert contributor.contribution_set.count() == 1
        contribution = contributor.contribution_set.first()
        assert contribution.status == ContributionStatus.REJECTED
        assert contribution.flagged_date is None
        assert contribution.provider_customer_id is None
        assert contribution.provider_payment_id is None
        assert contribution.contribution_metadata is not None


@pytest.mark.django_db
class TestCreateRecurringPaymentSerializer:

    serializer_class = serializers.CreateRecurringPaymentSerializer

    def test_is_subclass_of_BaseCreatePaymentSerializer(self):
        """Prove that CreateRecurringPaymentSerializer is a subclass of BaseCreatePaymentSerializer

        This is so the testing of the parent class' behavior accrues to the child.
        """
        assert issubclass(self.serializer_class, serializers.BaseCreatePaymentSerializer)

    @pytest.mark.parametrize("interval", ["month", "year"])
    def test_happy_path(self, monkeypatch, minimally_valid_data, interval):
        """Demonstrate happy path when of `.create`

        Namely, it should:

        - create a contributor
        - create a contribution that has contribution_metadata
        - add bad actor score to contribution
        - not flag the contribution
        - create a Stripe Customer
        - create a Stripe Subscription
        - return a dict with `provider_client_secret_id`
        """
        data = minimally_valid_data | {"interval": interval}
        contribution_count = Contribution.objects.count()
        contributor_count = Contributor.objects.count()

        monkeypatch.setattr("apps.contributions.serializers.make_bad_actor_request", mock_get_bad_actor)
        mock_create_stripe_customer = Mock()
        fake_customer_id = "fake-customer-id"
        mock_create_stripe_customer.return_value = {"id": fake_customer_id}
        monkeypatch.setattr("stripe.Customer.create", mock_create_stripe_customer)
        mock_create_stripe_subscription = Mock()
        client_secret = "shhhhhhh!"
        mock_create_stripe_subscription.return_value = {
            "id": "some payment intent id",
            "latest_invoice": {"payment_intent": {"client_secret": client_secret}},
            "customer": fake_customer_id,
        }
        monkeypatch.setattr("stripe.Subscription.create", mock_create_stripe_subscription)
        request = APIRequestFactory(HTTP_REFERER="https://www.google.com").post("", {}, format="json")
        serializer = self.serializer_class(data=data, context={"request": request})

        assert serializer.is_valid()
        result = serializer.create(serializer.validated_data)
        assert Contribution.objects.count() == contribution_count + 1
        assert Contributor.objects.count() == contributor_count + 1
        assert set(result.keys()) == set(["client_secret", "email_hash", "uuid"])
        assert result["client_secret"] == client_secret
        assert Contributor.objects.filter(email=minimally_valid_data["email"]).exists()
        contribution = Contribution.objects.get(uuid=result["uuid"])
        assert result["email_hash"] == get_sha256_hash(contribution.contributor.email)
        assert contribution.status == ContributionStatus.PROCESSING
        assert contribution.flagged_date is None
        assert contribution.bad_actor_response == MockBadActorResponseObjectNotBad.mock_bad_actor_response_json
        assert contribution.payment_provider_data == mock_create_stripe_subscription.return_value
        assert contribution.provider_subscription_id == mock_create_stripe_subscription.return_value["id"]
        assert contribution.contribution_metadata is not None

    def test_when_stripe_errors_creating_subscription(self, minimally_valid_data, monkeypatch):
        """Demonstrate `.create` when there's a Stripe error when creating subscription

        A contributor and contribution should still be created as in happy path, but a GenericPaymentError should
        be raised, and no Stripe subscription created.
        """
        data = minimally_valid_data | {"interval": "month"}
        contribution_count = Contribution.objects.count()
        contributor_count = Contributor.objects.count()

        monkeypatch.setattr("apps.contributions.serializers.make_bad_actor_request", mock_get_bad_actor)
        mock_create_stripe_customer = Mock()
        mock_create_stripe_customer.return_value = {"id": "some id"}
        monkeypatch.setattr("stripe.Customer.create", mock_create_stripe_customer)
        monkeypatch.setattr("apps.contributions.models.stripe.Subscription.create", mock_stripe_call_with_error)
        request = APIRequestFactory(HTTP_REFERER="https://www.google.com").post("", {}, format="json")

        serializer = self.serializer_class(data=data, context={"request": request})

        assert serializer.is_valid()
        with pytest.raises(serializers.GenericPaymentError):
            serializer.create(serializer.validated_data)

        assert Contribution.objects.count() == contribution_count + 1
        assert Contributor.objects.count() == contributor_count + 1
        assert Contributor.objects.filter(email=minimally_valid_data["email"]).exists()
        contributor = Contributor.objects.get(email=minimally_valid_data["email"])
        assert contributor.contribution_set.count() == 1
        contribution = contributor.contribution_set.first()
        assert contribution.status == ContributionStatus.PROCESSING
        assert contribution.provider_customer_id == mock_create_stripe_customer.return_value["id"]
        assert contribution.provider_subscription_id is None
        assert contribution.payment_provider_data is None
        assert contribution.contribution_metadata is not None

    def test_when_stripe_errors_creating_customer(self, monkeypatch, minimally_valid_data):
        """Demonstrate `.create` when there's a Stripe error when creating customer

        A contributor and contribution should still be created as in happy path, but a GenericPaymentError should
        be raised.
        """
        data = minimally_valid_data | {"interval": "month"}
        contribution_count = Contribution.objects.count()
        contributor_count = Contributor.objects.count()

        monkeypatch.setattr("apps.contributions.serializers.make_bad_actor_request", mock_get_bad_actor)
        monkeypatch.setattr("stripe.Customer.create", mock_stripe_call_with_error)

        request = APIRequestFactory(HTTP_REFERER="https://www.google.com").post("", {}, format="json")

        serializer = self.serializer_class(data=data, context={"request": request})

        assert serializer.is_valid()

        with pytest.raises(serializers.GenericPaymentError):
            serializer.create(serializer.validated_data)

        assert Contribution.objects.count() == contribution_count + 1
        assert Contributor.objects.count() == contributor_count + 1
        assert Contributor.objects.filter(email=minimally_valid_data["email"]).exists()
        contributor = Contributor.objects.get(email=minimally_valid_data["email"])
        assert contributor.contribution_set.count() == 1
        contribution = contributor.contribution_set.first()
        assert contribution.status == ContributionStatus.PROCESSING
        assert contribution.provider_customer_id is None
        assert contribution.provider_subscription_id is None
        assert contribution.payment_provider_data is None
        assert contribution.contribution_metadata is not None

    def test_when_contribution_is_flagged(self, minimally_valid_data, monkeypatch):
        """Demonstrate `.create` when the contribution gets flagged.

        All entities created in happy path should be created here, but the status on contribution should
        be "flagged" and the subscription should have a trial.
        """
        data = minimally_valid_data | {"interval": "month"}
        contribution_count = Contribution.objects.count()
        contributor_count = Contributor.objects.count()
        monkeypatch.setattr(
            "apps.contributions.serializers.make_bad_actor_request",
            lambda x: mock_get_bad_actor(response=MockBadActorResponseObjectBad),
        )
        mock_create_stripe_customer = Mock()
        fake_customer_id = "fake-customer-id"
        mock_create_stripe_customer.return_value = {"id": fake_customer_id}
        monkeypatch.setattr("stripe.Customer.create", mock_create_stripe_customer)
        mock_setup_intent_create = Mock()
        client_secret = "shhhhhhh!"
        setup_intent_id = "some-sub-id"
        payment_method_id = "some-payment-id"
        mock_setup_intent_create.return_value = {
            "id": setup_intent_id,
            "client_secret": client_secret,
            "payment_method": payment_method_id,
        }
        monkeypatch.setattr("stripe.SetupIntent.create", mock_setup_intent_create)
        request = APIRequestFactory(HTTP_REFERER="https://www.google.com").post("", {}, format="json")
        serializer = self.serializer_class(data=data, context={"request": request})

        assert serializer.is_valid()
        serializer.create(serializer.validated_data)
        assert Contribution.objects.count() == contribution_count + 1
        assert Contributor.objects.count() == contributor_count + 1
        assert Contributor.objects.filter(email=minimally_valid_data["email"]).exists()
        contributor = Contributor.objects.get(email=minimally_valid_data["email"])
        assert contributor.contribution_set.count() == 1
        contribution = contributor.contribution_set.first()
        assert contribution.status == ContributionStatus.FLAGGED
        assert contribution.flagged_date is not None
        assert contribution.provider_subscription_id is None
        assert contribution.provider_setup_intent_id == setup_intent_id

    def test_when_contribution_is_rejected(self, minimally_valid_data, monkeypatch):
        """Demonstrate `.create` when the contribution gets flagged.

        A contributor and contribution should still be created as in happy path, but a PermissionDenied error should occur, and
        a Stripe subscription should not be created.
        """
        data = minimally_valid_data | {"interval": "month"}
        contribution_count = Contribution.objects.count()
        contributor_count = Contributor.objects.count()
        monkeypatch.setattr(
            "apps.contributions.serializers.make_bad_actor_request",
            lambda x: mock_get_bad_actor(response=MockBadActorResponseObjectSuperBad),
        )

        request = APIRequestFactory(HTTP_REFERER="https://www.google.com").post("", {}, format="json")
        serializer = self.serializer_class(data=data, context={"request": request})

        assert serializer.is_valid()

        with pytest.raises(PermissionDenied):
            serializer.create(serializer.validated_data)

        assert Contribution.objects.count() == contribution_count + 1
        assert Contributor.objects.count() == contributor_count + 1
        assert Contributor.objects.filter(email=minimally_valid_data["email"]).exists()
        contributor = Contributor.objects.get(email=minimally_valid_data["email"])
        assert contributor.contribution_set.count() == 1
        contribution = contributor.contribution_set.first()
        assert contribution.status == ContributionStatus.REJECTED
        assert contribution.flagged_date is None
        assert contribution.provider_subscription_id is None
        assert contribution.provider_customer_id is None
        assert contribution.payment_provider_data is None
        assert contribution.contribution_metadata is not None


class SubscriptionsSerializer(TestCase):
    expected_fields = [
        "id",
        "is_modifiable",
        "is_cancelable",
        "status",
        "card_brand",
        "last4",
        "payment_type",
        "next_payment_date",
        "interval",
        "revenue_program_slug",
        "amount",
        "customer_id",
        "credit_card_expiration_date",
        "created",
        "last_payment_date",
    ]

    def setUp(self):
        self.serializer = serializers.SubscriptionsSerializer
        self.subscription = AttrDict(
            {
                "id": "sub_1234",
                "status": "incomplete",
                "card_brand": "Visa",
                "last4": "4242",
                "plan": {
                    "interval": "month",
                    "interval_count": 1,
                    "amount": 1234,
                },
                "metadata": {
                    "revenue_program_slug": "foo",
                },
                "amount": "100",
                "customer": "cus_1234",
                "current_period_end": 1654892502,
                "current_period_start": 1686428502,
                "created": 1654892502,
                "default_payment_method": {
                    "id": "pm_1234",
                    "type": "card",
                    "card": {"brand": "discover", "last4": "7834", "exp_month": "12", "exp_year": "2022"},
                },
            }
        )

    def test_returned_fields(self):
        data = self.serializer(self.subscription).data
        for field in self.expected_fields:
            self.assertIn(field, data)

    def test_card_brand(self):
        data = self.serializer(self.subscription).data
        assert data["card_brand"] == "discover"

    def test_next_payment_date(self):
        data = self.serializer(self.subscription).data
        assert data["next_payment_date"] == datetime.datetime(2022, 6, 10, 20, 21, 42, tzinfo=datetime.timezone.utc)

    def test_last_payment_date(self):
        data = self.serializer(self.subscription).data
        assert data["last_payment_date"] == datetime.datetime(2023, 6, 10, 20, 21, 42, tzinfo=datetime.timezone.utc)

    def test_created(self):
        data = self.serializer(self.subscription).data
        assert data["created"] == datetime.datetime(2022, 6, 10, 20, 21, 42, tzinfo=datetime.timezone.utc)

    def test_last4(self):
        data = self.serializer(self.subscription).data
        assert data["last4"] == "7834"

    def test_card_expiration_date(self):
        data = self.serializer(self.subscription).data
        assert data["credit_card_expiration_date"] == "12/2022"

    def test_is_modifiable(self):
        data = self.serializer(self.subscription).data
        assert data["is_modifiable"] is True
        self.subscription.status = "unpaid"
        data = self.serializer(self.subscription).data
        assert data["is_modifiable"] is False

    def test_is_cancelable(self):
        data = self.serializer(self.subscription).data
        assert data["is_cancelable"] is False
        self.subscription.status = "active"
        data = self.serializer(self.subscription).data
        assert data["is_cancelable"] is True

    def test_interval(self):
        data = self.serializer(self.subscription).data
        assert data["interval"] == ContributionInterval.MONTHLY
        self.subscription.plan.interval = "year"
        self.subscription.plan.interval_count = 1
        data = self.serializer(self.subscription).data
        assert data["interval"] == ContributionInterval.YEARLY
        with raises(ValidationError):
            self.subscription.plan.interval_count = 2
            data = self.serializer(self.subscription).data

    def test_revenue_program_slug(self):
        data = self.serializer(self.subscription).data
        assert data["revenue_program_slug"] == "foo"
        with raises(ValidationError):
            del self.subscription.metadata
            data = self.serializer(self.subscription).data

    def test_amount(self):
        data = self.serializer(self.subscription).data
        assert data["amount"] == 1234

    def test_customer_id(self):
        data = self.serializer(self.subscription).data
        assert data["customer_id"] == "cus_1234"

    def test_payment_type(self):
        data = self.serializer(self.subscription).data
        assert data["payment_type"] == "card"<|MERGE_RESOLUTION|>--- conflicted
+++ resolved
@@ -1,10 +1,6 @@
 import datetime
-<<<<<<< HEAD
 from datetime import timedelta
-from unittest.mock import Mock
-=======
 from unittest.mock import Mock, patch
->>>>>>> a80dff9c
 
 from django.conf import settings
 from django.test import TestCase
@@ -908,7 +904,6 @@
         - not flag the contribution
         - Create a Stripe Customer
         - Create a Stripe PaymentIntent
-        - return a dict with `provider_client_secret_id`
         """
         contribution_count = Contribution.objects.count()
         contributor_count = Contributor.objects.count()
@@ -1125,7 +1120,6 @@
         - not flag the contribution
         - create a Stripe Customer
         - create a Stripe Subscription
-        - return a dict with `provider_client_secret_id`
         """
         data = minimally_valid_data | {"interval": interval}
         contribution_count = Contribution.objects.count()
