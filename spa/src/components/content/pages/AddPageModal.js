--- conflicted
+++ resolved
@@ -157,12 +157,6 @@
                 testid="page-slug"
               />
             </S.InputWrapper>
-<<<<<<< HEAD
-          )}
-          {!loading && revenuePrograms.length === 0 && (
-            <S.NoRevPrograms>You need to set up a revenue program to create a page.</S.NoRevPrograms>
-          )}
-=======
             {revenuePrograms.length > 0 && (
               <S.InputWrapper>
                 <Select
@@ -179,10 +173,7 @@
               </S.InputWrapper>
             )}
             {!loading && revenuePrograms.length === 0 && (
-              <S.NoRevPrograms>
-                You need to set up a revenue program to create a page.{' '}
-                <S.CreateRevProgramLink onClick={handleCreateRevProgram}>Create one?</S.CreateRevProgramLink>
-              </S.NoRevPrograms>
+              <S.NoRevPrograms>You need to set up a revenue program to create a page.</S.NoRevPrograms>
             )}
             {templates.length > 0 && (
               <S.InputWrapper>
@@ -217,7 +208,6 @@
               data-testid="discard-new-page-button"
             />
           </S.Buttons>
->>>>>>> b242aee1
         </S.PageForm>
       </S.AddPageModal>
     </Modal>
