--- conflicted
+++ resolved
@@ -28,12 +28,7 @@
 // Auth
 export const LS_USER = 'REVENGINE_USER';
 export const LS_CONTRIBUTOR = 'REVENGINE_CONTRIBUTOR';
-<<<<<<< HEAD
-=======
 export const SS_CONTRIBUTOR = 'REVENGINE_CONTRIBUTOR';
-export const LS_CSRF_TOKEN = 'CSRF_TOKEN';
-export const CSRF_HEADER = 'X-CSRFTOKEN';
->>>>>>> 51944dfe
 export const PASSWORD_RESET_URL = '/users/password-reset/';
 
 // Google reCAPTCHA
