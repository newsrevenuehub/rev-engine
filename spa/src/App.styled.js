--- conflicted
+++ resolved
@@ -5,9 +5,5 @@
   width: 100vw;
   overflow: hidden;
   display: flex;
-<<<<<<< HEAD
-  background: ${(p) => p.theme.colors.fieldBackground};
-=======
   background: ${(props) => props.theme.colors.fieldBackground};
->>>>>>> 5c43ed3e
 `;