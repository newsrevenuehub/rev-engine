--- conflicted
+++ resolved
@@ -18,16 +18,10 @@
 
 class MockPaymentIntentEvent(StripeObject):
     id = 1
-<<<<<<< HEAD
+    # Something, somewhere down the line, needs this to be set just so...
     _transient_values = []
 
     def __init__(self, event_type=None, intent_id=None, object_type="payment_intent", cancellation_reason=None):
-=======
-    # Something, somewhere down the line, needs this to be set just so...
-    _transient_values = []
-
-    def __init__(self, event_type=None, intent_id=None):
->>>>>>> 562685fc
         self.type = event_type
         self.data = {"object": {"id": intent_id, "object": object_type, "cancellation_reason": cancellation_reason}}
 
