[tool.black]
line-length = 120
target-version = ['py38']
include = '\.pyi?$'
exclude = '''
/(
    \.eggs
  | \.git
  | \.hg
  | \.mypy_cache
  | \.tox
  | \.venv
  | _build
  | build
  | dist
  | env
  | htmlcov
  | node_modules
  | public
  | venv
)/
'''

[tool.poetry]
name = "rev-engine"
version = "0.1.0"
description = ""
authors = ["Caktus Group, LLC <teams@caktusgroup.com>"]

[tool.poetry.dependencies]
python = "^3.10"
django = "^3.2"
celery = "^5"
django-celery-beat = "2.3.0"
dj-database-url = "0.5.0"
django-phonenumber-field = "5.1.0"
django-extensions = "3.2.0"
django-model-utils = "4.2.0"
django-storages = "1.12.3"
<<<<<<< HEAD
django-redis = "^4"
phonenumberslite = "8.12.46"
=======
django-redis = "^5"
phonenumberslite = "8.12.51"
>>>>>>> 4729115e
python3-memcached= "^1"
newrelic = "7.14.0.177"
sentry-sdk = "^1"
uwsgi = "^2"
djangorestframework = "^3.12.4"
djangorestframework-simplejwt = "^5.2.0"
Pillow = "^9"
stripe = "^3"
google-cloud-storage = "^1.38.0"
google-auth = "^2.8"
requests = "^2"
sorl-thumbnail = "^12.7.0"
sorl-thumbnail-serializer-field = "^0.2.1"
psycopg2-binary = "^2"
django-filter = "^22.1"
django-solo = "^2.0.0"
slack-sdk = "^3"
django-anymail = "^8.3"
django-json-widget = "^1.1.1"
django-reverse-admin = "^2.9.6"
django-health-check = "^3.16.4"
pycountry = "^22.3.5"
django-csp = "^3.7"
cloudflare = "^2"
heroku3 = "^5"
drf-extra-fields = "^3"
django-waffle = "^2.4.1"
django-reversion = "^5.0.0"
whitenoise = "^6.2.0"
django-reversion-compare = "^0.15.0"
django-migration-linter = "^4.1.0"
django-test-migrations = "^1.2.0"

[tool.poetry.dev-dependencies]
appnope = "*"
beautifulsoup4 = "*"
black = "*"
colorama = "*"
coverage = "*"
django-debug-toolbar = "*"
factory_boy = "*"
flake8 = "*"
importlib-metadata = "*"
invoke = "*"
ipython = "*"
isort = "*"
pre-commit = "*"
pytest = "*"
pytest-cov = "*"
pytest-django = "*"
pyyaml = "*"
responses = "*"
pytest-xdist = "*"
flake8-logging-format = "*"

[build-system]
requires = ["poetry-core>=1.0.0"]
build-backend = "poetry.core.masonry.api"<|MERGE_RESOLUTION|>--- conflicted
+++ resolved
@@ -37,13 +37,8 @@
 django-extensions = "3.2.0"
 django-model-utils = "4.2.0"
 django-storages = "1.12.3"
-<<<<<<< HEAD
-django-redis = "^4"
-phonenumberslite = "8.12.46"
-=======
 django-redis = "^5"
 phonenumberslite = "8.12.51"
->>>>>>> 4729115e
 python3-memcached= "^1"
 newrelic = "7.14.0.177"
 sentry-sdk = "^1"
