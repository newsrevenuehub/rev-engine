import logging
from datetime import datetime

from django.conf import settings
from django.db.models import TextChoices
from django.utils import timezone

from rest_framework import serializers
from rest_framework.exceptions import APIException, PermissionDenied
from stripe.error import StripeError

from apps.api.error_messages import GENERIC_BLANK, GENERIC_UNEXPECTED_VALUE
from apps.common.utils import get_original_ip_from_request
from apps.contributions.models import (
    CardBrand,
    Contribution,
    ContributionInterval,
    ContributionStatus,
    Contributor,
    PaymentType,
)
from apps.contributions.utils import format_ambiguous_currency, get_sha256_hash
from apps.pages.models import DonationPage

from .bad_actor import BadActorAPIError, make_bad_actor_request
from .fields import StripeAmountField


class GenericPaymentError(APIException):
    status_code = 500
    default_detail = "Something unexpected happened"
    default_code = "unexpected_error"


logger = logging.getLogger(f"{settings.DEFAULT_LOGGER}.{__name__}")


# See https://stripe.com/docs/api/payment_intents/object#payment_intent_object-amount
# See https://stripe.com/docs/api/payment_intents/object#payment_intent_object-amount
# Stripe allows a maximum of eight digits here
STRIPE_MAX_AMOUNT = 99999999

# Revengine has its own restrictions (greater than Stripe's restrictions) on the min amount.
# Remember that 100 here is $1.00
REVENGINE_MIN_AMOUNT = 100


class ContributionSerializer(serializers.ModelSerializer):
    """
    Used when organizations are viewing a Contribution
    """

    contributor_email = serializers.StringRelatedField(read_only=True, source="contributor")

    auto_accepted_on = serializers.SerializerMethodField()
    formatted_payment_provider_used = serializers.SerializerMethodField()
    provider_payment_url = serializers.SerializerMethodField()
    provider_subscription_url = serializers.SerializerMethodField()
    provider_customer_url = serializers.SerializerMethodField()

    def get_auto_accepted_on(self, obj):
        """
        Note that this value is not read when making the actual auto-accept determination, where `flagged_date` is used and the math re-calculated.
        This is just to improve front-end visibility of the "deadline" for examining flagged contributions.
        """
        if obj.flagged_date:
            return obj.flagged_date + settings.FLAGGED_PAYMENT_AUTO_ACCEPT_DELTA

    def get_formatted_payment_provider_used(self, obj):
        if not obj.payment_provider_used:
            return ""
        return obj.payment_provider_used.title()

    def get_provider_payment_url(self, obj):
        if not obj.provider_payment_id:
            return ""
        return f"{self._get_resource_url(obj, 'provider_payment_id')}/{obj.provider_payment_id}"

    def get_provider_subscription_url(self, obj):
        if not obj.provider_subscription_id:
            return ""
        return f"{self._get_resource_url(obj, 'provider_subscription_id')}/{obj.provider_subscription_id}"

    def get_provider_customer_url(self, obj):
        if not obj.provider_customer_id:
            return ""
        return f"{self._get_resource_url(obj, 'provider_customer_id')}/{obj.provider_customer_id}"

    def _get_base_provider_url(self, obj):
        base = "https://"
        if obj.payment_provider_used == "Stripe":
            return base + "dashboard.stripe.com"

    def _get_resource_url(self, obj, resource):
        provider_url = self._get_base_provider_url(obj)
        if not provider_url:
            return ""
        if resource == "provider_payment_id":
            resource_url = "/payments"
        if resource == "provider_subscription_id":
            resource_url = "/subscriptions"
        if resource == "provider_customer_id":
            resource_url = "/customers"
        return provider_url + resource_url

    class Meta:
        model = Contribution
        fields = [
            "id",
            "contributor_email",
            "created",
            "amount",
            "currency",
            "interval",
            "last_payment_date",
            "bad_actor_score",
            "flagged_date",
            "auto_accepted_on",
            "formatted_payment_provider_used",
            "provider_payment_url",
            "provider_subscription_url",
            "provider_customer_url",
            "status",
            "donation_page_id",
        ]


class ContributorSerializer(serializers.ModelSerializer):
    class Meta:
        model = Contributor
        fields = "__all__"


class CompSubscriptions(TextChoices):
    NYT = "nyt", "nyt"


class BadActorSerializer(serializers.Serializer):
    # Donation info
    amount = serializers.CharField(max_length=12)

    # Donor info
    first_name = serializers.CharField(max_length=40)
    last_name = serializers.CharField(max_length=80)
    email = serializers.EmailField(max_length=80)
    street = serializers.CharField(max_length=255)
    city = serializers.CharField(max_length=40)
    state = serializers.CharField(max_length=80)
    country = serializers.CharField(max_length=80)
    zipcode = serializers.CharField(max_length=20)

    # Third-party risk assessment
    captcha_token = serializers.CharField(max_length=2550, required=False, allow_blank=True)

    # Request metadata
    ip = serializers.IPAddressField()
    referer = serializers.URLField()

    # Donation additional
    reason_for_giving = serializers.CharField(max_length=255, required=False, allow_blank=True)

    def to_internal_value(self, data):
        data["street"] = data.get("mailing_street")
        data["city"] = data.get("mailing_city")
        data["state"] = data.get("mailing_state")
        data["zipcode"] = data.get("mailing_postal_code")
        data["country"] = data.get("mailing_country")
        data["reason"] = data.get("reason_for_giving")
        return super().to_internal_value(data)


class AbstractPaymentSerializer(serializers.Serializer):
    # Payment details
    amount = serializers.IntegerField(
        min_value=REVENGINE_MIN_AMOUNT,
        max_value=STRIPE_MAX_AMOUNT,
        error_messages={
            "max_value": f"We can only accept contributions less than or equal to {format_ambiguous_currency(STRIPE_MAX_AMOUNT)}",
            "min_value": f"We can only accept contributions greater than or equal to {format_ambiguous_currency(REVENGINE_MIN_AMOUNT)}",
        },
    )
    interval = serializers.ChoiceField(choices=ContributionInterval.choices, default=ContributionInterval.ONE_TIME)
    # revenue_program_country tand currency are a different pattern, but important here.
    # They could be derived from the organization that this contribution is tied to,
    # but instead we send that info to each donation page load and pass it back as params;
    # that way we are certain that the currency and country used by payment provider in the
    # form is the one we use here.
    revenue_program_country = serializers.CharField(max_length=2, required=True)
    currency = serializers.CharField(max_length=3, required=True)

    # DonorInfo
    email = serializers.EmailField(max_length=80)

    # These are used to attach the contribution to the right organization,
    # and associate it with the page it came from.
    revenue_program_slug = serializers.SlugField()
    donation_page_slug = serializers.SlugField(required=False, allow_blank=True)

    # Page id is a nice shortcut for getting the page, instead of page_slug + rp_slug
    page_id = serializers.IntegerField(required=False)
    phone = serializers.CharField(max_length=40, required=False, allow_blank=True)

    @classmethod
    def convert_cents_to_amount(self, cents):
        return str(float(cents / 100))

    def convert_amount_to_cents(self, amount):
        """
        Stripe stores payment amounts in cents.
        """
        return int(float(amount) * 100)

    def to_internal_value(self, data):
        # Incoming "amount" will be a money-like string, like "12.99".
        # Stripe wants 1299
        amount = data.get("amount")
        if isinstance(amount, str):
            data["amount"] = self.convert_amount_to_cents(data["amount"])
        return super().to_internal_value(data)

    def __init__(self, *args, **kwargs):
        super().__init__(*args, **kwargs)
        self.fields["amount"].error_messages["invalid"] = "Enter a valid amount"


class BaseCreatePaymentSerializer(serializers.Serializer):
    """This is the base serializer for the `CreateOneTimePaymentSerializer` and `CreateRecurringPaymentSerializer`.

    This base serializer contains extensive field level validation and several methods for causing side effects like the creation
    of NRE and Stripe entities.

    NB: This serializer accomodates a handful of fields that are conditionally requirable, meaning that an org can configure a donation
    page to include/not include and require/not require those fields. In the field definitions below, the definitions for `phone`, `reason_for_giving`,
    and `reason_other` are involved in this logic. These fields are unique in that we pass `default=''`. We do this because we want to guarantee that
    there will always be keys for `reason_other`, `reason_for_giving`, and `phone` in the instantiated serializer's initial data, even if those fields
    were not sent in the request data. This allows us to avoid writing code to deal with the case of, say, `phone` is conditionally required, but no key/value
    pair is provided in the request data.

    Additionally, we have default values for "honoree" and "in_memory_of" to guarantee there are keys for those parameters to assist in validating
    `tribute_type`.
    """

    amount = StripeAmountField(
        min_value=REVENGINE_MIN_AMOUNT,
        max_value=STRIPE_MAX_AMOUNT,
        error_messages={
            "max_value": f"We can only accept contributions less than or equal to {format_ambiguous_currency(STRIPE_MAX_AMOUNT)}",
            "min_value": f"We can only accept contributions greater than or equal to {format_ambiguous_currency(REVENGINE_MIN_AMOUNT)}",
        },
        write_only=True,
    )
    interval = serializers.ChoiceField(
        choices=ContributionInterval.choices, default=ContributionInterval.ONE_TIME, write_only=True
    )
    email = serializers.EmailField(max_length=80, write_only=True)
    page = serializers.PrimaryKeyRelatedField(many=False, queryset=DonationPage.objects.all(), write_only=True)
    first_name = serializers.CharField(max_length=40, write_only=True)
    last_name = serializers.CharField(max_length=80, write_only=True)
    mailing_postal_code = serializers.CharField(max_length=20, write_only=True)
    mailing_street = serializers.CharField(max_length=255, write_only=True)
    mailing_city = serializers.CharField(max_length=40, write_only=True)
    mailing_state = serializers.CharField(max_length=80, write_only=True)
    mailing_country = serializers.CharField(max_length=80, write_only=True)
    agreed_to_pay_fees = serializers.BooleanField(default=False, write_only=True)

    # See class-level doc string for info on why `default=''` here
    phone = serializers.CharField(max_length=40, required=False, allow_blank=True, write_only=True, default="")
    # See class-level doc string for info on why `default=''` here
    reason_for_giving = serializers.CharField(
        max_length=255, required=False, allow_blank=True, write_only=True, default=""
    )
    # See class-level doc string for info on why `default=''` here
    reason_other = serializers.CharField(max_length=255, required=False, allow_blank=True, write_only=True, default="")
    tribute_type = serializers.CharField(max_length=255, required=False, allow_blank=True, write_only=True)
    # See class-level doc string for info on why `default=''` here
    honoree = serializers.CharField(max_length=255, required=False, allow_blank=True, write_only=True, default="")
    # See class-level doc string for info on why `default=''` here
    in_memory_of = serializers.CharField(max_length=255, required=False, allow_blank=True, write_only=True, default="")
    swag_opt_out = serializers.BooleanField(required=False, default=False, write_only=True)
    comp_subscription = serializers.ChoiceField(
        choices=CompSubscriptions.choices, required=False, allow_blank=True, write_only=True
    )
    sf_campaign_id = serializers.CharField(max_length=255, required=False, allow_blank=True, write_only=True)
    captcha_token = serializers.CharField(max_length=2550, allow_blank=True, write_only=True)
    provider_client_secret_id = serializers.CharField(read_only=True)
    email_hash = serializers.CharField(read_only=True)
    donor_selected_amount = serializers.FloatField(write_only=True)

    def validate_tribute_type(self, value):
        """Ensure there are no unexpected values for tribute_type"""
        if value and value not in ("type_in_memory_of", "type_honoree"):
            raise serializers.ValidationError(GENERIC_UNEXPECTED_VALUE)
        return value

    def validate_honoree(self, value):
        """If tribute_type is `type_honoree` but no value has been provided for `honoree`, it's invalid"""
        if self.initial_data.get("tribute_type", None) == "type_honoree" and not value:
            raise serializers.ValidationError(GENERIC_BLANK)
        return value

    def validate_in_memory_of(self, value):
        """If tribute_type is `type_in_memory_of` but no value has been provided for `honoree`, it's invalid"""
        if self.initial_data.get("tribute_type", None) == "type_in_memory_of" and not value:
            raise serializers.ValidationError(GENERIC_BLANK)
        return value

    def validate_reason_other(self, value):
        """Guarantee there's a value if `reason_for_giving` is 'Other'"""
        if self.initial_data.get("reason_for_giving") == "Other" and not value:
            raise serializers.ValidationError(GENERIC_BLANK)
        return value

    def resolve_reason_for_giving(self, reason_for_giving, reason_other, preset_reasons):
        """If `reason_for_giving` value is "Other", then we update it to the value for `reason_other` from the form data. Plus...

        We validate that if `reason_for_giving` is not "Other" that it is one of the preset options (if any) on the page. This can't happen
        in the initial field level validation for `reason_for_giving` because we need the value for `data["page]` to be resolved, and that
        will only happen after all field-level validations have run.

        Additionally, if the request data contains `reason_other`, but no value for `reason_for_giving`, we also
        update `reason_for_giving` to the `reason_other` value. This can happen when an org has configured a page
        to ask contributors their reason for giving, but without providing a dropdown of pre-set options. In this case,
        the SPA only sends a value for `reason_other` and `reason_for_giving` will not be a field in the request body.
        """
        if all([reason_for_giving, reason_for_giving != "Other", reason_for_giving not in preset_reasons]):
            raise serializers.ValidationError({"reason_for_giving": GENERIC_UNEXPECTED_VALUE})
        if any(
            [
                reason_for_giving == "Other" and reason_other,
                # Given expected usage by SPA, "" would be the value when the serializer has provided its default value for
                # reason_for_giving because that field was not in the request data. If that happens and the SPA has included
                # `reason_other` as an entry in the request data, that means that the page has configured to require a reason_for_giving,
                # but a dropdown of preset choices has not been configured.
                "reason_for_giving" not in self.initial_data.keys()
                and "reason_other" in self.initial_data.keys()
                and reason_other,
            ]
        ):
            return reason_other
        else:
            return reason_for_giving

    def do_conditional_validation(self, data):
        """Handle validation of conditionally requirable fields"""
        errors = {}
        for element in [x for x in data["page"].elements if len(x.get("requiredFields", []))]:
            for field in element["requiredFields"]:
                # if it's blank or none or no key for it in data
                if data.get(field, None) in (None, ""):
                    errors[field] = GENERIC_BLANK
        if errors:
            raise serializers.ValidationError(errors)

    def validate(self, data):
        """Validate any fields whose "is_required" behavior is determined dynamically by the org

        Some fields are statically (aka, always) required and we can specify that by setting `required=True` on the field definition
        (or by not setting at all, because required is True by default).

        However, RevEngine allows users to configure a subset of fields as required or not required, and that
        can only be known by retrieving the associated donation page data.

        So in this `validate` method, we find any donation page elements that are dynamically requirable and ensure that the submitted
        data contains non blank values.


        We also resolve `data["reason_for_giving"]`'s value in case it is "Other". This is not strictly speaking
        validation, but it can only happen after field level validations have run, so this is place in DRF serializer flow
        it should happen. The method we use for this (resolve_reason_for_giving) can result in a validation error in some cases.
        """
        preset_options = next(
            (elem["content"]["reasons"] for elem in data["page"].elements if elem["type"] == "DReason"), []
        )
        data["reason_for_giving"] = self.resolve_reason_for_giving(
            data.get("reason_for_giving"), data.get("reason_other"), preset_options
        )
        self.do_conditional_validation(data)
        return data

    def get_bad_actor_score(self, data):
        """Based on validated data, make a request to bad actor API and return its response"""
        data = data | {
            # we use a PrimaryKeyRelated serializer field for page in BaseCreatePaymentSerializer
            # but BadActorSerializer wants to pk, so we reformat here.
            "page": data["page"].id,
            "referer": self.context["request"].META.get("HTTP_REFERER"),
            "ip": get_original_ip_from_request(self.context["request"]),
        }
        serializer = BadActorSerializer(data=data)
        try:
            serializer.is_valid(raise_exception=True)
        except serializers.ValidationError as exc:
            logger.warning("BadActor serializer raised a ValidationError", exc_info=exc)
            return None
        try:
            return make_bad_actor_request(data).json()
        except BadActorAPIError:
            return None

    def should_flag(self, bad_actor_score):
        """Determine if bad actor score should lead to contribution being flagged"""
        return bad_actor_score >= settings.BAD_ACTOR_FAILURE_THRESHOLD

    def get_stripe_payment_metadata(self, contributor, validated_data):
        """Generate dict of metadata to be sent to Stripe when creating a PaymentIntent or Subscription"""
        return {
            "source": settings.METADATA_SOURCE,
            "schema_version": settings.METADATA_SCHEMA_VERSION,
            "contributor_id": contributor.id,
            "agreed_to_pay_fees": validated_data["agreed_to_pay_fees"],
<<<<<<< HEAD
            "donor_selected_amount": str(validated_data["donor_selected_amount"]),
=======
            "donor_selected_amount": validated_data["donor_selected_amount"],
>>>>>>> 94126135
            "reason_for_giving": validated_data["reason_for_giving"],
            "honoree": validated_data.get("honoree"),
            "in_memory_of": validated_data.get("in_memory_of"),
            "comp_subscription": validated_data.get("comp_subscription"),
            "swag_opt_out": validated_data.get("swag_opt_out"),
            "swag_choice": validated_data.get("swag_choice"),
            "referer": self.context["request"].META.get("HTTP_REFERER"),
            "revenue_program_id": validated_data["page"].revenue_program.id,
            "revenue_program_slug": validated_data["page"].revenue_program.slug,
            "sf_campaign_id": validated_data.get("sf_campaign_id"),
        }

    def create_stripe_customer(self, contributor, validated_data):
        """Create a Stripe customer using validated data"""
        return contributor.create_stripe_customer(
            validated_data["page"].revenue_program.stripe_account_id,
            customer_name=f"{validated_data.get('first_name', '')} {validated_data.get('last_name', '')}".strip(),
            phone=validated_data["phone"],
            street=validated_data["mailing_street"],
            city=validated_data["mailing_city"],
            state=validated_data["mailing_state"],
            postal_code=validated_data["mailing_postal_code"],
            country=validated_data["mailing_country"],
            metadata={
                "source": settings.METADATA_SOURCE,
                "schema_version": settings.METADATA_SCHEMA_VERSION,
                "contributor_id": contributor.id,
            },
        )

    def create_contribution(self, contributor, validated_data, bad_actor_response=None):
        """Create an NRE contribution using validated data"""
        contribution_data = {
            "amount": validated_data["amount"],
            "interval": validated_data["interval"],
            "currency": validated_data["page"].revenue_program.payment_provider.currency,
            "status": ContributionStatus.PROCESSING,
            "donation_page": validated_data["page"],
            "contributor": contributor,
            "payment_provider_used": "Stripe",
        }
        if bad_actor_response:
            contribution_data["bad_actor_score"] = bad_actor_response["overall_judgment"]
            contribution_data["bad_actor_response"] = bad_actor_response
            if self.should_flag(contribution_data["bad_actor_score"]):
                contribution_data["status"] = ContributionStatus.FLAGGED
                contribution_data["flagged_date"] = timezone.now()
        return Contribution.objects.create(**contribution_data)


class CreateOneTimePaymentSerializer(BaseCreatePaymentSerializer):
    """Serializer to enable creating a contribution + one time payment"""

    def create(self, validated_data):
        """Create a one-time contribution...

        Plus:
        - Contributor (if not already exist)
        - Get bad actor score based on submitted data
        - Stripe Customer
        - Stripe PaymentIntent

        In success case, this method returns a the client_secret from the Stripe PaymentIntent,
        which is used to initialize the StripeElement in the SPA.

        If the contribution gets flagged after making bad actor API request,
        we raise a PermissionDenied exception, which will signal to the SPA
        that the PaymentElement should not be loaded.

        """
        contributor, _ = Contributor.objects.get_or_create(email=validated_data["email"])
        bad_actor_response = self.get_bad_actor_score(validated_data)
        contribution = self.create_contribution(contributor, validated_data, bad_actor_response)
        if contribution.status == ContributionStatus.FLAGGED:
            # In the case of a flagged contribution, we don't create a Stripe customer or
            # Stripe payment intent, so we raise exception, and leave to SPA to handle accordingly
            raise PermissionDenied("Cannot authorize contribution")
        try:
            customer = self.create_stripe_customer(contributor, validated_data)
        except StripeError:
            logger.exception(
                "CreateOneTimePaymentSerializer.create encountered a Stripe error while attempting to create a Stripe customer for contributor with id %s",
                contributor.id,
            )
            raise GenericPaymentError()
        try:
            payment_intent = contribution.create_stripe_one_time_payment_intent(
                stripe_customer_id=customer["id"],
                metadata=self.get_stripe_payment_metadata(contributor, validated_data),
            )
        except StripeError:
            logger.exception(
                "CreateOneTimePaymentSerializer.create encountered a Stripe error while attempting to create a payment intent for contribution with id %s",
                contribution.id,
            )
            raise GenericPaymentError()
        return {
            "provider_client_secret_id": payment_intent["client_secret"],
            "email_hash": get_sha256_hash(contributor.email),
        }


class CreateRecurringPaymentSerializer(BaseCreatePaymentSerializer):
    """Serializer to enable creating a contribution + recurring payment"""

    interval = serializers.ChoiceField(
        choices=[ContributionInterval.MONTHLY, ContributionInterval.YEARLY], write_only=True
    )

    def create(self, validated_data):
        """Create a recurring contribution...

        Plus:
        - Contributor (if not already exist)
        - Get bad actor score based on submitted data
        - Stripe Customer
        - Stripe Subscription

        In success case, this method returns a the client_secret from the Stripe Subcription,
        which is used to initialize the StripeElement in the SPA.

        If the contribution gets flagged after making bad actor API request,
        we raise a PermissionDenied exception, which will signal to the SPA
        that the PaymentElement should not be loaded.
        """
        contributor, _ = Contributor.objects.get_or_create(email=validated_data["email"])
        bad_actor_response = self.get_bad_actor_score(validated_data)
        contribution = self.create_contribution(contributor, validated_data, bad_actor_response)
        if contribution.status == ContributionStatus.FLAGGED:
            # In the case of a flagged contribution, we don't create a Stripe customer or
            # Stripe payment intent, so we raise exception, and leave to SPA to handle accordingly
            raise PermissionDenied("Cannot authorize contribution")
        try:
            customer = self.create_stripe_customer(contributor, validated_data)
        except StripeError:
            logger.exception(
                "RecurringPaymentSerializer.create encountered a Stripe error while attempting to create a stripe customer for contributor with id %s",
                contributor.id,
            )
            raise GenericPaymentError()
        try:
            subscription = contribution.create_stripe_subscription(
                stripe_customer_id=customer["id"],
                metadata=self.get_stripe_payment_metadata(contributor, validated_data),
            )
        except StripeError:
            logger.exception(
                "RecurringPaymentSerializer.create encountered a Stripe error while attempting to create a subscription for contribution with id %s",
                contribution.id,
            )
            raise GenericPaymentError()
        return {
            "provider_client_secret_id": subscription["latest_invoice"]["payment_intent"]["client_secret"],
            "email_hash": get_sha256_hash(contributor.email),
        }


class StripeOneTimePaymentSerializer(AbstractPaymentSerializer):
    """
    A Stripe one-time payment is a light-weight, low-state payment. It utilizes
    Stripe's PaymentIntent for an ad-hoc contribution.
    """


class StripeRecurringPaymentSerializer(AbstractPaymentSerializer):
    """
    A Stripe recurring payment tracks payment information using a Stripe
    PaymentMethod.
    """

    payment_method_id = serializers.CharField(max_length=255)


class PaymentProviderContributionSerializer(serializers.Serializer):
    """
    Payments provider serializer, payment provider Eg: Stripe.
    """

    # id will be payment intent object id in our case, which will start with ch_ and doesn't exceed 255 chars
    # https://stripe.com/docs/upgrades#what-changes-does-stripe-consider-to-be-backwards-compatible
    id = serializers.CharField(max_length=255)
    subscription_id = serializers.CharField(
        max_length=255, required=False, allow_blank=True, help_text="Stripe Subscription ID"
    )
    # TODO: [DEV-2320] remove these two booleans after the frontend is fully using the Subscriptions API
    is_modifiable = serializers.BooleanField(
        required=True, help_text="if recurring then can the payment method be modified"
    )
    is_cancelable = serializers.BooleanField(
        required=True, help_text="if recurring then can the payment method be canceled"
    )
    status = serializers.ChoiceField(choices=ContributionStatus.choices)
    card_brand = serializers.ChoiceField(choices=CardBrand.choices, required=False, allow_null=True)
    last4 = serializers.IntegerField()
    payment_type = serializers.ChoiceField(choices=PaymentType.choices, required=False, allow_null=True)
    interval = serializers.ChoiceField(choices=ContributionInterval.choices)
    revenue_program = serializers.CharField(max_length=63)
    amount = serializers.IntegerField()
    provider_customer_id = serializers.CharField(max_length=255)
    credit_card_expiration_date = serializers.CharField(max_length=7)
    created = serializers.DateTimeField()
    last_payment_date = serializers.DateTimeField()
    stripe_account_id = serializers.CharField(max_length=255, required=False, allow_blank=True)


class SubscriptionsSerializer(serializers.Serializer):
    """
    Serializer for Stripe Subscriptions
    """

    id = serializers.SerializerMethodField()
    is_modifiable = serializers.SerializerMethodField()
    is_cancelable = serializers.SerializerMethodField()
    status = serializers.ChoiceField(choices=ContributionStatus.choices)
    card_brand = serializers.SerializerMethodField()
    last4 = serializers.SerializerMethodField()
    payment_type = serializers.SerializerMethodField()
    next_payment_date = serializers.SerializerMethodField()
    interval = serializers.SerializerMethodField()
    revenue_program_slug = serializers.SerializerMethodField()
    amount = serializers.SerializerMethodField()
    customer_id = serializers.SerializerMethodField()
    credit_card_expiration_date = serializers.SerializerMethodField()
    created = serializers.SerializerMethodField()
    last_payment_date = serializers.SerializerMethodField()
    stripe_account_id = serializers.CharField(max_length=255, required=False, allow_blank=True)

    def _card(self, instance):
        return instance.default_payment_method.card

    def get_id(self, instance):
        return instance.id

    def get_card_brand(self, instance):
        return self._card(instance).brand

    def get_next_payment_date(self, instance):
        return datetime.fromtimestamp(int(instance.current_period_end), tz=timezone.utc)

    def get_last_payment_date(self, instance):
        return datetime.fromtimestamp(int(instance.current_period_start), tz=timezone.utc)

    def get_created(self, instance):
        return datetime.fromtimestamp(int(instance.created), tz=timezone.utc)

    def get_last4(self, instance):
        return instance.default_payment_method.card.last4

    def get_credit_card_expiration_date(self, instance):
        return (
            f"{self._card(instance).exp_month}/{self._card(instance).exp_year}"
            if self._card(instance).exp_month
            else None
        )

    def get_is_modifiable(self, instance):
        return instance.status not in ["incomplete_expired", "canceled", "unpaid"]

    def get_is_cancelable(self, instance):
        return instance.status not in ["incomplete", "incomplete_expired", "canceled", "unpaid"]

    def get_interval(self, instance):
        plan = instance.get("plan")
        interval = plan.get("interval")
        interval_count = plan.get("interval_count")
        if interval == "year" and interval_count == 1:
            return ContributionInterval.YEARLY
        if interval == "month" and interval_count == 1:
            return ContributionInterval.MONTHLY
        raise serializers.ValidationError(f"Invalid interval: {plan.id}{interval}/{interval_count}")

    def get_revenue_program_slug(self, instance):
        metadata = instance.get("metadata")
        if not metadata or "revenue_program_slug" not in metadata:
            raise serializers.ValidationError(f"Metadata is invalid for subscription: {instance.id}")
        return metadata["revenue_program_slug"]

    def get_amount(self, instance):
        return instance.plan.amount

    def get_customer_id(self, instance):
        return instance.get("customer")

    def get_payment_type(self, instance):
        return instance.default_payment_method.type<|MERGE_RESOLUTION|>--- conflicted
+++ resolved
@@ -408,11 +408,7 @@
             "schema_version": settings.METADATA_SCHEMA_VERSION,
             "contributor_id": contributor.id,
             "agreed_to_pay_fees": validated_data["agreed_to_pay_fees"],
-<<<<<<< HEAD
-            "donor_selected_amount": str(validated_data["donor_selected_amount"]),
-=======
             "donor_selected_amount": validated_data["donor_selected_amount"],
->>>>>>> 94126135
             "reason_for_giving": validated_data["reason_for_giving"],
             "honoree": validated_data.get("honoree"),
             "in_memory_of": validated_data.get("in_memory_of"),
