import datetime
import random

from django.conf import settings

import factory
import pytz
from factory.django import DjangoModelFactory
from factory.helpers import create
from faker import Faker

from apps.common.tests.test_utils import generate_random_datetime
from apps.contributions import models


fake = Faker()


class ContributorFactory(DjangoModelFactory):
    class Meta:
        model = models.Contributor
        django_get_or_create = ("email",)

    email = factory.Sequence(lambda n: f"{fake.user_name()}-{n}@{fake.domain_name()}")


def _get_flagged_date(bad_actor_score, created_at):
    if bad_actor_score >= settings.BAD_ACTOR_FAIL_ABOVE:
        return created_at + datetime.timedelta(hours=1)
    return None


def _get_status(bad_actor_score):
    if bad_actor_score >= settings.BAD_ACTOR_FAIL_ABOVE:
        return models.ContributionStatus.FLAGGED
    return random.choice(
        [
            models.ContributionStatus.PROCESSING,
            models.ContributionStatus.PAID,
            models.ContributionStatus.CANCELED,
        ]
    )


def _get_last_payment_date(created_date, bad_actor_score):
    if bad_actor_score >= settings.BAD_ACTOR_FAIL_ABOVE:
        return None
    return created_date + datetime.timedelta(hours=1)


NOW = datetime.datetime.now(tz=pytz.UTC) - datetime.timedelta(days=1)
THEN = NOW - datetime.timedelta(weeks=52)


class ContributionFactory(DjangoModelFactory):
    class Meta:
        model = models.Contribution

<<<<<<< HEAD
    amount = faker.random_digit()
    payment_provider_used = "Stripe"


class ContributionMetadataFactory(DjangoModelFactory):
    class Meta:
        model = models.ContributionMetadata
=======
    created = factory.LazyFunction(lambda: generate_random_datetime(THEN, NOW))
    amount = factory.LazyFunction(lambda: random.randrange(1, 10000) * 100)
    reason = factory.LazyFunction(lambda: fake.paragraph())
    interval = factory.LazyFunction(lambda: random.choice(models.ContributionInterval.choices)[0])
    bad_actor_score = factory.LazyFunction(lambda: random.choice([0, 1, 2, 3, 4]))
    last_payment_date = factory.LazyAttribute(lambda o: _get_last_payment_date(o.created, o.bad_actor_score))
    flagged_date = factory.LazyAttribute(lambda o: _get_flagged_date(o.bad_actor_score, o.created))
    status = factory.LazyAttribute(lambda o: _get_status(o.bad_actor_score))
    payment_provider_used = "Stripe"
>>>>>>> b72eda1b
<|MERGE_RESOLUTION|>--- conflicted
+++ resolved
@@ -56,15 +56,6 @@
     class Meta:
         model = models.Contribution
 
-<<<<<<< HEAD
-    amount = faker.random_digit()
-    payment_provider_used = "Stripe"
-
-
-class ContributionMetadataFactory(DjangoModelFactory):
-    class Meta:
-        model = models.ContributionMetadata
-=======
     created = factory.LazyFunction(lambda: generate_random_datetime(THEN, NOW))
     amount = factory.LazyFunction(lambda: random.randrange(1, 10000) * 100)
     reason = factory.LazyFunction(lambda: fake.paragraph())
@@ -74,4 +65,8 @@
     flagged_date = factory.LazyAttribute(lambda o: _get_flagged_date(o.bad_actor_score, o.created))
     status = factory.LazyAttribute(lambda o: _get_status(o.bad_actor_score))
     payment_provider_used = "Stripe"
->>>>>>> b72eda1b
+
+
+class ContributionMetadataFactory(DjangoModelFactory):
+    class Meta:
+        model = models.ContributionMetadata