--- conflicted
+++ resolved
@@ -75,14 +75,9 @@
                     "slug",
                     "organization",
                     "default_donation_page",
-<<<<<<< HEAD
-                    "org_google_analytics_v3_domain",
-                    "org_google_analytics_v3_id",
-                    "org_google_analytics_v4_id",
-=======
                     "google_analytics_v3_domain",
                     "google_analytics_v3_id",
->>>>>>> f4402d07
+                    "org_google_analytics_v4_id",
                 )
             },
         ),
