[tool.black]
line-length = 120
target-version = ["py310"]
include = '\.pyi?$'
exclude = '''
/(
    \.eggs
  | \.git
  | \.hg
  | \.mypy_cache
  | \.tox
  | \.venv
  | _build
  | build
  | dist
  | env
  | htmlcov
  | node_modules
  | public
  | venv
)/
'''

[tool.poetry]
name = "rev-engine"
version = "0.1.0"
description = ""
authors = ["Caktus Group, LLC <teams@caktusgroup.com>"]

[tool.poetry.dependencies]
python = "^3.10"
Pillow = "^9"
addict = "^2.4.0"
celery = "^5"
cloudflare = "^2"
dj-database-url = "1.2.0"
django = "^3.2"
django-anymail = "^8.3"
django-celery-beat = "2.4.0"
django-csp = "^3.7"
django-extensions = "3.2.1"
django-filter = "^22.1"
django-health-check = "^3.16.4"
django-json-widget = "^1.1.1"
django-migration-linter = "^4.1.0"
django-model-utils = "4.3.1"
django-redis = "^5"
django-rest-passwordreset = "^1.2.1"
django-reverse-admin = "^2.9.6"
django-reversion = "^5.0.0"
django-reversion-compare = "^0.15.0"
django-solo = "^2.0.0"
django-storages = "1.13.2"
django-test-migrations = "^1.2.0"
django-waffle = "^2.4.1"
djangorestframework = "^3.12.4"
djangorestframework-simplejwt = "^5.2.1"
drf-extra-fields = "^3"
google-auth = "^2.12"
google-cloud-storage = "^2.4.0"
heroku3 = "^5"
newrelic = "8.4.0"
psycopg2-binary = "^2"
pycountry = "^22.3.5"
python3-memcached= "^1"
requests = "^2"
sentry-sdk = "^1"
slack-sdk = "^3"
sorl-thumbnail = "^12.7.0"
sorl-thumbnail-serializer-field = "^0.2.1"
stripe = "^4"
uwsgi = "^2"
whitenoise = "^6.2.0"
google-cloud-pubsub = "^2.13"
pygments = "^2.13.0"
<<<<<<< HEAD
mailchimp-marketing = "^3.0.80"
google-cloud-secret-manager = "^2.16.0"
=======
mailchimp-marketing = "^3.0"
django-request-id = "^1.0.0"
>>>>>>> 19410529

[tool.poetry.dev-dependencies]
appnope = "*"
beautifulsoup4 = "*"
black = "*"
colorama = "*"
coverage = "*"
django-debug-toolbar = "*"
drf-yasg = "*"
factory_boy = "*"
Faker = "*"
flake8 = "*"
flake8-logging-format = "*"
importlib-metadata = "*"
invoke = "*"
ipython = "*"
isort = "*"
pre-commit = "*"
pytest = "*"
pytest-cases = "*"
pytest-cov = "*"
pytest-django = "*"
pytest-mock = "*"
pytest-xdist = "*"
pyyaml = "*"
responses = "*"

[build-system]
requires = ["poetry-core>=1.0.0"]
build-backend = "poetry.core.masonry.api"<|MERGE_RESOLUTION|>--- conflicted
+++ resolved
@@ -73,13 +73,9 @@
 whitenoise = "^6.2.0"
 google-cloud-pubsub = "^2.13"
 pygments = "^2.13.0"
-<<<<<<< HEAD
 mailchimp-marketing = "^3.0.80"
 google-cloud-secret-manager = "^2.16.0"
-=======
-mailchimp-marketing = "^3.0"
 django-request-id = "^1.0.0"
->>>>>>> 19410529
 
 [tool.poetry.dev-dependencies]
 appnope = "*"
