[tool.black]
line-length = 120
target-version = ['py38']
include = '\.pyi?$'
exclude = '''
/(
    \.eggs
  | \.git
  | \.hg
  | \.mypy_cache
  | \.tox
  | \.venv
  | _build
  | build
  | dist
  | env
  | htmlcov
  | node_modules
  | public
  | venv
)/
'''

[tool.poetry]
name = "rev-engine"
version = "0.1.0"
description = ""
authors = ["Caktus Group, LLC <teams@caktusgroup.com>"]

[tool.poetry.dependencies]
python = "^3.10"
django = "^3.2"
celery = "^5"
django-celery-beat = "2.3.0"
dj-database-url = "1.0.0"
django-phonenumber-field = "5.1.0"
django-extensions = "3.2.0"
django-model-utils = "4.2.0"
django-storages = "1.12.3"
django-redis = "^5"
phonenumberslite = "8.12.51"
python3-memcached= "^1"
newrelic = "7.16.0.178"
sentry-sdk = "^1"
uwsgi = "^2"
djangorestframework = "^3.12.4"
djangorestframework-simplejwt = "^5.2.0"
Pillow = "^9"
stripe = "^4"
google-cloud-storage = "^2.4.0"
google-auth = "^2.8"
requests = "^2"
sorl-thumbnail = "^12.7.0"
sorl-thumbnail-serializer-field = "^0.2.1"
psycopg2-binary = "^2"
django-filter = "^22.1"
django-solo = "^2.0.0"
slack-sdk = "^3"
django-anymail = "^8.3"
django-json-widget = "^1.1.1"
django-reverse-admin = "^2.9.6"
django-health-check = "^3.16.4"
pycountry = "^22.3.5"
django-csp = "^3.7"
cloudflare = "^2"
heroku3 = "^5"
drf-extra-fields = "^3"
django-waffle = "^2.4.1"
django-reversion = "^5.0.0"
whitenoise = "^6.2.0"
django-reversion-compare = "^0.15.0"
django-migration-linter = "^4.1.0"
django-test-migrations = "^1.2.0"

[tool.poetry.dev-dependencies]
appnope = "*"
beautifulsoup4 = "*"
black = "*"
colorama = "*"
coverage = "*"
django-debug-toolbar = "*"
factory_boy = "*"
flake8 = "*"
importlib-metadata = "*"
invoke = "*"
ipython = "*"
isort = "*"
pre-commit = "*"
pytest = "*"
pytest-cov = "*"
pytest-django = "*"
pyyaml = "*"
responses = "*"
pytest-xdist = "*"
flake8-logging-format = "*"
<<<<<<< HEAD
pytest-mock = "^3.8.2"
=======
Faker = "^13.15.0"
>>>>>>> 9bec61b2

[build-system]
requires = ["poetry-core>=1.0.0"]
build-backend = "poetry.core.masonry.api"<|MERGE_RESOLUTION|>--- conflicted
+++ resolved
@@ -93,11 +93,8 @@
 responses = "*"
 pytest-xdist = "*"
 flake8-logging-format = "*"
-<<<<<<< HEAD
 pytest-mock = "^3.8.2"
-=======
 Faker = "^13.15.0"
->>>>>>> 9bec61b2
 
 [build-system]
 requires = ["poetry-core>=1.0.0"]
