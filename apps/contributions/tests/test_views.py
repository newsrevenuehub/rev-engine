from unittest.mock import patch

from django.contrib.auth import get_user_model
from django.urls import reverse

from faker import Faker
from rest_framework.test import APIRequestFactory, APITestCase
from stripe.error import StripeError
from stripe.stripe_object import StripeObject

from apps.contributions.models import Contribution, Contributor
from apps.contributions.tests.factories import ContributorFactory
from apps.contributions.views import stripe_payment_intent
from apps.organizations.models import Organization
from apps.organizations.tests.factories import OrganizationFactory
from apps.pages.tests.factories import DonationPageFactory


faker = Faker()


class MockPaymentIntent(StripeObject):
    def __init__(self, *args, **kwargs):
        self.id = "test"
        self.client_secret = "secret123"


@patch("stripe.PaymentIntent.create", side_effect=MockPaymentIntent)
class CreateStripePaymentIntentViewTest(APITestCase):
    def setUp(self):
        self.organization = OrganizationFactory()
        self.page = DonationPageFactory()
        self.contributor = ContributorFactory()

        self.url = reverse("stripe-payment-intent")
        self.payment_amount = "10.00"

        self.ip = faker.ipv4()
        self.referer = faker.url()

    def _create_request(self, email=None, org_slug=None, page_slug=None):
        factory = APIRequestFactory()
        request = factory.post(
            self.url,
            {
                "email": email,
                "given_name": "Test",
                "family_name": "Tester",
                "amount": self.payment_amount,
                "reason": "Testing",
                "organization_slug": org_slug if org_slug else self.organization.slug,
                "donation_page_slug": page_slug if page_slug else self.page.slug,
                "payment_type": "single",
            },
            format="json",
        )

        request.META["HTTP_REFERER"] = self.referer
        request.META["HTTP_X_FORWARDED_FOR"] = self.ip

        return request

    def _post_valid_payment_intent(self, *args, **kwargs):
        return stripe_payment_intent(self._create_request(*args, **kwargs))

    def test_new_contributor_created(self, mock_create_intent):
        new_contributor_email = "new_contributor@test.com"
        response = self._post_valid_payment_intent(email=new_contributor_email)
        self.assertEqual(response.status_code, 200)
        self.assertEqual(response.data["clientSecret"], "secret123")
        new_contributer = Contributor.objects.get(email=new_contributor_email)
        self.assertIsNotNone(new_contributer)
        self.assertTrue(Contribution.objects.filter(contributor=new_contributer).exists())
        mock_create_intent.assert_called_once()

    def test_payment_intent_serializer_validates(self, *args):
        # Email is required
        response = self._post_valid_payment_intent(email=None)
        self.assertEqual(response.status_code, 400)
        self.assertIn("email", response.data)
        self.assertEqual(str(response.data["email"][0]), "This field may not be null.")


TEST_STRIPE_ACCOUNT_ID = "testing_123"


class MockStripeAccount(StripeObject):
    def __init__(self, *args, **kwargs):
        self.id = TEST_STRIPE_ACCOUNT_ID


<<<<<<< HEAD
MOCK_ACCOUNT_LINKS = {"test": "test"}
=======
mock_account_links = {"test": "test"}
>>>>>>> 7dd608ca


class StripeOnboardingTest(APITestCase):
    def setUp(self):
        self.user = get_user_model().objects.create(email="user@test.com", password="testing")
        self.organization = Organization.objects.create(name="My Organization")
        self.organization.user_set.through.objects.create(organization=self.organization, user=self.user, is_owner=True)

        self.url = reverse("stripe-onboarding")

    @patch("stripe.Account.create", side_effect=MockStripeAccount)
    @patch("stripe.AccountLink.create", side_effect=MOCK_ACCOUNT_LINKS)
    def test_successful_onboarding(self, *args):
        """
        Test happy-path
        """
        self.client.force_authenticate(user=self.user)
        response = self.client.post(self.url)
        # response should be 200, with test account link value
        self.assertContains(response, "test")
        self.organization.refresh_from_db()
        self.assertEqual(self.organization.stripe_account_id, TEST_STRIPE_ACCOUNT_ID)

    @patch("stripe.Account.create", side_effect=StripeError)
    def test_stripe_error_returns_expected_message(self, *args):
        """
        If stripe.Account.create returns a StripeError, handle it with resposne.
        """
        self.client.force_authenticate(user=self.user)
        response = self.client.post(self.url)
        self.assertEqual(response.status_code, 500)
        self.assertEqual(response.data["detail"], "There was a problem connecting to Stripe. Please try again.")


class MockStripeAccountEnabled(MockStripeAccount):
    def __init__(self, *args, **kwargs):
        self.charges_enabled = True


class MockStripeAccountNotEnabled(MockStripeAccount):
    def __init__(self, *args, **kwargs):
        self.charges_enabled = False


class StripeConfirmTest(APITestCase):
    def setUp(self):
        self.user = get_user_model().objects.create(email="user@test.com", password="testing")
        self.organization = Organization.objects.create(name="My Organization")
        self.organization.user_set.add(self.user)
        self.url = reverse("stripe-confirmation")

    def post_to_confirmation(self, stripe_account_id=None, stripe_verified=None):
        org_modified = False
        if stripe_account_id:
            self.organization.stripe_account_id = stripe_account_id
            org_modified = True
        if stripe_verified is not None:
            self.organization.stripe_verified = True
            org_modified = True
        if org_modified:
            self.organization.save()
            self.organization.refresh_from_db()

        self.client.force_authenticate(user=self.user)
        return self.client.post(self.url)

    @patch("stripe.Account.retrieve", side_effect=MockStripeAccountEnabled)
    def test_confirm_already_verified(self, mock_account_retrieve):
        """
        stripe_confirmation should return early if the org already has stripe_verified=True.
        """
        response = self.post_to_confirmation(stripe_verified=True, stripe_account_id="testing")

        self.assertEqual(response.status_code, 200)
        self.assertEqual(response.data["status"], "connected")
        # this should bail early, before Account.retrieve is called
        mock_account_retrieve.assert_not_called()

    @patch("stripe.Account.retrieve", side_effect=MockStripeAccountEnabled)
    def test_confirm_newly_verified(self, mock_account_retrieve):
        """
        stripe_confirmation should set stripe_verified to True after confirming with Stripe.
        """
        self.assertFalse(self.organization.stripe_verified)
        response = self.post_to_confirmation(stripe_account_id="testing")
        self.organization.refresh_from_db()
        self.assertTrue(self.organization.stripe_verified)
        mock_account_retrieve.assert_called_once()
        self.assertEqual(response.status_code, 200)
        self.assertEqual(response.data["status"], "connected")

    @patch("stripe.Account.retrieve", side_effect=MockStripeAccountNotEnabled)
    def test_confirm_connected_not_verified(self, mock_account_retrieve):
        """
        If an organization has connected its account with Hub (has a stripe_account_id), but
        their Stripe account is not ready to recieve payments, they're in a special state.
        """
        self.assertFalse(self.organization.stripe_verified)
        response = self.post_to_confirmation(stripe_account_id="testing")
        mock_account_retrieve.assert_called_once()
        self.assertEqual(response.status_code, 202)
        self.assertEqual(response.data["status"], "restricted")
        # stripe_verified should still be false
        self.assertFalse(self.organization.stripe_verified)

    @patch("stripe.Account.retrieve", side_effect=MockStripeAccountEnabled)
    def test_not_connected(self, mock_account_retrieve):
        """
        Organizations that have not been connected to Stripe at all have
        no stripe_account_id.
        """
        response = self.post_to_confirmation()

        self.assertEqual(response.status_code, 202)
        self.assertEqual(response.data["status"], "not_connected")
        # this should bail early, before Account.retrieve is called
        mock_account_retrieve.assert_not_called()

    @patch("stripe.Account.retrieve", side_effect=StripeError)
    def test_stripe_error_is_caught(self, mock_account_retrieve):
        """
        When stripe.Account.retrieve raises a StripeError, send it in response.
        """
        response = self.post_to_confirmation(stripe_account_id="testing")
        mock_account_retrieve.assert_called_once()
        self.assertEqual(response.status_code, 500)
        self.assertEqual(response.data["status"], "failed")<|MERGE_RESOLUTION|>--- conflicted
+++ resolved
@@ -89,11 +89,7 @@
         self.id = TEST_STRIPE_ACCOUNT_ID
 
 
-<<<<<<< HEAD
 MOCK_ACCOUNT_LINKS = {"test": "test"}
-=======
-mock_account_links = {"test": "test"}
->>>>>>> 7dd608ca
 
 
 class StripeOnboardingTest(APITestCase):
