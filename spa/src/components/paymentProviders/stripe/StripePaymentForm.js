--- conflicted
+++ resolved
@@ -35,12 +35,9 @@
   const { url, params } = useRouteMatch();
   const { page, amount, frequency, payFee, formRef, errors, setErrors, salesforceCampaignId } = usePage();
 
-<<<<<<< HEAD
   const { trackConversion } = useAnalyticsContext();
 
-=======
   const [cardReady, setCardReady] = useState(false);
->>>>>>> 41d1f931
   const [succeeded, setSucceeded] = useState(false);
   const [disabled, setDisabled] = useState(true);
   const [paymentRequest, setPaymentRequest] = useState(null);
