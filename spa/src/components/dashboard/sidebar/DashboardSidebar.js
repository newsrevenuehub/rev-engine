--- conflicted
+++ resolved
@@ -33,28 +33,9 @@
 
   return (
     <S.DashboardSidebar>
-<<<<<<< HEAD
-      <S.NavList data-testid="nav-list">
-        {hasContentSectionAccess ? (
-          <S.NavItem data-testid="nav-content-item" to={CONTENT_SLUG}>
-            Pages
-          </S.NavItem>
-        ) : null}
-        {hasContentSectionAccess ? (
-          <S.NavItem data-testid="nav-content-item" to={CUSTOMIZE_SLUG}>
-            Customize
-          </S.NavItem>
-        ) : null}
-        {hasContributionsSectionAccess ? (
-          <S.NavItem data-testid="nav-contributions-item" to={DONATIONS_SLUG}>
-            Contributions
-          </S.NavItem>
-        ) : null}
-=======
       <S.NavList role="list" data-testid="nav-list" aria-labelledby="sidebar-label-id">
         {hasContentSectionAccess ? <ContentSectionNav /> : null}
         {hasContributionsSectionAccess ? <ContributionSectionNav /> : null}
->>>>>>> d57cadf1
       </S.NavList>
     </S.DashboardSidebar>
   );
