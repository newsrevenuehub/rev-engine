--- conflicted
+++ resolved
@@ -78,12 +78,12 @@
     settings.SECURE_SSL_REDIRECT = False
 
 
-<<<<<<< HEAD
 @pytest.fixture(autouse=True)
 def suppress_google_cloud_secret_manager(settings):
     """Suppresses calls to Google Cloud Secret Manager in tests"""
     settings.ENABLE_GOOGLE_CLOUD_SECRET_MANAGER = False
-=======
+
+
 @pytest.fixture()
 def mock_stripe_retrieve_payment_method(monkeypatch):
     with open("apps/contributions/tests/fixtures/provider-payment-method-details.json") as f:
@@ -92,7 +92,6 @@
         "stripe.PaymentMethod.retrieve",
         lambda *args, **kwargs: payment_method_details,
     )
->>>>>>> 1137480b
 
 
 @pytest.fixture
