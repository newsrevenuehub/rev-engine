--- conflicted
+++ resolved
@@ -323,8 +323,7 @@
     return rp
 
 
-<<<<<<< HEAD
-@pytest.mark.django_db
+@pytest.mark.django_db()
 class TestRevenueProgramMailchimpClient:
     def test_errors_if_rp_disconnected(self, revenue_program):
         with pytest.raises(MailchimpIntegrationError):
@@ -498,10 +497,7 @@
         logger_spy.assert_called_with("Mailchimp rate limit exceeded for RP %s, raising exception", mc_connected_rp.id)
 
 
-@pytest.mark.django_db
-=======
 @pytest.mark.django_db()
->>>>>>> 5c79bc29
 class TestRevenueProgram:
     def test_basics(self):
         t = RevenueProgram()
@@ -618,13 +614,8 @@
             return_value=True,
             new_callable=mocker.PropertyMock,
         )
-<<<<<<< HEAD
         mock_mc_client = mocker.patch("apps.organizations.models.RevenueProgramMailchimpClient")
-        mock_mc_client.return_value.lists.get_all_lists.side_effect = ApiClientError((error_text := "Ruh roh"))
-=======
-        mock_mc_client = mocker.patch("mailchimp_marketing.Client")
         mock_mc_client.return_value.lists.get_all_lists.side_effect = ApiClientError(error_text := "Ruh roh")
->>>>>>> 5c79bc29
         mock_mc_client.return_value.lists.get_all_lists.return_value = {"lists": [{"id": "123", "name": "test"}]}
         log_spy = mocker.spy(logger, "exception")
         assert revenue_program.mailchimp_email_lists == []
@@ -858,51 +849,6 @@
         revenue_program = RevenueProgramFactory(mailchimp_server_prefix=mailchimp_server_prefix)
         assert revenue_program.mailchimp_integration_connected is expect_connected
 
-<<<<<<< HEAD
-=======
-    def test_handle_mailchimp_api_client_read_error_when_404(self, revenue_program, mocker):
-        logger_spy = mocker.spy(logger, "debug")
-        assert (
-            revenue_program.handle_mailchimp_api_client_read_error(
-                "entity", ApiClientError("Not Found", status_code=404)
-            )
-            is None
-        )
-        logger_spy.assert_called_once_with(
-            "Mailchimp %s not found for RP %s, returning None", "entity", revenue_program.id
-        )
-
-    def test_handle_mailchimp_api_client_read_error_when_429(self, revenue_program, mocker):
-        logger_spy = mocker.spy(logger, "debug")
-        with pytest.raises(MailchimpRateLimitError):
-            revenue_program.handle_mailchimp_api_client_read_error(
-                "entity", ApiClientError("Slow down!", status_code=429)
-            )
-        logger_spy.assert_called_once_with(
-            "Mailchimp rate limit exceeded for RP %s, raising exception", revenue_program.id
-        )
-
-    def test_handle_mailchimp_api_client_read_error_when_unexpected(self, revenue_program, mocker):
-        logger_spy = mocker.spy(logger, "error")
-        exc = ApiClientError(error_text := "Slow down!", status_code=500)
-        assert revenue_program.handle_mailchimp_api_client_read_error("entity", exc) is None
-        logger_spy.assert_called_once_with(
-            "Unexpected error from Mailchimp API. The error text is %s", error_text, exc_info=exc
-        )
-
-    def test_mailchimp_store_when_api_client_error(self, mc_connected_rp, mocker):
-        mock_get_client = mocker.patch("apps.organizations.models.RevenueProgram.get_mailchimp_client")
-        mock_get_client.return_value.ecommerce.get_store.side_effect = (
-            error := ApiClientError("Internal Server Error", status_code=500)
-        )
-        mock_handle_error = mocker.patch(
-            "apps.organizations.models.RevenueProgram.handle_mailchimp_api_client_read_error"
-        )
-        mc_connected_rp.mailchimp_store  # noqa: B018 Ruff doesn't understand this is a property
-        # and accessing it has side effects we are testing.
-        mock_handle_error.assert_called_once_with("store", error)
-
->>>>>>> 5c79bc29
     def test_mailchimp_store_when_not_connected(self, revenue_program):
         assert revenue_program.mailchimp_integration_connected is False
         assert revenue_program.mailchimp_store is None
@@ -996,26 +942,10 @@
         mc_connected_rp.save()
         assert mc_connected_rp.mailchimp_email_list is None
 
-<<<<<<< HEAD
     def test_mailchimp_email_list_happy_path(self, mc_connected_rp, mocker, mailchimp_email_list_from_api):
         patched_client = mocker.patch("apps.organizations.models.RevenueProgramMailchimpClient")
         patched_client.return_value.get_email_list.return_value = mailchimp_email_list_from_api
         assert mc_connected_rp.mailchimp_email_list == mailchimp_email_list_from_api
-=======
-    def test_mailchimp_one_time_contribution_product_when_api_error(self, mc_connected_rp, mocker):
-        mc_connected_rp.mailchimp_list_id = "something"
-        mc_connected_rp.save()
-        mock_get_client = mocker.patch("apps.organizations.models.RevenueProgram.get_mailchimp_client")
-        mock_get_client.return_value.ecommerce.get_store_product.side_effect = (
-            error := ApiClientError("Internal Server Error", status_code=500)
-        )
-        mock_handle_error = mocker.patch(
-            "apps.organizations.models.RevenueProgram.handle_mailchimp_api_client_read_error"
-        )
-        mc_connected_rp.mailchimp_one_time_contribution_product  # noqa: B018 Ruff doesn't understand this is a property
-        # and accessing it has side effects we are testing.
-        mock_handle_error.assert_called_once_with("one-time contribution product", error)
->>>>>>> 5c79bc29
 
     def test_mailchimp_email_list_when_not_found(self, mc_connected_rp, mocker):
         patched_client = mocker.patch("apps.organizations.models.RevenueProgramMailchimpClient")
@@ -1044,17 +974,11 @@
         save_spy.assert_called_once_with(
             revenue_program, update_fields={"mailchimp_server_prefix", "mailchimp_list_id", "modified"}
         )
-<<<<<<< HEAD
         mock_reversion_set_comment.assert_called_once_with("disable_mailchimp_integration updated this RP")
         mock_delete_secret.assert_called_once()
-=======
-        mc_connected_rp.mailchimp_recurring_contribution_product  # noqa: B018 Ruff doesn't understand this is a property
-        # and accessing it has side effects we are testing.
-        mock_handle_error.assert_called_once_with("recurring contribution product", error)
->>>>>>> 5c79bc29
-
-
-@pytest.mark.django_db
+
+
+@pytest.mark.django_db()
 @pytest.mark.parametrize(
     "product_type",
     (
@@ -1075,28 +999,7 @@
     def test_property_when_no_list_id(self, product_type, mc_connected_rp):
         mc_connected_rp.mailchimp_list_id = None
         mc_connected_rp.save()
-<<<<<<< HEAD
         assert getattr(mc_connected_rp, f"mailchimp_{product_type}_contribution_product") is None
-=======
-        assert mc_connected_rp.mailchimp_email_list is None
-
-    def test_mailchimp_email_list_happy_path(self, mc_connected_rp, mocker, mailchimp_email_list_from_api):
-        mock_get_client = mocker.patch("apps.organizations.models.RevenueProgram.get_mailchimp_client")
-        mock_get_client.return_value.lists.get_list.return_value = mailchimp_email_list_from_api
-        assert mc_connected_rp.mailchimp_email_list == MailchimpEmailList(**mailchimp_email_list_from_api)
-
-    def test_mailchimp_email_list_when_api_error(self, mc_connected_rp, mocker):
-        mock_get_client = mocker.patch("apps.organizations.models.RevenueProgram.get_mailchimp_client")
-        mock_get_client.return_value.lists.get_list.side_effect = (
-            error := ApiClientError("Internal Server Error", status_code=500)
-        )
-        mock_handle_error = mocker.patch(
-            "apps.organizations.models.RevenueProgram.handle_mailchimp_api_client_read_error"
-        )
-        mc_connected_rp.mailchimp_email_list  # noqa: B018 Ruff doesn't understand this is a property
-        # and accessing it has side effects we are testing.
-        mock_handle_error.assert_called_once_with("mailchimp email list", error, log_level_on_not_found="error")
->>>>>>> 5c79bc29
 
     def test_property_not_found(self, product_type, mc_connected_rp, mocker):
         patched_client = mocker.patch("apps.organizations.models.RevenueProgramMailchimpClient")
@@ -1116,7 +1019,6 @@
         mocker.patch.object(
             mc_connected_rp, f"mailchimp_{product_type}_contribution_product", mailchimp_product_from_api
         )
-<<<<<<< HEAD
         mc_connected_rp.ensure_mailchimp_contribution_product(product_type)
         assert not patched_client.return_value.create_product.called
 
@@ -1127,24 +1029,6 @@
         patched_client.return_value.create_product.assert_called_with(
             getattr(mc_connected_rp, f"mailchimp_{product_type}_contribution_product_id"),
             getattr(mc_connected_rp, f"mailchimp_{product_type}_contribution_product_name"),
-=======
-        mc_connected_rp.mailchimp_contributor_segment  # noqa: B018 Ruff doesn't understand this is a property
-        # and accessing it has side effects we are testing.
-        mock_handle_error.assert_called_once_with("contributor segment", error)
-
-    def test_mailchimp_recurring_segment_happy_path(
-        self,
-        mc_connected_rp,
-        mocker,
-        mailchimp_recurring_contributor_segment_from_api,
-    ):
-        mc_connected_rp.mailchimp_recurring_contributor_segment_id = "something"
-        mc_connected_rp.save()
-        mock_get_client = mocker.patch("apps.organizations.models.RevenueProgram.get_mailchimp_client")
-        mock_get_client.return_value.lists.get_segment.return_value = mailchimp_recurring_contributor_segment_from_api
-        assert mc_connected_rp.mailchimp_recurring_segment == MailchimpSegment(
-            **mailchimp_recurring_contributor_segment_from_api
->>>>>>> 5c79bc29
         )
 
     def test_ensure_mailchimp_contribution_product_handles_error(self, product_type, mc_connected_rp, mocker):
@@ -1154,39 +1038,11 @@
         mc_connected_rp.ensure_mailchimp_contribution_product(product_type)
 
 
-<<<<<<< HEAD
-@pytest.mark.django_db
+@pytest.mark.django_db()
 @pytest.mark.parametrize("segment_type", (("all_contributors"), ("contributor"), ("recurring_contributor")))
 class TestRevenueProgramMailchimpSegments:
     def test_property_happy_path(self, segment_type, mc_connected_rp, mailchimp_contributor_segment_from_api, mocker):
         setattr(mc_connected_rp, f"mailchimp_{segment_type}_segment_id", "test-segment-id")
-=======
-    def test_mailchimp_recurring_contributor_segment_when_not_found(self, mc_connected_rp, mocker):
-        mc_connected_rp.mailchimp_recurring_contributor_segment_id = "something"
-        mc_connected_rp.save()
-        mock_client = Mock()
-        mock_client.lists.get_segment.side_effect = ApiClientError("Not Found", status_code=404)
-        mocker.patch.object(mc_connected_rp, "get_mailchimp_client", return_value=mock_client)
-        assert mc_connected_rp.mailchimp_recurring_segment is None
-
-    def test_mailchimp_recurring_segment_when_api_client_error(self, mc_connected_rp, mocker):
-        mc_connected_rp.mailchimp_list_id = "something"
-        mc_connected_rp.mailchimp_recurring_contributor_segment_id = "something"
-        mc_connected_rp.save()
-        mock_get_client = mocker.patch("apps.organizations.models.RevenueProgram.get_mailchimp_client")
-        mock_get_client.return_value.lists.get_segment.side_effect = (
-            error := ApiClientError("Internal Server Error", status_code=500)
-        )
-        mock_handle_error = mocker.patch(
-            "apps.organizations.models.RevenueProgram.handle_mailchimp_api_client_read_error"
-        )
-        mc_connected_rp.mailchimp_recurring_segment  # noqa: B018 Ruff doesn't understand this is a property
-        # and accessing it has side effects we are testing.
-        mock_handle_error.assert_called_once_with("recurring segment", error)
-
-    def test_make_mailchimp_contributor_segment_when_no_list_id(self, mc_connected_rp):
-        mc_connected_rp.mailchimp_list_id = None
->>>>>>> 5c79bc29
         mc_connected_rp.save()
         patched_client = mocker.patch("apps.organizations.models.RevenueProgramMailchimpClient")
         patched_client.return_value.get_segment.return_value = mailchimp_contributor_segment_from_api
@@ -1208,69 +1064,9 @@
     def test_property_not_found(self, segment_type, mc_connected_rp, mocker):
         setattr(mc_connected_rp, f"mailchimp_{segment_type}_segment_id", "test-segment-id")
         mc_connected_rp.save()
-<<<<<<< HEAD
         patched_client = mocker.patch("apps.organizations.models.RevenueProgramMailchimpClient")
         patched_client.return_value.get_segment.return_value = None
         assert getattr(mc_connected_rp, f"mailchimp_{segment_type}_segment") is None
-=======
-        mock_get_client = mocker.patch("apps.organizations.models.RevenueProgram.get_mailchimp_client")
-        mock_get_client.return_value.lists.create_segment.side_effect = (
-            error := ApiClientError("Internal Server Error", status_code=500)
-        )
-        mock_handle_error = mocker.patch(
-            "apps.organizations.models.RevenueProgram.handle_mailchimp_api_client_write_error"
-        )
-        mc_connected_rp.make_mailchimp_recurring_segment()
-        mock_handle_error.assert_called_once_with(mc_connected_rp.mailchimp_recurring_segment_name, error)
-
-    def test_make_mailchimp_contributor_segment_happy_path(
-        self, mocker, mc_connected_rp, mailchimp_contributor_segment_from_api
-    ):
-        mock_get_client = mocker.patch.object(mc_connected_rp, "get_mailchimp_client")
-        mock_get_client.return_value.lists.create_segment.return_value = mailchimp_contributor_segment_from_api
-        assert mc_connected_rp.make_mailchimp_contributor_segment() == MailchimpSegment(
-            **mailchimp_contributor_segment_from_api
-        )
-
-    def test_make_mailchimp_recurring_segment_happy_path(
-        self,
-        mocker,
-        mc_connected_rp,
-        mailchimp_recurring_contributor_segment_from_api,
-    ):
-        mock_get_client = mocker.patch.object(mc_connected_rp, "get_mailchimp_client")
-        mock_get_client.return_value.lists.create_segment.return_value = (
-            mailchimp_recurring_contributor_segment_from_api
-        )
-        assert mc_connected_rp.make_mailchimp_recurring_segment() == MailchimpSegment(
-            **mailchimp_recurring_contributor_segment_from_api
-        )
-
-    def test_get_mailchimp_client_when_integration_not_connected(self, mocker, revenue_program):
-        assert revenue_program.mailchimp_integration_connected is False
-        with pytest.raises(ValueError, match="Mailchimp integration not connected"):
-            revenue_program.get_mailchimp_client()
-
-    def test_ensure_mailchimp_store_when_no_store_exists(self, mc_connected_rp, mocker):
-        mocker.patch("apps.organizations.models.RevenueProgram.mailchimp_store", None)
-        mock_make_store = mocker.patch("apps.organizations.models.RevenueProgram.make_mailchimp_store")
-        mc_connected_rp.ensure_mailchimp_store()
-        mock_make_store.assert_called_once()
-
-    def test_when_store_already_exists(self, mocker, mc_connected_rp):
-        mocker.patch("apps.organizations.models.RevenueProgram.mailchimp_store", return_value="something-truthy")
-        logger_spy = mocker.spy(logger, "info")
-        mc_connected_rp.ensure_mailchimp_store()
-        logger_spy.assert_called_once_with("Store already exists for rp_id=[%s]", mc_connected_rp.id)
-
-    def test_ensure_mailchimp_one_time_contribution_product_when_no_product_exists(self, mc_connected_rp, mocker):
-        mocker.patch("apps.organizations.models.RevenueProgram.mailchimp_one_time_contribution_product", None)
-        mock_make_product = mocker.patch(
-            "apps.organizations.models.RevenueProgram.make_mailchimp_one_time_contribution_product"
-        )
-        mc_connected_rp.ensure_mailchimp_one_time_contribution_product()
-        mock_make_product.assert_called_once()
->>>>>>> 5c79bc29
 
     def test_property_api_error_raises_exception(self, segment_type, mc_connected_rp, mocker):
         setattr(mc_connected_rp, f"mailchimp_{segment_type}_segment_id", "test-segment-id")
