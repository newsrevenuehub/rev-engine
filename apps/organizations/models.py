--- conflicted
+++ resolved
@@ -127,31 +127,6 @@
     def user_is_owner(self, user):
         return user in [through.user for through in self.user_set.through.objects.filter(is_owner=True)]
 
-<<<<<<< HEAD
-=======
-    def is_verified_with_default_provider(self):
-        payment_provider = self.default_payment_provider
-        payment_provider_account_id = getattr(self, f"{payment_provider}_account_id", None)
-        payment_provider_verified = getattr(self, f"{payment_provider}_verified", None)
-        return payment_provider and payment_provider_account_id and payment_provider_verified
-
-    def stripe_create_default_product(self):
-        if not self.stripe_product_id:
-            product = stripe.Product.create(
-                name=settings.GENERIC_STRIPE_PRODUCT_NAME,
-                stripe_account=self.stripe_account_id,
-            )
-            self.stripe_product_id = product.id
-            self.save()
-
-    def get_currency_dict(self):
-        try:
-            return {"code": self.currency, "symbol": settings.CURRENCIES[self.currency]}
-        except KeyError:
-            logger.error(
-                f'Currency settings for organization "{self.name}" misconfigured. Tried to access "{self.currency}", but valid options are: {settings.CURRENCIES}'
-            )
-
     @classmethod
     def filter_queryset_by_role_assignment(cls, role_assignment, queryset):
         if role_assignment.role_type == Roles.HUB_ADMIN:
@@ -161,7 +136,6 @@
         else:
             raise UnexpectedRoleType(f"{role_assignment.role_type} is not a valid value")
 
->>>>>>> d779b4d1
 
 class BenefitLevel(IndexedTimeStampedModel):
     name = models.CharField(max_length=128)
