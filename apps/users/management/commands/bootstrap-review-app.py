<<<<<<< HEAD
from django.conf import settings  # pragma: no cover
from django.contrib.auth import get_user_model  # pragma: no cover
=======
import os

>>>>>>> 5127ab65
from django.core.management.base import BaseCommand  # pragma: no cover
from django.urls import reverse

import heroku3

from apps.common.utils import (
    create_stripe_webhook,
    extract_ticket_id_from_branch_name,
    upsert_cloudflare_cnames,
)
from apps.contributions.utils import get_hub_stripe_api_key
from apps.organizations.models import RevenueProgram


class Command(BaseCommand):  # pragma: no cover
    help = "Bootstrap Heroku review app"

    def handle(self, *args, **options):
<<<<<<< HEAD
        User = get_user_model()
        qatester_exists = User.objects.filter(email="qatester@example.com").exists()
        if settings.ENVIRONMENT != "review" or qatester_exists:
            self.stdout.write("Not running bootstrap tasks because:")
            if settings.ENVIRONMENT != "review":
                self.stdout.write(f"\t- `ENVIRONMENT` value is {settings.ENVIRONMENT}")
            if qatester_exists:
                self.stdout.write("\t- a qatester account exists in this space already")
            return
        User.objects.create_superuser(email="qatester@example.com", password="qatester")
        self.stdout.write(self.style.SUCCESS("Successfully created qatester"))
=======
        branch_name = os.environ.get("HEROKU_BRANCH")
        zone_name = os.environ.get("CF_ZONE_NAME")
        heroku_app_name = os.environ.get("HEROKU_APP_NAME")
        heroku_api_key = os.environ.get("HEROKU_API_KEY")
        ticket_id = extract_ticket_id_from_branch_name(branch_name).lower()

        heroku_conn = heroku3.from_key(heroku_api_key)
        heroku_app = heroku_conn.apps()[heroku_app_name]

        revenue_programs = RevenueProgram.objects.all()
        heroku_domains = [x.hostname for x in heroku_app.domains()]

        for revenue_program in revenue_programs:
            # rename slugs
            if ticket_id in revenue_program.slug:
                self.stdout.write(self.style.WARNING("slug already modified: %s" % revenue_program.slug))
            else:
                revenue_program.slug = f"{revenue_program.slug}-{ticket_id}".lower()
            revenue_program.save()

            fqdn = f"{revenue_program.slug}.{zone_name}"
            if fqdn not in heroku_domains:
                self.stdout.write(self.style.SUCCESS(f"Creating Heroku domain entry entry for {fqdn}"))
                heroku_app.add_domain(fqdn, None)

        slugs = [x.slug for x in revenue_programs]
        # create a CNAME record for the ticket_id too
        slugs.append(ticket_id)
        upsert_cloudflare_cnames(slugs)

        # tell Heroku that the ticket_id is a valid domain too
        fqdn = f"{ticket_id}.{zone_name}"
        if fqdn not in heroku_domains:
            self.stdout.write(self.style.SUCCESS(f"Creating Heroku domain entry entry for {fqdn}"))
            heroku_app.add_domain(fqdn, None)

        site_url = f"https://{ticket_id}.{zone_name}"
        webhook_url = site_url + reverse("stripe-webhooks")
        api_key = get_hub_stripe_api_key()
        # TODO: make this idempontent too, as it is it'll just keep creating webhooks

        wh_sec = create_stripe_webhook(webhook_url=webhook_url, api_key=api_key)

        # insert config vars:
        heroku_config = heroku_app.config()
        heroku_config["SITE_URL"] = site_url
        heroku_config["NON_DONATION_PAGE_SUBDOMAINS"] = ticket_id
        heroku_config["ENVIRONMENT"] = ticket_id

        if wh_sec:
            heroku_config["STRIPE_WEBHOOK_SECRET"] = wh_sec

        self.stdout.write(self.style.SUCCESS("Postdeployment completed for %s" % heroku_app_name))
>>>>>>> 5127ab65
<|MERGE_RESOLUTION|>--- conflicted
+++ resolved
@@ -1,10 +1,5 @@
-<<<<<<< HEAD
-from django.conf import settings  # pragma: no cover
-from django.contrib.auth import get_user_model  # pragma: no cover
-=======
 import os
 
->>>>>>> 5127ab65
 from django.core.management.base import BaseCommand  # pragma: no cover
 from django.urls import reverse
 
@@ -23,19 +18,6 @@
     help = "Bootstrap Heroku review app"
 
     def handle(self, *args, **options):
-<<<<<<< HEAD
-        User = get_user_model()
-        qatester_exists = User.objects.filter(email="qatester@example.com").exists()
-        if settings.ENVIRONMENT != "review" or qatester_exists:
-            self.stdout.write("Not running bootstrap tasks because:")
-            if settings.ENVIRONMENT != "review":
-                self.stdout.write(f"\t- `ENVIRONMENT` value is {settings.ENVIRONMENT}")
-            if qatester_exists:
-                self.stdout.write("\t- a qatester account exists in this space already")
-            return
-        User.objects.create_superuser(email="qatester@example.com", password="qatester")
-        self.stdout.write(self.style.SUCCESS("Successfully created qatester"))
-=======
         branch_name = os.environ.get("HEROKU_BRANCH")
         zone_name = os.environ.get("CF_ZONE_NAME")
         heroku_app_name = os.environ.get("HEROKU_APP_NAME")
@@ -88,5 +70,4 @@
         if wh_sec:
             heroku_config["STRIPE_WEBHOOK_SECRET"] = wh_sec
 
-        self.stdout.write(self.style.SUCCESS("Postdeployment completed for %s" % heroku_app_name))
->>>>>>> 5127ab65
+        self.stdout.write(self.style.SUCCESS("Postdeployment completed for %s" % heroku_app_name))