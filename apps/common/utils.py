import logging
import re
from typing import List, Tuple

from django.conf import settings
from django.db.models import Model
from django.utils.text import slugify

import CloudFlare
import reversion
import stripe


logger = logging.getLogger(f"{settings.DEFAULT_LOGGER}.{__name__}")

CREATED = "created"
UPDATED = "updated"
LEFT_UNCHANGED = "left unchanged"


def delete_stripe_webhook(webhook_url, api_key):
    webhooks = stripe.WebhookEndpoint.list(limit=20, api_key=api_key)
    urls = {x["url"]: x["id"] for x in webhooks["data"]}
    if webhook_url in urls:
        webhook_id = urls[webhook_url]
        stripe.WebhookEndpoint.delete(webhook_id, api_key=api_key)


def create_stripe_webhook(webhook_url, api_key, enabled_events):
    webhooks = stripe.WebhookEndpoint.list(api_key=api_key)
    urls = [x["url"] for x in webhooks["data"]]
    if webhook_url in urls:
        logger.info("Webhook already exists: %s", webhook_url)
        return None

    response = stripe.WebhookEndpoint.create(
        url=webhook_url,
        enabled_events=enabled_events,
        connect=True,
        api_key=api_key,
        api_version=settings.STRIPE_API_VERSION,
    )
    if response:
        return response["secret"]


def delete_cloudflare_cnames(ticket_id, per_page=300):
    cloudflare_conn = CloudFlare.CloudFlare(raw=True)
    zone_id = cloudflare_conn.zones.get(params={"name": settings.CF_ZONE_NAME})["result"][0]["id"]
    current_page = 0
    while True:
        current_page += 1
        raw_zone_dns_records = cloudflare_conn.zones.dns_records.get(
            zone_id, params={"per_page": per_page, "page": current_page}
        )
        zone_dns_records = raw_zone_dns_records["result"]
        cloudflare_domains = {x["name"]: x["content"] for x in zone_dns_records}
        cloudflare_record_ids = {x["name"]: x["id"] for x in zone_dns_records}
        for domain in cloudflare_domains:
            record_id = cloudflare_record_ids[domain]
            try:
                if ticket_id.lower() in domain.lower():
                    logger.info("Deleting DNS entry for: %s", domain)
                    cloudflare_conn.zones.dns_records.delete(zone_id, record_id)
            except CloudFlare.exceptions.CloudFlareAPIError:
                logger.warning('CloudFlare API error when trying to delete the domain "%s"', domain, exc_info=True)

        total_count = raw_zone_dns_records["result_info"]["total_count"]
        if (current_page * per_page) >= total_count:
            break


def upsert_cloudflare_cnames(slugs: list = None, per_page=300):
    # takes a list instead of a single entry so it can do one call to fetch them all
    cloudflare_conn = CloudFlare.CloudFlare(raw=True)
    zone_id = cloudflare_conn.zones.get(params={"name": settings.CF_ZONE_NAME})["result"][0]["id"]
    current_page = 0
    zone_dns_records = []
    # fetch all the records from all pages and store them in "zone_dns_records" before creating/updating DNS
    while True:
        current_page += 1
        # fetch this so we don't try adding entries that are already there
        raw_zone_dns_records = cloudflare_conn.zones.dns_records.get(
            zone_id, params={"per_page": per_page, "page": current_page}
        )
        zone_dns_records += raw_zone_dns_records["result"]

        total_count = raw_zone_dns_records["result_info"]["total_count"]
        if (current_page * per_page) >= total_count:
            break

    cloudflare_domains = {x["name"]: x["content"] for x in zone_dns_records}
    cloudflare_record_ids = {x["name"]: x["id"] for x in zone_dns_records}

    for slug in slugs:
        fqdn = f"{slug}.{settings.CF_ZONE_NAME}"
        content = f"{settings.HEROKU_APP_NAME}.herokuapp.com"
        dns_record = {"name": f"{slug}", "type": "CNAME", "content": content, "proxied": True}
        try:
            if fqdn not in cloudflare_domains:
                logger.info("Creating DNS entry for %s → %s", fqdn, content)
                cloudflare_conn.zones.dns_records.post(zone_id, data=dns_record)
            elif cloudflare_domains[fqdn] != content:
                logger.info("Updating DNS entry for %s → %s", fqdn, content)
                record_id = cloudflare_record_ids[fqdn]
                cloudflare_conn.zones.dns_records.patch(zone_id, record_id, data=dns_record)
        except CloudFlare.exceptions.CloudFlareAPIError as error:
            # NB: adding `str(error)` because this function gets run in bootstrap-review-app management command
            # which when run doesn't lead to logs appearing in Sentry
            logger.warning("Something went wrong with Cloudflare %s", str(error), exc_info=error)  # noqa G200


def extract_ticket_id_from_branch_name(branch_name: str) -> str | None:
    """
    Extracts the ticket id from the branch name.
    """
    logger.info("Extracting ticket id from branch name: %s", branch_name)
    match = re.match(r"^[a-zA-Z]*-[0-9]*", branch_name)
    if not match:
        logger.warning("Could not extract ticket id from branch name: %s", branch_name)
    return match.group().lower() if match else None


def normalize_slug(name="", slug="", max_length=50):
    """Returns a string of length less than or equal to the max_length.
    :param name: str:  a character string that can be slugified.
    :param slug: str:  a slug value.
    :param max_length: int: maximum length of slug.
    :return: str
    """
    slug = slugify(slug, allow_unicode=True)
    if not slug:
        slug = slugify(name, allow_unicode=True)

    if len(slug) > max_length:
        slug = slug[:max_length].rstrip("-")
    return slug


def cleanup_keys(data_dict, unwanted_keys):
    return {k: v for k, v in data_dict.items() if k not in unwanted_keys}


def get_subdomain_from_request(request) -> str | None:
    """Returns the subdomain from a request, mapping the hostname using settings.HOST_MAP if present."""
    subdomain = None
    host = request.get_host()

    # Try to map it using the HOST_MAP environment variable.

    if host in settings.HOST_MAP:
        return settings.HOST_MAP[host]

    # Parse it normally.
    split_host = host.split(".")
    if len(split_host) > 2 and not split_host[0] in settings.DASHBOARD_SUBDOMAINS:
        subdomain = split_host[0]
    return subdomain


def get_original_ip_from_request(request):
    # prefer CF-Connecting-IP, then X-Forwarded-For, then REMOTE_ADDR
    if cf_connecting_ip := request.headers.get("CF-Connecting-IP"):
        logger.debug("Using CF-Connecting-IP as request IP: %s", cf_connecting_ip)
        return cf_connecting_ip
    if x_forwarded_for := request.headers.get("X-Forwarded-For"):
        logger.debug("Using X-Forwarded-For as request IP: %s", x_forwarded_for)
        return x_forwarded_for.split(",")[0]

    remote_addr = request.META.get("REMOTE_ADDR")
    logger.debug("Using REMOTE_ADDR as request IP: %s", remote_addr)
    return remote_addr


def google_cloud_pub_sub_is_configured() -> bool:
    return all([settings.ENABLE_PUBSUB and settings.GOOGLE_CLOUD_PROJECT])


def upsert_with_diff_check(
    model, defaults: dict, unique_identifier: dict, caller_name: str, dont_update: List[str] = []
) -> Tuple[Model, str]:
    """Upsert a model instance with a reversion comment, but only update if defaults differ from existing instance.

    Fields in the dont_update list will only be used if a new object needs to be created. They will not update an existing object.

    Returns instance, whether it was created, and whether it was updated
    """
    with reversion.create_revision():
        instance, created = model.objects.get_or_create(defaults=defaults, **unique_identifier)
        fields_to_update = set()
        if created:
            reversion.set_comment(f"{caller_name} created {model.__name__}")
        else:
            for field, value in defaults.items():
                if (field not in dont_update) and getattr(instance, field) != value:
                    setattr(instance, field, value)
                    fields_to_update.add(field)
            if fields_to_update:
                instance.save(update_fields=fields_to_update.union({"modified"}))
                reversion.set_comment(f"{caller_name} updated {model.__name__}")

<<<<<<< HEAD
        return instance, "created" if created else "updated" if bool(fields_to_update) else "left unchanged"


def get_stripe_accounts_and_their_connection_status(self, account_ids: list[str]) -> dict[str, bool]:
    """Given a list of stripe accounts, returns a dict with the account id as key and a boolean indicating if the account is connected and retrievable"""
    logger.info("Retrieving stripe accounts and their connection status")
    accounts = {}
    for account_id in account_ids:
        try:
            stripe.Account.retrieve(account_id)
            accounts[account_id] = True
        # if the account is not connected to the platform, we get a PermissionError
        except stripe.error.PermissionError as e:
            logger.warning(
                "Permission error while retrieving account %s. This is likely because the account is not connected to the platform"
                % account_id,
                exc_info=True,
            )
            accounts[account_id] = False
        # In case of an unexpected Stripe error, we stdout as error
        except stripe.error.StripeError as e:
            logger.error("Error while retrieving account %s", account_id)
            accounts[account_id] = False
    return accounts
=======
        return instance, CREATED if created else UPDATED if bool(fields_to_update) else LEFT_UNCHANGED
>>>>>>> fd1d373b
<|MERGE_RESOLUTION|>--- conflicted
+++ resolved
@@ -199,8 +199,7 @@
                 instance.save(update_fields=fields_to_update.union({"modified"}))
                 reversion.set_comment(f"{caller_name} updated {model.__name__}")
 
-<<<<<<< HEAD
-        return instance, "created" if created else "updated" if bool(fields_to_update) else "left unchanged"
+        return instance, CREATED if created else UPDATED if bool(fields_to_update) else LEFT_UNCHANGED
 
 
 def get_stripe_accounts_and_their_connection_status(self, account_ids: list[str]) -> dict[str, bool]:
@@ -212,18 +211,14 @@
             stripe.Account.retrieve(account_id)
             accounts[account_id] = True
         # if the account is not connected to the platform, we get a PermissionError
-        except stripe.error.PermissionError as e:
+        except stripe.error.PermissionError:
             logger.warning(
-                "Permission error while retrieving account %s. This is likely because the account is not connected to the platform"
-                % account_id,
+                "Permission error while retrieving account %s. This is likely because the account is not connected to the platform",
+                account_id,
                 exc_info=True,
             )
             accounts[account_id] = False
-        # In case of an unexpected Stripe error, we stdout as error
-        except stripe.error.StripeError as e:
-            logger.error("Error while retrieving account %s", account_id)
+        except stripe.error.StripeError:
+            logger.exception("Error while retrieving account %s", account_id)
             accounts[account_id] = False
-    return accounts
-=======
-        return instance, CREATED if created else UPDATED if bool(fields_to_update) else LEFT_UNCHANGED
->>>>>>> fd1d373b
+    return accounts