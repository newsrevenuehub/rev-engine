"""Django, 3rd party App and 1st party settings for revengine project.

Generated by 'django-admin startproject' using Django 3.0.

For more information on this file, see
https://docs.djangoproject.com/en/3.2/topics/settings/

For the full list of settings and their values, see
https://docs.djangoproject.com/en/3.2/ref/settings/
"""

import json
import logging
from datetime import timedelta
from pathlib import Path
from typing import Literal, TypedDict

import environs

from revengine.utils import __ensure_gs_credentials


env = environs.Env()

DEBUG = env.bool("DJANGO_DEBUG", False)
# Set USE_DEBUG_INTERVALS to True if you want recurring payment intervals to
# be truncated for testing (as much as possible, currently).
USE_DEBUG_INTERVALS = env.bool("USE_DEBUG_INTERVALS", False)

ENABLE_API_BROWSER = env.bool("ENABLE_API_BROWSER", False)

# Build paths inside the project like this: BASE_DIR /  ...
PROJECT_DIR = Path(__file__).resolve().parent.parent
BASE_DIR = PROJECT_DIR.parent

# https://news-revenue-hub.atlassian.net/wiki/spaces/TECH/pages/2014871553/Rev+Engine+NRE+development+deployment+servers+and+environments
ENVIRONMENT = env.str("ENVIRONMENT", "unknown")

ADMINS = [("dc", "daniel@fundjournalism.org")]
ROOT_URLCONF = "revengine.urls"
AUTH_USER_MODEL = "users.User"
WSGI_APPLICATION = "revengine.wsgi.application"
# SITE_URL must include scheme and optionally port, https://example.com.
SITE_URL = env.str("SITE_URL", "")

# This is only used by HubAdmins, not OrgAdmins, but needs to be named generically as LOGIN_URL
# so our implementation of password reset flow for HubAdmins works as expected.
LOGIN_URL = "/nrhadmin/"

# Django security headers
SECURE_CONTENT_TYPE_NOSNIFF = True
X_FRAME_OPTIONS = "SAMEORIGIN"
SECURE_REFERRER_POLICY = "strict-origin-when-cross-origin"

# Internationalization
# https://docs.djangoproject.com/en/3.2/topics/i18n/
LANGUAGE_CODE = "en-us"
TIME_ZONE = "UTC"
USE_I18N = True
USE_L10N = True
USE_TZ = True
# COUNTRIES is not Django setting, is used in model choice fields, related to I18N.
# First in this list will be default.
# Use the 2-char country code here for Stripe's sake.
COUNTRIES = ["US", "CA"]  # First in this list will be default.
# CURRENCIES is not Django setting, is used in models, related to I18N.
# Map currency-code to symbol.
CurrencyCode = Literal["CAD", "USD"]
CurrencySymbol = Literal["$"]


class CurrencyDict(TypedDict):
    code: CurrencyCode
    symbol: CurrencySymbol


CURRENCIES: CurrencyDict = {"USD": "$", "CAD": "$"}

# Static files (CSS, JavaScript, Images)
# https://docs.djangoproject.com/en/3.2/howto/static-files/
STATIC_ROOT = BASE_DIR / "public" / "static"
STATIC_URL = "/static/"
STATICFILES_FINDERS = [
    "django.contrib.staticfiles.finders.FileSystemFinder",
    "django.contrib.staticfiles.finders.AppDirectoriesFinder",
]
STATICFILES_DIRS = [
    PROJECT_DIR / "static",
]

MEDIA_ROOT = BASE_DIR / "public" / "media"
MEDIA_URL = "/media/"

# django-storages Settings
MEDIA_STORAGE_BUCKET_NAME = env.str("MEDIA_STORAGE_BUCKET_NAME", "")
MEDIA_LOCATION = env.str("MEDIA_LOCATION", "")
DEFAULT_FILE_STORAGE = env.str("DEFAULT_FILE_STORAGE", "django.core.files.storage.FileSystemStorage")

# Google cloud
GOOGLE_CLOUD_PROJECT = env.str("GOOGLE_CLOUD_PROJECT", "revenue-engine")
<<<<<<< HEAD
=======
# TODO @njh: Strings should have string defaults. Replace None with emptystring, "".
# https://news-revenue-hub.atlassian.net/browse/DEV-4904
>>>>>>> 4f826fef
GOOGLE_CLOUD_PROJECT_ID = env.str("GS_PROJECT_ID", None)
#   Pub/Sub
ENABLE_PUBSUB = env.bool("ENABLE_PUBSUB", False)
PAGE_PUBLISHED_TOPIC = env.str("PAGE_PUBLISHED_TOPIC", None)
NEW_USER_TOPIC = env.str("NEW_USER_TOPIC", None)
#   Secret Manager
ENABLE_GOOGLE_CLOUD_SECRET_MANAGER = env.bool("ENABLE_GOOGLE_CLOUD_SECRET_MANAGER", False)

GS_CREDENTIALS = __ensure_gs_credentials(
    gs_service_account_raw=env.str("GS_SERVICE_ACCOUNT", None),
    raise_on_unset=env.bool("GS_CREDENTIALS_RAISE_ERROR_IF_UNSET", True),
)

# Application definition
INSTALLED_APPS = [
    "apps.common",
    "apps.api",
    "apps.users",
    "apps.organizations",
    "apps.pages",
    "apps.emails",
    "apps.contributions",
    "apps.element_media",
    "apps.google_cloud",
    "apps.public",
    "apps.config",
    "django.contrib.admin",
    "django.contrib.auth",
    "django.contrib.contenttypes",
    "django.contrib.sessions",
    "django.contrib.messages",
    "django.contrib.staticfiles",
    "django_celery_beat",
    "django_filters",
    "django_json_widget",
    "rest_framework",
    "django_rest_passwordreset",  # NB: this needs to come after rest_framework
    "sorl.thumbnail",
    "sorl_thumbnail_serializer",
    "solo",  # Single row models, e.g. HubSlackIntegration.
    "anymail",  # Email service provider integration.
    "health_check",  # Checks for various conditions and provides reports when anomalous behavior is detected.
    "health_check.db",
    "health_check.cache",
    "health_check.contrib.migrations",
    "health_check.contrib.redis",
    "waffle",  # Django feature flag support.
    "reversion",  # Provides undelete and rollback for models' data.
    "reversion_compare",
    "django_test_migrations.contrib.django_checks.AutoNames",
]

if ENABLE_API_BROWSER:
    INSTALLED_APPS += [
        "drf_yasg",
    ]

MIDDLEWARE = [
    "request_id.middleware.RequestIdMiddleware",
    "django.middleware.security.SecurityMiddleware",
    "whitenoise.middleware.WhiteNoiseMiddleware",
    "django.contrib.sessions.middleware.SessionMiddleware",
    "django.middleware.common.CommonMiddleware",
    "django.middleware.csrf.CsrfViewMiddleware",
    "django.contrib.auth.middleware.AuthenticationMiddleware",
    "django.contrib.messages.middleware.MessageMiddleware",
    "django.middleware.clickjacking.XFrameOptionsMiddleware",
    "apps.common.middleware.LogFourHundredsMiddleware",
    "csp.middleware.CSPMiddleware",
    "waffle.middleware.WaffleMiddleware",
]


TEMPLATES = [
    {
        "BACKEND": "django.template.backends.django.DjangoTemplates",
        "DIRS": [
            BASE_DIR / "spa",  # Serve SPA via django.
            PROJECT_DIR / "templates",
        ],
        "APP_DIRS": True,
        "OPTIONS": {
            "context_processors": [
                "django.template.context_processors.debug",
                "django.template.context_processors.request",
                "django.contrib.auth.context_processors.auth",
                "django.contrib.messages.context_processors.messages",
                "csp.context_processors.nonce",
            ],
        },
    },
]


# Database
# https://docs.djangoproject.com/en/3.0/ref/settings/#databases

# https://docs.djangoproject.com/en/3.2/ref/settings/#databases
# Default changed to BigAutoField in 3.2 https://docs.djangoproject.com/en/4.0/releases/3.2/#customizing-type-of-auto-created-primary-keys
DEFAULT_AUTO_FIELD = "django.db.models.AutoField"

DATABASES = {
    "default": {
        "ENGINE": "django.db.backends.postgresql_psycopg2",
        "NAME": "revengine",
        "USER": "",
        "PASSWORD": "",
        "HOST": "",
        "PORT": "",
    }
}
if env.str("DATABASE_URL"):
    import dj_database_url

    db_from_env = dj_database_url.config(
        conn_max_age=500,
        ssl_require=env.bool("DATABASE_SSL", False),
    )
    DATABASES["default"].update(db_from_env)


# Password validation
# https://docs.djangoproject.com/en/3.2/ref/settings/#auth-password-validators
AUTH_PASSWORD_VALIDATORS = [
    {
        "NAME": "django.contrib.auth.password_validation.UserAttributeSimilarityValidator",
    },
    {
        "NAME": "django.contrib.auth.password_validation.MinimumLengthValidator",
    },
    {
        "NAME": "django.contrib.auth.password_validation.CommonPasswordValidator",
    },
    {
        "NAME": "django.contrib.auth.password_validation.NumericPasswordValidator",
    },
]

## Cache Settings
# Contributions cache set to 30 minutes < CONTRIBUTOR_LONG_TOKEN_LIFETIME
CONTRIBUTION_CACHE_TTL = timedelta(minutes=30)
DEFAULT_CACHE = "default"
STRIPE_TRANSACTIONS_IMPORT_CACHE = "stripe_transactions_import"
# For accounts with many transactions, we have seen this take up to 8.5 hours in prod, This TTL will (hopefully) give us
# ample headroom to accomodate.
# NB: The effects of multiple runs of the command across the sample space of account IDs are cumulative in terms of
# cache footprint over a given window of time.
# That means there is some uknown number of accounts that will swamp the alloted cache space, and the cache will be
# evicted before the TTL. Also, note the existence of python manage.py clear_cache, which can be used to clear the cache
# related to Stripe transactions import runs.
STRIPE_TRANSACTIONS_IMPORT_CACHE_TTL = int(
    env.int("STRIPE_TRANSACTIONS_IMPORT_CACHE_TTL", 60 * 60 * 25)  # default is 25 hours
)

REDIS_URL = env.str("REDIS_TLS_URL", env.str("REDIS_URL", "redis://redis:6379"))


CACHE_HOST = REDIS_URL
CONNECTION_POOL_KWARGS = {}
if CACHE_HOST.startswith("rediss"):
    import ssl

    # See: https://github.com/mirumee/saleor/issues/6926
    CONNECTION_POOL_KWARGS = {
        "ssl_cert_reqs": ssl.CERT_NONE,
    }


base_cache_config = {
    "BACKEND": "django_redis.cache.RedisCache",
    "LOCATION": f"{CACHE_HOST}/0",
    "OPTIONS": {
        "CLIENT_CLASS": "django_redis.client.DefaultClient",
        "CONNECTION_POOL_KWARGS": CONNECTION_POOL_KWARGS,
    },
}

CACHES = {
    "default": base_cache_config,
    STRIPE_TRANSACTIONS_IMPORT_CACHE: {
        **base_cache_config,
        "OPTIONS": {**base_cache_config["OPTIONS"], "KEY_PREFIX": STRIPE_TRANSACTIONS_IMPORT_CACHE},
    },
}


### Logging Settings
# MIDDLEWARE_LOGGING_CODES is not Django, used by LogFourHundredsMiddleware.
MIDDLEWARE_LOGGING_CODES = [400, 404, 403]
DEFAULT_LOGGER = "warn"
LOG_LEVEL = env.log_level("LOG_LEVEL", "INFO")
LOGGING = {
    "version": 1,
    "disable_existing_loggers": False,
    "filters": {
        "require_debug_false": {"()": "django.utils.log.RequireDebugFalse"},
        "request_id": {"()": "request_id.logging.RequestIdFilter"},
    },
    "formatters": {
        "basic": {"format": "%(levelname)s request_id=%(request_id)s %(name)s:%(lineno)d - [%(funcName)s] %(message)s"}
    },
    "handlers": {
        "console": {
            "level": LOG_LEVEL,
            "class": "logging.StreamHandler",
            "formatter": "basic",
            "filters": ["request_id"],
        },
        "null": {
            "class": "logging.NullHandler",
        },
    },
    "loggers": {
        # Redefining the logger for the django module
        # prevents invoking the AdminEmailHandler
        "django": {
            "handlers": ["console"],
            "level": LOG_LEVEL,
            "propagate": False,
        },
        # don't warn about incorrect http_host
        # see https://docs.djangoproject.com/en/3.2/topics/logging/#django-security
        "django.security.DisallowedHost": {
            "handlers": ["null"],
            "propagate": False,
        },
    },
    "root": {
        "handlers": ["console"],
        "level": LOG_LEVEL,
    },
}

### Request ID Settings
# Ref: https://django-request-id.readthedocs.io/en/latest/
# For Heroku environments, REQUEST_ID_HEADER will have to be set to "X-Request-ID"
REQUEST_ID_HEADER = env.str("REQUEST_ID_HEADER", None)

### Sentry Settings
SENTRY_ENABLE_FRONTEND = env.bool("SENTRY_ENABLE_FRONTEND", False)
SENTRY_DSN_FRONTEND = env.str("SENTRY_DSN_FRONTEND", "")
SENTRY_ENABLE_BACKEND = env.bool("SENTRY_ENABLE_BACKEND", False)
SENTRY_DSN_BACKEND = env.str("SENTRY_DSN_BACKEND", "")
SENTRY_ENABLE_PII = env.bool("SENTRY_ENABLE_PII", True)
SENTRY_PROFILING_SAMPLE_RATE = env.float("SENTRY_PROFILING_SAMPLE_RATE", 0.1)


### REST_FRAMEWORK Settings
REST_FRAMEWORK = {
    "DEFAULT_AUTHENTICATION_CLASSES": [
        "apps.api.authentication.JWTHttpOnlyCookieAuthentication",
    ],
    "DEFAULT_PERMISSION_CLASSES": [
        "rest_framework.permissions.IsAuthenticated",
        "apps.api.permissions.HasRoleAssignment",
    ],
    "DEFAULT_PAGINATION_CLASS": "apps.api.pagination.ApiStandardPagination",
    "PAGE_SIZE": 10,
}

### django-test-migrations
# we ignore waffle and celery beat's migrations because they are beyond our control,
# and dtm complains about their migration file names
DTM_IGNORED_MIGRATIONS = {
    ("waffle", "*"),
    ("django_celery_beat", "*"),
}


### Django-CSP Settings

# TODO: [DEV-2359] Fix CSP violation caused by react-select emotion
ENFORCE_CSP = env.bool("ENFORCE_CSP", True)
if not ENFORCE_CSP:
    CSP_REPORT_ONLY = True
CSP_INCLUDE_NONCE_IN = ("style-src", "script-src")
CSP_REPORTING_ENABLE = env.bool("CSP_REPORTING_ENABLE", False)
if CSP_REPORTING_ENABLE:
    CSP_REPORT_URI = env.str("CSP_REPORT_URI")
CSP_DEFAULT_SRC = (
    "'self'",
    "*.fundjournalism.org",
)
CSP_SCRIPT_SRC = (
    "'self'",
    "https://js.stripe.com",
    "https://risk.clearbit.com",
    "https://www.googletagmanager.com",
    "https://www.google-analytics.com",
    "https://maps.googleapis.com",
    "https://www.google.com/recaptcha/",
    "https://www.gstatic.com/recaptcha/",
    "https://pay.google.com",
    "https://connect.facebook.net",
    "https://ajax.googleapis.com",
    "https://use.typekit.net",
)
CSP_STYLE_SRC = (
    "'self'",
    "https://fonts.googleapis.com",
    "https://maps.googleapis.com",
    "https://cdnjs.cloudflare.com/ajax/libs/semantic-ui/2.4.1/",
)
CSP_IMG_SRC = (
    "*",
    "'self'",
    "blob:",
    "data:",
)
CSP_FONT_SRC = (
    "'self'",
    "data:",
    "https://fonts.gstatic.com",
    "https://use.typekit.net",
    "https://cdnjs.cloudflare.com/ajax/libs/semantic-ui/2.4.1/",
)
CSP_FRAME_SRC = (
    "https://js.stripe.com",
    "https://hooks.stripe.com",
    "https://www.google.com/recaptcha/",
    "https://recaptcha.google.com/recaptcha/",
    "https://pay.google.com",
    "https://www.facebook.com",
)
CSP_CONNECT_SRC = (
    "'self'",
    "https://www.google-analytics.com",
    "https://maps.googleapis.com",
    "https://*.ingest.sentry.io",
    "https://risk.clearbit.com",
)
CSP_OBJECT_SRC = ("'none'",)


### https://django-rest-framework-simplejwt.readthedocs.io/en/latest/settings.html
SIMPLE_JWT = {
    "ACCESS_TOKEN_LIFETIME": timedelta(hours=env.float("ACCESS_TOKEN_LIFETIME_HOURS", 12)),
    "REFRESH_TOKEN_LIFETIME": timedelta(days=2),
    "UPDATE_LAST_LOGIN": env.bool("UPDATE_LAST_LOGIN", True),
}

SECURE_SSL_REDIRECT = env.bool("SECURE_SSL_REDIRECT", True)

### sorl-thumbmail Settings
THUMBNAIL_COLORSPACE = None
THUMBNAIL_PRESERVE_FORMAT = True


### Django-reversion Settings
# Add reversion models to admin interface.
ADD_REVERSION_ADMIN = False
REVERSION_COMPARE_IGNORE_NOT_REGISTERED = True


### Stripe Settings
# https://stripe.com/docs/upgrades#api-changelog
STRIPE_API_VERSION = "2020-08-27"  # Stripe API Target Version
DEFAULT_CURRENCY = "usd"
GENERIC_STRIPE_PRODUCT_NAME = "Contribution via RevEngine"
WEBHOOK_URL = r"^revengine-stripe-webhook/"
# THE ID of the Stripe product that is used for subscriptions to the Core org plan
STRIPE_CORE_PRODUCT_ID = env.str("STRIPE_CORE_PRODUCT_ID", "")
STRIPE_OAUTH_SCOPE = "read_write"
STRIPE_LIVE_MODE = env.bool("STRIPE_LIVE_MODE", False)
# The following values that end in `_UPGRADES` are for interacting with Stripe to create and manage contributions
STRIPE_LIVE_SECRET_KEY_CONTRIBUTIONS = env.str("STRIPE_LIVE_SECRET_KEY_CONTRIBUTIONS", "")
STRIPE_TEST_SECRET_KEY_CONTRIBUTIONS = env.str("STRIPE_TEST_SECRET_KEY_CONTRIBUTIONS", "")
# Get it from the section in the Stripe dashboard where you added the webhook endpoint
STRIPE_WEBHOOK_SECRET_CONTRIBUTIONS = env.str("STRIPE_WEBHOOK_SECRET_CONTRIBUTIONS", "")
STRIPE_WEBHOOK_EVENTS_CONTRIBUTIONS = [
    "payment_intent.canceled",
    "payment_intent.payment_failed",
    "payment_intent.succeeded",
    "customer.subscription.updated",
    "customer.subscription.deleted",
    "invoice.upcoming",
    "invoice.payment_succeeded",
    "charge.refunded",
]

# The following values that end in `_UPGRADES` are for interacting with Stripe to manage org upgrades
STRIPE_LIVE_SECRET_KEY_UPGRADES = env.str("STRIPE_LIVE_SECRET_KEY_UPGRADES", "")
STRIPE_TEST_SECRET_KEY_UPGRADES = env.str("STRIPE_TEST_SECRET_KEY_UPGRADES", "")
STRIPE_WEBHOOK_SECRET_UPGRADES = env.str("STRIPE_WEBHOOK_SECRET_UPGRADES", "")
STRIPE_WEBHOOK_EVENTS_FOR_UPGRADES = [
    "checkout.session.completed",
    "customer.subscription.deleted",
]
# Applied in email template sent to confirm successful upgrade from free to core. We advise the recipient
# that max expected wait time is UPGRADE_DAYS_WAIT days.
UPGRADE_DAYS_WAIT = 3

HOOKDECK_API_KEY = env.str("HOOKDECK_API_KEY", "")
HOOKDECK_STRIPE_WEBHOOK_SOURCE_CONTRIBUTIONS = env.str("HOOKDECK_STRIPE_WEBHOOK_SOURCE_CONTRIBUTIONS", "")
HOOKDECK_STRIPE_WEBHOOK_SOURCE_UPGRADES = env.str("HOOKDECK_STRIPE_WEBHOOK_SOURCE_UPGRADES", "")

### django-healthcheck Settings
# This URL will get pinged when in the `auto_accept_flagged_contributions``
# task. Which ensures the task completes on a schedule.
HEALTHCHECK_URL_AUTO_ACCEPT_FLAGGED_PAYMENTS = env.str("HEALTHCHECK_URL_AUTO_ACCEPT_FLAGGED_PAYMENTS", "")


### Google Tag Manager ID

# When deploying, the SPA gets served via `revengine.views.ReactAppView` which sets this as the value
# for the `gtm_id` context key in `revengine.views.ReactAppView`. In turn, spa.public.index.html
# references `gtm_id`. If this value is defined, a Google Tag Manager script is added to head and GTM
# iframe added to body.
HUB_GTM_ID = env.str("HUB_GTM_ID", "")


### Heroku Settings
HEROKU_APP_NAME = env.str("HEROKU_APP_NAME", "")
HEROKU_API_KEY = env.str("HEROKU_API_KEY", "")
HEROKU_BRANCH = env.str("HEROKU_BRANCH", "")
CF_ZONE_NAME = env.str("CF_ZONE_NAME", "")


### RevEngine (1st Party) Settings

# TODO: [DEV-2010] Isn't DOMAIN_APEX just be SITE_URL without any subdomain?
DOMAIN_APEX = env.str("DOMAIN_APEX", "")
# Application subdomains (that are NOT revenue program slugs)
DASHBOARD_SUBDOMAINS = env.list("DASHBOARD_SUBDOMAINS", "www:dashboard:", delimiter=":")


# These values are used in the generation of Stripe metadata for contribution payments. These values must be coordinated
# with their counterparts in switchboard.
METADATA_SOURCE_REVENGINE = "rev-engine"
METADATA_SCHEMA_VERSION_1_4 = "1.4"
METADATA_SCHEMA_VERSION_CURRENT = METADATA_SCHEMA_VERSION_1_4
# this value eventually makes its way to Salesforce, and this is a restriction coming from that platform
METADATA_MAX_SWAG_CHOICES_LENGTH = 255

# This is the interval at which flagged payments will be automatically captured.
# NOTE: Stripe automatically REJECTS flagged payments every 7 days. Make sure
# this delta is less than 6.5 days to be safe.
FLAGGED_PAYMENT_AUTO_ACCEPT_DELTA = 3

## Contributor page / auth Settings.
# Magic Link URL
CONTRIBUTOR_VERIFY_URL = "contributor-verify"
# In format num/[second, minute, hour, day]
# https://www.django-rest-framework.org/api-guide/throttling/#setting-the-throttling-policy
CONTRIBUTOR_MAGIC_LINK_REQUEST_THROTTLE_RATE = env.str("CONTRIBUTOR_MAGIC_LINK_REQUEST_THROTTLE_RATE", "6/minute")
# Token key used to distinguish between regular users and contributors See ContributorRefreshToken()
CONTRIBUTOR_ID_CLAIM = "contrib_id"
CONTRIBUTOR_SHORT_TOKEN_LIFETIME = timedelta(minutes=15)
CONTRIBUTOR_LONG_TOKEN_LIFETIME = timedelta(hours=3)

# Name of cookie used to store contributor auth key.
AUTH_COOKIE_KEY = "Authorization"
# Set SAMESITE setting below to 'Strict' to ask receiving browsers not to send this cookie
# across origins. Once this API supports public access, this needs to be loosened.
AUTH_COOKIE_SAMESITE = "Strict"  # or 'Lax' or None

# Salt used in UID and account verification hashes.
ENCRYPTION_SALT = env.str("ENCRYPTION_SALT", "")

# Expire account verification URLs after X hours.
ACCOUNT_VERIFICATION_LINK_EXPIRY = 24

## Various HTTP parameter names.
ORG_SLUG_PARAM = "orgSlug"
RP_SLUG_PARAM = "revProgramSlug"
PAGE_SLUG_PARAM = "slug"
# requests lib HTTP calls should include timeout https://docs.astral.sh/ruff/rules/request-without-timeout/
# 31 seconds based on being impossibly long time, it wouldn't break any existing code and this:
# > It's a good practice to set connect timeouts to slightly larger than a multiple of 3, which is the default TCP
# > packet retransmission window. https://requests.readthedocs.io/en/latest/user/advanced/#timeouts
REQUESTS_TIMEOUT_DEFAULT = 31

## Email and ESP Settings
DEFAULT_FROM_EMAIL = f"noreply@{env.str('DOMAIN', 'example.com')}"
EMAIL_BACKEND = "django.core.mail.backends.console.EmailBackend"
EMAIL_SUBJECT_PREFIX = f"[RevEngine {ENVIRONMENT.title()}] "
# Revengine template identifiers
EMAIL_DEFAULT_TRANSACTIONAL_SENDER = env.str(
    "EMAIL_DEFAULT_TRANSACTIONAL_SENDER", "News Revenue Engine <no-reply@fundjournalism.org>"
)

# Transactional Email
EMAIL_BACKEND = "django.core.mail.backends.console.EmailBackend"

EMAIL_DEFAULT_TRANSACTIONAL_SENDER = env.str(
    "EMAIL_DEFAULT_TRANSACTIONAL_SENDER", "News Revenue Engine <no-reply@fundjournalism.org>"
)

# password-reset related
#
# This causes our password reset endpoint to return 200 even if user not in db so we don't
# leak info about registered accounts. In this case, no reset email gets sent.
DJANGO_REST_PASSWORDRESET_NO_INFORMATION_LEAKAGE = True
# this is in hours
DJANGO_REST_MULTITOKENAUTH_RESET_TOKEN_EXPIRY_TIME = 24

## BadActor API
# [DEV-2008] the test API shouldn't be here. It shouldn't have a default.
BAD_ACTOR_API_URL = env.str("BAD_ACTOR_API_URL", "https://bad-actor-test.fundjournalism.org/v1/bad_actor/")
# NOTE: We've been given keys with some characters that might need escaping as environment variables, eg "$"
BAD_ACTOR_API_KEY = env.str("BAD_ACTOR_API_KEY", "testing_123")
BAD_ACTOR_BAD_SCORE = 4
BAD_ACTOR_SUPERBAD_SCORE = 5
BAD_ACTOR_FLAG_SCORE = BAD_ACTOR_BAD_SCORE
BAD_ACTOR_REJECT_SCORE = BAD_ACTOR_SUPERBAD_SCORE
BAD_ACTOR_REJECT_SCORE_FOR_ORG_USERS = BAD_ACTOR_SUPERBAD_SCORE


# This is meant to facilitate testing of the Stripe Account Link flow in local dev environment
# By setting this to "http://localhost:3000" in env, when you go through Stripe Account Link flow,
# on completing the Stripe form, you'll be sent back to localhost:3000 (aka the SPA being served by
# webpack) instead of getting sent to localhost:8000, which is what would happen by default in local
# dev environment.
STRIPE_ACCOUNT_LINK_RETURN_BASE_URL = env.str("STRIPE_ACCOUNT_LINK_RETURN_BASE_URL", None)

# These `MAILCHIMP_` values are used by code that makes requests to mailchimp on behalf of org users
MAILCHIMP_CLIENT_ID = env.str("MAILCHIMP_CLIENT_ID", None)
MAILCHIMP_CLIENT_SECRET = env.str("MAILCHIMP_CLIENT_SECRET", None)

# see https://mailchimp.com/developer/release-notes/message-search-rate-limit-now-enforced/#:~:text=We're%20now%20enforcing%20the,of%20the%20original%2020%20requests.
MAILCHIMP_RATE_LIMIT_RETRY_WAIT_SECONDS = 60

logger = logging.getLogger(f"{DEFAULT_LOGGER}.{__name__}")

try:
    # Host map for client custom hostnames. This should be a JSON-encoded dictionary
    # of { "customhostname.org": "rp-slug" } values.
    HOST_MAP = env.json("HOST_MAP", "{}")
<<<<<<< HEAD
except json.JSONDecodeError:
=======
except (json.JSONDecodeError, environs.EnvError, environs.EnvValidationError):
>>>>>>> 4f826fef
    logger.exception("settings.HOST_MAP couldn't be parsed as JSON; continuing")
    HOST_MAP = {}

### Front End Environment Variables
SPA_ENV_VARS = {
    "HUB_STRIPE_API_PUB_KEY": env.str("SPA_ENV_HUB_STRIPE_API_PUB_KEY", ""),
    "NRE_MAILCHIMP_CLIENT_ID": MAILCHIMP_CLIENT_ID,
    "CAPTURE_PAGE_SCREENSHOT": env.bool("SPA_ENV_CAPTURE_PAGE_SCREENSHOT", False),
    "SALESFORCE_CAMPAIGN_ID_QUERYPARAM": env.str("SPA_ENV_APP_SALESFORCE_CAMPAIGN_ID_QUERYPARAM", "campaign"),
    "FREQUENCY_QUERYPARAM": env.str("SPA_ENV_FREQUENCY_QUERYPARAM", "frequency"),
    "AMOUNT_QUERYPARAM": env.str("SPA_ENV_AMOUNT_QUERYPARAM", "amount"),
    "PENDO_API_KEY": env.str("SPA_ENV_PENDO_API_KEY", ""),
    "PENDO_VISITOR_PREFIX": env.str("SPA_ENV_PENDO_VISITOR_PREFIX", ""),
    "REVENGINE_API_VERSION": env.str("SPA_ENV_REVENGINE_API_VERSION", "v1"),
    "STRIPE_API_VERSION": STRIPE_API_VERSION,
    "STRIPE_OAUTH_SCOPE": STRIPE_OAUTH_SCOPE,
    "STRIPE_SELF_UPGRADE_CUSTOMER_PORTAL_URL": env.str("SPA_ENV_STRIPE_SELF_UPGRADE_CUSTOMER_PORTAL_URL", ""),
    "STRIPE_SELF_UPGRADE_PRICING_TABLE_ID": env.str("SPA_ENV_STRIPE_SELF_UPGRADE_PRICING_TABLE_ID", ""),
    "STRIPE_SELF_UPGRADE_PRICING_TABLE_PUBLISHABLE_KEY": env.str(
        "SPA_ENV_STRIPE_SELF_UPGRADE_PRICING_TABLE_PUBLISHABLE_KEY", ""
    ),
    "SENTRY_ENABLE_FRONTEND": SENTRY_ENABLE_FRONTEND,
    "SENTRY_DSN_FRONTEND": SENTRY_DSN_FRONTEND,
    "STRIPE_CLIENT_ID": env.str("SPA_ENV_STRIPE_CLIENT_ID", ""),
    "HOST_MAP": HOST_MAP,
    "HUB_GOOGLE_MAPS_API_KEY": env.str("SPA_ENV_HUB_GOOGLE_MAPS_API_KEY", ""),
    "HUB_V3_GOOGLE_ANALYTICS_ID": env.str("SPA_ENV_HUB_V3_GOOGLE_ANALYTICS_ID", ""),
    "ENVIRONMENT": ENVIRONMENT,
    "DASHBOARD_SUBDOMAINS": DASHBOARD_SUBDOMAINS,
}


RP_MAILCHIMP_LIST_CONFIGURATION_COMPLETE_TOPIC = env.str("RP_MAILCHIMP_LIST_CONFIGURATION_COMPLETE_TOPIC", "")

# Three minutes
RETRIEVED_STRIPE_ENTITY_CACHE_TTL = 60 * 3

SWITCHBOARD_ACCOUNT_EMAIL = env.str("SWITCHBOARD_ACCOUNT_EMAIL", None)<|MERGE_RESOLUTION|>--- conflicted
+++ resolved
@@ -98,11 +98,8 @@
 
 # Google cloud
 GOOGLE_CLOUD_PROJECT = env.str("GOOGLE_CLOUD_PROJECT", "revenue-engine")
-<<<<<<< HEAD
-=======
 # TODO @njh: Strings should have string defaults. Replace None with emptystring, "".
 # https://news-revenue-hub.atlassian.net/browse/DEV-4904
->>>>>>> 4f826fef
 GOOGLE_CLOUD_PROJECT_ID = env.str("GS_PROJECT_ID", None)
 #   Pub/Sub
 ENABLE_PUBSUB = env.bool("ENABLE_PUBSUB", False)
@@ -631,11 +628,7 @@
     # Host map for client custom hostnames. This should be a JSON-encoded dictionary
     # of { "customhostname.org": "rp-slug" } values.
     HOST_MAP = env.json("HOST_MAP", "{}")
-<<<<<<< HEAD
-except json.JSONDecodeError:
-=======
 except (json.JSONDecodeError, environs.EnvError, environs.EnvValidationError):
->>>>>>> 4f826fef
     logger.exception("settings.HOST_MAP couldn't be parsed as JSON; continuing")
     HOST_MAP = {}
 
