import os
from dataclasses import asdict
from typing import Literal
from unittest import TestCase
from unittest.mock import Mock, call, patch

from django.conf import settings
from django.core import mail
from django.template.loader import render_to_string

import pytest
import pytest_cases
from addict import Dict as AttrDict
from stripe.error import StripeError

from apps.contributions.models import ContributionInterval
from apps.contributions.tests.factories import ContributionFactory
from apps.emails.helpers import convert_to_timezone_formatted
<<<<<<< HEAD
from apps.emails.tasks import send_templated_email_with_attachment, send_thank_you_email
from apps.organizations.models import FiscalStatusChoices, FreePlan, PaymentProvider
from apps.organizations.tests.factories import RevenueProgramFactory
from apps.pages.tests.factories import DonationPageFactory, StyleFactory


@pytest.mark.django_db
class TestSendThankYouEmail:
    @pytest.mark.parametrize("interval", (ContributionInterval.ONE_TIME, ContributionInterval.MONTHLY))
    def test_happy_path(
        self, monkeypatch, interval: Literal[ContributionInterval.ONE_TIME, ContributionInterval.MONTHLY]
    ):
        # TODO: DEV-3026 clean up here
        with patch("apps.contributions.models.Contribution.fetch_stripe_payment_method", return_value=None):
            contribution = ContributionFactory(provider_customer_id="something", interval=interval)
        mock_send_email = Mock()
        monkeypatch.setattr("apps.emails.tasks.send_templated_email", mock_send_email)
        customer = AttrDict({"name": "Foo Bar"})
        mock_customer_retrieve = Mock()
        mock_customer_retrieve.return_value = customer
        monkeypatch.setattr("stripe.Customer.retrieve", mock_customer_retrieve)
        magic_link = "something"
        mock_create_magic_link = Mock()
        mock_create_magic_link.return_value = magic_link
        monkeypatch.setattr("apps.contributions.models.Contributor.create_magic_link", mock_create_magic_link)
        send_thank_you_email(contribution.id)
        assert mock_send_email.called_once()
        assert mock_send_email.call_args[0][0] == contribution.contributor.email
        assert mock_send_email.call_args[0][1] == "Thank you for your contribution!"
        assert mock_send_email.call_args[0][2] == "nrh-default-contribution-confirmation-email.txt"
        assert mock_send_email.call_args[0][3] == "nrh-default-contribution-confirmation-email.html"
        assert mock_send_email.call_args[0][4] == {
            "contribution_date": convert_to_timezone_formatted(contribution.created, "America/New_York"),
            "contributor_email": contribution.contributor.email,
            "contribution_amount": contribution.formatted_amount,
            "contribution_interval": contribution.interval,
            "contribution_interval_display_value": contribution.interval
            if contribution.interval != "one_time"
            else None,
            "copyright_year": contribution.created.year,
            "rp_name": contribution.revenue_program.name,
            "contributor_name": customer.name,
            "non_profit": contribution.revenue_program.non_profit,
            "tax_id": contribution.revenue_program.tax_id,
            "magic_link": magic_link,
            "fiscal_status": contribution.revenue_program.fiscal_status,
            "fiscal_sponsor_name": contribution.revenue_program.fiscal_sponsor_name,
            "style": asdict(contribution.donation_page.revenue_program.transactional_email_style),
        }

    @pytest_cases.parametrize(
        "revenue_program",
        (
            pytest_cases.fixture_ref("free_plan_revenue_program"),
            pytest_cases.fixture_ref("plus_plan_revenue_program"),
        ),
    )
    @pytest.mark.parametrize(
        "default_style",
        (False, True),
    )
    def test_contribution_confirmation_email_style(
        self, revenue_program: RevenueProgramFactory, default_style: bool, monkeypatch
    ):
        customer = AttrDict({"name": "Foo Bar"})
        mock_customer_retrieve = Mock()
        mock_customer_retrieve.return_value = customer
        monkeypatch.setattr("stripe.Customer.retrieve", mock_customer_retrieve)
        # TODO: DEV-3026 clean up here
        with patch("apps.contributions.models.Contribution.fetch_stripe_payment_method", return_value=None):
            contribution = ContributionFactory(provider_customer_id="something", interval=ContributionInterval.ONE_TIME)
            if default_style:
                style = StyleFactory()
                style.styles = style.styles | {
                    "colors": {
                        "cstm_mainHeader": "#mock-header-background",
                        "cstm_CTAs": "#mock-button-color",
                    },
                    "font": {"heading": "mock-header-font", "body": "mock-body-font"},
                }
                page = DonationPageFactory(revenue_program=revenue_program, styles=style, header_logo="mock-logo")
                revenue_program.default_donation_page = page
                revenue_program.save()
            contribution.donation_page.revenue_program = revenue_program
            contribution.donation_page.save()
            send_thank_you_email(contribution.id)

        custom_logo = 'src="/media/mock-logo"'
        custom_header_background = "background: #mock-header-background !important"
        custom_button_background = "background: #mock-button-color !important"

        if revenue_program.organization.plan.name == FreePlan.name or not default_style:
            expect_present = ()
            expect_missing = (custom_logo, custom_button_background, custom_header_background)

        else:
            expect_present = (custom_logo,)
            expect_missing = (custom_button_background, custom_header_background)

        for x in expect_present:
            assert x in mail.outbox[0].alternatives[0][0]
        for x in expect_missing:
            assert x not in mail.outbox[0].alternatives[0][0]

    def test_when_contribution_not_exist(self):
        contribution_id = "999"
        assert not Contribution.objects.filter(id=contribution_id).exists()
        with pytest.raises(Contribution.DoesNotExist):
            send_thank_you_email(contribution_id)

    def test_when_stripe_error(self, monkeypatch):
        # TODO: DEV-3026 clean up here
        with patch("apps.contributions.models.Contribution.fetch_stripe_payment_method", return_value=None):
            contribution = ContributionFactory(one_time=True)
        mock_customer_retrieve = Mock(side_effect=StripeError("Error"))
        monkeypatch.setattr("stripe.Customer.retrieve", mock_customer_retrieve)
        mock_log_exception = Mock()
        monkeypatch.setattr("apps.emails.tasks.logger.exception", mock_log_exception)
        with pytest.raises(StripeError):
            send_thank_you_email(contribution.id)
        mock_log_exception.assert_called_once()

    def test_when_missing_donation_page(self, monkeypatch):
        # TODO: DEV-3026 clean up here
        with patch("apps.contributions.models.Contribution.fetch_stripe_payment_method", return_value=None):
            contribution = ContributionFactory(one_time=True)
        contribution.donation_page = None
        contribution.save()
        with pytest.raises(Contribution.DoesNotExist):
            send_thank_you_email(contribution.id)
        contribution.donation_page = DonationPageFactory()
        contribution.save()
        mock_customer_retrieve = Mock()
        customer = AttrDict({"name": "Foo Bar"})
        mock_customer_retrieve.return_value = customer
        monkeypatch.setattr("stripe.Customer.retrieve", mock_customer_retrieve)
        send_thank_you_email(contribution.id)
=======
from apps.emails.tasks import (
    EmailTaskException,
    SendThankYouEmailData,
    logger,
    make_send_thank_you_email_data,
    send_templated_email_with_attachment,
    send_thank_you_email,
)
from apps.organizations.models import FiscalStatusChoices
from apps.organizations.tests.factories import RevenueProgramFactory


@pytest.mark.django_db
class TestMakeSendThankYouEmailData:
    @pytest_cases.parametrize(
        "contribution",
        (pytest_cases.fixture_ref("one_time_contribution"), pytest_cases.fixture_ref("monthly_contribution")),
    )
    def test_happy_path(self, contribution, mocker):
        mock_fetch_customer = mocker.patch("stripe.Customer.retrieve", return_value=AttrDict(name="customer_name"))
        mock_get_magic_link = mocker.patch(
            "apps.contributions.models.Contributor.create_magic_link", return_value="magic_link"
        )
        expected = SendThankYouEmailData(
            contribution_amount=contribution.formatted_amount,
            contribution_date=convert_to_timezone_formatted(contribution.created, "America/New_York"),
            contribution_interval_display_value=contribution.interval
            if contribution.interval != ContributionInterval.ONE_TIME
            else "",
            contribution_interval=contribution.interval,
            contributor_email=contribution.contributor.email,
            contributor_name=mock_fetch_customer.return_value.name,
            copyright_year=contribution.created.year,
            fiscal_sponsor_name=contribution.revenue_program.fiscal_sponsor_name,
            fiscal_status=contribution.revenue_program.fiscal_status,
            magic_link=mock_get_magic_link.return_value,
            non_profit=contribution.revenue_program.non_profit,
            rp_name=contribution.revenue_program.name,
            style=asdict(contribution.donation_page.revenue_program.transactional_email_style),
            tax_id=contribution.revenue_program.tax_id,
        )
        actual = make_send_thank_you_email_data(contribution)
        assert expected == actual

    def test_when_no_provider_customer_id(self, mocker):
        logger_spy = mocker.spy(logger, "error")
        mocker.patch("apps.contributions.models.Contribution.fetch_stripe_payment_method", return_value=None)
        contribution = ContributionFactory(one_time=True, provider_customer_id=None)
        with pytest.raises(EmailTaskException):
            make_send_thank_you_email_data(contribution)
        logger_spy.assert_called_once_with(
            "make_send_thank_you_email_data: No Stripe customer id for contribution with id %s", contribution.id
        )
>>>>>>> 8646c218

    def test_when_error_retrieving_stripe_customer(self, mocker):
        mocker.patch("stripe.Customer.retrieve", side_effect=StripeError("error"))
        mocker.patch("apps.contributions.models.Contribution.fetch_stripe_payment_method", return_value=None)
        with pytest.raises(EmailTaskException):
            make_send_thank_you_email_data(ContributionFactory(one_time=True))


@pytest.mark.django_db
class TestSendThankYouEmail:
    @pytest.mark.parametrize(
        "make_contribution_fn",
        (
            lambda: ContributionFactory(one_time=True),
            lambda: ContributionFactory(monthly_subscription=True),
        ),
    )
    def test_happy_path(self, make_contribution_fn, mocker):
        mocker.patch("apps.contributions.models.Contribution.fetch_stripe_payment_method", return_value=None)
        mocker.patch("apps.contributions.models.Contributor.create_magic_link", return_value="magic_link")
        mocker.patch("stripe.Customer.retrieve", return_value=AttrDict(name="customer_name"))
        mock_send_mail = mocker.patch("apps.emails.tasks.send_mail")
        contribution = make_contribution_fn()
        data = make_send_thank_you_email_data(contribution)
        send_thank_you_email(data)
        mock_send_mail.assert_called_once_with(
            subject="Thank you for your contribution!",
            message=render_to_string("nrh-default-contribution-confirmation-email.txt", context=data),
            from_email=settings.EMAIL_DEFAULT_TRANSACTIONAL_SENDER,
            recipient_list=[contribution.contributor.email],
            html_message=render_to_string("nrh-default-contribution-confirmation-email.html", context=data),
        )

    @pytest.mark.parametrize(
        "fiscal_status,has_tax_id",
        (
            (FiscalStatusChoices.NONPROFIT, True),
            (FiscalStatusChoices.NONPROFIT, False),
            (FiscalStatusChoices.FISCALLY_SPONSORED, True),
            (FiscalStatusChoices.FISCALLY_SPONSORED, False),
            (FiscalStatusChoices.FOR_PROFIT, True),
            (FiscalStatusChoices.FOR_PROFIT, False),
        ),
    )
    def test_template_conditionality_around_non_profit_and_fiscal_sponsor_and_tax_status(
<<<<<<< HEAD
        self,
        fiscal_status: Literal[
            FiscalStatusChoices.NONPROFIT, FiscalStatusChoices.FISCALLY_SPONSORED, FiscalStatusChoices.FOR_PROFIT
        ],
        has_tax_id: bool,
        monkeypatch,
=======
        self, fiscal_status, has_tax_id, monkeypatch, mocker
>>>>>>> 8646c218
    ):
        customer = AttrDict({"name": "Foo Bar"})
        mock_customer_retrieve = Mock()
        mock_customer_retrieve.return_value = customer
        monkeypatch.setattr("stripe.Customer.retrieve", mock_customer_retrieve)
        mocker.patch("apps.contributions.models.Contribution.fetch_stripe_payment_method", return_value=None)
        contribution = ContributionFactory(
            one_time=True,
            donation_page__revenue_program=(
                rp := RevenueProgramFactory(
                    tax_id="123456789" if has_tax_id else None,
                    fiscal_status=fiscal_status,
                    fiscal_sponsor_name=(
                        "Mock-fiscal-sponsor-name" if fiscal_status == FiscalStatusChoices.FISCALLY_SPONSORED else None
                    ),
                )
            ),
        )
        data = make_send_thank_you_email_data(contribution)
        send_thank_you_email(data)

        non_profit_expectation = "This receipt may be used for tax purposes."
        for_profit_expectation = f"Contributions to {rp.name} are not deductible as charitable donations."
        non_profit_has_tax_id_expectation = f"with a Federal Tax ID #{rp.tax_id}."
        non_profit_no_tax_id_expectation = f"{rp.name} is a 501(c)(3) nonprofit organization."
        fiscal_sponsor_text = f"All contributions or gifts to {rp.name} are tax deductible through our fiscal sponsor {rp.fiscal_sponsor_name}."
        fiscal_sponsor_has_tax_id_expectation = f"{rp.fiscal_sponsor_name}'s tax ID is {rp.tax_id}"

        if fiscal_status == FiscalStatusChoices.NONPROFIT and has_tax_id:
            expect_present = (non_profit_expectation, non_profit_has_tax_id_expectation)
            expect_missing = (
                for_profit_expectation,
                non_profit_no_tax_id_expectation,
                fiscal_sponsor_text,
                fiscal_sponsor_has_tax_id_expectation,
            )

        elif fiscal_status == FiscalStatusChoices.NONPROFIT and not has_tax_id:
            expect_present = (non_profit_expectation, non_profit_no_tax_id_expectation)
            expect_missing = (
                for_profit_expectation,
                non_profit_has_tax_id_expectation,
                fiscal_sponsor_text,
                fiscal_sponsor_has_tax_id_expectation,
            )

        elif fiscal_status == FiscalStatusChoices.FISCALLY_SPONSORED and has_tax_id:
            expect_present = (non_profit_expectation, fiscal_sponsor_text, fiscal_sponsor_has_tax_id_expectation)
            expect_missing = (
                for_profit_expectation,
                non_profit_has_tax_id_expectation,
                non_profit_no_tax_id_expectation,
            )

        elif fiscal_status == FiscalStatusChoices.FISCALLY_SPONSORED and not has_tax_id:
            expect_present = (non_profit_expectation, fiscal_sponsor_text)
            expect_missing = (
                for_profit_expectation,
                non_profit_has_tax_id_expectation,
                non_profit_no_tax_id_expectation,
                fiscal_sponsor_has_tax_id_expectation,
            )

        else:
            expect_present = (for_profit_expectation,)
            expect_missing = (
                non_profit_expectation,
                non_profit_has_tax_id_expectation,
                non_profit_no_tax_id_expectation,
                fiscal_sponsor_text,
                fiscal_sponsor_has_tax_id_expectation,
            )

        assert len(mail.outbox) == 1
        for x in expect_present:
            assert x in mail.outbox[0].body
            assert x in mail.outbox[0].alternatives[0][0]

        for x in expect_missing:
            assert x not in mail.outbox[0].body
            assert x not in mail.outbox[0].alternatives[0][0]


class TestTaskStripeContributions(TestCase):
    @patch("apps.emails.tasks.EmailMultiAlternatives")
    def test_task_pull_serialized_stripe_contributions_to_cache(self, email_message):
        data = {
            "logo_url": os.path.join(settings.SITE_URL, "static", "nre_logo_black_yellow.png"),
        }
        send_templated_email_with_attachment(
            "to@to.com",
            "This is a subject",
            render_to_string("nrh-contribution-csv-email-body.txt", data),
            render_to_string("nrh-contribution-csv-email-body.html", data),
            "data",
            "text/csv",
            "contributions.csv",
        )
        calls = [
            call().attach(filename="contributions.csv", content="data".encode("utf-8"), mimetype="text/csv"),
            call().attach_alternative(render_to_string("nrh-contribution-csv-email-body.html", data), "text/html"),
            call().send(),
        ]
        email_message.assert_has_calls(calls)
        expect_missing = (
            "Tired of manual exports and imports?",
            "Let us streamline your workflow",
            "https://fundjournalism.org/pricing/",
        )
        for x in expect_missing:
            assert x not in render_to_string("nrh-contribution-csv-email-body.html", data)

    def test_export_csv_free_organization(self):
        data = {
            "logo_url": os.path.join(settings.SITE_URL, "static", "nre_logo_black_yellow.png"),
            "show_upgrade_prompt": True,
        }
        send_templated_email_with_attachment(
            "to@to.com",
            "This is a subject",
            render_to_string("nrh-contribution-csv-email-body.txt", data),
            render_to_string("nrh-contribution-csv-email-body.html", data),
            "data",
            "text/csv",
            "contributions.csv",
        )

        expect_present = (
            "Tired of manual exports and imports?",
            "Let us streamline your workflow",
            "https://fundjournalism.org/pricing/",
        )

        for x in expect_present:
            assert x in render_to_string("nrh-contribution-csv-email-body.html", data)<|MERGE_RESOLUTION|>--- conflicted
+++ resolved
@@ -1,6 +1,5 @@
 import os
 from dataclasses import asdict
-from typing import Literal
 from unittest import TestCase
 from unittest.mock import Mock, call, patch
 
@@ -16,56 +15,92 @@
 from apps.contributions.models import ContributionInterval
 from apps.contributions.tests.factories import ContributionFactory
 from apps.emails.helpers import convert_to_timezone_formatted
-<<<<<<< HEAD
-from apps.emails.tasks import send_templated_email_with_attachment, send_thank_you_email
-from apps.organizations.models import FiscalStatusChoices, FreePlan, PaymentProvider
+from apps.emails.tasks import (
+    EmailTaskException,
+    SendThankYouEmailData,
+    logger,
+    make_send_thank_you_email_data,
+    send_templated_email_with_attachment,
+    send_thank_you_email,
+)
+from apps.organizations.models import FiscalStatusChoices, FreePlan
 from apps.organizations.tests.factories import RevenueProgramFactory
 from apps.pages.tests.factories import DonationPageFactory, StyleFactory
 
 
 @pytest.mark.django_db
+class TestMakeSendThankYouEmailData:
+    @pytest_cases.parametrize(
+        "contribution",
+        (pytest_cases.fixture_ref("one_time_contribution"), pytest_cases.fixture_ref("monthly_contribution")),
+    )
+    def test_happy_path(self, contribution, mocker):
+        mock_fetch_customer = mocker.patch("stripe.Customer.retrieve", return_value=AttrDict(name="customer_name"))
+        mock_get_magic_link = mocker.patch(
+            "apps.contributions.models.Contributor.create_magic_link", return_value="magic_link"
+        )
+        expected = SendThankYouEmailData(
+            contribution_amount=contribution.formatted_amount,
+            contribution_date=convert_to_timezone_formatted(contribution.created, "America/New_York"),
+            contribution_interval_display_value=contribution.interval
+            if contribution.interval != ContributionInterval.ONE_TIME
+            else "",
+            contribution_interval=contribution.interval,
+            contributor_email=contribution.contributor.email,
+            contributor_name=mock_fetch_customer.return_value.name,
+            copyright_year=contribution.created.year,
+            fiscal_sponsor_name=contribution.revenue_program.fiscal_sponsor_name,
+            fiscal_status=contribution.revenue_program.fiscal_status,
+            magic_link=mock_get_magic_link.return_value,
+            non_profit=contribution.revenue_program.non_profit,
+            rp_name=contribution.revenue_program.name,
+            style=asdict(contribution.donation_page.revenue_program.transactional_email_style),
+            tax_id=contribution.revenue_program.tax_id,
+        )
+        actual = make_send_thank_you_email_data(contribution)
+        assert expected == actual
+
+    def test_when_no_provider_customer_id(self, mocker):
+        logger_spy = mocker.spy(logger, "error")
+        mocker.patch("apps.contributions.models.Contribution.fetch_stripe_payment_method", return_value=None)
+        contribution = ContributionFactory(one_time=True, provider_customer_id=None)
+        with pytest.raises(EmailTaskException):
+            make_send_thank_you_email_data(contribution)
+        logger_spy.assert_called_once_with(
+            "make_send_thank_you_email_data: No Stripe customer id for contribution with id %s", contribution.id
+        )
+
+    def test_when_error_retrieving_stripe_customer(self, mocker):
+        mocker.patch("stripe.Customer.retrieve", side_effect=StripeError("error"))
+        mocker.patch("apps.contributions.models.Contribution.fetch_stripe_payment_method", return_value=None)
+        with pytest.raises(EmailTaskException):
+            make_send_thank_you_email_data(ContributionFactory(one_time=True))
+
+
+@pytest.mark.django_db
 class TestSendThankYouEmail:
-    @pytest.mark.parametrize("interval", (ContributionInterval.ONE_TIME, ContributionInterval.MONTHLY))
-    def test_happy_path(
-        self, monkeypatch, interval: Literal[ContributionInterval.ONE_TIME, ContributionInterval.MONTHLY]
-    ):
-        # TODO: DEV-3026 clean up here
-        with patch("apps.contributions.models.Contribution.fetch_stripe_payment_method", return_value=None):
-            contribution = ContributionFactory(provider_customer_id="something", interval=interval)
-        mock_send_email = Mock()
-        monkeypatch.setattr("apps.emails.tasks.send_templated_email", mock_send_email)
-        customer = AttrDict({"name": "Foo Bar"})
-        mock_customer_retrieve = Mock()
-        mock_customer_retrieve.return_value = customer
-        monkeypatch.setattr("stripe.Customer.retrieve", mock_customer_retrieve)
-        magic_link = "something"
-        mock_create_magic_link = Mock()
-        mock_create_magic_link.return_value = magic_link
-        monkeypatch.setattr("apps.contributions.models.Contributor.create_magic_link", mock_create_magic_link)
-        send_thank_you_email(contribution.id)
-        assert mock_send_email.called_once()
-        assert mock_send_email.call_args[0][0] == contribution.contributor.email
-        assert mock_send_email.call_args[0][1] == "Thank you for your contribution!"
-        assert mock_send_email.call_args[0][2] == "nrh-default-contribution-confirmation-email.txt"
-        assert mock_send_email.call_args[0][3] == "nrh-default-contribution-confirmation-email.html"
-        assert mock_send_email.call_args[0][4] == {
-            "contribution_date": convert_to_timezone_formatted(contribution.created, "America/New_York"),
-            "contributor_email": contribution.contributor.email,
-            "contribution_amount": contribution.formatted_amount,
-            "contribution_interval": contribution.interval,
-            "contribution_interval_display_value": contribution.interval
-            if contribution.interval != "one_time"
-            else None,
-            "copyright_year": contribution.created.year,
-            "rp_name": contribution.revenue_program.name,
-            "contributor_name": customer.name,
-            "non_profit": contribution.revenue_program.non_profit,
-            "tax_id": contribution.revenue_program.tax_id,
-            "magic_link": magic_link,
-            "fiscal_status": contribution.revenue_program.fiscal_status,
-            "fiscal_sponsor_name": contribution.revenue_program.fiscal_sponsor_name,
-            "style": asdict(contribution.donation_page.revenue_program.transactional_email_style),
-        }
+    @pytest.mark.parametrize(
+        "make_contribution_fn",
+        (
+            lambda: ContributionFactory(one_time=True),
+            lambda: ContributionFactory(monthly_subscription=True),
+        ),
+    )
+    def test_happy_path(self, make_contribution_fn, mocker):
+        mocker.patch("apps.contributions.models.Contribution.fetch_stripe_payment_method", return_value=None)
+        mocker.patch("apps.contributions.models.Contributor.create_magic_link", return_value="magic_link")
+        mocker.patch("stripe.Customer.retrieve", return_value=AttrDict(name="customer_name"))
+        mock_send_mail = mocker.patch("apps.emails.tasks.send_mail")
+        contribution = make_contribution_fn()
+        data = make_send_thank_you_email_data(contribution)
+        send_thank_you_email(data)
+        mock_send_mail.assert_called_once_with(
+            subject="Thank you for your contribution!",
+            message=render_to_string("nrh-default-contribution-confirmation-email.txt", context=data),
+            from_email=settings.EMAIL_DEFAULT_TRANSACTIONAL_SENDER,
+            recipient_list=[contribution.contributor.email],
+            html_message=render_to_string("nrh-default-contribution-confirmation-email.html", context=data),
+        )
 
     @pytest_cases.parametrize(
         "revenue_program",
@@ -102,7 +137,8 @@
                 revenue_program.save()
             contribution.donation_page.revenue_program = revenue_program
             contribution.donation_page.save()
-            send_thank_you_email(contribution.id)
+            data = make_send_thank_you_email_data(contribution)
+            send_thank_you_email(data)
 
         custom_logo = 'src="/media/mock-logo"'
         custom_header_background = "background: #mock-header-background !important"
@@ -120,127 +156,6 @@
             assert x in mail.outbox[0].alternatives[0][0]
         for x in expect_missing:
             assert x not in mail.outbox[0].alternatives[0][0]
-
-    def test_when_contribution_not_exist(self):
-        contribution_id = "999"
-        assert not Contribution.objects.filter(id=contribution_id).exists()
-        with pytest.raises(Contribution.DoesNotExist):
-            send_thank_you_email(contribution_id)
-
-    def test_when_stripe_error(self, monkeypatch):
-        # TODO: DEV-3026 clean up here
-        with patch("apps.contributions.models.Contribution.fetch_stripe_payment_method", return_value=None):
-            contribution = ContributionFactory(one_time=True)
-        mock_customer_retrieve = Mock(side_effect=StripeError("Error"))
-        monkeypatch.setattr("stripe.Customer.retrieve", mock_customer_retrieve)
-        mock_log_exception = Mock()
-        monkeypatch.setattr("apps.emails.tasks.logger.exception", mock_log_exception)
-        with pytest.raises(StripeError):
-            send_thank_you_email(contribution.id)
-        mock_log_exception.assert_called_once()
-
-    def test_when_missing_donation_page(self, monkeypatch):
-        # TODO: DEV-3026 clean up here
-        with patch("apps.contributions.models.Contribution.fetch_stripe_payment_method", return_value=None):
-            contribution = ContributionFactory(one_time=True)
-        contribution.donation_page = None
-        contribution.save()
-        with pytest.raises(Contribution.DoesNotExist):
-            send_thank_you_email(contribution.id)
-        contribution.donation_page = DonationPageFactory()
-        contribution.save()
-        mock_customer_retrieve = Mock()
-        customer = AttrDict({"name": "Foo Bar"})
-        mock_customer_retrieve.return_value = customer
-        monkeypatch.setattr("stripe.Customer.retrieve", mock_customer_retrieve)
-        send_thank_you_email(contribution.id)
-=======
-from apps.emails.tasks import (
-    EmailTaskException,
-    SendThankYouEmailData,
-    logger,
-    make_send_thank_you_email_data,
-    send_templated_email_with_attachment,
-    send_thank_you_email,
-)
-from apps.organizations.models import FiscalStatusChoices
-from apps.organizations.tests.factories import RevenueProgramFactory
-
-
-@pytest.mark.django_db
-class TestMakeSendThankYouEmailData:
-    @pytest_cases.parametrize(
-        "contribution",
-        (pytest_cases.fixture_ref("one_time_contribution"), pytest_cases.fixture_ref("monthly_contribution")),
-    )
-    def test_happy_path(self, contribution, mocker):
-        mock_fetch_customer = mocker.patch("stripe.Customer.retrieve", return_value=AttrDict(name="customer_name"))
-        mock_get_magic_link = mocker.patch(
-            "apps.contributions.models.Contributor.create_magic_link", return_value="magic_link"
-        )
-        expected = SendThankYouEmailData(
-            contribution_amount=contribution.formatted_amount,
-            contribution_date=convert_to_timezone_formatted(contribution.created, "America/New_York"),
-            contribution_interval_display_value=contribution.interval
-            if contribution.interval != ContributionInterval.ONE_TIME
-            else "",
-            contribution_interval=contribution.interval,
-            contributor_email=contribution.contributor.email,
-            contributor_name=mock_fetch_customer.return_value.name,
-            copyright_year=contribution.created.year,
-            fiscal_sponsor_name=contribution.revenue_program.fiscal_sponsor_name,
-            fiscal_status=contribution.revenue_program.fiscal_status,
-            magic_link=mock_get_magic_link.return_value,
-            non_profit=contribution.revenue_program.non_profit,
-            rp_name=contribution.revenue_program.name,
-            style=asdict(contribution.donation_page.revenue_program.transactional_email_style),
-            tax_id=contribution.revenue_program.tax_id,
-        )
-        actual = make_send_thank_you_email_data(contribution)
-        assert expected == actual
-
-    def test_when_no_provider_customer_id(self, mocker):
-        logger_spy = mocker.spy(logger, "error")
-        mocker.patch("apps.contributions.models.Contribution.fetch_stripe_payment_method", return_value=None)
-        contribution = ContributionFactory(one_time=True, provider_customer_id=None)
-        with pytest.raises(EmailTaskException):
-            make_send_thank_you_email_data(contribution)
-        logger_spy.assert_called_once_with(
-            "make_send_thank_you_email_data: No Stripe customer id for contribution with id %s", contribution.id
-        )
->>>>>>> 8646c218
-
-    def test_when_error_retrieving_stripe_customer(self, mocker):
-        mocker.patch("stripe.Customer.retrieve", side_effect=StripeError("error"))
-        mocker.patch("apps.contributions.models.Contribution.fetch_stripe_payment_method", return_value=None)
-        with pytest.raises(EmailTaskException):
-            make_send_thank_you_email_data(ContributionFactory(one_time=True))
-
-
-@pytest.mark.django_db
-class TestSendThankYouEmail:
-    @pytest.mark.parametrize(
-        "make_contribution_fn",
-        (
-            lambda: ContributionFactory(one_time=True),
-            lambda: ContributionFactory(monthly_subscription=True),
-        ),
-    )
-    def test_happy_path(self, make_contribution_fn, mocker):
-        mocker.patch("apps.contributions.models.Contribution.fetch_stripe_payment_method", return_value=None)
-        mocker.patch("apps.contributions.models.Contributor.create_magic_link", return_value="magic_link")
-        mocker.patch("stripe.Customer.retrieve", return_value=AttrDict(name="customer_name"))
-        mock_send_mail = mocker.patch("apps.emails.tasks.send_mail")
-        contribution = make_contribution_fn()
-        data = make_send_thank_you_email_data(contribution)
-        send_thank_you_email(data)
-        mock_send_mail.assert_called_once_with(
-            subject="Thank you for your contribution!",
-            message=render_to_string("nrh-default-contribution-confirmation-email.txt", context=data),
-            from_email=settings.EMAIL_DEFAULT_TRANSACTIONAL_SENDER,
-            recipient_list=[contribution.contributor.email],
-            html_message=render_to_string("nrh-default-contribution-confirmation-email.html", context=data),
-        )
 
     @pytest.mark.parametrize(
         "fiscal_status,has_tax_id",
@@ -254,16 +169,7 @@
         ),
     )
     def test_template_conditionality_around_non_profit_and_fiscal_sponsor_and_tax_status(
-<<<<<<< HEAD
-        self,
-        fiscal_status: Literal[
-            FiscalStatusChoices.NONPROFIT, FiscalStatusChoices.FISCALLY_SPONSORED, FiscalStatusChoices.FOR_PROFIT
-        ],
-        has_tax_id: bool,
-        monkeypatch,
-=======
         self, fiscal_status, has_tax_id, monkeypatch, mocker
->>>>>>> 8646c218
     ):
         customer = AttrDict({"name": "Foo Bar"})
         mock_customer_retrieve = Mock()
