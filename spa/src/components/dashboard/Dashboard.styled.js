import styled from 'styled-components';

export const Dashboard = styled.div`
  flex: 1;
  display: flex;
  flex-direction: row;

  height: 100vh;
  width: 100vw;
  overflow: hidden;

  @media (${(props) => props.theme.breakpoints.tabletLandscapeDown}) {
    flex-direction: column;
  }
`;

export const DashboardMain = styled.div`
  flex: 1;
  display: flex;
  flex-direction: column;
  overflow-y: auto;
<<<<<<< HEAD
=======
  padding-bottom: 2rem;
>>>>>>> 858dc940
`;

export const DashboardContent = styled.main`
  padding: 4rem 2rem 0 2rem;
  flex: 1;
  display: flex;
  flex-direction: column;
`;<|MERGE_RESOLUTION|>--- conflicted
+++ resolved
@@ -19,10 +19,7 @@
   display: flex;
   flex-direction: column;
   overflow-y: auto;
-<<<<<<< HEAD
-=======
   padding-bottom: 2rem;
->>>>>>> 858dc940
 `;
 
 export const DashboardContent = styled.main`
