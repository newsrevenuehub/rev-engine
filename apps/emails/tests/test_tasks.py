import os
from dataclasses import asdict
from unittest import TestCase
from unittest.mock import Mock, call, patch

from django.conf import settings
from django.core import mail
from django.template.loader import render_to_string

import pytest
import pytest_cases
from addict import Dict as AttrDict
from stripe.error import StripeError

from apps.contributions.models import ContributionInterval
from apps.contributions.tests.factories import ContributionFactory
from apps.emails.helpers import convert_to_timezone_formatted
from apps.emails.tasks import (
    EmailTaskException,
    SendThankYouEmailData,
    logger,
    make_send_thank_you_email_data,
    send_templated_email_with_attachment,
    send_thank_you_email,
)
from apps.organizations.models import FiscalStatusChoices
from apps.organizations.tests.factories import RevenueProgramFactory


@pytest.mark.django_db
class TestMakeSendThankYouEmailData:
    @pytest_cases.parametrize(
        "contribution",
        (pytest_cases.fixture_ref("one_time_contribution"), pytest_cases.fixture_ref("monthly_contribution")),
    )
    def test_happy_path(self, contribution, mocker):
        mock_fetch_customer = mocker.patch("stripe.Customer.retrieve", return_value=AttrDict(name="customer_name"))
        mock_get_magic_link = mocker.patch(
            "apps.contributions.models.Contributor.create_magic_link", return_value="magic_link"
        )
        expected = SendThankYouEmailData(
            contribution_amount=contribution.formatted_amount,
            contribution_date=convert_to_timezone_formatted(contribution.created, "America/New_York"),
            contribution_interval_display_value=contribution.interval
            if contribution.interval != ContributionInterval.ONE_TIME
            else "",
            contribution_interval=contribution.interval,
            contributor_email=contribution.contributor.email,
            contributor_name=mock_fetch_customer.return_value.name,
            copyright_year=contribution.created.year,
            fiscal_sponsor_name=contribution.revenue_program.fiscal_sponsor_name,
            fiscal_status=contribution.revenue_program.fiscal_status,
            magic_link=mock_get_magic_link.return_value,
            non_profit=contribution.revenue_program.non_profit,
            rp_name=contribution.revenue_program.name,
            style=asdict(contribution.donation_page.revenue_program.transactional_email_style),
            tax_id=contribution.revenue_program.tax_id,
        )
        actual = make_send_thank_you_email_data(contribution)
        assert expected == actual

    def test_when_no_provider_customer_id(self, mocker):
        logger_spy = mocker.spy(logger, "error")
        mocker.patch("apps.contributions.models.Contribution.fetch_stripe_payment_method", return_value=None)
        contribution = ContributionFactory(one_time=True, provider_customer_id=None)
        with pytest.raises(EmailTaskException):
            make_send_thank_you_email_data(contribution)
        logger_spy.assert_called_once_with(
            "make_send_thank_you_email_data: No Stripe customer id for contribution with id %s", contribution.id
        )

    def test_when_error_retrieving_stripe_customer(self, mocker):
        mocker.patch("stripe.Customer.retrieve", side_effect=StripeError("error"))
        mocker.patch("apps.contributions.models.Contribution.fetch_stripe_payment_method", return_value=None)
        with pytest.raises(EmailTaskException):
            make_send_thank_you_email_data(ContributionFactory(one_time=True))


@pytest.mark.django_db
class TestSendThankYouEmail:
    @pytest.mark.parametrize(
        "make_contribution_fn",
        (
            lambda: ContributionFactory(one_time=True),
            lambda: ContributionFactory(monthly_subscription=True),
        ),
    )
    def test_happy_path(self, make_contribution_fn, mocker):
        mocker.patch("apps.contributions.models.Contribution.fetch_stripe_payment_method", return_value=None)
        mocker.patch("apps.contributions.models.Contributor.create_magic_link", return_value="magic_link")
        mocker.patch("stripe.Customer.retrieve", return_value=AttrDict(name="customer_name"))
        mock_send_mail = mocker.patch("apps.emails.tasks.send_mail")
        contribution = make_contribution_fn()
        data = make_send_thank_you_email_data(contribution)
        send_thank_you_email(data)
        mock_send_mail.assert_called_once_with(
            subject="Thank you for your contribution!",
            message=render_to_string("nrh-default-contribution-confirmation-email.txt", context=data),
            from_email=settings.EMAIL_DEFAULT_TRANSACTIONAL_SENDER,
            recipient_list=[contribution.contributor.email],
            html_message=render_to_string("nrh-default-contribution-confirmation-email.html", context=data),
        )

    @pytest.mark.parametrize(
        "fiscal_status,has_tax_id",
        (
            (FiscalStatusChoices.NONPROFIT, True),
            (FiscalStatusChoices.NONPROFIT, False),
            (FiscalStatusChoices.FISCALLY_SPONSORED, True),
            (FiscalStatusChoices.FISCALLY_SPONSORED, False),
            (FiscalStatusChoices.FOR_PROFIT, True),
            (FiscalStatusChoices.FOR_PROFIT, False),
        ),
    )
    def test_template_conditionality_around_non_profit_and_fiscal_sponsor_and_tax_status(
        self, fiscal_status, has_tax_id, monkeypatch, mocker
    ):
        customer = AttrDict({"name": "Foo Bar"})
        mock_customer_retrieve = Mock()
        mock_customer_retrieve.return_value = customer
        monkeypatch.setattr("stripe.Customer.retrieve", mock_customer_retrieve)
        mocker.patch("apps.contributions.models.Contribution.fetch_stripe_payment_method", return_value=None)
        contribution = ContributionFactory(
            one_time=True,
            donation_page__revenue_program=(
                rp := RevenueProgramFactory(
                    tax_id="123456789" if has_tax_id else None,
                    fiscal_status=fiscal_status,
                    fiscal_sponsor_name=(
                        "Mock-fiscal-sponsor-name" if fiscal_status == FiscalStatusChoices.FISCALLY_SPONSORED else None
                    ),
                )
            ),
        )
        data = make_send_thank_you_email_data(contribution)
        send_thank_you_email(data)

        non_profit_expectation = "This receipt may be used for tax purposes."
        for_profit_expectation = f"Contributions to {rp.name} are not deductible as charitable donations."
        non_profit_has_tax_id_expectation = f"with a Federal Tax ID #{rp.tax_id}."
        non_profit_no_tax_id_expectation = f"{rp.name} is a 501(c)(3) nonprofit organization."
        fiscal_sponsor_text = f"All contributions or gifts to {rp.name} are tax deductible through our fiscal sponsor {rp.fiscal_sponsor_name}."
        fiscal_sponsor_has_tax_id_expectation = f"{rp.fiscal_sponsor_name}'s tax ID is {rp.tax_id}"

        if fiscal_status == FiscalStatusChoices.NONPROFIT and has_tax_id:
            expect_present = (non_profit_expectation, non_profit_has_tax_id_expectation)
            expect_missing = (
                for_profit_expectation,
                non_profit_no_tax_id_expectation,
                fiscal_sponsor_text,
                fiscal_sponsor_has_tax_id_expectation,
            )

        elif fiscal_status == FiscalStatusChoices.NONPROFIT and not has_tax_id:
            expect_present = (non_profit_expectation, non_profit_no_tax_id_expectation)
            expect_missing = (
                for_profit_expectation,
                non_profit_has_tax_id_expectation,
                fiscal_sponsor_text,
                fiscal_sponsor_has_tax_id_expectation,
            )

        elif fiscal_status == FiscalStatusChoices.FISCALLY_SPONSORED and has_tax_id:
            expect_present = (non_profit_expectation, fiscal_sponsor_text, fiscal_sponsor_has_tax_id_expectation)
            expect_missing = (
                for_profit_expectation,
                non_profit_has_tax_id_expectation,
                non_profit_no_tax_id_expectation,
            )

        elif fiscal_status == FiscalStatusChoices.FISCALLY_SPONSORED and not has_tax_id:
            expect_present = (non_profit_expectation, fiscal_sponsor_text)
            expect_missing = (
                for_profit_expectation,
                non_profit_has_tax_id_expectation,
                non_profit_no_tax_id_expectation,
                fiscal_sponsor_has_tax_id_expectation,
            )

        else:
            expect_present = (for_profit_expectation,)
            expect_missing = (
                non_profit_expectation,
                non_profit_has_tax_id_expectation,
                non_profit_no_tax_id_expectation,
                fiscal_sponsor_text,
                fiscal_sponsor_has_tax_id_expectation,
            )

        assert len(mail.outbox) == 1
        for x in expect_present:
            assert x in mail.outbox[0].body
            assert x in mail.outbox[0].alternatives[0][0]

        for x in expect_missing:
            assert x not in mail.outbox[0].body
            assert x not in mail.outbox[0].alternatives[0][0]


class TestTaskStripeContributions(TestCase):
    @patch("apps.emails.tasks.EmailMultiAlternatives")
    def test_task_pull_serialized_stripe_contributions_to_cache(self, email_message):
<<<<<<< HEAD
        data = {"logo_url": os.path.join(settings.SITE_URL, "static", "nre_logo_black_yellow.png")}
=======
        template_data = {
            "logo_url": os.path.join(settings.SITE_URL, "static", "nre_logo_black_yellow.png"),
            "show_upgrade_prompt": False,
        }
>>>>>>> 6159e8a8
        send_templated_email_with_attachment(
            "to@to.com",
            "This is a subject",
            render_to_string("nrh-contribution-csv-email-body.txt", data),
            render_to_string("nrh-contribution-csv-email-body.html", data),
            "data",
            "text/csv",
            "contributions.csv",
        )
        calls = [
            call().attach(filename="contributions.csv", content="data".encode("utf-8"), mimetype="text/csv"),
            call().attach_alternative(render_to_string("nrh-contribution-csv-email-body.html", data), "text/html"),
            call().send(),
        ]
        email_message.assert_has_calls(calls)
        expect_missing = (
            "Tired of manual exports and imports?",
            "Let us streamline your workflow",
            "https://fundjournalism.org/pricing/",
        )
        for x in expect_missing:
            assert x not in render_to_string("nrh-contribution-csv-email-body.html", template_data)

    def test_export_csv_free_organization(self):
        template_data = {
            "logo_url": os.path.join(settings.SITE_URL, "static", "nre_logo_black_yellow.png"),
            "show_upgrade_prompt": True,
        }
        send_templated_email_with_attachment(
            "to@to.com",
            "This is a subject",
            "nrh-contribution-csv-email-body.txt",
            "nrh-contribution-csv-email-body.html",
            template_data,
            "data",
            "text/csv",
            "contributions.csv",
        )

        expect_present = (
            "Tired of manual exports and imports?",
            "Let us streamline your workflow",
            "https://fundjournalism.org/pricing/",
        )

        for x in expect_present:
            assert x in render_to_string("nrh-contribution-csv-email-body.html", template_data)<|MERGE_RESOLUTION|>--- conflicted
+++ resolved
@@ -200,14 +200,7 @@
 class TestTaskStripeContributions(TestCase):
     @patch("apps.emails.tasks.EmailMultiAlternatives")
     def test_task_pull_serialized_stripe_contributions_to_cache(self, email_message):
-<<<<<<< HEAD
         data = {"logo_url": os.path.join(settings.SITE_URL, "static", "nre_logo_black_yellow.png")}
-=======
-        template_data = {
-            "logo_url": os.path.join(settings.SITE_URL, "static", "nre_logo_black_yellow.png"),
-            "show_upgrade_prompt": False,
-        }
->>>>>>> 6159e8a8
         send_templated_email_with_attachment(
             "to@to.com",
             "This is a subject",
@@ -229,7 +222,7 @@
             "https://fundjournalism.org/pricing/",
         )
         for x in expect_missing:
-            assert x not in render_to_string("nrh-contribution-csv-email-body.html", template_data)
+            assert x not in render_to_string("nrh-contribution-csv-email-body.html", data)
 
     def test_export_csv_free_organization(self):
         template_data = {
