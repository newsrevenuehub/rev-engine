--- conflicted
+++ resolved
@@ -6,16 +6,12 @@
     <meta name="viewport" content="width=device-width, initial-scale=1" />
     
     <meta name="theme-color" content="#000000" />
-<<<<<<< HEAD
     <meta
       name="description"
       content="RevEngine"
     />
 
     <link rel="shortcut icon" href="https://storage.googleapis.com/rev-engine-media/favicon.ico">
-=======
-    <meta name="description" content="RevEngine" />
->>>>>>> 886ce273
 
     <link rel="manifest" href="%PUBLIC_URL%/manifest.json" />
     <link rel="preconnect" href="https://fonts.gstatic.com">
