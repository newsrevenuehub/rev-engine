--- conflicted
+++ resolved
@@ -17,15 +17,14 @@
   flags: [contentSectionFlag]
 };
 
-<<<<<<< HEAD
 const orgAdminWithContentFlagAndNoRPs = {
-  ...orgAdminNoRP['user'],
+  ...orgAdminNoRP.user,
   flags: [contentSectionFlag]
-=======
+};
+
 const orgAdminWithContentFlagAndOneRP = {
   ...orgAdminWithContentFlag,
   revenue_programs: [orgAdminWithContentFlag.revenue_programs[0]]
->>>>>>> 90c1c31e
 };
 
 describe('Donation page list', () => {
@@ -127,21 +126,6 @@
       });
     });
   });
-<<<<<<< HEAD
-
-  it('should contain rev_program in outgoing request', () => {
-    cy.forceLogin(orgAdmin);
-    cy.intercept({ method: 'GET', pathname: getEndpoint(USER) }, { body: orgAdminWithContentFlag });
-    cy.visit(CONTENT_SLUG);
-    cy.get('button[aria-label="New Page"]').click();
-    cy.getByTestId('page-name').type('My Testing Page');
-    cy.getByTestId('page-name').blur();
-    cy.getByTestId('revenue-program-picker').click();
-    cy.getByTestId('select-item-0').click();
-    cy.intercept({ method: 'POST', pathname: getEndpoint(LIST_PAGES) }).as('createNewPage');
-    cy.getByTestId('save-new-page-button').click({ force: true });
-    cy.wait('@createNewPage').then(({ request }) => expect(request.body).to.have.property('revenue_program'));
-  });
 });
 
 describe('Donation page list for user with no revenue programs', () => {
@@ -167,6 +151,4 @@
     cy.get('button[aria-label="New Page"]').click();
     cy.contains('You need to set up a revenue program to create a page.');
   });
-=======
->>>>>>> 90c1c31e
 });