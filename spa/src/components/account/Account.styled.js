--- conflicted
+++ resolved
@@ -142,35 +142,12 @@
   height: 19px;
 `;
 
-<<<<<<< HEAD
-export const SignInLink = styled.div`
-  margin: 15px 0px 12px;
-  width: 100%;
-  text-align: center;
-  font-weight: 400;
-  font-size: 13px;
-  line-height: 16px;
-  color: ${(props) => props.theme.colors.grey[4]};
-
-  a,
-  a:hover {
-    color: ${(props) => props.theme.colors.account.blueLink};
-    text-decoration: underline;
-  }
-`;
-
-=======
->>>>>>> 0806d482
 export const PasswordLabel = styled.div`
   display: flex;
   font-weight: 600;
   font-size: 13px;
   line-height: 16px;
-<<<<<<< HEAD
-  color: ${(props) => props.theme.colors.grey[4]};
-=======
   color: ${(props) => (props.hasError ? props.theme.colors.error.primary : props.theme.colors.grey[4])};
->>>>>>> 0806d482
   margin-top: 5px;
 
   a {
@@ -230,10 +207,7 @@
   font-size: 13px;
   line-height: 16px;
   color: ${(props) => props.theme.colors.grey[4]};
-<<<<<<< HEAD
-=======
-
->>>>>>> 0806d482
+
   a,
   a:hover {
     color: ${(props) => props.theme.colors.account.blueLink};
