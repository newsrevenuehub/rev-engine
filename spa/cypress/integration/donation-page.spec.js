import { STRIPE_PAYMENT, FULL_PAGE, ORG_STRIPE_ACCOUNT_ID } from 'ajax/endpoints';
import { getEndpoint, getPageElementByType } from '../support/util';
import livePageOne from '../fixtures/pages/live-page-1.json';
import orgAccountIdFixture from '../fixtures/stripe/org-account-id.json';

// Constants
import { CLEARBIT_SCRIPT_SRC } from '../../src/hooks/useClearbit';

import * as freqUtils from 'utilities/parseFrequency';
import calculateStripeFee from 'utilities/calculateStripeFee';

describe('Donation page', () => {
  beforeEach(() => {
    cy.intercept('/api/v1/organizations/stripe_account_id/**', { fixture: 'stripe/org-account-id.json' });
  });

  describe('Routing', () => {
    it('should send a request containing the correct query params', () => {
      const expectedRevProgramSlug = 'revenue-program-slug';
      const expectedPageSlug = 'page-slug';
      cy.intercept({ method: 'GET', pathname: getEndpoint(FULL_PAGE) }, (req) => {
        expect(req.url).contains(`revenue_program=${expectedRevProgramSlug}`);
        expect(req.url).contains(`page=${expectedPageSlug}`);
      });
      cy.visit(`/${expectedRevProgramSlug}/${expectedPageSlug}`);
    });

    it('should show live 404 page if api returns 404', () => {
      cy.intercept({ method: 'GET', pathname: getEndpoint(FULL_PAGE) }, { statusCode: 404 }).as('getPageDetail');
      cy.visit('/revenue-program-slug');
      cy.wait('@getPageDetail');
      cy.getByTestId('live-page-404').should('exist');
    });

    it('should show a donation page if route is not reserved, first-level', () => {
      cy.intercept(
        { method: 'GET', pathname: getEndpoint(FULL_PAGE) },
        { fixture: 'pages/live-page-1', statusCode: 200 }
      ).as('getPageDetail');
      cy.visit('/revenue-program-slug');
      cy.wait('@getPageDetail');
      cy.getByTestId('donation-page').should('exist');
    });

    it('should show a donation page if route is not reserved, second-level', () => {
      cy.intercept(
        { method: 'GET', pathname: getEndpoint(FULL_PAGE) },
        { fixture: 'pages/live-page-1', statusCode: 200 }
      ).as('getPageDetail');
      cy.visit('/revenue-program-slug/page-slug');
      cy.wait('@getPageDetail');
      cy.getByTestId('donation-page').should('exist');
    });
  });

  describe('DonationPage elements', () => {
    it('should render expected rich text content', () => {
      cy.visitDonationPage();

      cy.getByTestId('d-rich-text').should('exist');
      cy.contains('Your support keeps us going!');
    });

    it('should render expected expected frequencies', () => {
      const frequency = getPageElementByType(livePageOne, 'DFrequency');
      cy.getByTestId('d-frequency');

      frequency.content.forEach((freq) => {
        cy.contains(freq.displayName);
      });
    });
    it('should render expected amounts', () => {
      const frequency = getPageElementByType(livePageOne, 'DFrequency');
      const amounts = getPageElementByType(livePageOne, 'DAmount');
      cy.getByTestId('d-amount');

      frequency.content.forEach((freq) => {
        cy.contains(freq.displayName).click();
        amounts.content.options[freq.value].forEach((amount) => cy.contains(amount));
      });
    });
    it('should render text indicating expected frequencies', () => {
      const frequency = getPageElementByType(livePageOne, 'DFrequency');
      cy.getByTestId('d-amount');

      frequency.content.forEach((freq) => {
        cy.contains(freq.displayName).click();
        const adjective = freqUtils.getFrequencyAdjective(freq.value);
        const rate = freqUtils.getFrequencyRate(freq.value);
        const adverb = freqUtils.getFrequencyAdverb(freq.value);

        cy.getByTestId('d-amount').find('h3').contains(adjective);
        if (rate) {
          cy.getByTestId('custom-amount-rate').contains(rate);
        }
        if (adverb) {
          cy.getByTestId('pay-fees').scrollIntoView().find('label').contains(adverb);
        }
      });
    });

    it('should render the correct fee base on frequency and amount', () => {
      const frequency = getPageElementByType(livePageOne, 'DFrequency');
      const amounts = getPageElementByType(livePageOne, 'DAmount');

      frequency.content.forEach((freq) => {
        cy.contains(freq.displayName).click();
        amounts.content.options[freq.value].forEach((amount) => {
          cy.contains(amount).click();
          const calculatedFee = calculateStripeFee(amount, freq.value, true);
          cy.getByTestId('pay-fees').scrollIntoView().find('label').contains(calculatedFee);
        });
      });
    });

    it('should select agreeToPayFees by default if appropriate page property is set', () => {
      const page = { ...livePageOne };
      const paymentIndex = page.elements.findIndex((el) => el.type === 'DPayment');
      page.elements[paymentIndex].content.payFeesDefault = true;
      cy.intercept({ method: 'GET', pathname: getEndpoint(FULL_PAGE) }, { body: page, statusCode: 200 }).as(
        'getPageWithPayFeesDefault'
      );
      cy.visit('/revenue-program-slug/page-slug');
      cy.url().should('include', '/revenue-program-slug/page-slug');
      cy.wait('@getPageWithPayFeesDefault');

      cy.getByTestId('pay-fees-checked').should('exist');
      cy.getByTestId('pay-fees-not-checked').should('not.exist');
    });
  });

  describe('Resulting request', () => {
    it('should send a request with the expected interval', () => {
      cy.intercept(
        { method: 'GET', pathname: getEndpoint(FULL_PAGE) },
        { fixture: 'pages/live-page-1', statusCode: 200 }
      ).as('getPage');

      cy.visit('/rev-program-slug');
      cy.url().should('include', 'rev-program-slug');
      cy.wait('@getPage');

      const interval = 'One time';
      const amount = '120';
      cy.interceptDonation();
      cy.setUpDonation(interval, amount);
      cy.makeDonation();
      cy.wait('@stripePayment').its('request.body').should('have.property', 'interval', 'one_time');
    });

    it('should send a request with the expected amount', () => {
      cy.intercept(
        { method: 'GET', pathname: getEndpoint(FULL_PAGE) },
        { fixture: 'pages/live-page-1', statusCode: 200 }
      ).as('getPage');

      cy.visit('/rev-program-slug');
      cy.url().should('include', 'rev-program-slug');
      cy.wait('@getPage');

      const interval = 'One time';
      const amount = '120';
      cy.interceptDonation();
      cy.setUpDonation(interval, amount);
      cy.makeDonation();
      cy.wait('@stripePayment').its('request.body').should('have.property', 'amount', amount);
    });

    it('should send a confirmation request to Stripe with the organization stripe account id in the header', () => {
      /**
       * This tests against regressions that might cause the orgs stripe account id to not appear in the header of confirmCardPayment
       */
      cy.intercept(
        { method: 'GET', pathname: getEndpoint(FULL_PAGE) },
        { fixture: 'pages/live-page-1', statusCode: 200 }
      ).as('getPage');

      cy.visit('/rev-program-slug');
      cy.url().should('include', 'rev-program-slug');
      cy.wait('@getPage');

      const interval = 'One time';
      const amount = '120';
      cy.interceptDonation();
      cy.setUpDonation(interval, amount);
      cy.makeDonation();
      cy.wait('@confirmCardPayment').its('request.body').should('include', orgAccountIdFixture.stripe_account_id);
    });

    it('should send a request with a Google reCAPTCHA token in request body', () => {
      cy.intercept(
        { method: 'GET', pathname: getEndpoint(FULL_PAGE) },
        { fixture: 'pages/live-page-1', statusCode: 200 }
      ).as('getPage');

      cy.visit('/rev-program-slug');
      cy.url().should('include', 'rev-program-slug');
      cy.wait('@getPage');

      const interval = 'One time';
      const amount = '120';
      cy.interceptDonation();
      cy.setUpDonation(interval, amount);
      cy.makeDonation();
      cy.wait('@stripePayment').its('request.body').should('have.property', 'captcha_token');
    });
  });

  describe.only('Donation page side effects', () => {
    it('should pass salesforce campaign id from query parameter to request body', () => {
      const sfCampaignId = 'my-test-sf-campaign-id';
      cy.intercept(
        { method: 'GET', pathname: `${getEndpoint(FULL_PAGE)}**` },
        { fixture: 'pages/live-page-1', statusCode: 200 }
      ).as('getPageDetail');
      cy.visit(`/revenue-program-slug/page-slug?campaign=${sfCampaignId}`);
      cy.wait('@getPageDetail');

      const interval = 'One time';
      const amount = '120';
      cy.intercept(
        { method: 'POST', pathname: getEndpoint(STRIPE_PAYMENT) },
        { fixture: 'stripe/payment-intent', statusCode: 200 }
      ).as('stripePayment');
      cy.setUpDonation(interval, amount);
      cy.makeDonation();
      cy.wait('@stripePayment').then(({ request }) => {
        expect(request.body).to.have.property('sf_campaign_id');
        expect(request.body.sf_campaign_id).to.equal(sfCampaignId);
      });
    });

<<<<<<< HEAD
    it('should use url frequency and url amount if present', () => {
      // intercept page, return particular elements
      const page = { ...livePageOne };
      const amounts = page.elements.find((el) => el.type === 'DAmount');
      const targetFreq = 'monthly';
      const targetAmount = amounts.content.options.month[1];
      cy.intercept({ method: 'GET', pathname: `${getEndpoint(FULL_PAGE)}**` }, { body: page }).as('getPageDetail');
=======
    describe('Donation page amount and frequency query parameters', () => {
      specify('&frequency and &amount uses that frequency and that amount', () => {
        // intercept page, return particular elements
        const page = livePageOne;
        const amounts = livePageOne.elements.find((el) => el.type === 'DAmount');
        const targetFreq = 'monthly';
        const targetAmount = amounts.content.options.month[1];
        cy.intercept({ method: 'GET', pathname: `${getEndpoint(FULL_PAGE)}**` }, { body: page }).as('getPageDetail');

        // visit url + querystring
        cy.visit(`/revenue-program-slug/page-slug?amount=${targetAmount}&frequency=${targetFreq}`);
        cy.wait('@getPageDetail');
        cy.url().should('include', targetFreq);
        cy.url().should('include', targetAmount);

        // assert that the right things are checked
        cy.getByTestId('frequency-month-selected').should('exist');
        cy.getByTestId(`amount-${targetAmount}-selected`).should('exist');
      });
>>>>>>> 5a719668

      specify('&frequency and @amount custom shows only that amount for frequency', () => {
        // intercept page, return particular elements
        const page = livePageOne;
        const targetFreq = 'monthly';
        const targetAmount = 99;
        cy.intercept({ method: 'GET', pathname: `${getEndpoint(FULL_PAGE)}**` }, { body: page }).as('getPageDetail');

        // visit url + querystring
        cy.visit(`/revenue-program-slug/page-slug?amount=${targetAmount}&frequency=${targetFreq}`);
        cy.wait('@getPageDetail');
        cy.url().should('include', targetAmount);

        // assert that the right things are checked
        cy.getByTestId('frequency-month-selected').should('exist');
        cy.getByTestId(`amount-other-selected`).within(() => {
          cy.get('input').should('have.value', targetAmount);
        });
      });

      specify('&amount but no &frequency defaults to that amount with the frequency=once', () => {
        // intercept page, return particular elements
        const page = livePageOne;
        const targetAmount = 99;
        const amounts = livePageOne.elements.find((el) => el.type === 'DAmount');
        cy.intercept({ method: 'GET', pathname: `${getEndpoint(FULL_PAGE)}**` }, { body: page }).as('getPageDetail');
        // visit url + querystring
        cy.visit(`/revenue-program-slug/page-slug?amount=${targetAmount}`);
        cy.wait('@getPageDetail');
        cy.url().should('include', targetAmount);
        // assert that the right things are checked
        cy.getByTestId('frequency-one_time-selected').should('exist');
        cy.getByTestId(`amount-other-selected`).within(() => {
          cy.get('input').should('have.value', targetAmount);
        });
        amounts.content.options.one_time.forEach((amount) => {
          cy.getByTestId(`amount-${amount}`).should('not.exist');
        });
      });

<<<<<<< HEAD
    it('should use url frequency and url amount in "other" if custom', () => {
      // intercept page, return particular elements
      const page = { ...livePageOne };
      const targetFreq = 'monthly';
      const targetAmount = 99;
      cy.intercept({ method: 'GET', pathname: `${getEndpoint(FULL_PAGE)}**` }, { body: page }).as('getPageDetail');
=======
      specify('&frequency=once but no amount defaults to the one-time default set by the page creator', () => {
        // intercept page, return particular elements
        const page = livePageOne;
        const targetFreq = 'once';
        cy.intercept({ method: 'GET', pathname: `${getEndpoint(FULL_PAGE)}**` }, { body: page }).as('getPageDetail');
>>>>>>> 5a719668

        // visit url + querystring
        cy.visit(`/revenue-program-slug/page-slug?frequency=${targetFreq}`);
        cy.wait('@getPageDetail');
        cy.url().should('include', targetFreq);

        // assert that the right things are checked
        cy.getByTestId('frequency-one_time-selected').should('exist');
      });

<<<<<<< HEAD
    it('should use custom amount and one_time frequency if no frequency in url, and no other amounts should show', () => {
      // intercept page, return particular elements
      const page = { ...livePageOne };
      const targetAmount = 99;
      const amounts = page.elements.find((el) => el.type === 'DAmount');
      cy.intercept({ method: 'GET', pathname: `${getEndpoint(FULL_PAGE)}**` }, { body: page }).as('getPageDetail');
=======
      specify('&frequency=yearly but no amount defaults to the yearly default set by the page creator', () => {
        // intercept page, return particular elements
        const page = livePageOne;
        const targetFreq = 'yearly';
        cy.intercept({ method: 'GET', pathname: `${getEndpoint(FULL_PAGE)}**` }, { body: page }).as('getPageDetail');
>>>>>>> 5a719668

        // visit url + querystring
        cy.visit(`/revenue-program-slug/page-slug?frequency=${targetFreq}`);
        cy.wait('@getPageDetail');
        cy.url().should('include', targetFreq);

        // assert that the right things are checked
        cy.getByTestId('frequency-year-selected').should('exist');
      });

      specify('&frequency=monthly but no amount defaults to the monthly default set by the page creator', () => {
        // intercept page, return particular elements
        const page = livePageOne;
        const targetFreq = 'monthly';
        cy.intercept({ method: 'GET', pathname: `${getEndpoint(FULL_PAGE)}**` }, { body: page }).as('getPageDetail');

        // visit url + querystring
        cy.visit(`/revenue-program-slug/page-slug?frequency=${targetFreq}`);
        cy.wait('@getPageDetail');
        cy.url().should('include', targetFreq);

        // assert that the right things are checked
        cy.getByTestId('frequency-month-selected').should('exist');
      });
    });
  });

<<<<<<< HEAD
    it('should use url frequency and default amount', () => {
      // intercept page, return particular elements
      const page = { ...livePageOne };
      const targetFreq = 'monthly';
      cy.intercept({ method: 'GET', pathname: `${getEndpoint(FULL_PAGE)}**` }, { body: page }).as('getPageDetail');
=======
  describe('404 behavior', () => {
    it('should show 404 if request live page returns non-200', () => {
      cy.intercept(
        { method: 'GET', pathname: getEndpoint(FULL_PAGE) },
        { fixture: 'pages/live-page-1', statusCode: 404 }
      ).as('getLivePage');
      cy.visit('/revenue-program-slug/page-slug');
      cy.url().should('include', '/revenue-program-slug/page-slug');
      cy.wait('@getLivePage');
      cy.getByTestId('live-page-404').should('exist');
    });
>>>>>>> 5a719668

    it('should show 404 if request stripe account id returns non-200', () => {
      cy.intercept(
        { method: 'GET', pathname: getEndpoint(FULL_PAGE) },
        { fixture: 'pages/live-page-1', statusCode: 200 }
      );
      cy.intercept(
        { method: 'GET', pathname: getEndpoint(ORG_STRIPE_ACCOUNT_ID) },
        { body: { stripe_account_id: 'abc123' }, statusCode: 500 }
      ).as('getStripeAccountId');
      cy.visit('/revenue-program-slug/page-slug');
      cy.url().should('include', '/revenue-program-slug/page-slug');
      cy.wait('@getStripeAccountId');
      cy.getByTestId('live-page-404').should('exist');
    });

    it('should not show 404 otherwise', () => {
      cy.intercept(
        { method: 'GET', pathname: getEndpoint(FULL_PAGE) },
        { fixture: 'pages/live-page-1', statusCode: 200 }
      ).as('getLivePage');
      cy.intercept(
        { method: 'GET', pathname: getEndpoint(ORG_STRIPE_ACCOUNT_ID) },
        { body: { stripe_account_id: 'abc123' }, statusCode: 200 }
      ).as('getStripeAccountId');
      cy.visit('/revenue-program-slug/page-slug');
      cy.url().should('include', '/revenue-program-slug/page-slug');
      cy.wait('@getLivePage');
      cy.wait('@getStripeAccountId');
      cy.getByTestId('live-page-404').should('not.exist');
      cy.getByTestId('donation-page').should('exist');
    });

    it('should contain clearbit.js script in body', () => {
      cy.get('head').find(`script[src*="${CLEARBIT_SCRIPT_SRC}"]`).should('have.length', 1);
    });
  });

  describe('Footer-like content', () => {
    before(() => {
      cy.intercept(
        { method: 'GET', pathname: getEndpoint(FULL_PAGE) },
        { fixture: 'pages/live-page-1', statusCode: 200 }
<<<<<<< HEAD
      ).as('getPageInitial');
      cy.visit('/revenue-program-slug/page-slug');
      cy.url().should('include', '/revenue-program-slug/page-slug');
      cy.wait('@getPageInitial');
=======
      ).as('getPage');
      cy.intercept('/api/v1/organizations/stripe_account_id/**', { fixture: 'stripe/org-account-id.json' }).as(
        'getStripeAccountId'
      );
      cy.visit('/revenue-program-slug/page-slug');
      cy.url().should('include', '/revenue-program-slug/page-slug');
      cy.wait('@getPage');
      cy.wait('@getStripeAccountId');
>>>>>>> 5a719668
    });

    it('should render page footer with link to fundjournalism.org', () => {
      cy.getByTestId('donation-page-footer').should('exist');
      cy.getByTestId('donation-page-footer')
        .contains('fundjournalism.org')
        .should('have.attr', 'href', 'https://fundjournalism.org/');
    });

    it('should render correct copyright info, including revenue program name', () => {
      cy.getByTestId('donation-page-footer').contains(
        new Date().getFullYear() + ' ' + livePageOne.revenue_program.name
      );
    });

    it('should render organization contact email if present, nothing if not', () => {
      const expectedString = `Contact us at ${livePageOne.revenue_program.contact_email}`;
      // If revenue_program.contact_email is present, should show...
      cy.getByTestId('donation-page-static-text').contains(expectedString).should('exist');

      // ...but if we remove it, shouldn't show
      const page = { ...livePageOne };
      page.revenue_program.contact_email = '';
      cy.intercept({ method: 'GET', pathname: getEndpoint(FULL_PAGE) }, { body: page, statusCode: 200 });
      cy.visit('/revenue-program-slug/page-slug-2');
      cy.getByTestId('donation-page-static-text').contains(expectedString).should('not.exist');
    });

    it('should render revenue program address if present, nothing if not', () => {
      const expectedString = `Prefer to mail a check? Our mailing address is ${livePageOne.revenue_program.address}.`;
      // If revenue_program.address is present, should show...
      cy.getByTestId('donation-page-static-text').contains(expectedString).should('exist');

      // ...but if we remove it, shouldn't show
      const page = { ...livePageOne };
      page.revenue_program.address = '';
      cy.intercept({ method: 'GET', pathname: getEndpoint(FULL_PAGE) }, { body: page, statusCode: 200 });
      cy.visit('/revenue-program-slug/page-slug');
      cy.getByTestId('donation-page-static-text').contains(expectedString).should('not.exist');
    });

    it('should render certain text if the org is nonprofit', () => {
      const nonProfitPage = { ...livePageOne };
      // ensure contact_email, so text section shows up at all
      nonProfitPage.revenue_program.contact_email = 'testing@test.com';
      nonProfitPage.organization_is_nonprofit = true;
      cy.intercept({ method: 'GET', pathname: getEndpoint(FULL_PAGE) }, { body: nonProfitPage, statusCode: 200 }).as(
        'getNonProfitPage'
      );
      cy.visit('/revenue-program-slug/page-slug-6');
      cy.url().should('include', '/revenue-program-slug/page-slug-6');
      cy.wait('@getNonProfitPage');
      // If org is non-profit, show certain text...
      cy.getByTestId('donation-page-static-text').contains('are tax deductible').should('exist');
      cy.getByTestId('donation-page-static-text').contains('change a recurring donation').should('exist');
    });

    it('should render different text if the org is for-profit', () => {
      const forProfitPage = { ...livePageOne };
      forProfitPage.organization_is_nonprofit = false;
      cy.intercept({ method: 'GET', pathname: getEndpoint(FULL_PAGE) }, { body: forProfitPage, statusCode: 200 }).as(
        'getForProfitPage'
      );
      cy.visit('/revenue-program-slug/page-slug-2');
      cy.url().should('include', '/revenue-program-slug/page-slug-2');
      cy.wait('@getForProfitPage');
      cy.getByTestId('donation-page-static-text').contains('are not tax deductible').should('exist');
      cy.getByTestId('donation-page-static-text').contains('change a recurring contribution').should('exist');
    });

    it('should show different content based on the selected amount and frequency', () => {
      cy.intercept(
        { method: 'GET', pathname: getEndpoint(FULL_PAGE) },
        { fixture: 'pages/live-page-1', statusCode: 200 }
      ).as('getPage');
      cy.visit('/revenue-program-slug/page-slug-3');
      cy.url().should('include', 'revenue-program-slug/page-slug-3');
      cy.wait('@getPage');
      const targetAmount = 15;
      // if frequency is recurring, show additional agreement statement...
      cy.getByTestId('frequency-month').click();
      cy.getByTestId(`amount-${targetAmount}`).click();
      const expectedText = `payments of $${targetAmount}, to be processed on or adjacent to the ${new Date().getDate()}`;
      cy.getByTestId('donation-page-static-text').contains(expectedText).should('exist');

      // ... but if it's one-time, don't
      cy.getByTestId('frequency-one_time').click();
      cy.getByTestId('donation-page-static-text').contains(expectedText).should('not.exist');
    });
  });

  describe('Thank you page', () => {
    it('should show a generic Thank You page at /rev-slug/thank-you', () => {
      cy.intercept(
        { method: 'GET', pathname: getEndpoint(FULL_PAGE) },
        { fixture: 'pages/live-page-1', statusCode: 200 }
      );
      cy.visit('/revenue-program-slug/thank-you');
      cy.getByTestId('generic-thank-you').should('exist');
    });
    it('should show a generic Thank You page at /rev-slug/page-slug/thank-you', () => {
      cy.intercept(
        { method: 'GET', pathname: getEndpoint(FULL_PAGE) },
        { fixture: 'pages/live-page-1', statusCode: 200 }
      );
      cy.visit('/revenue-program-slug/page-slug/thank-you');
      cy.getByTestId('generic-thank-you').should('exist');
    });
  });
});<|MERGE_RESOLUTION|>--- conflicted
+++ resolved
@@ -230,15 +230,6 @@
       });
     });
 
-<<<<<<< HEAD
-    it('should use url frequency and url amount if present', () => {
-      // intercept page, return particular elements
-      const page = { ...livePageOne };
-      const amounts = page.elements.find((el) => el.type === 'DAmount');
-      const targetFreq = 'monthly';
-      const targetAmount = amounts.content.options.month[1];
-      cy.intercept({ method: 'GET', pathname: `${getEndpoint(FULL_PAGE)}**` }, { body: page }).as('getPageDetail');
-=======
     describe('Donation page amount and frequency query parameters', () => {
       specify('&frequency and &amount uses that frequency and that amount', () => {
         // intercept page, return particular elements
@@ -258,7 +249,6 @@
         cy.getByTestId('frequency-month-selected').should('exist');
         cy.getByTestId(`amount-${targetAmount}-selected`).should('exist');
       });
->>>>>>> 5a719668
 
       specify('&frequency and @amount custom shows only that amount for frequency', () => {
         // intercept page, return particular elements
@@ -299,20 +289,11 @@
         });
       });
 
-<<<<<<< HEAD
-    it('should use url frequency and url amount in "other" if custom', () => {
-      // intercept page, return particular elements
-      const page = { ...livePageOne };
-      const targetFreq = 'monthly';
-      const targetAmount = 99;
-      cy.intercept({ method: 'GET', pathname: `${getEndpoint(FULL_PAGE)}**` }, { body: page }).as('getPageDetail');
-=======
       specify('&frequency=once but no amount defaults to the one-time default set by the page creator', () => {
         // intercept page, return particular elements
         const page = livePageOne;
         const targetFreq = 'once';
         cy.intercept({ method: 'GET', pathname: `${getEndpoint(FULL_PAGE)}**` }, { body: page }).as('getPageDetail');
->>>>>>> 5a719668
 
         // visit url + querystring
         cy.visit(`/revenue-program-slug/page-slug?frequency=${targetFreq}`);
@@ -323,20 +304,11 @@
         cy.getByTestId('frequency-one_time-selected').should('exist');
       });
 
-<<<<<<< HEAD
-    it('should use custom amount and one_time frequency if no frequency in url, and no other amounts should show', () => {
-      // intercept page, return particular elements
-      const page = { ...livePageOne };
-      const targetAmount = 99;
-      const amounts = page.elements.find((el) => el.type === 'DAmount');
-      cy.intercept({ method: 'GET', pathname: `${getEndpoint(FULL_PAGE)}**` }, { body: page }).as('getPageDetail');
-=======
       specify('&frequency=yearly but no amount defaults to the yearly default set by the page creator', () => {
         // intercept page, return particular elements
         const page = livePageOne;
         const targetFreq = 'yearly';
         cy.intercept({ method: 'GET', pathname: `${getEndpoint(FULL_PAGE)}**` }, { body: page }).as('getPageDetail');
->>>>>>> 5a719668
 
         // visit url + querystring
         cy.visit(`/revenue-program-slug/page-slug?frequency=${targetFreq}`);
@@ -364,13 +336,6 @@
     });
   });
 
-<<<<<<< HEAD
-    it('should use url frequency and default amount', () => {
-      // intercept page, return particular elements
-      const page = { ...livePageOne };
-      const targetFreq = 'monthly';
-      cy.intercept({ method: 'GET', pathname: `${getEndpoint(FULL_PAGE)}**` }, { body: page }).as('getPageDetail');
-=======
   describe('404 behavior', () => {
     it('should show 404 if request live page returns non-200', () => {
       cy.intercept(
@@ -382,7 +347,6 @@
       cy.wait('@getLivePage');
       cy.getByTestId('live-page-404').should('exist');
     });
->>>>>>> 5a719668
 
     it('should show 404 if request stripe account id returns non-200', () => {
       cy.intercept(
@@ -426,12 +390,6 @@
       cy.intercept(
         { method: 'GET', pathname: getEndpoint(FULL_PAGE) },
         { fixture: 'pages/live-page-1', statusCode: 200 }
-<<<<<<< HEAD
-      ).as('getPageInitial');
-      cy.visit('/revenue-program-slug/page-slug');
-      cy.url().should('include', '/revenue-program-slug/page-slug');
-      cy.wait('@getPageInitial');
-=======
       ).as('getPage');
       cy.intercept('/api/v1/organizations/stripe_account_id/**', { fixture: 'stripe/org-account-id.json' }).as(
         'getStripeAccountId'
@@ -440,7 +398,6 @@
       cy.url().should('include', '/revenue-program-slug/page-slug');
       cy.wait('@getPage');
       cy.wait('@getStripeAccountId');
->>>>>>> 5a719668
     });
 
     it('should render page footer with link to fundjournalism.org', () => {
