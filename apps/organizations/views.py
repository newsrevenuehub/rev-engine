--- conflicted
+++ resolved
@@ -56,13 +56,7 @@
         return self.filter_queryset_for_superuser_or_ra()
 
     def patch(self, request, pk):
-<<<<<<< HEAD
-        organization = get_object_or_404(Organization, pk=pk)
-        if not request.user.is_superuser and organization not in self.get_queryset():
-            return Response(status=status.HTTP_404_NOT_FOUND)
-=======
         organization = get_object_or_404(self.get_queryset(), pk=pk)
->>>>>>> 9839ea54
         patch_serializer = serializers.OrganizationPatchSerializer(organization, data=request.data, partial=True)
         patch_serializer.is_valid()
         if patch_serializer.errors:
