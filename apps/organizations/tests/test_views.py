--- conflicted
+++ resolved
@@ -16,16 +16,13 @@
 
 from apps.api.permissions import HasRoleAssignment, IsHubAdmin, IsOrgAdmin
 from apps.common.constants import MAILCHIMP_INTEGRATION_ACCESS_FLAG_NAME
-<<<<<<< HEAD
+from apps.common.secrets import GoogleCloudSecretProvider
 from apps.emails.tasks import (
     make_send_test_contribution_email_data,
     make_send_test_magic_link_email_data,
     send_templated_email,
     send_thank_you_email,
 )
-=======
-from apps.common.secrets import GoogleCloudSecretProvider
->>>>>>> 3ffc589a
 from apps.organizations.models import (
     TAX_ID_MAX_LENGTH,
     TAX_ID_MIN_LENGTH,
