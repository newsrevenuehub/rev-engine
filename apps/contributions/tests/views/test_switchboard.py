import pytest
from knox.models import AuthToken
from rest_framework import status
from rest_framework.reverse import reverse

from apps.contributions.choices import ContributionInterval, ContributionStatus
from apps.contributions.models import Contribution, Contributor
from apps.contributions.serializers import SwitchboardContributionRevenueProgramSourceValues
from apps.contributions.tests.factories import (
    ContributionFactory,
    ContributorFactory,
)
from apps.contributions.views.switchboard import SEND_RECEIPT_QUERY_PARAM
from apps.organizations.models import PaymentProvider, RevenueProgram
from apps.organizations.tests.factories import (
    OrganizationFactory,
    RevenueProgramFactory,
)
from apps.pages.models import DonationPage
from apps.pages.tests.factories import DonationPageFactory
from apps.users.tests.factories import UserFactory


@pytest.mark.django_db
class TestSwitchboardContributorsViews:
    """Tests for switchboard contributors views, for SwitchboardContributorsViewSet and related function-based views."""

    @pytest.mark.parametrize("already_exists", [True, False])
    def test_create(self, api_client, faker, already_exists, switchboard_api_token):
        email = faker.email()
        if already_exists:
            existing = ContributorFactory(email=email)
        response = api_client.post(
            reverse("switchboard-contributor-list"),
            data={"email": email},
            headers={"Authorization": f"Token {switchboard_api_token}"},
        )
        if already_exists:
            assert response.status_code == status.HTTP_400_BAD_REQUEST
            assert response.json() == {"error": f"A contributor (ID: {existing.id}) with email {email} already exists"}
        else:
            assert response.status_code == status.HTTP_201_CREATED
            contributor = Contributor.objects.get(email=email)
            assert response.json() == {"email": email, "id": contributor.id}

    @pytest.fixture
    def contributor(self):
        return ContributorFactory()

    @pytest.mark.parametrize("exists", [True, False])
    def test_retrieve_by_id(self, api_client, switchboard_api_token, contributor, exists):
        pk = contributor.id
        if not exists:
            contributor.delete()
        response = api_client.get(
            reverse("switchboard-contributor-detail", args=(pk,)),
            headers={"Authorization": f"Token {switchboard_api_token}"},
        )
        if exists:
            assert response.status_code == status.HTTP_200_OK
            assert response.json() == {"email": contributor.email, "id": pk}
        else:
            assert response.status_code == status.HTTP_404_NOT_FOUND

    @pytest.mark.parametrize("exists", [True, False])
    def test_retrieve_by_email(self, api_client, switchboard_api_token, contributor, exists):
        email = contributor.email
        if not exists:
            contributor.delete()
        response = api_client.get(
            reverse("switchboard-contributor-by-email", args=(email,)),
            headers={"Authorization": f"Token {switchboard_api_token}"},
        )
        if exists:
            assert response.status_code == status.HTTP_200_OK
            assert response.json() == {"email": email, "id": contributor.id}
        else:
            assert response.status_code == status.HTTP_404_NOT_FOUND

    @pytest.fixture
    def retrieve_by_email_config(self, contributor):
        return {
            "method": "get",
            "url": reverse("switchboard-contributor-by-email", args=(contributor.email,)),
            "data": None,
        }

    @pytest.fixture
    def retrieve_by_id_config(self, contributor):
        return {
            "method": "get",
            "url": reverse("switchboard-contributor-detail", args=(contributor.id,)),
            "data": None,
        }

    @pytest.fixture
    def create_config(self, faker):
        return {"method": "post", "url": reverse("switchboard-contributor-list"), "data": {"email": faker.email()}}

    @pytest.mark.parametrize("case_config", ["retrieve_by_id_config", "create_config", "retrieve_by_email_config"])
    @pytest.mark.parametrize(
        ("token_fixture", "expect_success"), [("switchboard_api_token", True), ("switchboard_api_expired_token", False)]
    )
    def test_only_works_with_valid_token(self, case_config, token_fixture, expect_success, api_client, request):
        token = request.getfixturevalue(token_fixture)
        config = request.getfixturevalue(case_config)

        def _make_request(method, url, data):
            kwargs = {"headers": {}}
            if token:
                kwargs["headers"]["Authorization"] = f"Token {token}"
            if data:
                kwargs["data"] = data
            return getattr(api_client, method)(url, **kwargs)

        response = _make_request(config["method"], config["url"], config["data"])

        if expect_success:
            assert response.status_code in (status.HTTP_200_OK, status.HTTP_201_CREATED)
        else:
            assert response.status_code == status.HTTP_401_UNAUTHORIZED


@pytest.mark.django_db
class TestSwitchboardContributionsViewSet:

    @pytest.fixture
    def other_user(self):
        return UserFactory(is_superuser=True)

    @pytest.fixture
    def organization(self):
        return OrganizationFactory()

    @pytest.fixture
    def rp_1(self, organization):
        return RevenueProgramFactory(organization=organization)

    @pytest.fixture
    def rp_2(self, organization):
        return RevenueProgramFactory(organization=organization)

    @pytest.fixture
    def other_orgs_rp(self):
        return RevenueProgramFactory()

    @pytest.fixture
    def contribution_with_donation_page(self, rp_1):
        return ContributionFactory(donation_page__revenue_program=rp_1)

    @pytest.fixture
    def contribution_without_donation_page(self, rp_1):
        return ContributionFactory(donation_page=None, _revenue_program=rp_1)

    @pytest.fixture(params=["contribution_with_donation_page", "contribution_without_donation_page"])
    def contribution(self, request):
        return request.getfixturevalue(request.param)

    @pytest.fixture
    def creation_data_recurring_with_page(self):
        return {
            "amount": 1000,
            "interval": ContributionInterval.MONTHLY,
            "contributor": ContributorFactory().id,
            "donation_page": DonationPageFactory().id,
            "provider_subscription_id": "sub_123",
            "payment_provider_used": PaymentProvider.STRIPE_LABEL,
        }

    @pytest.fixture
    def creation_data_recurring_with_rp(self, creation_data_recurring_with_page):
        return {
            **{k: v for k, v in creation_data_recurring_with_page.items() if k != "donation_page"},
            "revenue_program": RevenueProgramFactory().id,
        }

    @pytest.fixture
    def creation_data_one_time_with_page(self, creation_data_recurring_with_page):
        return {
            **{k: v for k, v in creation_data_recurring_with_page.items() if k != "provider_subscription_id"},
            "interval": ContributionInterval.ONE_TIME,
            "provider_payment_id": "pi_123",
        }

    @pytest.fixture
    def creation_data_one_time_with_rp(self, creation_data_recurring_with_rp):
        return {
            **{k: v for k, v in creation_data_recurring_with_rp.items() if k != "donation_page"},
            "revenue_program": RevenueProgramFactory().id,
        }

    @pytest.fixture
    def invalid_creation_data_both_rp_and_page(self, creation_data_one_time_with_page):
        return {
            **creation_data_one_time_with_page,
            "revenue_program": RevenueProgramFactory().id,
        }

    @pytest.fixture
    def invalid_creation_data_neither_rp_nor_page(self, creation_data_one_time_with_page):
        return {
            k: v for k, v in creation_data_one_time_with_page.items() if k not in ("revenue_program", "donation_page")
        }

    @pytest.fixture
    def invalid_creation_data_duplicate_payment_id(self, creation_data_one_time_with_page):
        ContributionFactory(provider_payment_id=creation_data_one_time_with_page["provider_payment_id"])
        return creation_data_one_time_with_page

    @pytest.fixture
    def invalid_creation_data_duplicate_subscription_id(self, creation_data_recurring_with_page):
        ContributionFactory(provider_subscription_id=creation_data_recurring_with_page["provider_subscription_id"])
        return creation_data_recurring_with_page

    @pytest.fixture
    def invalid_creation_data_duplicate_setup_intent_id(self, creation_data_recurring_with_page):
        ContributionFactory(provider_setup_intent_id=(si_id := "si_123"))
        return {**creation_data_recurring_with_page, "provider_setup_intent_id": si_id}

    @pytest.mark.parametrize(
        "data_fixture",
        [
            "creation_data_recurring_with_page",
            "creation_data_recurring_with_rp",
            "creation_data_one_time_with_page",
            "creation_data_one_time_with_rp",
        ],
    )
    def test_create_happy_path(self, api_client, data_fixture, request, switchboard_api_token):
        data = request.getfixturevalue(data_fixture)
        response = api_client.post(
            reverse("switchboard-contribution-list"),
            data=data,
            headers={"Authorization": f"Token {switchboard_api_token}"},
        )
        assert response.status_code == status.HTTP_201_CREATED
        retrieved = Contribution.objects.get(id=response.json()["id"])
        for k, v in data.items():
            match k:
                case "donation_page":
                    assert retrieved.donation_page == DonationPage.objects.get(pk=data["donation_page"])
                case "contributor":
                    assert retrieved.contributor == Contributor.objects.get(pk=data["contributor"])
                case "revenue_program":
                    assert retrieved._revenue_program == RevenueProgram.objects.get(pk=data["revenue_program"])
                case _:
                    assert getattr(retrieved, k) == v

    @pytest.mark.parametrize(
        "data_fixture",
        [
            "invalid_creation_data_both_rp_and_page",
            "invalid_creation_data_neither_rp_nor_page",
            "invalid_creation_data_duplicate_payment_id",
            "invalid_creation_data_duplicate_subscription_id",
            "invalid_creation_data_duplicate_setup_intent_id",
        ],
    )
    def test_create_when_constraint_violated(self, api_client, data_fixture, request, switchboard_api_token):
        data = request.getfixturevalue(data_fixture)
        response = api_client.post(
            reverse("switchboard-contribution-list"),
            data=data,
            headers={"Authorization": f"Token {switchboard_api_token}"},
        )
        if data_fixture == "invalid_creation_data_both_rp_and_page":
            assert response.status_code == status.HTTP_400_BAD_REQUEST
            assert response.json() == {
                "non_field_errors": ["Cannot set both revenue_program and donation_page on a contribution"]
            }
        elif data_fixture == "invalid_creation_data_neither_rp_nor_page":
            assert response.status_code == status.HTTP_400_BAD_REQUEST
            assert response.json() == {
                "non_field_errors": ["Must set either revenue_program or donation_page on a contribution"]
            }
        else:
            assert response.status_code == status.HTTP_409_CONFLICT
            match data_fixture:
                case "invalid_creation_data_duplicate_payment_id":
                    assert response.json() == {
                        "provider_payment_id": ["contribution with this provider payment id already exists."]
                    }
                case "invalid_creation_data_duplicate_subscription_id":
                    assert response.json() == {
                        "provider_subscription_id": ["contribution with this provider subscription id already exists."]
                    }
                case "invalid_creation_data_duplicate_setup_intent_id":
                    assert response.json() == {
                        "provider_setup_intent_id": ["contribution with this provider setup intent id already exists."]
                    }

    def test_create_when_invalid_metadata(
        self, api_client, switchboard_api_token, creation_data_recurring_with_page, invalid_metadata
    ):
        creation_data_recurring_with_page["contribution_metadata"] = invalid_metadata
        response = api_client.post(
            reverse("switchboard-contribution-list"),
            data=creation_data_recurring_with_page,
            headers={"Authorization": f"Token {switchboard_api_token}"},
            format="json",
        )
        assert response.status_code == status.HTTP_400_BAD_REQUEST
        assert response.json() == {"contribution_metadata": ["does not conform to a known schema"]}

<<<<<<< HEAD
    @pytest.mark.parametrize("send_receipt", [True, False])
    def test_create_receipt_behavior(self, api_client, creation_data_recurring_with_page, token, mocker, send_receipt):
        mock_handle_thank_you_email = mocker.patch("apps.contributions.models.Contribution.handle_thank_you_email")
        api_client.post(
            f"{reverse('switchboard-contribution-list')}{'?' + SEND_RECEIPT_QUERY_PARAM if send_receipt else ''}",
            data=creation_data_recurring_with_page,
            headers={"Authorization": f"Token {token}"},
        )
        assert mock_handle_thank_you_email.called is send_receipt

    def test_retrieve(self, api_client, contribution, token):
=======
    def test_retrieve(self, api_client, contribution, switchboard_api_token):
>>>>>>> cbbe02e0
        response = api_client.get(
            reverse("switchboard-contribution-detail", args=(contribution.id,)),
            headers={"Authorization": f"Token {switchboard_api_token}"},
        )
        assert response.status_code == status.HTTP_200_OK
        assert response.json() == {
            "amount": contribution.amount,
            "contribution_metadata": contribution.contribution_metadata,
            "contributor": contribution.contributor.id,
            "currency": contribution.currency,
            "donation_page": contribution.donation_page.id if contribution.donation_page else None,
            "id": contribution.id,
            "interval": contribution.interval,
            "last_payment_date": contribution.last_payment_date.isoformat() if contribution.last_payment_date else None,
            "payment_provider_used": contribution.payment_provider_used,
            "provider_customer_id": contribution.provider_customer_id,
            "provider_payment_id": contribution.provider_payment_id,
            "provider_payment_method_id": contribution.provider_payment_method_id,
            "provider_payment_method_details": contribution.provider_payment_method_details,
            "provider_setup_intent_id": contribution.provider_setup_intent_id,
            "provider_subscription_id": contribution.provider_subscription_id,
            "revenue_program": contribution.revenue_program.id,
            "revenue_program_source": (
                SwitchboardContributionRevenueProgramSourceValues.DIRECT
                if contribution._revenue_program
                else SwitchboardContributionRevenueProgramSourceValues.VIA_PAGE
            ),
            "status": contribution.status,
        }

    @pytest.fixture
    def update_data_recurring_with_page(self, faker, valid_metadata):
        contribution = ContributionFactory(
            monthly_subscription=True,
            provider_subscription_id=faker.uuid4(),
            provider_setup_intent_id=faker.uuid4(),
            status=ContributionStatus.PROCESSING,
        )
        return {
            "amount": contribution.amount + 1000,
            "interval": ContributionInterval.YEARLY,
            "contributor": ContributorFactory().id,
            "contribution_metadata": {**valid_metadata, "reason_for_giving": "some-other-reason"},
            "donation_page": DonationPageFactory().id,
            "provider_subscription_id": faker.uuid4(),
            "currency": "CAD",
            "provider_setup_intent_id": faker.uuid4(),
            "provider_customer_id": faker.uuid4(),
            "provider_payment_id": faker.uuid4(),
            "provider_payment_method_id": faker.uuid4(),
            "provider_payment_method_details": {"key": "value"},
            "status": ContributionStatus.PAID,
        }, contribution

    @pytest.fixture
    def update_data_recurring_with_rp(self, update_data_recurring_with_page):
        data, contribution = update_data_recurring_with_page
        org = contribution.revenue_program.organization
        contribution._revenue_program = contribution.donation_page.revenue_program
        contribution.donation_page = None
        contribution.save()
        data["revenue_program"] = RevenueProgramFactory(organization=org).id
        del data["donation_page"]
        return data, contribution

    @pytest.mark.parametrize(
        "data_fixture",
        [
            "update_data_recurring_with_page",
            "update_data_recurring_with_rp",
        ],
    )
    def test_update_happy_path(self, api_client, contribution, data_fixture, request, switchboard_api_token):
        data, contribution = request.getfixturevalue(data_fixture)
        response = api_client.patch(
            reverse("switchboard-contribution-detail", args=(contribution.id,)),
            data=data,
            format="json",
            headers={"Authorization": f"Token {switchboard_api_token}"},
        )
        assert response.status_code == status.HTTP_200_OK
        contribution.refresh_from_db()
        for k, v in data.items():
            match k:
                case "donation_page":
                    assert contribution.donation_page == DonationPage.objects.get(pk=data["donation_page"])
                case "contributor":
                    assert contribution.contributor == Contributor.objects.get(pk=data["contributor"])
                case "revenue_program":
                    assert contribution._revenue_program == RevenueProgram.objects.get(pk=data["revenue_program"])
                case _:
                    assert getattr(contribution, k) == v

    @pytest.fixture
    def invalid_update_data_both_rp_and_page(self, update_data_recurring_with_page):
        data, contribution = update_data_recurring_with_page
        data["revenue_program"] = contribution.donation_page.revenue_program.id
        return data, contribution

    @pytest.fixture
    def invalid_update_data_would_yield_no_rp_or_dp(self, update_data_recurring_with_page):
        data, contribution = update_data_recurring_with_page
        data["donation_page"] = None
        return data, contribution

    @pytest.fixture
    def invalid_update_data_duplicate_payment_id(self, update_data_recurring_with_page):
        data, contribution = update_data_recurring_with_page
        ContributionFactory(provider_payment_id=data["provider_payment_id"])
        return data, contribution

    @pytest.fixture
    def invalid_update_data_duplicate_subscription_id(self, update_data_recurring_with_page):
        data, contribution = update_data_recurring_with_page
        ContributionFactory(provider_subscription_id=data["provider_subscription_id"])
        return data, contribution

    @pytest.fixture
    def invalid_update_data_duplicate_setup_intent_id(self, update_data_recurring_with_page):
        data, contribution = update_data_recurring_with_page
        ContributionFactory(provider_setup_intent_id=data["provider_setup_intent_id"])
        return data, contribution

    @pytest.mark.parametrize(
        "data_fixture",
        [
            "invalid_update_data_both_rp_and_page",
            "invalid_update_data_would_yield_no_rp_or_dp",
            "invalid_update_data_duplicate_payment_id",
            "invalid_update_data_duplicate_subscription_id",
            "invalid_update_data_duplicate_setup_intent_id",
        ],
    )
    def test_update_when_constraint_violated(self, api_client, data_fixture, request, switchboard_api_token):
        data, contribution = request.getfixturevalue(data_fixture)
        response = api_client.patch(
            reverse("switchboard-contribution-detail", args=(contribution.id,)),
            data=data,
            headers={"Authorization": f"Token {switchboard_api_token}"},
            format="json",
        )
        if data_fixture == "invalid_update_data_both_rp_and_page":
            assert response.status_code == status.HTTP_400_BAD_REQUEST
            assert response.json() == {
                "non_field_errors": ["Cannot set both revenue_program and donation_page on a contribution"]
            }
        elif data_fixture == "invalid_update_data_would_yield_no_rp_or_dp":
            assert response.status_code == status.HTTP_400_BAD_REQUEST
            assert response.json() == {
                "non_field_errors": ["Must set either revenue_program or donation_page on a contribution"]
            }
        else:
            assert response.status_code == status.HTTP_409_CONFLICT
            match data_fixture:
                case "invalid_creation_data_duplicate_payment_id":
                    assert response.json() == {
                        "provider_payment_id": ["contribution with this provider payment id already exists."]
                    }
                case "invalid_creation_data_duplicate_subscription_id":
                    assert response.json() == {
                        "provider_subscription_id": ["contribution with this provider subscription id already exists."]
                    }
                case "invalid_creation_data_duplicate_setup_intent_id":
                    assert response.json() == {
                        "provider_setup_intent_id": ["contribution with this provider setup intent id already exists."]
                    }

    def test_update_when_patching_rp_for_different_org(
        self, api_client, contribution, other_orgs_rp, switchboard_api_token
    ):
        assert contribution.revenue_program.organization != other_orgs_rp.organization
        response = api_client.patch(
            reverse("switchboard-contribution-detail", args=(contribution.id,)),
            data={"revenue_program": other_orgs_rp.id},
            headers={"Authorization": f"Token {switchboard_api_token}"},
        )
        assert response.status_code == status.HTTP_400_BAD_REQUEST
        assert response.json() == {
            "revenue_program": ["Cannot assign contribution to a revenue program from a different organization"]
        }

    @pytest.mark.parametrize(
        "unique_field", ["provider_subscription_id", "provider_setup_intent_id", "provider_payment_id"]
    )
    def test_update_when_violate_uniqueness_constraint(self, api_client, switchboard_user, unique_field):
        ContributionFactory(**{unique_field: (unique_val := "unique")})
        contribution = ContributionFactory()
        api_client.force_authenticate(switchboard_user)
        response = api_client.patch(
            reverse("switchboard-contribution-detail", args=(contribution.id,)),
            data={unique_field: unique_val},
        )
        assert response.status_code == status.HTTP_409_CONFLICT
        assert response.json() == {
            unique_field: [f"contribution with this {unique_field.replace('_', ' ')} already exists."]
        }

    def test_update_when_invalid_metadata(self, api_client, switchboard_api_token, contribution, invalid_metadata):
        response = api_client.patch(
            reverse("switchboard-contribution-detail", args=(contribution.id,)),
            data={"contribution_metadata": invalid_metadata},
            headers={"Authorization": f"Token {switchboard_api_token}"},
            format="json",
        )
        assert response.status_code == status.HTTP_400_BAD_REQUEST
        assert response.json() == {"contribution_metadata": ["does not conform to a known schema"]}

    @pytest.mark.parametrize("method", ["patch", "post", "get"])
    def test_requests_when_not_switchboard_user(self, api_client, other_user, contribution, method):
        token = AuthToken.objects.create(other_user)[1]
        url_name = f"switchboard-contribution-{'list' if method == 'post' else 'detail'}"
        url_kwargs = {"args": (contribution.id,)} if method in ("patch", "get") else {}
        url = reverse(url_name, **url_kwargs)
        request_kwargs = {"data": {}} if method != "get" else {}
        response = getattr(api_client, method)(url, **request_kwargs, headers={"Authorization": f"Token {token}"})
        assert response.status_code == status.HTTP_403_FORBIDDEN

    @pytest.mark.parametrize("method", ["patch", "post", "get"])
    def test_requests_when_token_expired(self, api_client, switchboard_api_expired_token, method):
        url_name = f"switchboard-contribution-{'list' if method == 'post' else 'detail'}"
        url_kwargs = {"args": (1,)} if method in ("patch", "get") else {}
        url = reverse(url_name, **url_kwargs)
        request_kwargs = {"data": {}} if method != "get" else {}
        response = getattr(api_client, method)(
            url, headers={"Authorization": f"Token {switchboard_api_expired_token}", **request_kwargs}
        )
        assert response.status_code == status.HTTP_401_UNAUTHORIZED
        assert response.json() == {"detail": "Invalid token."}<|MERGE_RESOLUTION|>--- conflicted
+++ resolved
@@ -302,7 +302,6 @@
         assert response.status_code == status.HTTP_400_BAD_REQUEST
         assert response.json() == {"contribution_metadata": ["does not conform to a known schema"]}
 
-<<<<<<< HEAD
     @pytest.mark.parametrize("send_receipt", [True, False])
     def test_create_receipt_behavior(self, api_client, creation_data_recurring_with_page, token, mocker, send_receipt):
         mock_handle_thank_you_email = mocker.patch("apps.contributions.models.Contribution.handle_thank_you_email")
@@ -313,10 +312,7 @@
         )
         assert mock_handle_thank_you_email.called is send_receipt
 
-    def test_retrieve(self, api_client, contribution, token):
-=======
     def test_retrieve(self, api_client, contribution, switchboard_api_token):
->>>>>>> cbbe02e0
         response = api_client.get(
             reverse("switchboard-contribution-detail", args=(contribution.id,)),
             headers={"Authorization": f"Token {switchboard_api_token}"},
