from unittest import mock

from django.conf import settings
from django.middleware import csrf
from django.test import override_settings

import pytest
from addict import Dict as AttrDict
from rest_framework import status
from rest_framework.reverse import reverse
from rest_framework.test import APIClient, APITestCase
from stripe.error import StripeError
from stripe.oauth_error import InvalidGrantError as StripeInvalidGrantError
from stripe.stripe_object import StripeObject
from waffle import get_waffle_flag_model

from apps.api.tests import RevEngineApiAbstractTestCase
from apps.api.tokens import ContributorRefreshToken
from apps.common.constants import CONTRIBUTIONS_API_ENDPOINT_ACCESS_FLAG_NAME
from apps.common.tests.test_resources import AbstractTestCase
from apps.contributions.models import (
    Contribution,
    ContributionInterval,
    ContributionStatus,
    Contributor,
)
from apps.contributions.payment_managers import PaymentProviderError
from apps.contributions.serializers import (
    PaymentProviderContributionSerializer,
    SubscriptionsSerializer,
)
from apps.contributions.tests.factories import (
    ContributionFactory,
    ContributorFactory,
    StripeSubscriptionFactory,
)
from apps.contributions.tests.test_serializers import (
    mock_get_bad_actor,
    mock_stripe_call_with_error,
)
from apps.organizations.models import RevenueProgram
from apps.organizations.tests.factories import (
    OrganizationFactory,
    PaymentProviderFactory,
    RevenueProgramFactory,
    StripePaymentIntentFactory,
)
from apps.pages.models import DonationPage
from apps.pages.tests.factories import DonationPageFactory
from apps.users.choices import Roles
from apps.users.tests.factories import create_test_user


TEST_STRIPE_ACCOUNT_ID = "testing_123"


class MockStripeAccount(StripeObject):
    def __init__(self, *args, **kwargs):
        self.id = TEST_STRIPE_ACCOUNT_ID


MOCK_ACCOUNT_LINKS = {"test": "test"}


class MockOAuthResponse(StripeObject):
    def __init__(self, *args, **kwargs):
        self.stripe_user_id = kwargs.get("stripe_user_id")
        self.refresh_token = kwargs.get("refresh_token")


expected_oauth_scope = "my_test_scope"


@override_settings(STRIPE_OAUTH_SCOPE=expected_oauth_scope)
class StripeOAuthTest(AbstractTestCase):
    @classmethod
    def setUpClass(cls):
        super().setUpClass()
        cls.set_up_domain_model()

    def _make_request(self, code=None, scope=None, revenue_program_id=None):
        self.client.force_authenticate(user=self.org_user)
        url = reverse("stripe-oauth")
        complete_url = f"{url}?{settings.ORG_SLUG_PARAM}={self.org1.slug}"
        body = {}
        if revenue_program_id:
            body["revenue_program_id"] = revenue_program_id
        if code:
            body["code"] = code
        if scope:
            body["scope"] = scope
        return self.client.post(complete_url, body)

    @mock.patch("stripe.OAuth.token")
    def test_response_when_missing_params(self, stripe_oauth_token):
        # Missing code
        response = self._make_request(code=None, scope=expected_oauth_scope, revenue_program_id=self.org1_rp1.id)
        self.assertEqual(response.status_code, 400)
        self.assertIn("missing_params", response.data)
        stripe_oauth_token.assert_not_called()

        # Missing scope
        response = self._make_request(code="12345", scope=None, revenue_program_id=self.org1_rp1.id)
        self.assertEqual(response.status_code, 400)
        self.assertIn("missing_params", response.data)
        stripe_oauth_token.assert_not_called()

        # Missing revenue_program_id
        response = self._make_request(code="12345", scope=expected_oauth_scope, revenue_program_id=None)
        self.assertEqual(response.status_code, 400)
        self.assertIn("missing_params", response.data)
        stripe_oauth_token.assert_not_called()

        # Missing code, scope and revenue_program_id
        response = self._make_request(code=None, scope=None, revenue_program_id=None)
        self.assertEqual(response.status_code, 400)
        self.assertIn("missing_params", response.data)
        stripe_oauth_token.assert_not_called()

    @mock.patch("stripe.OAuth.token")
    def test_response_when_scope_param_mismatch(self, stripe_oauth_token):
        """
        We verify that the "scope" parameter provided by the frontend matches the scope we expect
        """
        response = self._make_request(code="1234", scope="not_expected_scope", revenue_program_id=self.org1_rp1.id)
        self.assertEqual(response.status_code, 400)
        self.assertIn("scope_mismatch", response.data)
        stripe_oauth_token.assert_not_called()

    @mock.patch("stripe.OAuth.token")
    def test_response_when_invalid_code(self, stripe_oauth_token):
        stripe_oauth_token.side_effect = StripeInvalidGrantError(code="error_code", description="error_description")
        response = self._make_request(code="1234", scope=expected_oauth_scope, revenue_program_id=self.org1_rp1.id)
        self.assertEqual(response.status_code, 400)
        self.assertIn("invalid_code", response.data)
        stripe_oauth_token.assert_called_with(code="1234", grant_type="authorization_code")

    @mock.patch("stripe.OAuth.token")
    def test_response_success(self, stripe_oauth_token):
        expected_stripe_account_id = "my_test_account_id"
        expected_refresh_token = "my_test_refresh_token"
        stripe_oauth_token.return_value = MockOAuthResponse(
            stripe_user_id=expected_stripe_account_id, refresh_token=expected_refresh_token
        )
        response = self._make_request(code="1234", scope=expected_oauth_scope, revenue_program_id=self.org1_rp1.id)
        self.assertEqual(response.status_code, 200)
        self.assertEqual(response.data["detail"], "success")
        stripe_oauth_token.assert_called_with(code="1234", grant_type="authorization_code")
        # Org should have new values based on OAuth response
        self.org1_rp1.payment_provider.refresh_from_db()
        self.assertEqual(self.org1_rp1.payment_provider.stripe_account_id, expected_stripe_account_id)
        self.assertEqual(self.org1_rp1.payment_provider.stripe_oauth_refresh_token, expected_refresh_token)

    @mock.patch("stripe.OAuth.token")
    def test_create_payment_provider_if_not_exists(self, stripe_oauth_token):
        expected_stripe_account_id = "new_stripe_account_id"
        refresh_token = "my_test_refresh_token"
        stripe_oauth_token.return_value = MockOAuthResponse(
            stripe_user_id=expected_stripe_account_id, refresh_token=refresh_token
        )
        self.org1_rp2.payment_provider = None
        self._make_request(code="1234", scope=expected_oauth_scope, revenue_program_id=self.org1_rp2.id)
        self.org1_rp2.refresh_from_db()
        self.assertEqual(self.org1_rp2.payment_provider.stripe_account_id, expected_stripe_account_id)


class MockStripeAccountEnabled(MockStripeAccount):
    def __init__(self, *args, **kwargs):
        self.charges_enabled = True


class MockStripeAccountNotEnabled(MockStripeAccount):
    def __init__(self, *args, **kwargs):
        self.charges_enabled = False


TEST_STRIPE_PRODUCT_ID = "my_test_product_id"


class MockStripeProduct(StripeObject):
    def __init__(self, *args, **kwargs):
        self.id = TEST_STRIPE_PRODUCT_ID


@mock.patch("stripe.Product.create", side_effect=MockStripeProduct)
class StripeConfirmTest(AbstractTestCase):
    def setUp(self):
        super().setUp()
        self.set_up_domain_model()
        self.url = f'{reverse("stripe-confirmation")}?{settings.ORG_SLUG_PARAM}={self.org1.slug}'

    def post_to_confirmation(
        self, stripe_account_id="", stripe_verified=None, stripe_product_id="", revenue_program_id=0
    ):
        self.payment_provider1.stripe_account_id = stripe_account_id
        self.payment_provider1.stripe_verified = True if stripe_verified else False
        self.payment_provider1.stripe_product_id = stripe_product_id
        self.payment_provider1.save()
        self.payment_provider1.refresh_from_db()
        self.client.force_authenticate(user=self.org_user)
        return self.client.post(self.url, data={"revenue_program_id": revenue_program_id})

    @mock.patch("stripe.Account.retrieve", side_effect=MockStripeAccountEnabled)
    def test_confirm_already_verified(self, mock_account_retrieve, *args):
        """
        stripe_confirmation should return early if the org already has stripe_verified=True.
        """

        response = self.post_to_confirmation(
            stripe_verified=True,
            stripe_account_id="testing",
            stripe_product_id="test_product_id",
            revenue_program_id=self.org1_rp1.id,
        )
        self.assertEqual(response.status_code, 200)
        self.assertEqual(response.data["status"], "connected")
        # this should bail early, before Account.retrieve is called
        mock_account_retrieve.assert_not_called()

    @mock.patch("stripe.Account.retrieve", side_effect=MockStripeAccountEnabled)
    def test_confirm_newly_verified(self, mock_account_retrieve, *args):
        """
        stripe_confirmation should set stripe_verified to True after confirming with Stripe.
        """
        self.payment_provider1.stripe_verified = False
        self.payment_provider1.save()
        response = self.post_to_confirmation(stripe_account_id="testing", revenue_program_id=self.org1_rp1.id)
        self.payment_provider1.refresh_from_db()
        self.assertTrue(self.payment_provider1.stripe_verified)
        mock_account_retrieve.assert_called_once()
        self.assertEqual(response.status_code, 200)
        self.assertEqual(response.data["status"], "connected")

    @mock.patch("stripe.Account.retrieve", side_effect=MockStripeAccountEnabled)
    def test_confirm_stripe_error_response(self, mock_account_retrieve, mock_product_create):
        mock_product_create.side_effect = StripeError
        response = self.post_to_confirmation(stripe_account_id="testing", revenue_program_id=self.org1_rp1.id)
        self.assertEqual(response.status_code, 500)
        self.assertEqual(response.data["status"], "failed")

    @mock.patch("stripe.Account.retrieve", side_effect=MockStripeAccountEnabled)
    def test_product_create_called_when_newly_verified(self, mock_account_retrieve, mock_product_create):
        self.post_to_confirmation(stripe_account_id="testing", revenue_program_id=self.org1_rp1.id)
        mock_account_retrieve.assert_called_once()
        # Newly confirmed accounts should go ahead and create a default product on for that org.
        mock_product_create.assert_called_once()
        self.payment_provider1.refresh_from_db()
        self.assertEqual(self.payment_provider1.stripe_product_id, TEST_STRIPE_PRODUCT_ID)

    @mock.patch("stripe.Account.retrieve", side_effect=MockStripeAccountNotEnabled)
    def test_confirm_connected_not_verified(self, mock_account_retrieve, *args):
        """
        If an organization has connected its account with NRE (has a stripe_account_id), but
        their Stripe account is not ready to recieve payments, they're in a special state.
        """
        self.payment_provider1.stripe_verified = False
        self.payment_provider1.save()
        response = self.post_to_confirmation(stripe_account_id="testing", revenue_program_id=self.org1_rp1.id)
        mock_account_retrieve.assert_called_once()
        self.assertEqual(response.status_code, 202)
        self.assertEqual(response.data["status"], "restricted")
        # stripe_verified should still be false
        self.assertFalse(self.payment_provider1.stripe_verified)

    @mock.patch("stripe.Account.retrieve", side_effect=MockStripeAccountEnabled)
    def test_not_connected(self, mock_account_retrieve, *args):
        """
        Organizations that have not been connected to Stripe at all have
        no stripe_account_id.
        """
        response = self.post_to_confirmation(revenue_program_id=self.org1_rp1.id)

        self.assertEqual(response.status_code, 202)
        self.assertEqual(response.data["status"], "not_connected")
        # this should bail early, before Account.retrieve is called
        mock_account_retrieve.assert_not_called()

    @mock.patch("stripe.Account.retrieve", side_effect=StripeError)
    def test_stripe_error_is_caught(self, mock_account_retrieve, *args):
        """
        When stripe.Account.retrieve raises a StripeError, send it in response.
        """
        response = self.post_to_confirmation(stripe_account_id="testing", revenue_program_id=self.org1_rp1.id)
        mock_account_retrieve.assert_called_once()
        self.assertEqual(response.status_code, 500)
        self.assertEqual(response.data["status"], "failed")


class TestContributionsViewSet(RevEngineApiAbstractTestCase):
    def setUp(self):
        super().setUp()
        self.list_url = reverse("contribution-list")

        self.contribution_for_org = Contribution.objects.filter(
            donation_page__revenue_program__in=self.org1.revenueprogram_set.all()
        ).first()

    def contribution_detail_url(self, pk=None):
        pk = pk if pk is not None else self.contribution_for_org.pk
        return reverse("contribution-detail", args=(pk,))

    ##########
    # Retrieve
    def test_superuser_can_get_contribution(self):
        self.assert_superuser_can_get(self.contribution_detail_url())

    def test_hub_admin_can_get_contribution(self):
        self.assert_hub_admin_can_get(self.contribution_detail_url())

    def test_org_admin_can_get_contribution_owned_by_org(self):
        self.assert_org_admin_can_get(self.contribution_detail_url())

    def test_org_admin_cannot_get_contribution_owned_by_other_org(self):
        not_orgs_contribution = Contribution.objects.exclude(
            donation_page__revenue_program__organization=self.org1
        ).first()
        self.assertIsNotNone(not_orgs_contribution)
        self.assert_org_admin_cannot_get(self.contribution_detail_url(not_orgs_contribution.pk))

    def test_rp_user_can_get_contribution_from_their_rp(self):
        contrib_in_users_rp_pk = (
            Contribution.objects.filter(
                donation_page__revenue_program=self.rp_user.roleassignment.revenue_programs.first()
            )
            .first()
            .pk
        )
        self.assert_rp_user_can_get(self.contribution_detail_url(contrib_in_users_rp_pk))

    def test_rp_user_cannot_get_contribution_from_another_rp_in_org(self):
        contrib_not_in_users_rp_pk = (
            Contribution.objects.exclude(
                donation_page__revenue_program__in=self.rp_user.roleassignment.revenue_programs.all()
            )
            .first()
            .pk
        )
        self.assert_rp_user_cannot_get(self.contribution_detail_url(contrib_not_in_users_rp_pk))

    def test_rp_user_cannot_get_contribution_from_another_org(self):
        contrib_not_in_users_org_pk = (
            Contribution.objects.exclude(
                donation_page__revenue_program__in=self.rp_user.roleassignment.revenue_programs.all()
            )
            .first()
            .pk
        )
        self.assert_rp_user_cannot_get(self.contribution_detail_url(contrib_not_in_users_org_pk))

    ######
    # List
    def test_super_user_can_list_all_contributions(self):
        self.assert_superuser_can_list(self.list_url, Contribution.objects.count())

    def test_hub_admin_can_list_all_contributions(self):
        self.assert_hub_admin_can_list(self.list_url, Contribution.objects.count())

    def test_org_admin_can_list_orgs_contributions(self):
        """Should get back only contributions belonging to my org"""
        donation_pages_of_org = DonationPage.objects.filter(revenue_program__organization=self.org1)
        donation_pages = set(i.id for i in donation_pages_of_org)
        self.assertGreater(
            Contribution.objects.exclude(donation_page__in=donation_pages_of_org).count(),
            0,
        )
        ensure_owned_by_org = lambda contribution: contribution["donation_page_id"] in donation_pages

        self.assert_org_admin_can_list(
            self.list_url,
            Contribution.objects.filter(donation_page__in=donation_pages_of_org).count(),
            assert_item=ensure_owned_by_org,
        )

    def test_rp_user_can_list_their_rps_contributions(self):
        def _ensure_all_contribs_belong_to_users_rps(results):
            page_ids = list(set([contrib["donation_page_id"] for contrib in results]))
            referenced_rps = RevenueProgram.objects.filter(donationpage__in=page_ids).values_list("pk", flat=True)
            self.assertTrue(
                set(referenced_rps).issubset(
                    set(self.rp_user.roleassignment.revenue_programs.values_list("pk", flat=True))
                )
            )

        expected_count = Contribution.objects.filter(
            donation_page__revenue_program_id__in=self.rp_user.roleassignment.revenue_programs.all()
        ).count()
        self.assert_rp_user_can_list(self.list_url, expected_count, assert_all=_ensure_all_contribs_belong_to_users_rps)

    def test_contributions_are_read_only_for_expected_users(self):
        detail_url = reverse("contribution-detail", args=(Contribution.objects.first().pk,))
        expected_users = (
            self.superuser,
            self.hub_user,
            self.org_user,
            self.rp_user,
        )
        for user in expected_users:
            self.assert_user_cannot_delete_because_not_implemented(detail_url, user)
            self.assert_user_cannot_post_because_not_implemented(self.list_url, user)
            self.assert_user_cannot_patch_because_not_implemented(detail_url, user)
            self.assert_user_cannot_put_because_not_implemented(detail_url, user)

    def test_unexpected_role_type(self):
        novel = create_test_user(role_assignment_data={"role_type": "never-before-seen"})
        self.assert_user_cannot_get(
            reverse("contribution-list"), novel, expected_status_code=status.HTTP_500_INTERNAL_SERVER_ERROR
        )

    def test_list_contributions_with_status_negation(self):
        filter_statuses = {"paid", "flagged"}
        qp = "&".join([f"status__not={i}" for i in filter_statuses])
        response = self.assert_user_can_get(self.list_url + f"?{qp}", self.superuser)
        self.assertTrue(all([i["status"] not in filter_statuses for i in response.json()["results"]]))

    def test_filters_out_contributions_without_payment_method(self):
        org = OrganizationFactory()
        payment_provider = PaymentProviderFactory(stripe_account_id="ignore")
        revenue_program = RevenueProgramFactory(organization=org, payment_provider=payment_provider)
        donation_page = DonationPageFactory(revenue_program=revenue_program)
        processing_contribution = Contribution.objects.create(amount=100, donation_page=donation_page)
        processed_contribution = Contribution.objects.create(
            amount=100, donation_page=donation_page, provider_payment_method_details={"k": "v"}
        )
        response = self.assert_user_can_get(self.list_url, self.hub_user)
        retrieved_contribution_ids = [
            retrieved_contribution["id"] for retrieved_contribution in response.json()["results"]
        ]
        assert processing_contribution.id not in retrieved_contribution_ids
        assert processed_contribution.id in retrieved_contribution_ids


class TestContributorContributionsViewSet(AbstractTestCase):
    def setUp(self):
        super().setUp()
        self.set_up_domain_model()

        self.contribution_1 = StripePaymentIntentFactory(revenue_program=self.org1_rp1.slug)
        self.contribution_2 = StripePaymentIntentFactory(revenue_program=self.org1_rp2.slug)
        self.contribution_3 = StripePaymentIntentFactory(revenue_program=self.org1_rp1.slug)
        self.contribution_4 = StripePaymentIntentFactory(revenue_program=self.org1_rp2.slug, payment_type=None)

        self.all_contributions = [self.contribution_1, self.contribution_2, self.contribution_3, self.contribution_4]

        self.stripe_contributions = [
            PaymentProviderContributionSerializer(instance=i).data for i in self.all_contributions
        ]

    def list_contributions(self):
        self.client.force_authenticate(user=self.contributor_user)
        return self.client.get(
            reverse("contribution-list"),
        )

    @mock.patch("apps.contributions.stripe_contributions_provider.ContributionsCacheProvider.load")
    @mock.patch("apps.contributions.tasks.task_pull_serialized_stripe_contributions_to_cache.delay")
    def test_contributor_can_list_their_contributions(self, celery_task_mock, cache_load_mock):
        cache_load_mock.return_value = self.stripe_contributions
        refresh_token = ContributorRefreshToken.for_contributor(self.contributor_user.uuid)
        self.client.cookies["Authorization"] = refresh_token.long_lived_access_token
        self.client.cookies["csrftoken"] = csrf._get_new_csrf_token()
        response = self.client.get(reverse("contribution-list"), {"rp": self.org1_rp1.slug})
        self.assertEqual(celery_task_mock.call_count, 0)
        self.assertEqual(response.json().get("count"), 2)

    @mock.patch("apps.contributions.stripe_contributions_provider.ContributionsCacheProvider.load")
    @mock.patch("apps.contributions.tasks.task_pull_serialized_stripe_contributions_to_cache.delay")
    def test_contributor_call_celery_task_if_no_contribution_in_cache(self, celery_task_mock, cache_load_mock):
        cache_load_mock.return_value = []
        refresh_token = ContributorRefreshToken.for_contributor(self.contributor_user.uuid)
        self.client.cookies["Authorization"] = refresh_token.long_lived_access_token
        self.client.cookies["csrftoken"] = csrf._get_new_csrf_token()
        response = self.client.get(reverse("contribution-list"), {"rp": self.org1_rp1.slug})
        celery_task_mock.assert_called_once()
        self.assertEqual(response.json().get("count"), 0)

    @mock.patch("apps.contributions.stripe_contributions_provider.ContributionsCacheProvider.load")
    @mock.patch("apps.contributions.tasks.task_pull_serialized_stripe_contributions_to_cache.delay")
    def test_contributor_call_excludes_payments_requiring_source(self, celery_task_mock, cache_load_mock):
        cache_load_mock.return_value = self.stripe_contributions
        refresh_token = ContributorRefreshToken.for_contributor(self.contributor_user.uuid)
        self.client.cookies["Authorization"] = refresh_token.long_lived_access_token
        self.client.cookies["csrftoken"] = csrf._get_new_csrf_token()
        response = self.client.get(reverse("contribution-list"), {"rp": self.org1_rp2.slug})
        contribution_ids = [contribution["id"] for contribution in response.json()["results"]]
        assert self.contribution_4.id not in contribution_ids


class TestSubscriptionViewSet(AbstractTestCase):
    def setUp(self):
        super().setUp()
        self.org = OrganizationFactory()
        self.stripe_account_id = "testing-stripe-account-id"
        self.payment_provider = PaymentProviderFactory(stripe_account_id=self.stripe_account_id)
        self.set_up_domain_model()
        self.rp_foo = RevenueProgramFactory(organization=self.org, payment_provider=self.payment_provider, slug="foo")
        self.rp_bar = RevenueProgramFactory(organization=self.org, payment_provider=self.payment_provider, slug="bar")
        self.subscription = {
            "id": "sub_1234",
            "status": "incomplete",
            "card_brand": "Visa",
            "last4": "4242",
            "plan": {
                "interval": "month",
                "interval_count": 1,
                "amount": 1234,
            },
            "metadata": {
                "revenue_program_slug": "foo",
            },
            "amount": "100",
            "customer": "cus_1234",
            "current_period_end": 1654892502,
            "current_period_start": 1686428502,
            "created": 1654892502,
            "default_payment_method": {
                "id": "pm_1234",
                "type": "card",
                "card": {"brand": "discover", "last4": "7834", "exp_month": "12", "exp_year": "2022"},
            },
        }
        self.sub_1 = AttrDict(self.subscription)
        self.sub_2 = AttrDict(self.subscription)
        self.sub_2.metadata.revenue_program_slug = "bar"
        self.all_subscriptions = [self.sub_1, self.sub_2]

        self.stripe_subscriptions = [SubscriptionsSerializer(instance=i).data for i in self.all_subscriptions]

    @mock.patch("apps.contributions.stripe_contributions_provider.SubscriptionsCacheProvider.load")
    @mock.patch("apps.contributions.views.task_pull_serialized_stripe_contributions_to_cache")
    def test_contributor_can_list_their_subscriptions(self, cache_refresh_mock, cache_load_mock):
        cache_load_mock.return_value = self.stripe_subscriptions
        refresh_token = ContributorRefreshToken.for_contributor(self.contributor_user.uuid)
        self.client.cookies["Authorization"] = refresh_token.long_lived_access_token
        self.client.cookies["csrftoken"] = csrf._get_new_csrf_token()
        response = self.client.get(reverse("subscription-list"), {"revenue_program_slug": "foo"})
        assert cache_refresh_mock.call_count == 0
        assert len(response.json()) == 1

    @mock.patch("apps.contributions.stripe_contributions_provider.SubscriptionsCacheProvider.load")
    @mock.patch("apps.contributions.views.task_pull_serialized_stripe_contributions_to_cache")
    def test_contributor_list_subscriptions_not_in_cache(self, cache_refresh_mock, cache_load_mock):
        cache_load_mock.return_value = []
        refresh_token = ContributorRefreshToken.for_contributor(self.contributor_user.uuid)
        self.client.cookies["Authorization"] = refresh_token.long_lived_access_token
        self.client.cookies["csrftoken"] = csrf._get_new_csrf_token()
        response = self.client.get(reverse("subscription-list"), data={"revenue_program_slug": "foo"}, format="json")
        cache_refresh_mock.assert_called_once()
        assert len(response.json()) == 0

    @mock.patch("apps.contributions.stripe_contributions_provider.SubscriptionsCacheProvider.load")
    @mock.patch("apps.contributions.views.task_pull_serialized_stripe_contributions_to_cache")
    def test_retrieve_subscription_not_there(self, cache_refresh_mock, cache_load_mock):
        cache_load_mock.return_value = []
        refresh_token = ContributorRefreshToken.for_contributor(self.contributor_user.uuid)
        self.client.cookies["Authorization"] = refresh_token.long_lived_access_token
        self.client.cookies["csrftoken"] = csrf._get_new_csrf_token()
        response = self.client.get(
            reverse("subscription-detail", kwargs={"pk": "sub_1234"}),
            data={"revenue_program_slug": "foo"},
            format="json",
        )
        assert cache_refresh_mock.call_count == 1
        assert response.status_code == status.HTTP_404_NOT_FOUND

    @mock.patch("apps.contributions.stripe_contributions_provider.SubscriptionsCacheProvider.load")
    @mock.patch("apps.contributions.views.task_pull_serialized_stripe_contributions_to_cache")
    def test_retrieve_subscription_present(self, cache_refresh_mock, cache_load_mock):
        cache_load_mock.return_value = self.stripe_subscriptions
        refresh_token = ContributorRefreshToken.for_contributor(self.contributor_user.uuid)
        self.client.cookies["Authorization"] = refresh_token.long_lived_access_token
        self.client.cookies["csrftoken"] = csrf._get_new_csrf_token()
        response = self.client.get(
            reverse("subscription-detail", kwargs={"pk": "sub_1234"}),
            data={"revenue_program_slug": "foo"},
            format="json",
        )
        assert cache_refresh_mock.call_count == 0
        assert cache_load_mock.call_count == 2
        assert response.status_code == status.HTTP_200_OK
        assert response.json()["id"] == "sub_1234"
        assert response.json()["revenue_program_slug"] == "foo"


@pytest.mark.parametrize(
    (
        "is_active_for_everyone",
        "is_active_for_superusers",
        "manually_added_user",
        "user_under_test",
        "expected_status_code",
    ),
    [
        (True, False, None, "superuser", status.HTTP_200_OK),
        (True, False, None, "hub_user", status.HTTP_200_OK),
        (True, False, None, "org_user", status.HTTP_200_OK),
        (True, False, None, "rp_user", status.HTTP_200_OK),
        (False, True, None, "superuser", status.HTTP_200_OK),
        (False, True, None, "hub_user", status.HTTP_403_FORBIDDEN),
        (False, True, None, "org_user", status.HTTP_403_FORBIDDEN),
        (False, True, None, "rp_user", status.HTTP_403_FORBIDDEN),
        (False, False, "hub_user", "hub_user", status.HTTP_200_OK),
        (False, False, "hub_user", "org_user", status.HTTP_403_FORBIDDEN),
        (False, False, "hub_user", "superuser", status.HTTP_403_FORBIDDEN),
    ],
)
@pytest.mark.django_db
def test_contributions_api_resource_feature_flagging(
    is_active_for_everyone,
    is_active_for_superusers,
    manually_added_user,
    user_under_test,
    expected_status_code,
):
    """Demonstrate behavior of applying the `Flag` with name `CONTRIBUTIONS_API_ENDPOINT_ACCESS_FLAG_NAME`...

    ...as defined in `apps.flags.constants`.

    This test focuses on the following user types: contributors, superusers, hub admins, org admins, and rp admins.

    Setting the flag's `everyone` to `True` should each of these user types through.

    Setting's the flag's `everyone` to `False` and `superusers` to `True` should allow only superusers through.

    We test this flag within the broader context of a view instead of narrowly unit testing the flag itself.
    This is because we want assurances about how the flag interacts with up and downstream permissioning in order to
    gate access at the API layer.

    We are testing this flag in a module-level function rather than in a test class method. This is because
    `pytest.parametrize` does not play nicely when applied to tests defined in classes subclassing from unittest
    (specifically, the parametrized function arguments do not make it to the function call).

    Since this test does not inherit from `RevEngineApiAbstractTestCase` or `AbstractTestCase`, in order to
    use the `set_up_domain_model` method, we instantiate an `AbstractTestCase` to call the method from, below.
    """
    test_helper = AbstractTestCase()
    test_helper.set_up_domain_model()
    flag_model = get_waffle_flag_model()
    contributions_access_flag = flag_model.objects.get(name=CONTRIBUTIONS_API_ENDPOINT_ACCESS_FLAG_NAME)
    contributions_access_flag.everyone = is_active_for_everyone
    contributions_access_flag.superusers = is_active_for_superusers
    if manually_added_user:
        contributions_access_flag.users.add(getattr(test_helper, manually_added_user))
    contributions_access_flag.save()
    client = APIClient()
    client.force_authenticate(getattr(test_helper, user_under_test))
    response = client.get(reverse("contribution-list"))
    assert response.status_code == expected_status_code


@pytest.mark.django_db
def test_feature_flagging_when_flag_not_found():
    """Should raise ApiConfigurationError if view is accessed and flag can't be found

    See docstring in `test_contributions_api_resource_feature_flagging` above for more context on the
    design of this test.
    """
    test_helper = AbstractTestCase()
    test_helper.set_up_domain_model()
    flag_model = get_waffle_flag_model()
    contributions_access_flag = flag_model.objects.get(name=CONTRIBUTIONS_API_ENDPOINT_ACCESS_FLAG_NAME)
    contributions_access_flag.delete()
    client = APIClient()
    client.force_authenticate(getattr(test_helper, "superuser"))
    response = client.get(reverse("contribution-list"))
    assert response.status_code == status.HTTP_500_INTERNAL_SERVER_ERROR
    assert response.json().get("detail", None) == "There was a problem with the API"


TEST_STRIPE_API_KEY = "test_stripe_api_key"


@override_settings(STRIPE_TEST_SECRET_KEY=TEST_STRIPE_API_KEY)
class UpdatePaymentMethodTest(APITestCase):
    def setUp(self):
        self.subscription_id = "test-subscription-id"
        self.stripe_account_id = "testing-stripe-account-id"
        self.customer_id = "testing-customer-id"
        self.org = OrganizationFactory()
        self.contributor = ContributorFactory()
        self.subscription = StripeSubscriptionFactory()

        payment_provider = PaymentProviderFactory(stripe_account_id=self.stripe_account_id)
        self.revenue_program = RevenueProgramFactory(organization=self.org, payment_provider=payment_provider)
        self.payment_method_id = "testing-payment-method-id"
        self.contributor.email = self.subscription.customer.email = "foo@bar.baz"

    def _make_request(self, subscription_id, data):
        self.client.force_authenticate(user=self.contributor)
        return self.client.patch(reverse("subscription-detail", kwargs={"pk": subscription_id}), data=data)

    @mock.patch("stripe.PaymentMethod.attach")
    @mock.patch("stripe.Subscription.modify")
    def test_failure_when_missing_payment_method_id(self, mock_modify, mock_attach):
        response = self._make_request(self.subscription_id, data={"foo": "bar"})
        self.assertEqual(response.status_code, 400)
        self.assertEqual(response.data["detail"], "Request contains unsupported fields")
        mock_modify.assert_not_called()
        mock_attach.assert_not_called()

    @mock.patch("stripe.Subscription.retrieve")
    @mock.patch("stripe.PaymentMethod.attach")
    @mock.patch("stripe.Subscription.modify")
    def test_failure_when_any_parameter_other_than_pm_id(self, mock_modify, mock_attach, mock_retrieve):
        response = self._make_request(
            subscription_id=self.subscription_id,
            data={
                "test_unknown_parameter": self.payment_method_id,
                "revenue_program_slug": self.revenue_program.slug,
            },
        )
        self.assertEqual(response.status_code, 400)
        self.assertEqual(response.data["detail"], "Request contains unsupported fields")
        mock_modify.assert_not_called()
        mock_attach.assert_not_called()

    @mock.patch("stripe.Subscription.retrieve")
    @mock.patch("stripe.PaymentMethod.attach")
    @mock.patch("stripe.Subscription.modify")
    def test_failure_when_emails_dont_match(self, mock_modify, mock_attach, mock_retrieve):
        self.contributor.email = "quux@baz.foo"
        response = self._make_request(
            subscription_id=self.subscription_id,
            data={
                "payment_method_id": self.payment_method_id,
                "revenue_program_slug": self.revenue_program.slug,
            },
        )
        assert response.status_code == 403
        assert response.data["detail"] == "Forbidden"
        assert not mock_modify.called
        assert not mock_attach.called

    @mock.patch("stripe.Subscription.retrieve")
    @mock.patch("stripe.PaymentMethod.attach", side_effect=StripeError)
    @mock.patch("stripe.Subscription.modify")
    def test_error_when_attach_payment_method(self, mock_modify, mock_attach, mock_retrieve):
        mock_retrieve.return_value = self.subscription
        response = self._make_request(
            subscription_id=self.subscription_id,
            data={
                "payment_method_id": self.payment_method_id,
                "revenue_program_slug": self.revenue_program.slug,
            },
        )
        self.assertEqual(response.status_code, 500)
        self.assertEqual(response.data["detail"], "Error attaching payment method")

        mock_attach.assert_called_once_with(
            self.payment_method_id,
            customer=self.subscription.customer.id,
            stripe_account=self.stripe_account_id,
        )
        mock_modify.assert_not_called()

    @mock.patch("stripe.Subscription.retrieve")
    @mock.patch("stripe.PaymentMethod.attach")
    @mock.patch("stripe.Subscription.modify", side_effect=StripeError)
    def test_error_when_update_payment_method(self, mock_modify, mock_attach, mock_retrieve):
        mock_retrieve.return_value = self.subscription
        response = self._make_request(
            subscription_id=self.subscription_id,
            data={
                "payment_method_id": self.payment_method_id,
                "revenue_program_slug": self.revenue_program.slug,
            },
        )
        self.assertEqual(response.status_code, 500)
        self.assertEqual(response.data["detail"], "Error updating Subscription")

        mock_attach.assert_called_once_with(
            self.payment_method_id,
            customer=self.subscription.customer.id,
            stripe_account=self.stripe_account_id,
        )

        mock_modify.assert_called_once_with(
            self.subscription_id,
            default_payment_method=self.payment_method_id,
            stripe_account=self.stripe_account_id,
        )

    @mock.patch("stripe.Subscription.retrieve")
    @mock.patch("stripe.PaymentMethod.attach")
    @mock.patch("stripe.Subscription.modify")
    def test_update_payment_method_success(self, mock_modify, mock_attach, mock_retrieve):
        mock_retrieve.return_value = self.subscription
        response = self._make_request(
            subscription_id=self.subscription_id,
            data={
                "payment_method_id": self.payment_method_id,
                "revenue_program_slug": self.revenue_program.slug,
            },
        )
        assert response.status_code == 204
        assert response.data["detail"] == "Success"

        mock_attach.assert_called_once_with(
            self.payment_method_id,
            customer=self.subscription.customer.id,
            stripe_account=self.stripe_account_id,
        )

        mock_modify.assert_called_once_with(
            self.subscription_id,
            default_payment_method=self.payment_method_id,
            stripe_account=self.stripe_account_id,
        )


@override_settings(STRIPE_TEST_SECRET_KEY=TEST_STRIPE_API_KEY)
class CancelRecurringPaymentTest(APITestCase):
    def setUp(self):
        self.subscription_id = "test-subscription-id"
        self.stripe_account_id = "testing-stripe-account-id"
        self.org = OrganizationFactory()
        self.revenue_program = RevenueProgramFactory(organization=self.org)
        self.payment_method_id = "testing-payment-method-id"
        self.subscription = StripeSubscriptionFactory()
        self.contributor = ContributorFactory()
        self.contributor.email = self.subscription.customer.email = "foo@bar.baz"

    def _make_request(self, subscription_id, revenue_program_slug):
        self.client.force_authenticate(user=self.contributor)
        return self.client.delete(
            reverse("subscription-detail", kwargs={"pk": subscription_id}),
            data={"revenue_program_slug": revenue_program_slug},
        )

    @mock.patch("stripe.Subscription.delete", side_effect=StripeError)
    @mock.patch("stripe.Subscription.retrieve")
    def test_error_when_subscription_delete(self, mock_retrieve, mock_delete):
        mock_retrieve.return_value = self.subscription
        response = self._make_request(self.subscription_id, self.revenue_program.slug)
        self.assertEqual(response.status_code, 500)
        self.assertEqual(response.data["detail"], "Error")

    @mock.patch("stripe.Subscription.delete")
    @mock.patch("stripe.Subscription.retrieve")
    def test_delete_recurring_success(self, mock_retrieve, mock_delete):
        mock_retrieve.return_value = self.subscription
        response = self._make_request(self.subscription.id, self.revenue_program.slug)
        self.assertEqual(response.status_code, 204)
        self.assertEqual(response.data["detail"], "Success")

    @mock.patch("stripe.Subscription.retrieve")
    def test_delete_recurring_wrong_email(self, mock_retrieve):
        self.contributor.email = "wrong@email.com"
        response = self._make_request(self.subscription.id, self.revenue_program.slug)
        self.assertEqual(response.status_code, 403)
        self.assertEqual(response.data["detail"], "Forbidden")
        mock_retrieve.assert_called_once()


@override_settings(STRIPE_TEST_SECRET_KEY=TEST_STRIPE_API_KEY)
class DeleteSubscriptionsTest(APITestCase):
    def setUp(self):
        self.stripe_account_id = "testing-stripe-account-id"
        self.org = OrganizationFactory()
        self.revenue_program = RevenueProgramFactory(organization=self.org)
        self.subscription_1 = StripeSubscriptionFactory()
        self.subscription_2 = StripeSubscriptionFactory()
        self.contributor = ContributorFactory()
        self.contributor.email = self.subscription_1.customer.email = "foo@bar.baz"

    def _make_request(self, subscription_id, revenue_program_slug):
        self.client.force_authenticate(user=self.contributor)
        return self.client.delete(
            reverse("subscription-detail", kwargs={"pk": subscription_id}),
            data={"revenue_program_slug": revenue_program_slug},
        )

    @mock.patch("stripe.Subscription.delete", side_effect=StripeError)
    @mock.patch("stripe.Subscription.retrieve")
    def test_error_when_subscription_delete(self, mock_retrieve, mock_delete):
        mock_retrieve.return_value = self.subscription_1
        response = self._make_request(self.subscription_1.id, self.revenue_program.slug)
        self.assertEqual(response.status_code, 500)
        self.assertEqual(response.data["detail"], "Error")

    @mock.patch("stripe.Subscription.delete")
    @mock.patch("stripe.Subscription.retrieve")
    def test_delete_recurring_success(self, mock_retrieve, mock_delete):
        mock_retrieve.return_value = self.subscription_1
        response = self._make_request(self.subscription_1.id, self.revenue_program.slug)
        self.assertEqual(response.status_code, 204)
        self.assertEqual(response.data["detail"], "Success")

    @mock.patch("stripe.Subscription.retrieve")
    def test_delete_recurring_wrong_email(self, mock_retrieve):
        self.contributor.email = "wrong@email.com"
        response = self._make_request(self.subscription_1.id, self.revenue_program.slug)
        self.assertEqual(response.status_code, 403)
        self.assertEqual(response.data["detail"], "Forbidden")
        mock_retrieve.assert_called_once()


@mock.patch("apps.contributions.models.Contribution.process_flagged_payment")
class ProcessFlaggedContributionTest(APITestCase):
    def setUp(self):
        self.user = create_test_user(role_assignment_data={"role_type": Roles.HUB_ADMIN})
        self.subscription_id = "test-subscription-id"
        self.stripe_account_id = "testing-stripe-account-id"
        self.org = OrganizationFactory()

        self.contributor = ContributorFactory()

        payment_provider = PaymentProviderFactory(stripe_account_id=self.stripe_account_id)
        revenue_program = RevenueProgramFactory(organization=self.org, payment_provider=payment_provider)
        self.contribution = ContributionFactory(
            contributor=self.contributor,
            donation_page=DonationPageFactory(revenue_program=revenue_program),
            provider_subscription_id=self.subscription_id,
        )
        self.other_contribution = ContributionFactory()

    def _make_request(self, contribution_pk=None, request_args={}):
        url = reverse("contribution-process-flagged", args=[contribution_pk])
        self.client.force_authenticate(user=self.user)
        return self.client.post(url, request_args)

    def test_response_when_missing_required_param(self, mock_process_flagged):
        response = self._make_request(contribution_pk=self.contribution.pk)
        self.assertEqual(response.status_code, 400)
        self.assertEqual(response.data["detail"], "Missing required data")
        mock_process_flagged.assert_not_called()

    def test_response_when_no_such_contribution(self, mock_process_flagged):
        nonexistent_pk = 10000001
        # First, let's make sure there isn't a contributoin with this pk.
        self.assertIsNone(Contribution.objects.filter(pk=nonexistent_pk).first())
        response = self._make_request(contribution_pk=nonexistent_pk, request_args={"reject": True})
        self.assertEqual(response.status_code, 404)
        self.assertEqual(response.data["detail"], "Could not find contribution")
        mock_process_flagged.assert_not_called()

    def test_response_when_payment_provider_error(self, mock_process_flagged):
        error_message = "my error message"
        mock_process_flagged.side_effect = PaymentProviderError(error_message)
        response = self._make_request(contribution_pk=self.contribution.pk, request_args={"reject": True})
        self.assertEqual(response.status_code, 500)
        self.assertEqual(response.data["detail"], error_message)

    def test_response_when_successful_reject(self, mock_process_flagged):
        response = self._make_request(contribution_pk=self.contribution.pk, request_args={"reject": True})
        self.assertEqual(response.status_code, 200)
        mock_process_flagged.assert_called_with(reject="True")

    def test_response_when_successful_accept(self, mock_process_flagged):
        response = self._make_request(contribution_pk=self.contribution.pk, request_args={"reject": False})
        self.assertEqual(response.status_code, 200)
        mock_process_flagged.assert_called_with(reject="False")


@pytest.mark.django_db()
@pytest.fixture
def donation_page():
    return DonationPageFactory()


@pytest.fixture
def valid_data(donation_page):
    return {
        "donor_selected_amount": 123.01,
        "amount": 120.0,
        "agreed_to_Pay_fees": True,
        "interval": "one_time",
        "first_name": "Bill",
        "last_name": "Smith",
        "email": "bill@smith.com",
        "phone": "123",
        "mailing_street": "123 Glenwood Avenue",
        "mailing_city": "Raleigh",
        "mailing_state": "North Carolina",
        "mailing_postal_code": "27603",
        "mailing_country": "United States",
        "reason_for_giving": "Other",
        "reason_other": "None of ya...",
        "tribute_type": "",
        "page": donation_page.id,
        "captcha_token": "HFbTRmfk1CPXUxMwRTQx5CQlV",
    }


@pytest.fixture
def stripe_create_customer_response():
    return {"id": "customer-id"}


PI_ID = "stripe_id_123"
PI_CLIENT_SECRET = "stripe_secret_abcde123"


@pytest.fixture
def stripe_create_payment_intent_response(stripe_create_customer_response):
    return {"id": PI_ID, "client_secret": PI_CLIENT_SECRET, "customer": stripe_create_customer_response["id"]}


SUBSCRIPTION_ID = "stripe_id_456"
SUBSCRIPTION_CLIENT_SECRET = "stripe_secret_fghij456"


@pytest.fixture
def stripe_create_subscription_response(stripe_create_customer_response):
    return {
        "id": SUBSCRIPTION_ID,
        "latest_invoice": {"payment_intent": {"client_secret": SUBSCRIPTION_CLIENT_SECRET}},
        "customer": stripe_create_customer_response["id"],
    }


@pytest.mark.django_db
class TestPaymentViewset:

    client = APIClient()
    # this is added because bad actor serializer needs referer
    client.credentials(HTTP_REFERER="https://www.foo.com")

    @pytest.mark.parametrize(
        "interval,client_secret,subscription_id",
        (
            (ContributionInterval.ONE_TIME, PI_CLIENT_SECRET, None),
            (
                ContributionInterval.MONTHLY,
                SUBSCRIPTION_CLIENT_SECRET,
                SUBSCRIPTION_ID,
            ),
            (
                ContributionInterval.YEARLY,
                SUBSCRIPTION_CLIENT_SECRET,
                SUBSCRIPTION_ID,
            ),
        ),
    )
    def test_create_happy_path(
        self,
        valid_data,
        monkeypatch,
        stripe_create_subscription_response,
        stripe_create_payment_intent_response,
        stripe_create_customer_response,
        interval,
        client_secret,
        subscription_id,
    ):
        """Minimal test of the happy path

        Note that this test is kept intentionally thin because the serializers used for this view
        are extensively tested elsewhere.
        """
        mock_create_customer = mock.Mock()
        mock_create_customer.return_value = stripe_create_customer_response
        monkeypatch.setattr("stripe.Customer.create", mock_create_customer)
        mock_create_subscription = mock.Mock()
        mock_create_subscription.return_value = stripe_create_subscription_response
        monkeypatch.setattr("stripe.Subscription.create", mock_create_subscription)
        monkeypatch.setattr("apps.contributions.serializers.make_bad_actor_request", mock_get_bad_actor)
        mock_create_payment_intent = mock.Mock()
        mock_create_payment_intent.return_value = stripe_create_payment_intent_response
        monkeypatch.setattr("stripe.PaymentIntent.create", mock_create_payment_intent)

        contributor_count = Contributor.objects.count()
        contribution_count = Contribution.objects.count()
        data = valid_data | {"interval": interval}
        url = reverse("payment-list")
        response = self.client.post(url, data, format="json")
        assert response.status_code == status.HTTP_201_CREATED
        assert set(["email_hash", "client_secret", "uuid"]) == set(response.json().keys())
        assert Contributor.objects.count() == contributor_count + 1
        assert Contribution.objects.count() == contribution_count + 1
        contribution = Contribution.objects.get(provider_client_secret_id=client_secret)
        assert contribution.interval == interval
        assert contribution.provider_subscription_id == subscription_id
        assert contribution.amount == int(data["amount"] * 100)

    def test_when_called_with_unexpected_interval(self, valid_data):
        invalid_interval = "this-is-not-legit"
        assert invalid_interval not in ContributionInterval.choices
        data = valid_data | {"interval": invalid_interval}
        url = reverse("payment-list")
        response = self.client.post(url, data, format="json")
        assert response.status_code == status.HTTP_400_BAD_REQUEST
        assert response.json() == {"interval": "The provided value for interval is not permitted"}

    def test_when_no_csrf(self):
        """Show that view is inaccessible if no CSRF token is included in request.

        NB: DRF's APIClient disables CSRF protection by default, so here we have to explicitly
        configure the client to enforce CSRF checks.
        """
        client = APIClient(enforce_csrf_checks=True)
        url = reverse("payment-list")
        response = client.post(url, {})
        assert response.status_code == status.HTTP_403_FORBIDDEN
        # TODO - figure out how to do csrf protection but return JSON when no token

    @pytest.mark.parametrize(
        "interval,client_secret,payment_intent_id,subscription_id",
        (
            (ContributionInterval.ONE_TIME, PI_CLIENT_SECRET, PI_ID, None),
            (ContributionInterval.MONTHLY, SUBSCRIPTION_CLIENT_SECRET, None, SUBSCRIPTION_ID),
            (ContributionInterval.YEARLY, SUBSCRIPTION_CLIENT_SECRET, None, SUBSCRIPTION_ID),
        ),
    )
    def test_destroy_happy_path(
        self,
        interval,
        client_secret,
        payment_intent_id,
        subscription_id,
        monkeypatch,
    ):
<<<<<<< HEAD
        """Minimal test of the happy path

        Note that this test is kept intentionally thin because the the serializer used for this view
        is extensively tested.
        """
        mock_create_customer = mock.Mock()
        mock_create_customer.return_value = stripe_create_customer_response
        monkeypatch.setattr("stripe.Customer.create", mock_create_customer)
        mock_create_subscription = mock.Mock()
        mock_create_subscription.return_value = stripe_create_subscription_response
        monkeypatch.setattr("stripe.Subscription.create", mock_create_subscription)
        monkeypatch.setattr("apps.contributions.serializers.make_bad_actor_request", mock_get_bad_actor)

        contributor_count = Contributor.objects.count()
        contribution_count = Contribution.objects.count()

        data = valid_data | {"interval": "month"}
        url = reverse("payment-subscription-list")
        response = self.client.post(url, data, format="json")
        assert response.status_code == status.HTTP_201_CREATED
        assert set(["email_hash", "client_secret", "uuid"]) == set(response.json().keys())
        assert Contributor.objects.count() == contributor_count + 1
        assert Contribution.objects.count() == contribution_count + 1

    def test_when_no_csrf(self):
        """Show that view is inaccessible if no CSRF token is included in request.
=======
        contribution = ContributionFactory(
            interval=interval,
            provider_client_secret_id=client_secret,
            provider_payment_id=payment_intent_id,
            provider_subscription_id=subscription_id,
            status=ContributionStatus.PROCESSING,
        )
        url = reverse("payment-detail", kwargs={"provider_client_secret_id": contribution.provider_client_secret_id})

        mock_cancel_pi = mock.Mock()
        mock_delete_sub = mock.Mock()
        monkeypatch.setattr("stripe.PaymentIntent.cancel", mock_cancel_pi)
        monkeypatch.setattr("stripe.Subscription.delete", mock_delete_sub)
        response = self.client.delete(url)
        assert response.status_code == status.HTTP_204_NO_CONTENT
        contribution.refresh_from_db()
        assert contribution.status == ContributionStatus.CANCELED
        if interval == ContributionInterval.ONE_TIME:
            mock_cancel_pi.assert_called_once_with(
                payment_intent_id, stripe_account=contribution.donation_page.revenue_program.stripe_account_id
            )
        else:
            mock_delete_sub.assert_called_once_with(
                subscription_id, stripe_account=contribution.donation_page.revenue_program.stripe_account_id
            )
>>>>>>> 7c051346

    @pytest.mark.parametrize(
        "contribution_status",
        (
            ContributionStatus.PAID,
            ContributionStatus.CANCELED,
            ContributionStatus.FAILED,
            ContributionStatus.FLAGGED,
            ContributionStatus.REJECTED,
            ContributionStatus.REFUNDED,
        ),
    )
    def test_destroy_when_contribution_status_isnt_processing(
        self,
        contribution_status,
    ):
        contribution = ContributionFactory(
            provider_client_secret_id=PI_CLIENT_SECRET,
            status=contribution_status,
        )
        url = reverse("payment-detail", kwargs={"provider_client_secret_id": contribution.provider_client_secret_id})
        response = self.client.delete(url)
        assert response.status_code == status.HTTP_409_CONFLICT

    @pytest.mark.parametrize("interval", (ContributionInterval.ONE_TIME.value, ContributionInterval.MONTHLY.value))
    def test_destroy_when_stripe_error(self, interval, monkeypatch):
        monkeypatch.setattr("apps.contributions.views.stripe.PaymentIntent.cancel", mock_stripe_call_with_error)
        monkeypatch.setattr("apps.contributions.views.stripe.Subscription.delete", mock_stripe_call_with_error)
        contribution = ContributionFactory(
            provider_client_secret_id=PI_CLIENT_SECRET, status=ContributionStatus.PROCESSING
        )
        url = reverse("payment-detail", kwargs={"provider_client_secret_id": contribution.provider_client_secret_id})
        response = self.client.delete(url)
        assert response.status_code == status.HTTP_500_INTERNAL_SERVER_ERROR
        assert response.json() == {"detail": "Something went wrong"}


@pytest.mark.django_db
def test_payment_success_view():
    """Minimal test of payment success view. This view calls a model method which is more deeply tested elsewhere."""
    client = APIClient()
    contribution = ContributionFactory(interval="month")
    contribution.provider_client_secret_id = "Shhhhhh"
    contribution.save()
    url = reverse("payment-success", args=(str(contribution.uuid),))
    response = client.patch(url, {})
    assert response.status_code == status.HTTP_204_NO_CONTENT<|MERGE_RESOLUTION|>--- conflicted
+++ resolved
@@ -1067,7 +1067,7 @@
         assert set(["email_hash", "client_secret", "uuid"]) == set(response.json().keys())
         assert Contributor.objects.count() == contributor_count + 1
         assert Contribution.objects.count() == contribution_count + 1
-        contribution = Contribution.objects.get(provider_client_secret_id=client_secret)
+        contribution = Contribution.objects.get(uuid=response.json()["uuid"])
         assert contribution.interval == interval
         assert contribution.provider_subscription_id == subscription_id
         assert contribution.amount == int(data["amount"] * 100)
@@ -1109,42 +1109,13 @@
         subscription_id,
         monkeypatch,
     ):
-<<<<<<< HEAD
-        """Minimal test of the happy path
-
-        Note that this test is kept intentionally thin because the the serializer used for this view
-        is extensively tested.
-        """
-        mock_create_customer = mock.Mock()
-        mock_create_customer.return_value = stripe_create_customer_response
-        monkeypatch.setattr("stripe.Customer.create", mock_create_customer)
-        mock_create_subscription = mock.Mock()
-        mock_create_subscription.return_value = stripe_create_subscription_response
-        monkeypatch.setattr("stripe.Subscription.create", mock_create_subscription)
-        monkeypatch.setattr("apps.contributions.serializers.make_bad_actor_request", mock_get_bad_actor)
-
-        contributor_count = Contributor.objects.count()
-        contribution_count = Contribution.objects.count()
-
-        data = valid_data | {"interval": "month"}
-        url = reverse("payment-subscription-list")
-        response = self.client.post(url, data, format="json")
-        assert response.status_code == status.HTTP_201_CREATED
-        assert set(["email_hash", "client_secret", "uuid"]) == set(response.json().keys())
-        assert Contributor.objects.count() == contributor_count + 1
-        assert Contribution.objects.count() == contribution_count + 1
-
-    def test_when_no_csrf(self):
-        """Show that view is inaccessible if no CSRF token is included in request.
-=======
         contribution = ContributionFactory(
             interval=interval,
-            provider_client_secret_id=client_secret,
             provider_payment_id=payment_intent_id,
             provider_subscription_id=subscription_id,
             status=ContributionStatus.PROCESSING,
         )
-        url = reverse("payment-detail", kwargs={"provider_client_secret_id": contribution.provider_client_secret_id})
+        url = reverse("payment-detail", kwargs={"uuid": str(contribution.uuid)})
 
         mock_cancel_pi = mock.Mock()
         mock_delete_sub = mock.Mock()
@@ -1162,7 +1133,6 @@
             mock_delete_sub.assert_called_once_with(
                 subscription_id, stripe_account=contribution.donation_page.revenue_program.stripe_account_id
             )
->>>>>>> 7c051346
 
     @pytest.mark.parametrize(
         "contribution_status",
@@ -1179,11 +1149,8 @@
         self,
         contribution_status,
     ):
-        contribution = ContributionFactory(
-            provider_client_secret_id=PI_CLIENT_SECRET,
-            status=contribution_status,
-        )
-        url = reverse("payment-detail", kwargs={"provider_client_secret_id": contribution.provider_client_secret_id})
+        contribution = ContributionFactory(status=contribution_status)
+        url = reverse("payment-detail", kwargs={"uuid": str(contribution.uuid)})
         response = self.client.delete(url)
         assert response.status_code == status.HTTP_409_CONFLICT
 
@@ -1191,10 +1158,8 @@
     def test_destroy_when_stripe_error(self, interval, monkeypatch):
         monkeypatch.setattr("apps.contributions.views.stripe.PaymentIntent.cancel", mock_stripe_call_with_error)
         monkeypatch.setattr("apps.contributions.views.stripe.Subscription.delete", mock_stripe_call_with_error)
-        contribution = ContributionFactory(
-            provider_client_secret_id=PI_CLIENT_SECRET, status=ContributionStatus.PROCESSING
-        )
-        url = reverse("payment-detail", kwargs={"provider_client_secret_id": contribution.provider_client_secret_id})
+        contribution = ContributionFactory(status=ContributionStatus.PROCESSING)
+        url = reverse("payment-detail", kwargs={"uuid": str(contribution.uuid)})
         response = self.client.delete(url)
         assert response.status_code == status.HTTP_500_INTERNAL_SERVER_ERROR
         assert response.json() == {"detail": "Something went wrong"}
@@ -1205,7 +1170,6 @@
     """Minimal test of payment success view. This view calls a model method which is more deeply tested elsewhere."""
     client = APIClient()
     contribution = ContributionFactory(interval="month")
-    contribution.provider_client_secret_id = "Shhhhhh"
     contribution.save()
     url = reverse("payment-success", args=(str(contribution.uuid),))
     response = client.patch(url, {})
