import isEqual from 'lodash.isequal';

import { NO_VALUE } from 'constants/textConstants';
import { PAYMENT_STATUS_EXCLUDE_IN_CONTRIBUTIONS } from 'constants/paymentStatus';
import { DONATIONS_SLUG } from 'routes';
import { USER, LIST_PAGES, getStripeAccountLinkStatusPath } from 'ajax/endpoints';

// Data
import donationsData from '../fixtures/donations/18-results.json';

// Utils
import { getFrequencyAdjective } from 'utilities/parseFrequency';
import formatDatetimeForDisplay from 'utilities/formatDatetimeForDisplay';
import formatCurrencyAmount from 'utilities/formatCurrencyAmount';
import toTitleCase from 'utilities/toTitleCase';
import { getEndpoint } from '../support/util';

import { CONTRIBUTIONS_SECTION_ACCESS_FLAG_NAME } from 'constants/featureFlagConstants';
import hubAdminWithoutFlags from '../fixtures/user/login-success-hub-admin';
import orgAdminUser from '../fixtures/user/login-success-org-admin.json';
import selfServiceUserNotStripeVerified from '../fixtures/user/self-service-user-not-stripe-verified.json';
import selfServiceUserStripeVerified from '../fixtures/user/self-service-user-stripe-verified.json';

const contribSectionsFlag = {
  id: '1234',
  name: CONTRIBUTIONS_SECTION_ACCESS_FLAG_NAME
};

const hubAdminWithFlags = {
  ...hubAdminWithoutFlags['user'],
  flags: [{ ...contribSectionsFlag }]
};

const hubAdminWithoutAnyFlag = {
  ...hubAdminWithoutFlags['user'],
  flags: []
};

describe('Donations list', () => {
  context('User does have contributions section access flag', () => {
    it('should be accessible', () => {
      cy.forceLogin(hubAdminWithFlags);
      cy.intercept({ method: 'GET', pathname: getEndpoint(USER) }, { body: hubAdminWithFlags });
      cy.interceptPaginatedDonations();
      cy.visit(DONATIONS_SLUG);
      cy.getByTestId('donations-table').should('exist');
    });
  });
  context('User does NOT have contributions section access flag', () => {
    it('should not be accessible', () => {
      cy.forceLogin(hubAdminWithoutFlags);
      cy.intercept({ method: 'GET', pathname: getEndpoint(USER) }, { body: hubAdminWithoutAnyFlag });
      cy.interceptPaginatedDonations();
      cy.visit(DONATIONS_SLUG);
      cy.url().should('include', DONATIONS_SLUG);
      cy.getByTestId('donations-table').should('not.exist');
    });
  });

  describe('Table', () => {
    beforeEach(() => {
      cy.forceLogin(hubAdminWithFlags);
      cy.intercept(getEndpoint(LIST_PAGES), { fixture: 'pages/list-pages-1' }).as('listPages');
      cy.intercept({ method: 'GET', pathname: getEndpoint(USER) }, { body: hubAdminWithFlags });
      cy.interceptPaginatedDonations();
      cy.visit(DONATIONS_SLUG);
      cy.wait('@listPages');
    });
    it('should display the first page of donations by default on page load', () => {
      cy.wait('@getDonations').then((intercept) => {
        const urlSearchParams = new URLSearchParams(intercept.request.url.split('?')[1]);
        cy.getByTestId('donations-table')
          .find('tbody tr[data-testid="donation-row"]')
          .should('have.length', parseInt(urlSearchParams.get('page_size')));
      });
    });
    it('should display the right columns and row values', () => {
      const columnExpectations = [
        {
          renderedName: 'Date',
          rawName: 'created',
          transform: (rawVal) => (rawVal ? formatDatetimeForDisplay(rawVal) : NO_VALUE)
        },
        {
          renderedName: 'Amount',
          rawName: 'amount',
          transform: (rawVal) => (rawVal ? formatCurrencyAmount(rawVal) : NO_VALUE)
        },
        {
          renderedName: 'Frequency',
          rawName: 'interval',
          transform: (rawVal) => (rawVal ? getFrequencyAdjective(rawVal) : NO_VALUE)
        },
        {
          renderedName: 'Payment received',
          rawName: 'last_payment_date',
          transform: (rawVal) => (rawVal ? formatDatetimeForDisplay(rawVal) : NO_VALUE)
        },
        {
          renderedName: 'Contributor',
          rawName: 'contributor_email',
          transform: (rawVal) => rawVal || NO_VALUE
        },
        {
          renderedName: 'Payment status',
          rawName: 'status',
          transform: (rawVal) => toTitleCase(rawVal) || NO_VALUE
        }
      ];
      cy.getByTestId('donation-header', {}, true).should('have.length', columnExpectations.length);
      cy.getByTestId('donation-header', {}, true).should(($headers) => {
        const headersSet = new Set($headers.toArray().map((header) => header.innerText));
        const expectedSet = new Set(columnExpectations.map((header) => header.renderedName));
        expect(headersSet.size).to.be.greaterThan(0);
        expect(isEqual(headersSet, expectedSet)).to.be.true;
      });
      cy.getByTestId('donation-row').each(($rowEl, index) => {
        const dataRow = donationsData.find((row) => row.id === parseInt($rowEl.attr('data-donationid')));
        const cells = $rowEl.find('td');
        // this turns out to be jQuery .each, not cypress each, so method
        // signature is index, el not reverse
        cells.each((index, $cellEl) => {
          const colAccessor = $cellEl.getAttribute('data-testcolumnaccessor');
          const dataVal = dataRow[colAccessor];
          const { transform } = columnExpectations.find((element) => element.rawName === colAccessor);
          const cellVal = $cellEl.innerText;
          expect(cellVal).to.include(transform(dataVal));
        });
      });
    });

    it('should display the second page of donations when click on next page', () => {
      cy.wait('@getDonations');
      cy.get('li > button[aria-label="Go to page 2"]').click();
      cy.wait('@getDonations').then((intercept) => {
        console.log({ intercept });
        cy.getByTestId('donations-table')
          .find('tbody tr[data-testid="donation-row"]')
          .should('have.length', intercept.response.body.results.length);
      });
    });

    it('should make donations sortable by payment date', () => {
      cy.wait('@getDonations');
      // will be in ascending order
      cy.getByTestId('donation-header-last_payment_date').click();
      cy.wait('@getDonations');
      cy.getByTestId('donation-row').should(($rows) => {
        const rows = $rows.toArray();
        rows
          .filter((row, index) => index > 0)
          .forEach((row, index) => {
            // index will be the previous row, because we filter out the first item.
            expect(row.dataset.lastpaymentdate >= rows[index].dataset.lastpaymentdate).to.be.true;
          });
      });
      // will be in descending order
      cy.getByTestId('donation-header-last_payment_date').click();
      cy.wait('@getDonations');
      cy.getByTestId('donation-row').should(($rows) => {
        const rows = $rows.toArray();
        rows
          .filter((row, index) => index > 0)
          .forEach((row, index) => {
            // index will be the previous row, because we filter out the first item.
            expect(row.dataset.lastpaymentdate <= rows[index].dataset.lastpaymentdate).to.be.true;
          });
      });
    });
    it('should make donations sortable by amount', () => {
      cy.wait('@getDonations');
      // will be in ascending order
      cy.getByTestId('donation-header-amount').click();
      cy.wait('@getDonations');
      cy.getByTestId('donation-row').should(($rows) => {
        const rows = $rows.toArray();
        rows
          .filter((row, index) => index > 0)
          .forEach((row, index) => {
            // index will be the previous row, because we filter out the first item.
            expect(row.dataset.amount >= rows[index].dataset.amount).to.be.true;
          });
      });
      // will be in descending order
      cy.getByTestId('donation-header-amount').click();
      cy.wait('@getDonations');
      cy.getByTestId('donation-row').should(($rows) => {
        const rows = $rows.toArray();
        rows
          .filter((row, index) => index > 0)
          .forEach((row, index) => {
            // index will be the previous row, because we filter out the first item.
            expect(row.dataset.amount <= rows[index].dataset.amount).to.be.true;
          });
      });
    });

    it('should make contributions sortable by contributor', () => {
      cy.wait('@getDonations');
      // will be in ascending order
      cy.getByTestId('donation-header-contributor_email').click();
      cy.wait('@getDonations');
      cy.getByTestId('donation-row').should(($rows) => {
        const rows = $rows.toArray();
        rows
          .filter((row, index) => index > 0)
          .forEach((row, index) => {
            // index will be the previous row, because we filter out the first item.
            expect(row.dataset.donor >= rows[index].dataset.donor).to.be.true;
          });
      });
      // will be in descending order
      cy.getByTestId('donation-header-contributor_email').click();
      cy.wait('@getDonations');
      cy.getByTestId('donation-row').should(($rows) => {
        const rows = $rows.toArray();
        rows
          .filter((row, index) => index > 0)
          .forEach((row, index) => {
            // index will be the previous row, because we filter out the first item.
            expect(row.dataset.donor <= rows[index].dataset.donor).to.be.true;
          });
      });
    });

    it('should make donations sortable by status', () => {
      cy.wait('@getDonations');
      // will be in ascending order
      cy.getByTestId('donation-header-status').click();
      cy.wait('@getDonations');
      cy.getByTestId('donation-row').should(($rows) => {
        const rows = $rows.toArray();
        rows
          .filter((row, index) => index > 0)
          .forEach((row, index) => {
            // index will be the previous row, because we filter out the first item.
            expect(row.dataset.status >= rows[index].dataset.status).to.be.true;
          });
      });
      // will be in descending order
      cy.getByTestId('donation-header-status').click();
      cy.wait('@getDonations');
      cy.getByTestId('donation-row').should(($rows) => {
        const rows = $rows.toArray();
        rows
          .filter((row, index) => index > 0)
          .forEach((row, index) => {
            // index will be the previous row, because we filter out the first item.
            expect(row.dataset.status <= rows[index].dataset.status).to.be.true;
          });
      });
    });

    it('should display only expected status', () => {
      cy.wait('@getDonations');
      cy.getByTestId('donation-row').should(($rows) => {
        const rows = $rows.toArray();
        rows
          .filter((row, index) => index > 0)
          .forEach((row, index) => {
            // displayed statuses not in the payment statuses which are excluded in contributions
            expect(PAYMENT_STATUS_EXCLUDE_IN_CONTRIBUTIONS.indexOf(row.dataset.status) == -1).to.be.true;
          });
      });
    });

    it('should have working page controls', () => {
      cy.wait('@getDonations');
      cy.url().should('include', DONATIONS_SLUG);
      // initial state when 2 pages
      cy.get('li > button[aria-label="Go to previous page"]').should('be.disabled');
      cy.get('li > button[aria-label="Go to next page"]').should('not.be.disabled');

      cy.get('li > button[aria-label="Go to next page"]').click();
      cy.wait('@getDonations');
      cy.get('li > button[aria-label="Go to previous page"]').should('not.be.disabled');
      cy.get('li > button[aria-label="Go to next page"]').should('be.disabled');
    });
  });

  describe('Filtering', () => {
    beforeEach(() => {
      cy.forceLogin(hubAdminWithFlags);
      cy.intercept(getEndpoint(LIST_PAGES), { fixture: 'pages/list-pages-1' }).as('listPages');
      cy.intercept({ method: 'GET', pathname: getEndpoint(USER) }, { body: hubAdminWithFlags });
      cy.interceptPaginatedDonations();
      cy.visit(DONATIONS_SLUG);
      cy.wait('@listPages');
    });

    it('should render expected filters', () => {
      const expectedFilterTestIds = ['status-filter', 'amount-filter'];
      cy.wait('@getDonations');
      expectedFilterTestIds.forEach((testId) => cy.getByTestId(testId).should('exist'));
    });

    it('should display total results', () => {
      cy.wait('@getDonations');
      cy.getByTestId('filter-results-count').should('exist');
    });

    it('should update results to expected amount when filtering status', () => {
      cy.wait('@getDonations');
      const expectedPaids = donationsData.filter((d) => d.status === 'paid');
      cy.get('button[aria-label="filter by status: paid"]').click();
      cy.getByTestId('filter-results-count').contains(expectedPaids.length);
    });
  });

  describe('Banner', () => {
    it('should not render banner when admin user', () => {
      cy.forceLogin(hubAdminWithFlags);
      cy.intercept(getEndpoint(LIST_PAGES), { fixture: 'pages/list-pages-1' }).as('listPages');
      cy.intercept({ method: 'GET', pathname: getEndpoint(USER) }, { body: hubAdminWithFlags });
      cy.interceptPaginatedDonations();
      cy.visit(DONATIONS_SLUG);
      cy.wait('@listPages');
      cy.getByTestId('banner').should('not.exist');
    });

    it('should render banner with Stripe message if user has stripe not verified', () => {
      cy.forceLogin({ ...orgAdminUser, user: selfServiceUserNotStripeVerified });
      cy.intercept(getEndpoint(LIST_PAGES), { fixture: 'pages/list-pages-1' }).as('listPages');
      cy.intercept(
        {
          method: 'POST',
          pathname: getEndpoint(getStripeAccountLinkStatusPath(selfServiceUserNotStripeVerified.revenue_programs[0].id))
        },
        { statusCode: 202, body: { requiresVerification: true } }
      ).as('stripeAccountLink');
      cy.intercept({ method: 'GET', pathname: getEndpoint(USER) }, { body: selfServiceUserNotStripeVerified });
      cy.interceptPaginatedDonations();
      cy.visit(DONATIONS_SLUG);
      cy.wait('@listPages');
      cy.wait('@stripeAccountLink');
<<<<<<< HEAD
      cy.get('a').contains('connect to Stripe later').click();
=======
      cy.findByText('connect to Stripe later', { exact: false }).click();
>>>>>>> bebbf37b
      cy.getByTestId('minimize-toast').click();
      cy.getByTestId('banner').should('exist');
      cy.contains('Looks like you need to set up a Stripe connection');
    });

    it('should render banner with Publish message if user has stripe verified but no live pages', () => {
      cy.forceLogin({ ...orgAdminUser, user: selfServiceUserStripeVerified });
      cy.intercept(getEndpoint(LIST_PAGES), { fixture: 'pages/list-pages-1' }).as('listPages');
      cy.intercept({ method: 'GET', pathname: getEndpoint(USER) }, { body: selfServiceUserStripeVerified });
      cy.interceptPaginatedDonations();
      cy.visit(DONATIONS_SLUG);
      cy.wait('@listPages');
      cy.getByTestId('banner').should('exist');
      cy.contains('Looks like you need to publish a contribution page in');
    });

    it('should not render banner if user has stripe verified and live pages', () => {
      cy.forceLogin({ ...orgAdminUser, user: selfServiceUserStripeVerified });
      cy.intercept(getEndpoint(LIST_PAGES), { fixture: 'pages/list-pages-1-live' }).as('listPages');
      cy.intercept({ method: 'GET', pathname: getEndpoint(USER) }, { body: selfServiceUserStripeVerified });
      cy.interceptPaginatedDonations();
      cy.visit(DONATIONS_SLUG);
      cy.wait('@listPages');
      cy.getByTestId('banner').should('not.exist');
    });

    it('should not render banner if user has multiple RP', () => {
      cy.forceLogin(orgAdminUser);
      cy.intercept(getEndpoint(LIST_PAGES), { fixture: 'pages/list-pages-1' }).as('listPages');
      cy.intercept(
        { method: 'GET', pathname: getEndpoint(USER) },
        {
          body: {
            ...selfServiceUserStripeVerified,
            revenue_programs: orgAdminUser.user.revenue_programs
          }
        }
      );
      cy.interceptPaginatedDonations();
      cy.visit(DONATIONS_SLUG);
      cy.wait('@listPages');
      cy.getByTestId('banner').should('not.exist');
    });
  });
});<|MERGE_RESOLUTION|>--- conflicted
+++ resolved
@@ -333,11 +333,7 @@
       cy.visit(DONATIONS_SLUG);
       cy.wait('@listPages');
       cy.wait('@stripeAccountLink');
-<<<<<<< HEAD
-      cy.get('a').contains('connect to Stripe later').click();
-=======
       cy.findByText('connect to Stripe later', { exact: false }).click();
->>>>>>> bebbf37b
       cy.getByTestId('minimize-toast').click();
       cy.getByTestId('banner').should('exist');
       cy.contains('Looks like you need to set up a Stripe connection');
