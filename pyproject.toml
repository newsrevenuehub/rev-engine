--- conflicted
+++ resolved
@@ -96,11 +96,8 @@
 factory_boy = "*"
 Faker = "*"
 flake8 = "*"
-<<<<<<< HEAD
 flake8-logging-format = "*"
-=======
 flake8-logging = "*"
->>>>>>> a4c7bdc7
 importlib-metadata = "*"
 invoke = "*"
 ipython = "*"
