from django.conf import settings
from django.test import TestCase
from django.utils import timezone

from rest_framework.serializers import ValidationError

from apps.contributions import serializers
from apps.contributions.models import ContributionStatus
from apps.contributions.tests.factories import ContributionFactory, ContributorFactory
from apps.organizations.tests.factories import OrganizationFactory
from apps.pages.tests.factories import DonationPageFactory


class ContributionSerializer(TestCase):
    expected_fields = [
        "id",
        "contributor_email",
        "created",
        "amount",
        "currency",
        "interval",
        "last_payment_date",
        "bad_actor_score",
        "flagged_date",
        "auto_accepted_on",
        "status",
    ]

    def setUp(self):
        self.serializer = serializers.ContributionSerializer
        self.contributor = ContributorFactory()
        self.contribution = ContributionFactory(
            amount=1000, contributor=self.contributor, payment_provider_used="Stripe"
        )

    def test_returned_fields(self):
        data = self.serializer(self.contribution).data
        for field in self.expected_fields:
            self.assertIn(field, data)

    def test_get_auto_accepted_on(self):
        # Should return null if empty
        self.contribution.flagged_date = None
        self.contribution.save()
        old_data = self.serializer(self.contribution).data
        self.assertIsNone(old_data["auto_accepted_on"])
        # Should return a datetime equal to flagged_date + "FLAGGED_PAYMENT_AUTO_ACCEPT_DELTA" setting
        self.contribution.flagged_date = timezone.now()
        self.contribution.save()
        target_date = self.contribution.flagged_date + settings.FLAGGED_PAYMENT_AUTO_ACCEPT_DELTA
        new_data = self.serializer(self.contribution).data
        self.assertEqual(new_data["auto_accepted_on"], target_date)

    def test_get_formatted_payment_provider_used(self):
        data = self.serializer(self.contribution).data
        self.assertEqual(data["formatted_payment_provider_used"], "Stripe")

    def test_contributor_email(self):
        data = self.serializer(self.contribution).data
        self.assertEqual(data["contributor_email"], self.contributor.email)

    def test_get_provider_payment_url(self):
        my_provider_payment_id = "my_provider_payment_id"
        self.contribution.provider_payment_id = my_provider_payment_id
        self.contribution.save()

        data = self.serializer(self.contribution).data
        self.assertIn(my_provider_payment_id, data["provider_payment_url"])

    def test_get_provider_subscription_url(self):
        my_provider_subscription_id = "my_provider_subscription_id"
        self.contribution.provider_subscription_id = my_provider_subscription_id
        self.contribution.save()

        data = self.serializer(self.contribution).data
        self.assertIn(my_provider_subscription_id, data["provider_subscription_url"])

    def test_get_provider_customer_url(self):
        my_provider_customer_id = "my_provider_customer_id"
        self.contribution.provider_customer_id = my_provider_customer_id
        self.contribution.save()

        data = self.serializer(self.contribution).data
        self.assertIn(my_provider_customer_id, data["provider_customer_url"])


class ContributorContributionSerializerTest(TestCase):
    def setUp(self):
        self.serializer = serializers.ContributorContributionSerializer
        self.test_stripe_account_id = "testing_123"
        self.org = OrganizationFactory(stripe_account_id=self.test_stripe_account_id)
        self.contribution = ContributionFactory()

    def _create_contribution(self, **kwargs):
        return ContributionFactory(organization=self.org, **kwargs)

    def test_status_resolved_to_public_value(self):
        failed_cont = self._create_contribution(status=ContributionStatus.FAILED)
        flagged_cont = self._create_contribution(status=ContributionStatus.FLAGGED)
        rejected_cont = self._create_contribution(status=ContributionStatus.REJECTED)
        processing_cont = self._create_contribution(status=ContributionStatus.PROCESSING)
        paid_cont = self._create_contribution(status=ContributionStatus.PAID)
        canceled_cont = self._create_contribution(status=ContributionStatus.CANCELED)

        failed_data = self.serializer(failed_cont).data
        flagged_data = self.serializer(flagged_cont).data
        rejected_data = self.serializer(rejected_cont).data

        # These three shoudl resolve to "failed", for end-user facing content
        for data in [failed_data, flagged_data, rejected_data]:
            self.assertEqual(data["status"], ContributionStatus.FAILED)

        # The rest are fine as they are.
        processing_data = self.serializer(processing_cont).data
        self.assertEqual(processing_data["status"], ContributionStatus.PROCESSING)
        paid_data = self.serializer(paid_cont).data
        self.assertEqual(paid_data["status"], ContributionStatus.PAID)
        canceled_data = self.serializer(canceled_cont).data
        self.assertEqual(canceled_data["status"], ContributionStatus.CANCELED)

    def test_get_card_brand(self):
        target_brand = "visa"
        contribution = self._create_contribution(
            provider_payment_method_details={"card": {"last4": 1234, "brand": target_brand}}
        )
        data = self.serializer(contribution).data
        self.assertEqual(data["card_brand"], target_brand)

    def test_get_last4(self):
        target_last4 = 4444
        contribution = self._create_contribution(
            provider_payment_method_details={"card": {"brand": "fakeso", "last4": target_last4}}
        )
        data = self.serializer(contribution).data
        self.assertEqual(data["last4"], target_last4)

    def test_get_org_stripe_id(self):
        contribution = self._create_contribution()
        data = self.serializer(contribution).data
        self.assertEqual(data["org_stripe_id"], self.test_stripe_account_id)


class AbstractPaymentSerializerTest(TestCase):
    def setUp(self):
        self.payment_data = {}
        self.serializer = serializers.AbstractPaymentSerializer
<<<<<<< HEAD
        self.page = DonationPageFactory()
        self.element = {"type": "Testing", "uuid": "testing-123", "requiredFields": [], "content": {}}

        self.payment_data = {
            "amount": 123,
            "currency": "USD",
            "email": "test@test.com",
            "first_name": "test",
            "last_name": "test",
            "ip": "127.0.0.1",
            "mailing_city": "test",
            "mailing_country": "test",
            "mailing_postal_code": "12345",
            "mailing_state": "test",
            "mailing_street": "test",
            "organization_country": "ts",
            "referer": "https://test.test",
            "revenue_program_slug": "test",
            "page_id": self.page.pk,
        }

    def _add_element_to_page(self, element):
        self.page.elements = [element]
        self.page.save()

    def test_validates_page_element_if_conditionally_required(self):
        """
        Any input within any element of page.elements might be required to submit a payment. AbstractPaymentSerializer is responsible for enforcing this requirement and does so by updating the serializer field definition in __init__ based on page.elements content.
        """
        req_field = "phone"
        self.element["requiredFields"].append(req_field)
        self._add_element_to_page(self.element)
        serializer = self.serializer(data=self.payment_data)
        self.assertFalse(serializer.is_valid())
        self.assertIn("phone", serializer.errors)
        self.assertEqual(serializer.errors["phone"][0].code, "required")

    def test_validates_page_element_if_conditionally_not_required(self):
        self.assertNotIn("phone", self.element["requiredFields"])
        serializer = self.serializer(data=self.payment_data)
        self.assertTrue(serializer.is_valid())
=======

    def test_validate_reason_for_giving(self):
        # If reason_for_giving is "Other" and "reason_other" is present, it passes
        self.payment_data["reason_for_giving"] = "Other"
        self.payment_data["reason_other"] = "Testing"
        serializer = self.serializer()
        is_valid = serializer._validate_reason_for_giving(self.payment_data)
        self.assertIsNone(is_valid)

        # If it's empty, raise validation error
        self.payment_data["reason_other"] = ""
        self.assertRaises(ValidationError, serializer._validate_reason_for_giving, self.payment_data)

    def test_validate_tribute_honoree(self):
        serializer = self.serializer()
        self.payment_data["tribute_type"] = "type_honoree"
        self.payment_data["honoree"] = ""
        self.assertRaises(ValidationError, serializer._validate_tribute, self.payment_data)

        self.payment_data["honoree"] = "Testing"
        self.assertIsNone(serializer._validate_tribute(self.payment_data))

    def test_validate_tribute_in_memory_of(self):
        serializer = self.serializer()
        self.payment_data["tribute_type"] = "type_in_memory_of"
        self.payment_data["in_memory_of"] = ""
        self.assertRaises(ValidationError, serializer._validate_tribute, self.payment_data)

        self.payment_data["in_memory_of"] = "Testing"
        self.assertIsNone(serializer._validate_tribute(self.payment_data))
>>>>>>> 28caed6e
<|MERGE_RESOLUTION|>--- conflicted
+++ resolved
@@ -142,9 +142,7 @@
 
 class AbstractPaymentSerializerTest(TestCase):
     def setUp(self):
-        self.payment_data = {}
         self.serializer = serializers.AbstractPaymentSerializer
-<<<<<<< HEAD
         self.page = DonationPageFactory()
         self.element = {"type": "Testing", "uuid": "testing-123", "requiredFields": [], "content": {}}
 
@@ -186,13 +184,12 @@
         self.assertNotIn("phone", self.element["requiredFields"])
         serializer = self.serializer(data=self.payment_data)
         self.assertTrue(serializer.is_valid())
-=======
 
     def test_validate_reason_for_giving(self):
         # If reason_for_giving is "Other" and "reason_other" is present, it passes
         self.payment_data["reason_for_giving"] = "Other"
         self.payment_data["reason_other"] = "Testing"
-        serializer = self.serializer()
+        serializer = self.serializer(data=self.payment_data)
         is_valid = serializer._validate_reason_for_giving(self.payment_data)
         self.assertIsNone(is_valid)
 
@@ -201,7 +198,7 @@
         self.assertRaises(ValidationError, serializer._validate_reason_for_giving, self.payment_data)
 
     def test_validate_tribute_honoree(self):
-        serializer = self.serializer()
+        serializer = self.serializer(data=self.payment_data)
         self.payment_data["tribute_type"] = "type_honoree"
         self.payment_data["honoree"] = ""
         self.assertRaises(ValidationError, serializer._validate_tribute, self.payment_data)
@@ -210,11 +207,10 @@
         self.assertIsNone(serializer._validate_tribute(self.payment_data))
 
     def test_validate_tribute_in_memory_of(self):
-        serializer = self.serializer()
+        serializer = self.serializer(data=self.payment_data)
         self.payment_data["tribute_type"] = "type_in_memory_of"
         self.payment_data["in_memory_of"] = ""
         self.assertRaises(ValidationError, serializer._validate_tribute, self.payment_data)
 
         self.payment_data["in_memory_of"] = "Testing"
-        self.assertIsNone(serializer._validate_tribute(self.payment_data))
->>>>>>> 28caed6e
+        self.assertIsNone(serializer._validate_tribute(self.payment_data))