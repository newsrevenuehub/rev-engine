--- conflicted
+++ resolved
@@ -322,66 +322,6 @@
         """
         domain_apex = settings.DOMAIN_APEX
         return f"{self.slug}.{domain_apex}"
-
-
-class PaymentProvider(IndexedTimeStampedModel):
-    stripe_account_id = models.CharField(max_length=255, unique=True, null=True, blank=True)
-    stripe_product_id = models.CharField(max_length=255, blank=True, null=True)
-
-<<<<<<< HEAD
-    currency = models.CharField(max_length=3, choices=CURRENCY_CHOICES, default="USD")
-    STRIPE = ("stripe", "Stripe")
-    SUPPORTED_PROVIDERS = (STRIPE,)
-    default_payment_provider = models.CharField(max_length=100, choices=SUPPORTED_PROVIDERS, default=STRIPE[0])
-
-    stripe_oauth_refresh_token = models.CharField(max_length=255, blank=True)
-    stripe_verified = models.BooleanField(
-        default=False,
-        help_text='A fully verified Stripe Connected account should have "charges_enabled: true" in Stripe',
-    )
-
-    def __str__(self):
-        return self.stripe_account_id
-
-    def is_verified_with_default_provider(self):
-        payment_provider = self.default_payment_provider
-        payment_provider_account_id = getattr(self, f"{payment_provider}_account_id", None)
-        payment_provider_verified = getattr(self, f"{payment_provider}_verified", None)
-        return payment_provider and payment_provider_account_id and payment_provider_verified
-
-    def stripe_create_default_product(self):
-        if not self.stripe_product_id:
-            product = stripe.Product.create(
-                name=settings.GENERIC_STRIPE_PRODUCT_NAME,
-                stripe_account=self.stripe_account_id,
-            )
-            self.stripe_product_id = product.id
-            self.save()
-
-    def get_currency_dict(self):
-        try:
-            return {"code": self.currency, "symbol": settings.CURRENCIES[self.currency]}
-        except KeyError:
-            logger.error(
-                f'Currency settings for organization "{self.name}" misconfigured. Tried to access "{self.currency}", but valid options are: {settings.CURRENCIES}'
-            )
-=======
-        "If you're hoping to test this locally, pretty much too bad"
-            -- Steve Jobs
-        """
-        if settings.STRIPE_LIVE_MODE:
-            try:
-                stripe.ApplePayDomain.create(
-                    api_key=settings.STRIPE_LIVE_SECRET_KEY,
-                    domain_name=self._get_host(),
-                    stripe_account=self.organization.stripe_account_id,
-                )
-                self.domain_apple_verified_date = timezone.now()
-                self.save()
-            except stripe.error.StripeError as stripe_error:
-                logger.warning(
-                    f"Failed to register ApplePayDomain for RevenueProgram {self.name}. StripeError: {str(stripe_error)}"
-                )
 
     def user_has_ownership_via_role(self, role_assignment):
         """Determine if a user owns an instance based on role_assignment"""
@@ -401,4 +341,45 @@
                 ),
             ]
         )
->>>>>>> 9536fb7d
+
+
+class PaymentProvider(IndexedTimeStampedModel):
+    stripe_account_id = models.CharField(max_length=255, unique=True, null=True, blank=True)
+    stripe_product_id = models.CharField(max_length=255, blank=True, null=True)
+
+    currency = models.CharField(max_length=3, choices=CURRENCY_CHOICES, default="USD")
+    STRIPE = ("stripe", "Stripe")
+    SUPPORTED_PROVIDERS = (STRIPE,)
+    default_payment_provider = models.CharField(max_length=100, choices=SUPPORTED_PROVIDERS, default=STRIPE[0])
+
+    stripe_oauth_refresh_token = models.CharField(max_length=255, blank=True)
+    stripe_verified = models.BooleanField(
+        default=False,
+        help_text='A fully verified Stripe Connected account should have "charges_enabled: true" in Stripe',
+    )
+
+    def __str__(self):
+        return self.stripe_account_id
+
+    def is_verified_with_default_provider(self):
+        payment_provider = self.default_payment_provider
+        payment_provider_account_id = getattr(self, f"{payment_provider}_account_id", None)
+        payment_provider_verified = getattr(self, f"{payment_provider}_verified", None)
+        return payment_provider and payment_provider_account_id and payment_provider_verified
+
+    def stripe_create_default_product(self):
+        if not self.stripe_product_id:
+            product = stripe.Product.create(
+                name=settings.GENERIC_STRIPE_PRODUCT_NAME,
+                stripe_account=self.stripe_account_id,
+            )
+            self.stripe_product_id = product.id
+            self.save()
+
+    def get_currency_dict(self):
+        try:
+            return {"code": self.currency, "symbol": settings.CURRENCIES[self.currency]}
+        except KeyError:
+            logger.error(
+                f'Currency settings for organization "{self.name}" misconfigured. Tried to access "{self.currency}", but valid options are: {settings.CURRENCIES}'
+            )