from random import choice, randint, uniform

import factory
import factory.fuzzy
from factory.django import DjangoModelFactory
from faker import Faker

from apps.common.utils import normalize_slug
from apps.contributions.models import (
    CardBrand,
    ContributionInterval,
    ContributionStatus,
    PaymentType,
)
from apps.organizations import models


fake = Faker()
Faker.seed(0)


class OrganizationFactory(DjangoModelFactory):
    class Meta:
        model = models.Organization
        django_get_or_create = ("name",)

    name = factory.Sequence(lambda n: f"{fake.company()}-{str(n)}")
    slug = factory.lazy_attribute(lambda o: normalize_slug(name=o.name))

    class Params:
        free_plan = factory.Trait(plan_name=models.FreePlan.name)
        plus_plan = factory.Trait(plan_name=models.PlusPlan.name)


class PaymentProviderFactory(DjangoModelFactory):
    class Meta:
        model = models.PaymentProvider
        django_get_or_create = ("stripe_account_id",)

    stripe_account_id = factory.Sequence(lambda n: fake.uuid4())
    stripe_verified = True


class RevenueProgramFactory(DjangoModelFactory):
    class Meta:
        model = models.RevenueProgram
        django_get_or_create = ("name",)

    name = factory.Sequence(lambda n: f"{' '.join(fake.words(nb=4))}-{str(n)}")
    slug = factory.lazy_attribute(lambda o: normalize_slug(name=o.name))
    contact_email = fake.email()
    payment_provider = factory.SubFactory(PaymentProviderFactory)
    organization = factory.SubFactory(OrganizationFactory)
<<<<<<< HEAD
=======

    class Params:
        onboarded = factory.Trait(payment_provider=factory.SubFactory(PaymentProviderFactory, stripe_verified=True))
        fiscally_sponsored = factory.Trait(fiscal_status=models.FiscalStatusChoices.FISCALLY_SPONSORED)
        non_profit = factory.Trait(fiscal_status=models.FiscalStatusChoices.NONPROFIT)
        for_profit = factory.Trait(fiscal_status=models.FiscalStatusChoices.FOR_PROFIT)
>>>>>>> caa49e66


class BenefitFactory(DjangoModelFactory):
    class Meta:
        model = models.Benefit

    name = factory.Sequence(lambda n: f"{fake.sentence(nb_words=2)}-{str(n)}")
    description = fake.sentence(nb_words=8)
    revenue_program = factory.SubFactory(RevenueProgramFactory)


class BenefitLevelFactory(DjangoModelFactory):
    class Meta:
        model = models.BenefitLevel

    name = factory.Sequence(lambda n: f"{fake.sentence(nb_words=2)}-{str(n)}")
    revenue_program = factory.SubFactory(RevenueProgramFactory)

    lower_limit = 1
    level = 1


class StripePaymentIntentFactory:
    interval = choice(list(ContributionInterval.__members__.values()))
    card_brand = choice(list(CardBrand.__members__.values()))
    is_modifiable = choice([True, False])
    is_cancelable = choice([True, False])
    last4 = randint(1111, 9999)
    amount = uniform(0, 1000)
    created = fake.date_time_between(start_date="-5d", end_date="now")
    provider_customer_id = fake.uuid4()
    last_payment_date = fake.date_time_between(start_date="-5d", end_date="now")
    status = choice(list(ContributionStatus.__members__.values()))
    credit_card_expiration_date = f"{randint(1, 12)}/{randint(2022, 2099)}"
    payment_type = choice(list(PaymentType.__members__.values()))
    refunded = choice([True, False])

    def __init__(self, revenue_program=None, payment_type="card") -> None:
        self.id = fake.uuid4()
        self.revenue_program = revenue_program
        self.payment_type = payment_type
        if not revenue_program:
            self.revenue_program = normalize_slug(f"{' '.join(fake.words(nb=4))}")<|MERGE_RESOLUTION|>--- conflicted
+++ resolved
@@ -51,15 +51,12 @@
     contact_email = fake.email()
     payment_provider = factory.SubFactory(PaymentProviderFactory)
     organization = factory.SubFactory(OrganizationFactory)
-<<<<<<< HEAD
-=======
 
     class Params:
         onboarded = factory.Trait(payment_provider=factory.SubFactory(PaymentProviderFactory, stripe_verified=True))
         fiscally_sponsored = factory.Trait(fiscal_status=models.FiscalStatusChoices.FISCALLY_SPONSORED)
         non_profit = factory.Trait(fiscal_status=models.FiscalStatusChoices.NONPROFIT)
         for_profit = factory.Trait(fiscal_status=models.FiscalStatusChoices.FOR_PROFIT)
->>>>>>> caa49e66
 
 
 class BenefitFactory(DjangoModelFactory):
