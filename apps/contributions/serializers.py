from django.conf import settings

from rest_framework import serializers

from apps.contributions.models import (
    Contribution,
    ContributionInterval,
    ContributionStatus,
    Contributor,
)
from apps.contributions.utils import format_ambiguous_currency
from apps.organizations.models import RevenueProgram
from apps.pages.models import DonationPage


# See https://stripe.com/docs/api/payment_intents/object#payment_intent_object-amount
# See https://stripe.com/docs/api/payment_intents/object#payment_intent_object-amount
# Stripe allows a maximum of eight digits here
STRIPE_MAX_AMOUNT = 99999999

# Revengine has its own restrictions (greater than Stripe's restrictions) on the min amount.
# Remember that 100 here is $1.00
REVENGINE_MIN_AMOUNT = 100


class ContributionSerializer(serializers.ModelSerializer):
    """
    Used when organizations are viewing a Contribution
    """

    contributor_email = serializers.StringRelatedField(read_only=True, source="contributor")

    auto_accepted_on = serializers.SerializerMethodField()
    formatted_payment_provider_used = serializers.SerializerMethodField()
    provider_payment_url = serializers.SerializerMethodField()
    provider_subscription_url = serializers.SerializerMethodField()
    provider_customer_url = serializers.SerializerMethodField()

    def get_auto_accepted_on(self, obj):
        """
        Note that this value is not read when making the actual auto-accept determination, where `flagged_date` is used and the math re-calculated.
        This is just to improve front-end visibility of the "deadline" for examining flagged contributions.
        """
        if obj.flagged_date:
            return obj.flagged_date + settings.FLAGGED_PAYMENT_AUTO_ACCEPT_DELTA

    def get_formatted_payment_provider_used(self, obj):
        if not obj.payment_provider_used:
            return ""
        return obj.payment_provider_used.title()

    def get_provider_payment_url(self, obj):
        if not obj.provider_payment_id:
            return ""
        return f"{self._get_resource_url(obj, 'provider_payment_id')}/{obj.provider_payment_id}"

    def get_provider_subscription_url(self, obj):
        if not obj.provider_subscription_id:
            return ""
        return f"{self._get_resource_url(obj, 'provider_subscription_id')}/{obj.provider_subscription_id}"

    def get_provider_customer_url(self, obj):
        if not obj.provider_customer_id:
            return ""
        return f"{self._get_resource_url(obj, 'provider_customer_id')}/{obj.provider_customer_id}"

    def _get_base_provider_url(self, obj):
        base = "https://"
        if obj.payment_provider_used == "Stripe":
            return base + "dashboard.stripe.com"

    def _get_resource_url(self, obj, resource):
        provider_url = self._get_base_provider_url(obj)
        if not provider_url:
            return ""
        if resource == "provider_payment_id":
            resource_url = "/payments"
        if resource == "provider_subscription_id":
            resource_url = "/subscriptions"
        if resource == "provider_customer_id":
            resource_url = "/customers"
        return provider_url + resource_url

    class Meta:
        model = Contribution
        fields = [
            "id",
            "contributor_email",
            "created",
            "amount",
            "currency",
            "interval",
            "last_payment_date",
            "bad_actor_score",
            "flagged_date",
            "auto_accepted_on",
            "formatted_payment_provider_used",
            "provider_payment_url",
            "provider_subscription_url",
            "provider_customer_url",
            "status",
        ]


class ContributorContributionSerializer(serializers.ModelSerializer):
    """
    A paired-down, read-only version of a Contribution serializer
    """

    status = serializers.SerializerMethodField()
    card_brand = serializers.SerializerMethodField()
    last4 = serializers.SerializerMethodField()
    org_stripe_id = serializers.SerializerMethodField()

    def get_status(self, obj):
        if obj.status and obj.status in (
            ContributionStatus.FAILED,
            ContributionStatus.FLAGGED,
            ContributionStatus.REJECTED,
        ):
            return ContributionStatus.FAILED
        return obj.status

    def _get_card_details(self, obj):
        if obj.provider_payment_method_details:
            return obj.provider_payment_method_details.get("card", None)

    def get_card_brand(self, obj):
        if card := self._get_card_details(obj):
            return card["brand"]

    def get_last4(self, obj):
        if card := self._get_card_details(obj):
            return card["last4"]

    def get_org_stripe_id(self, obj):
        return obj.organization.stripe_account_id

    class Meta:
        model = Contribution
        fields = [
            "id",
            "created",
            "interval",
            "status",
            "card_brand",
            "last4",
            "provider_customer_id",
            "org_stripe_id",
            "amount",
            "last_payment_date",
        ]
        read_only_fields = fields


class ContributorSerializer(serializers.ModelSerializer):
    class Meta:
        model = Contributor
        fields = "__all__"


class ContributionMetadataSerializer(serializers.Serializer):
    """
    payment_managers use this serializer to key incoming contribution data to the expected metadata key.
    The metadata is then added to the metadata field for the appropriate Stripe object. ProcessorObjects
    defines options for Stripe Objects.

    The validtion on these fields is important and represents downstream requirements.
    """

    source = serializers.CharField(max_length=100, default="rev-engine")
    schema_version = serializers.CharField(max_length=12, default="1.0")

    contributor_id = serializers.IntegerField()
    first_name = serializers.CharField(max_length=40)
    last_name = serializers.CharField(max_length=80)

    mailing_postal_code = serializers.CharField(max_length=20)
    mailing_street = serializers.CharField(max_length=255)
    mailing_city = serializers.CharField(max_length=40)
    mailing_state = serializers.CharField(max_length=80)
    mailing_country = serializers.CharField(max_length=80)

    agreed_to_pay_fees = serializers.BooleanField(default=False)
    donor_selected_amount = serializers.CharField(max_length=255)
    reason_for_giving = serializers.CharField(max_length=255, required=False, allow_blank=True)
    reason_other = serializers.CharField(max_length=255, required=False, allow_blank=True)
    tribute_type = serializers.CharField(max_length=255, required=False, allow_blank=True)
    honoree = serializers.CharField(max_length=255, required=False, allow_blank=True)
    in_memory_of = serializers.CharField(max_length=255, required=False, allow_blank=True)

    sf_campaign_id = serializers.CharField(max_length=255, required=False, allow_blank=True)
    referer = serializers.URLField()
    revenue_program_id = serializers.IntegerField()
    revenue_program_slug = serializers.SlugField(max_length=RevenueProgram.SLUG_MAX_LENGTH)

    PAYMENT = "PAYMENT"
    CUSTOMER = "CUSTOMER"
    ALL = "ALL"

    PROCESSOR_MAPPING = {
        "source": ALL,
        "schema_version": ALL,
        "contributor_id": ALL,
        "first_name": CUSTOMER,
        "last_name": CUSTOMER,
        "mailing_postal_code": CUSTOMER,
        "mailing_street": CUSTOMER,
        "mailing_city": CUSTOMER,
        "mailing_state": CUSTOMER,
        "mailing_country": CUSTOMER,
        "agreed_to_pay_fees": PAYMENT,
        "donor_selected_amount": PAYMENT,
        "reason_for_giving": PAYMENT,
        "referer": PAYMENT,
        "revenue_program_id": PAYMENT,
        "revenue_program_slug": PAYMENT,
        "sf_campaign_id": PAYMENT,
    }

    def _parse_reason_other(self, data):
        """
        If "reason_other" has a value, it should be renamed "reason_for_giving"
        """
        if reason_other := data.get("reason_other"):
            data["reason_for_giving"] = reason_other

    def to_internal_value(self, data):
        self._parse_reason_other(data)
        return super().to_internal_value(data)

    def _validate_reason_for_giving(self, data):
        """
        If 'reason_for_giving' is "Other", then 'reason_other' may not be blank.
        """
        if data.get("reason_for_giving") == "Other" and not data.get("reason_other"):
            raise serializers.ValidationError({"reason_other": "This field may not be blank"})

    def _validate_tribute(self, data):
        """
        If 'tribute_type' is "type_honoree", then 'honoree' field may not be blank.
        If 'tribute_type' is "type_in_memory_of", then 'in_memory_of' field may not be blank.
        """
        if data.get("tribute_type") == "type_honoree" and not data.get("honoree"):
            raise serializers.ValidationError({"honoree": "This field may not be blank"})

        if data.get("tribute_type") == "type_in_memory_of" and not data.get("in_memory_of"):
            raise serializers.ValidationError({"in_memory_of": "This field may not be blank"})

    def validate(self, data):
        self._validate_reason_for_giving(data)
        self._validate_tribute(data)
        return super().validate(data)

    def bundle_metadata(self, processor_obj):
        """
        Validating the data first is important. Downstream applications have their own requirements and limits for these values, so skipping validation will break those integrations. Luckily, inheriting from serializers.Serializer gives us this check for free.
        Here we use the PROCESSOR_MAPPING property of this serializer to get the appropriate metadata based on the reported processor_obj, plus "All"
        """
        return {
            k: v
            for k, v in self.data.items()
            if self.PROCESSOR_MAPPING.get(k) == self.ALL or self.PROCESSOR_MAPPING.get(k) == processor_obj
        }


class AbstractPaymentSerializer(serializers.Serializer):
    # Payment details
    amount = serializers.IntegerField(
        min_value=REVENGINE_MIN_AMOUNT,
        max_value=STRIPE_MAX_AMOUNT,
        error_messages={
            "max_value": f"We can only accept contributions less than or equal to {format_ambiguous_currency(STRIPE_MAX_AMOUNT)}",
            "min_value": f"We can only accept contributions greater than or equal to {format_ambiguous_currency(REVENGINE_MIN_AMOUNT)}",
        },
    )
    interval = serializers.ChoiceField(choices=ContributionInterval.choices, default=ContributionInterval.ONE_TIME)

    # organization_country tand currency are a different pattern, but important here.
    # They could be derived from the organization that this contribution is tied to,
    # but instead we send that info to each donation page load and pass it back as params;
    # that way we are certain that the currency and country used by payment provider in the
    # form is the one we use here.
    organization_country = serializers.CharField(max_length=2, required=True)
    currency = serializers.CharField(max_length=3, required=True)

    # DonorInfo
    first_name = serializers.CharField(max_length=40)
    last_name = serializers.CharField(max_length=80)
    email = serializers.EmailField(max_length=80)

    # DonorAddress
    mailing_postal_code = serializers.CharField(max_length=20)
    mailing_street = serializers.CharField(max_length=255)
    mailing_city = serializers.CharField(max_length=40)
    mailing_state = serializers.CharField(max_length=80)
    mailing_country = serializers.CharField(max_length=80)

    # Params/Pass-through
    # sf_campaign_id = serializers.CharField(max_length=255, required=False, allow_blank=True)
    captcha_token = serializers.CharField(max_length=2550, required=False, allow_blank=True)

    # Request metadata
    ip = serializers.IPAddressField()
    referer = serializers.URLField()

    # These are used to attach the contribution to the right organization,
    # and associate it with the page it came from.
    revenue_program_slug = serializers.SlugField()
    donation_page_slug = serializers.SlugField(required=False, allow_blank=True)
    # Page id is a nice shortcut for getting the page, instead of page_slug + rp_slug
    page_id = serializers.IntegerField(required=False)
    phone = serializers.CharField(max_length=40, required=False, allow_blank=True)

    @classmethod
    def convert_cents_to_amount(self, cents):
        return str(float(cents / 100))

    def convert_amount_to_cents(self, amount):
        """
        Stripe stores payment amounts in cents.
        """
        return int(float(amount) * 100)

    def to_internal_value(self, data):
        # Incoming "amount" will be a money-like string, like "12.99".
        # Stripe wants 1299
        amount = data.get("amount")
        if isinstance(amount, str):
            data["amount"] = self.convert_amount_to_cents(data["amount"])
        return super().to_internal_value(data)

    def __init__(self, *args, **kwargs):
        super().__init__(*args, **kwargs)
        self.fields["amount"].error_messages["invalid"] = "Enter a valid amount"
        self._update_field_properties_from_page_elements()

    def _update_field_properties_from_page_elements(self):
        page = DonationPage.objects.get(pk=self.initial_data["page_id"])
        self._set_conditionally_required_fields(page.elements)

    def _set_conditionally_required_fields(self, page_elements):
        """
        Elements may define a "requiredFields" key, which is a list of field names that may not be blank or absent when submitting a donation.
        """
        # Get list of lists of required fields
        required_fields = [element.get("requiredFields", []) for element in page_elements]
        # Flatten to single list of required fields
        required_fields = [item for fieldsList in required_fields for item in fieldsList]
        # For every required field, update the field definition
        for required_field in required_fields:
            self.fields[required_field].required = True
            self.fields[required_field].allow_blank = False

<<<<<<< HEAD
    # def _validate_reason_for_giving(self, data):
    #     """
    #     If 'reason_for_giving' is "Other", then 'reason_other' may not be blank.
    #     """
    #     if data.get("reason_for_giving") == "Other" and not data.get("reason_other"):
    #         raise serializers.ValidationError({"reason_other": "This field may not be blank"})

    # def _validate_tribute(self, data):
    #     """
    #     If 'tribute_type' is "type_honoree", then 'honoree' field may not be blank.
    #     If 'tribute_type' is "type_in_memory_of", then 'in_memory_of' field may not be blank.
    #     """
    #     if data.get("tribute_type") == "type_honoree" and not data.get("honoree"):
    #         raise serializers.ValidationError({"honoree": "This field may not be blank"})

    #     if data.get("tribute_type") == "type_in_memory_of" and not data.get("in_memory_of"):
    #         raise serializers.ValidationError({"in_memory_of": "This field may not be blank"})

    # def validate(self, data):
    #     self._validate_reason_for_giving(data)
    #     self._validate_tribute(data)
    #     return super().validate(data)

=======
>>>>>>> c125942e

class StripeOneTimePaymentSerializer(AbstractPaymentSerializer):
    """
    A Stripe one-time payment is a light-weight, low-state payment. It utilizes
    Stripe's PaymentIntent for an ad-hoc contribution.
    """


class StripeRecurringPaymentSerializer(AbstractPaymentSerializer):
    """
    A Stripe recurring payment tracks payment information using a Stripe
    PaymentMethod.
    """

    payment_method_id = serializers.CharField(max_length=255)<|MERGE_RESOLUTION|>--- conflicted
+++ resolved
@@ -352,32 +352,6 @@
             self.fields[required_field].required = True
             self.fields[required_field].allow_blank = False
 
-<<<<<<< HEAD
-    # def _validate_reason_for_giving(self, data):
-    #     """
-    #     If 'reason_for_giving' is "Other", then 'reason_other' may not be blank.
-    #     """
-    #     if data.get("reason_for_giving") == "Other" and not data.get("reason_other"):
-    #         raise serializers.ValidationError({"reason_other": "This field may not be blank"})
-
-    # def _validate_tribute(self, data):
-    #     """
-    #     If 'tribute_type' is "type_honoree", then 'honoree' field may not be blank.
-    #     If 'tribute_type' is "type_in_memory_of", then 'in_memory_of' field may not be blank.
-    #     """
-    #     if data.get("tribute_type") == "type_honoree" and not data.get("honoree"):
-    #         raise serializers.ValidationError({"honoree": "This field may not be blank"})
-
-    #     if data.get("tribute_type") == "type_in_memory_of" and not data.get("in_memory_of"):
-    #         raise serializers.ValidationError({"in_memory_of": "This field may not be blank"})
-
-    # def validate(self, data):
-    #     self._validate_reason_for_giving(data)
-    #     self._validate_tribute(data)
-    #     return super().validate(data)
-
-=======
->>>>>>> c125942e
 
 class StripeOneTimePaymentSerializer(AbstractPaymentSerializer):
     """
