--- conflicted
+++ resolved
@@ -1,8 +1,5 @@
-<<<<<<< HEAD
 import logging
-=======
 from datetime import datetime
->>>>>>> 8e2ff699
 
 from django.conf import settings
 from django.db.models import TextChoices
