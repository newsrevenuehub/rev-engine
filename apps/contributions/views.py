import logging

from django.conf import settings
from django.contrib.auth import get_user_model
from django.db.models import QuerySet
from django.http import Http404
from django.shortcuts import get_object_or_404
from django.utils.decorators import method_decorator
from django.views.decorators.csrf import csrf_protect

import stripe
from django_filters.rest_framework import DjangoFilterBackend
from rest_framework import mixins, status, viewsets
from rest_framework.decorators import action, api_view, authentication_classes, permission_classes
from rest_framework.exceptions import NotFound, ParseError
from rest_framework.filters import OrderingFilter
from rest_framework.permissions import IsAdminUser, IsAuthenticated
from rest_framework.request import Request
from rest_framework.response import Response
from rest_framework.serializers import ValidationError
from reversion.views import create_revision
from stripe.error import StripeError

from apps.api.exceptions import ApiConfigurationError
from apps.api.permissions import (
    HasFlaggedAccessToContributionsApiResource,
    HasRoleAssignment,
    IsContributor,
    IsContributorOwningContribution,
    IsSwitchboardAccount,
    UserIsRequestedContributor,
)
from apps.contributions import serializers
from apps.contributions.filters import ContributionFilter, PortalContributionFilter
from apps.contributions.models import (
    Contribution,
    ContributionInterval,
    ContributionIntervalError,
    ContributionStatus,
    ContributionStatusError,
    Contributor,
)
from apps.contributions.stripe_contributions_provider import (
    ContributionsCacheProvider,
    StripePiAsPortalContribution,
    SubscriptionsCacheProvider,
)
from apps.contributions.tasks import (
    email_contribution_csv_export_to_user,
    process_stripe_webhook_task,
    task_pull_serialized_stripe_contributions_to_cache,
    task_verify_apple_domain,
)
from apps.organizations.models import PaymentProvider, RevenueProgram
from apps.public.permissions import IsActiveSuperUser


logger = logging.getLogger(f"{settings.DEFAULT_LOGGER}.{__name__}")

UserModel = get_user_model()


@create_revision()
@api_view(["POST"])
@permission_classes([IsAuthenticated, HasRoleAssignment | IsActiveSuperUser])
def stripe_oauth(request):
    scope = request.data.get("scope")
    code = request.data.get("code")
    revenue_program_id = request.data.get("revenue_program_id")
    if not revenue_program_id:
        return Response(
            {"missing_params": "revenue_program_id missing required params"}, status=status.HTTP_400_BAD_REQUEST
        )

    if not scope or not code:
        return Response({"missing_params": "stripe_oauth missing required params"}, status=status.HTTP_400_BAD_REQUEST)

    if scope != settings.STRIPE_OAUTH_SCOPE:
        return Response(
            {"scope_mismatch": "stripe_oauth received unexpected scope"}, status=status.HTTP_400_BAD_REQUEST
        )

    revenue_program = RevenueProgram.objects.get(id=revenue_program_id)

    try:
        logger.info("[stripe_oauth] Attempting to perform oauth with Stripe for revenue program %s", revenue_program_id)
        oauth_response = stripe.OAuth.token(
            grant_type="authorization_code",
            code=code,
        )
        payment_provider = revenue_program.payment_provider
        if not payment_provider:
            logger.info(
                "[stripe_oauth] Payment provider not yet created for revenue program %s, proceeding with creation...",
                revenue_program_id,
            )
            payment_provider = PaymentProvider.objects.create(
                stripe_account_id=oauth_response["stripe_user_id"],
                stripe_oauth_refresh_token=oauth_response["refresh_token"],
            )
            logger.info(
                "[stripe_oauth] Payment provider for revenue program %s created: %s",
                revenue_program_id,
                payment_provider.id,
            )
            revenue_program.payment_provider = payment_provider
            revenue_program.save()
        else:
            logger.info(
                "[stripe_oauth] Updating existing payment provider %s for revenue program %s",
                payment_provider.id,
                revenue_program_id,
            )
            payment_provider.stripe_account_id = oauth_response["stripe_user_id"]
            payment_provider.stripe_oauth_refresh_token = oauth_response["refresh_token"]
            payment_provider.save()
        logger.info(
            "[stripe_oauth] Starting Apple Pay domain verification background task for revenue program slug: %s",
            revenue_program.slug,
        )
        task_verify_apple_domain.delay(revenue_program_slug=revenue_program.slug)
        logger.info(
            "[stripe_oauth] Started Apple Pay domain verification background task for revenue program slug: %s",
            revenue_program.slug,
        )
    except stripe.oauth_error.InvalidGrantError:
        logger.exception("[stripe_oauth] stripe.OAuth.token failed due to an invalid code")
        return Response({"invalid_code": "stripe_oauth received an invalid code"}, status=status.HTTP_400_BAD_REQUEST)

    return Response({"detail": "success"}, status=status.HTTP_200_OK)


@api_view(["POST"])
@authentication_classes([])
@permission_classes([])
def process_stripe_webhook(request):
    logger.debug("Processing stripe webhook: %s", request.body)
    sig_header = request.META["HTTP_STRIPE_SIGNATURE"]
    try:
        raw_data = stripe.Webhook.construct_event(
            request.body, sig_header, settings.STRIPE_WEBHOOK_SECRET_CONTRIBUTIONS
        )
    except ValueError:
        logger.warning("Invalid payload from Stripe webhook request")
        return Response(data={"error": "Invalid payload"}, status=status.HTTP_400_BAD_REQUEST)
    except stripe.error.SignatureVerificationError:
        logger.exception(
            "Invalid signature on Stripe webhook request. Is STRIPE_WEBHOOK_SECRET_CONTRIBUTIONS set correctly?"
        )
        return Response(data={"error": "Invalid signature"}, status=status.HTTP_400_BAD_REQUEST)
    process_stripe_webhook_task.delay(raw_event_data=raw_data)
    return Response(status=status.HTTP_200_OK)


@method_decorator(csrf_protect, name="dispatch")
class PaymentViewset(mixins.CreateModelMixin, mixins.DestroyModelMixin, viewsets.GenericViewSet):
    permission_classes = []
    lookup_field = "uuid"
    queryset = Contribution.objects.all()

    def get_serializer_class(self):
        if (interval := self.request.data["interval"]) == ContributionInterval.ONE_TIME:
            return serializers.CreateOneTimePaymentSerializer
        if interval in (ContributionInterval.MONTHLY.value, ContributionInterval.YEARLY.value):
            return serializers.CreateRecurringPaymentSerializer
        raise ValidationError({"interval": "The provided value for interval is not permitted"})

    def get_serializer_context(self):
        # we need request in context for create in order to supply
        # metadata to request to bad actor api, in serializer
        context = super().get_serializer_context()
        context.update({"request": self.request})
        return context

    def destroy(self, request, *args, **kwargs):
        contribution = self.get_object()
        if contribution.status not in (ContributionStatus.PROCESSING, ContributionStatus.FLAGGED):
            logger.warning(
                "`PaymentViewset.destroy` was called on a contribution with status other than %s or %s."
                " contribution.id: %s, contribution.status: %s,  contributor.id: %s, donation_page.id: %s",
                ContributionStatus.PROCESSING.label,
                ContributionStatus.FLAGGED.label,
                contribution.id,
                contribution.get_status_display(),
                contribution.contributor.id,
                contribution.donation_page.id,
            )
            return Response(status=status.HTTP_409_CONFLICT)
        try:
            contribution.cancel()
        except ContributionIntervalError:
            logger.exception(
                "`PaymentViewset.destroy` called for contribution with unexpected interval %s", contribution.interval
            )
            return Response({"detail": "Something went wrong"}, status=status.HTTP_500_INTERNAL_SERVER_ERROR)
        except ContributionStatusError:
            logger.exception(
                "`PaymentViewset.destroy` called for contribution with unexpected status %s", contribution.status
            )
            return Response({"detail": "Something went wrong"}, status=status.HTTP_500_INTERNAL_SERVER_ERROR)
        except StripeError:
            logger.exception(
                "Something went wrong with Stripe while attempting to cancel payment with UUID %s",
                str(contribution.uuid),
            )
            return Response({"detail": "Something went wrong"}, status=status.HTTP_500_INTERNAL_SERVER_ERROR)

        return Response(status=status.HTTP_204_NO_CONTENT)


@api_view(["PATCH"])
@permission_classes([])
def payment_success(request, uuid=None):
    """SPA sends after a Stripe payment has been submitted to Stripe from front end.

    We provide the url for this view to `return_url` parameter we call Stripe to confirm payment on front end,
    and use this view to trigger a thank you email to the contributor if the org has configured the contribution page
    accordingly.
    """
    logger.info("called with uuid %s", uuid)
    logger.debug("called with request data: %s, uuid %s", request.data, uuid)
    try:
        contribution = Contribution.objects.get(uuid=uuid)
    except Contribution.DoesNotExist:
        logger.warning("payment_success called with invalid uuid %s", uuid)
        return Response(status=status.HTTP_404_NOT_FOUND)
    contribution.handle_thank_you_email()
    return Response(status=status.HTTP_204_NO_CONTENT)


class ContributionsViewSet(viewsets.ReadOnlyModelViewSet):
    """Contributions API resource.

    NB: There are bespoke actions on this viewset that override the default permission classes set here.
    """

    # only superusers, users with roles, and contributors owning contributions
    # are permitted
    permission_classes = [
        IsAuthenticated,
        (
            # `IsContributorOwningContribution` needs to come before
            # any role-assignment based permission, as those assume that contributor users have had
            # their permission validated (in case of valid permission) upstream -- the role assignment
            # based permissions will not give permission to a contributor user.
            IsContributorOwningContribution
            | (HasFlaggedAccessToContributionsApiResource & (HasRoleAssignment | IsActiveSuperUser))
        ),
    ]
    model = Contribution
    filterset_class = ContributionFilter
    filter_backends = [DjangoFilterBackend]

    def filter_queryset_for_user(self, user: UserModel | Contributor) -> QuerySet | list[StripePiAsPortalContribution]:
        """Return the right results to the right user.

        Contributors get cached serialized contribution data (if it's already cached when this runs, otherwise,
        query to Stripe will happen in background, and this will return an empty list).
        """
        ra = getattr(user, "get_role_assignment", lambda: None)()
        if isinstance(user, Contributor):
            return self.filter_queryset_for_contributor(user)
        if user.is_anonymous:
            return self.model.objects.none()
        if user.is_superuser:
            return self.model.objects.all()
        if ra:
            return self.model.objects.filtered_by_role_assignment(ra)
        logger.warning("Encountered unexpected user")
        raise ApiConfigurationError

    def get_queryset(self):
        return self.filter_queryset_for_user(self.request.user)

    def filter_queryset_for_contributor(self, contributor) -> list[StripePiAsPortalContribution]:
        if (rp_slug := self.request.GET.get("rp", None)) is None:
            raise ParseError("rp not supplied")
        rp = get_object_or_404(RevenueProgram, slug=rp_slug)
        return self.model.objects.filter_queryset_for_contributor(contributor, rp)

    def filter_queryset(self, queryset):
        """Remove filter backend if user is a contributor.

        We need to do this because for contributor users we return a list of dicts representing
        contributions, and not a normal Django queryset.
        """
        if isinstance(self.request.user, Contributor):
            return queryset
        return super().filter_queryset(queryset)

    def get_serializer_class(self):
        if isinstance(self.request.user, Contributor):
            return serializers.PaymentProviderContributionSerializer
        return serializers.ContributionSerializer

    @action(
        methods=["post"],
        url_path="email-contributions",
        detail=False,
        permission_classes=[~IsContributor, IsAuthenticated, IsAdminUser | HasRoleAssignment],
    )
    def email_contributions(self, request):
        """Endpoint to send contributions as a csv file to the user request.

        Any user who has role and authenticated will be able to call the endpoint.
        Contributor will not be able to access this endpoint as it's being integrated with the Contribution Dashboard
        as contributors will be able to access only Contributor Portal via magic link.
        """
        logger.info(
            "enqueueing email_contribution_csv_export_to_user task for user %s",
            request.user,
        )
        logger.debug(
            "enqueueing email_contribution_csv_export_to_user task for request: %s",
            request,
        )
        ra = request.user.get_role_assignment()
        show_upgrade_prompt = (
            not request.user.is_superuser
            and ra
            and (org := getattr(ra, "organization", None))
            and org.plan.name == "FREE"
        )
        email_contribution_csv_export_to_user.delay(
            list(self.get_queryset().values_list("id", flat=True)),
            request.user.email,
            show_upgrade_prompt,
        )
        return Response(data={"detail": "success"}, status=status.HTTP_200_OK)


class SubscriptionsViewSet(viewsets.ViewSet):
    permission_classes = [
        IsAuthenticated,
    ]
    serializer_class = serializers.SubscriptionsSerializer

    @staticmethod
    def _fetch_subscriptions(request: Request) -> list[StripePiAsPortalContribution]:
        revenue_program_slug = request.query_params.get("revenue_program_slug")
        try:
            revenue_program = RevenueProgram.objects.get(slug=revenue_program_slug)
        except RevenueProgram.DoesNotExist:
            logger.warning("Revenue program not found for slug %s", revenue_program_slug)
            raise Http404("Revenue program not found") from None
        cache_provider = SubscriptionsCacheProvider(request.user.email, revenue_program.stripe_account_id)
        subscriptions = cache_provider.load()
        if not subscriptions:
            task_pull_serialized_stripe_contributions_to_cache(request.user.email, revenue_program.stripe_account_id)
            subscriptions = cache_provider.load()
        return [x for x in subscriptions if x.get("revenue_program_slug") == revenue_program_slug]

    def retrieve(self, request, pk):
        # TODO @BW: Revisit SubscriptionsViewSet with a view towards security concerns...
        # DEV-3227
        subscriptions = self._fetch_subscriptions(request)
        for subscription in subscriptions:
            if (
                subscription.get("revenue_program_slug") == self.request.query_params["revenue_program_slug"]
                and subscription.get("id") == pk
            ):
                return Response(subscription, status=status.HTTP_200_OK)
        return Response({"detail": "Not Found"}, status=status.HTTP_404_NOT_FOUND)

    def list(self, request):
        subscriptions = self._fetch_subscriptions(request)
        return Response(subscriptions, status=status.HTTP_200_OK)

    def partial_update(self, request: Request, pk: str) -> Response:
        logger.info("Updating subscription %s", pk)
        if request.data.keys() != {"payment_method_id", "revenue_program_slug"}:
            return Response({"detail": "Request contains unsupported fields"}, status=status.HTTP_400_BAD_REQUEST)

        revenue_program_slug = request.data.get("revenue_program_slug")
        revenue_program = RevenueProgram.objects.get(slug=revenue_program_slug)

        try:
            subscription = stripe.Subscription.retrieve(
                pk, stripe_account=revenue_program.payment_provider.stripe_account_id, expand=["customer"]
            )
        except stripe.error.StripeError:
            logger.exception("stripe.Subscription.retrieve returned a StripeError")
            return Response({"detail": "subscription not found"}, status=status.HTTP_404_NOT_FOUND)

        if (email := request.user.email.lower()) != subscription.customer.email.lower():
            # TODO @DC: should we find a way to user DRF's permissioning scheme here instead?
            # DEV-2287
            # treat as not found so as to not leak info about subscription
            logger.warning("User %s attempted to update unowned subscription %s", email, pk)
            return Response({"detail": "subscription not found"}, status=status.HTTP_404_NOT_FOUND)
        payment_method_id = request.data.get("payment_method_id")

        try:
            stripe.PaymentMethod.attach(
                payment_method_id,
                customer=subscription.customer.id,
                stripe_account=revenue_program.payment_provider.stripe_account_id,
            )
        except stripe.error.StripeError:
            logger.exception("stripe.PaymentMethod.attach returned a StripeError")
            return Response({"detail": "Error attaching payment method"}, status=status.HTTP_500_INTERNAL_SERVER_ERROR)

        try:
            subscription = stripe.Subscription.modify(
                pk,
                default_payment_method=payment_method_id,
                stripe_account=revenue_program.payment_provider.stripe_account_id,
                expand=[
                    # this is expanded so can properly serialize sub and upsert in cache
                    "default_payment_method",
                    # this is expanded so can re-retrieve PI below
                    "latest_invoice",
                ],
            )
        except stripe.error.StripeError:
            logger.exception("stripe.Subscription.modify returned a StripeError when modifying subscription %s", pk)
            return Response({"detail": "Error updating Subscription"}, status=status.HTTP_500_INTERNAL_SERVER_ERROR)

        try:
            self._re_retrieve_pi_and_insert_pi_and_sub_into_cache(
                subscription=subscription,
                email=email,
                stripe_account_id=revenue_program.payment_provider.stripe_account_id,
            )
        except stripe.error.StripeError:
            # we only log an exception here because the subscription has already been updated
            logger.exception(
                "stripe.PaymentIntent.retrieve returned a StripeError when re-retrieving pi related to subscription %s after update",
                subscription.id,
            )
        # TODO @DC: return the updated sub
        # DEV-2438
        return Response({"detail": "Success"}, status=status.HTTP_204_NO_CONTENT)

    def destroy(self, request: Request, pk: str) -> Response:
        logger.info("Attempting to cancel subscription %s", pk)
        revenue_program_slug = request.data.get("revenue_program_slug")
        revenue_program = RevenueProgram.objects.get(slug=revenue_program_slug)
        try:
            subscription = stripe.Subscription.retrieve(
                pk, stripe_account=revenue_program.payment_provider.stripe_account_id, expand=["customer"]
            )
        except stripe.error.StripeError:
            logger.exception("stripe.Subscription.retrieve returned a StripeError")
            return Response({"detail": "subscription not found"}, status=status.HTTP_404_NOT_FOUND)

        if (email := request.user.email.lower()) != subscription.customer.email.lower():
            logger.warning("User %s attempted to delete unowned subscription %s", email, pk)
            # TODO @DC: should we find a way to user DRF's permissioning scheme here instead?
            # DEV-2287
            # treat as not found so not leak info about subscription
            return Response({"detail": "subscription not found"}, status=status.HTTP_404_NOT_FOUND)

        try:
            stripe.Subscription.delete(pk, stripe_account=revenue_program.payment_provider.stripe_account_id)
        except stripe.error.StripeError:
            logger.exception("stripe.Subscription.delete returned a StripeError")
            return Response({"detail": "Error"}, status=status.HTTP_500_INTERNAL_SERVER_ERROR)

        response = Response({"detail": "Success"}, status=status.HTTP_204_NO_CONTENT)
        # We re-retrieve here in order to update the cache with updated subscription data
        try:
            sub = stripe.Subscription.retrieve(
                pk,
                stripe_account=revenue_program.payment_provider.stripe_account_id,
                expand=[
                    "default_payment_method",
                    "latest_invoice.payment_intent",
                ],
            )
        except stripe.error.StripeError:
            # in this case, we only want to log because the subscription has already been canceled and user shouldn't retry
            logger.exception(
                "stripe.Subscription.retrieve returned a StripeError after canceling subscription %s",
                subscription.id,
            )
            return response
        try:
            # we need to re-retrieve the PI separately because Stripe only lets you have 4 levels of expansion
            self._re_retrieve_pi_and_insert_pi_and_sub_into_cache(
                subscription=sub,
                email=email,
                stripe_account_id=revenue_program.payment_provider.stripe_account_id,
            )
        except stripe.error.StripeError:
            # in this case, we only want to log because the subscription has already been canceled and user shouldn't retry
            logger.exception(
                "stripe.PaymentIntent.retrieve returned a StripeError after canceling subscription when working on subscription %s",
                subscription.id,
            )
        # TODO @DC: return the canceled sub
        # DEV-2438
        return response

    @staticmethod
    def update_subscription_and_pi_in_cache(
        email: str,
        stripe_account_id: str,
        subscription: stripe.Subscription,
        payment_intent: stripe.PaymentIntent | None = None,
    ) -> None:
        """Update respective caches after a subscription is updated or canceled."""
        logger.info(
            "Updating caches for subscription %s and payment intent %s",
            subscription.id,
            payment_intent.id if payment_intent else None,
        )
        pi_cache_provider = ContributionsCacheProvider(email, stripe_account_id)
        sub_cache_provider = SubscriptionsCacheProvider(email, stripe_account_id)
        sub_cache_provider.upsert([subscription])
        if payment_intent:
            pi_cache_provider.upsert([payment_intent])
        # this means it's for an uninvoiced subscription
        elif not subscription.latest_invoice:
            pi_cache_provider.upsert_uninvoiced_subscriptions(
                pi_cache_provider.convert_uninvoiced_subs_into_contributions([subscription])
            )

    @staticmethod
    def update_uninvoiced_subscription_in_cache(email: str, stripe_account_id: str, subscription: stripe.Subscription):
        """Update respective caches after a subscription is updated or canceled."""
        logger.info("Updating caches for subscription %s", subscription.id)
        sub_cache_provider = SubscriptionsCacheProvider(email, stripe_account_id)
        sub_cache_provider.upsert([subscription])

    @classmethod
    def _re_retrieve_pi_and_insert_pi_and_sub_into_cache(
        cls, subscription: stripe.Subscription, email: str, stripe_account_id: str
    ) -> None:
        """Re-retrieve PI and insert into cache after a subscription is updated or canceled."""
        logger.info("Called for subscription %s", subscription.id)
        pi_id = subscription.latest_invoice.payment_intent if subscription.latest_invoice else None
        pi = (
            stripe.PaymentIntent.retrieve(
                pi_id,
                stripe_account=stripe_account_id,
                expand=["payment_method", "invoice.subscription.default_payment_method"],
            )
            if pi_id
            else None
        )
        cls.update_subscription_and_pi_in_cache(
            email=email,
            stripe_account_id=stripe_account_id,
            subscription=subscription,
            payment_intent=pi,
        )


class SwitchboardContributionsViewSet(mixins.UpdateModelMixin, viewsets.GenericViewSet):
    """Viewset for switchboard to update contributions."""

    permission_classes = [IsSwitchboardAccount]
    http_method_names = ["patch"]
    queryset = Contribution.objects.all()
    serializer_class = serializers.SwitchboardContributionSerializer


class PortalContributorsViewSet(viewsets.GenericViewSet):
    """Furnish contributions data to the (new) contributor portal."""

    permission_classes = [IsAuthenticated, IsContributor, UserIsRequestedContributor]
    DEFAULT_ORDERING_FIELDS = ["created"]
    ALLOWED_ORDERING_FIELDS = ["created", "amount", "status"]
<<<<<<< HEAD
=======
    # Contributors should never see contributions with these statuses, or
    # interact with them (e.g. delete or patch them).
    HIDDEN_STATUSES = [
        ContributionStatus.FLAGGED,
        ContributionStatus.PROCESSING,
        ContributionStatus.REJECTED,
        ContributionStatus.ABANDONED,
    ]
>>>>>>> 14a90b36
    # NB: This view is about returning contributor.contributions and never returns contributors, but
    # we need to set a queryset to satisfy DRF's viewset expectations.
    queryset = Contributor.objects.all()

    def _get_contributor_and_check_permissions(self, request, contributor_id):
        try:
            contributor = Contributor.objects.get(pk=contributor_id)
        except Contributor.DoesNotExist:
            raise NotFound(detail="Contributor not found", code=status.HTTP_404_NOT_FOUND) from None
        self.check_object_permissions(request, contributor)
        return contributor

    def get_serializer_class(self):
        return (
            serializers.PortalContributionDetailSerializer
            if self.action == "contribution_detail"
            else serializers.PortalContributionListSerializer
        )

    def handle_ordering(self, queryset, request):
        ordering_filter = OrderingFilter()
        ordering_filter.ordering_fields = self.ALLOWED_ORDERING_FIELDS
        return (
            ordering_filter.filter_queryset(request, queryset, self)
            if request.query_params.get("ordering")
            else queryset.order_by(*self.DEFAULT_ORDERING_FIELDS)
        )

    def paginate_results(self, queryset, request):
        paginator = self.pagination_class()
        page = paginator.paginate_queryset(queryset, request)
        serializer = self.get_serializer(page, many=True)
        return paginator.get_paginated_response(serializer.data)

    @action(
        methods=["get"],
        url_path="impact",
        url_name="impact",
        detail=True,
    )
    def contributor_impact(self, request, pk=None):
        """Endpoint that returns the sum of all contributions for a given contributor."""
        contributor = self._get_contributor_and_check_permissions(request, pk)

        rp = request.query_params.get("revenue_program", None)

        impact = contributor.get_impact([rp] if rp else None)

        return Response(impact, status=status.HTTP_200_OK)

    def get_contributor_queryset(self, contributor):
        return contributor.contribution_set.viewable_in_portal()

    @action(
        methods=["get"],
        url_path="contributions",
        url_name="contributions-list",
        detail=True,
        serializer_class=serializers.PortalContributionListSerializer,
    )
    def contributions_list(self, request, pk=None):
        """Endpoint to get all contributions for a given contributor."""
        contributor = self._get_contributor_and_check_permissions(request, pk)
        qs = self.get_contributor_queryset(contributor)
        filtered_qs = PortalContributionFilter().filter_queryset(request, qs)
        ordered_qs = self.handle_ordering(filtered_qs, request)
        return self.paginate_results(ordered_qs, request)

    @action(
        methods=["post"],
        url_path="contributions/(?P<contribution_id>[^/.]+)/send-receipt",
        url_name="contribution-receipt",
        detail=True,
        serializer_class=serializers.PortalContributionDetailSerializer,
    )
    def send_contribution_receipt(self, request, pk=None, contribution_id=None) -> Response:
        """Endpoint to send a contribution receipt email for a given contribution."""
        logger.info("send receipt with contribution_id %s", contribution_id)
        contributor = self._get_contributor_and_check_permissions(request, pk)
        try:
            contribution = self.get_contributor_queryset(contributor).get(pk=contribution_id)
        except Contribution.DoesNotExist:
            return Response({"detail": "Contribution not found"}, status=status.HTTP_404_NOT_FOUND)
        contribution.handle_thank_you_email()
        return Response(status=status.HTTP_204_NO_CONTENT)

    @action(
        methods=["get", "patch", "delete"],
        url_path="contributions/(?P<contribution_id>[^/.]+)",
        url_name="contribution-detail",
        detail=True,
        serializer_class=serializers.PortalContributionDetailSerializer,
    )
    def contribution_detail(self, request, pk=None, contribution_id=None) -> Response:
        """Endpoint to get or update a contribution for a given contributor."""
        contributor = self._get_contributor_and_check_permissions(request, pk)
        try:
            contribution = self.get_contributor_queryset(contributor).get(pk=contribution_id)
        except Contribution.DoesNotExist:
            return Response({"detail": "Contribution not found"}, status=status.HTTP_404_NOT_FOUND)

        kwargs = {"instance": contribution}
        if request.method == "PATCH":
            kwargs["data"] = request.data
            kwargs["partial"] = True

        serializer = self.get_serializer(**kwargs)

        # NB: we're guaranteed that request method is one of these three by @action decorator, so
        # don't need to handle default case
        match request.method:
            case "GET":
                return Response(serializer.data, status=status.HTTP_200_OK)
            case "PATCH":
                return self.handle_patch(serializer)
            case (
                "DELETE"
            ):  # NB: this path does in fact get tested, but shows up as partially covered in coverage report
                return self.handle_delete(contribution)

    def handle_patch(self, serializer: serializers.PortalContributionDetailSerializer) -> Response:
        serializer.is_valid(raise_exception=True)
        try:
            serializer.save()
        except stripe.error.StripeError:
            return Response({"detail": "Problem updating contribution"}, status=status.HTTP_500_INTERNAL_SERVER_ERROR)
        return Response(serializer.data, status=status.HTTP_200_OK)

    def handle_delete(self, contribution: Contribution) -> Response:
        """If subscription found, cancel it in Stripe.

        NB: we don't do anything to update NRE contribution status here and instead rely on ensuing webhooks to do that.
        """
        if not contribution.is_cancelable:
            logger.warning("Request was made to cancel uncancelable contribution %s", contribution.id)
            return Response({"detail": "Cannot cancel contribution"}, status=status.HTTP_400_BAD_REQUEST)
        try:
            stripe.Subscription.delete(
                contribution.provider_subscription_id,
                stripe_account=contribution.revenue_program.payment_provider.stripe_account_id,
            )
        except stripe.error.StripeError:
            logger.exception(
                "stripe.Subscription.delete returned a StripeError trying to cancel subscription %s associated with contribution %s",
                contribution.provider_subscription_id,
                contribution.id,
            )
            return Response({"detail": "Problem canceling contribution"}, status=status.HTTP_500_INTERNAL_SERVER_ERROR)
        return Response(status=status.HTTP_204_NO_CONTENT)<|MERGE_RESOLUTION|>--- conflicted
+++ resolved
@@ -562,17 +562,6 @@
     permission_classes = [IsAuthenticated, IsContributor, UserIsRequestedContributor]
     DEFAULT_ORDERING_FIELDS = ["created"]
     ALLOWED_ORDERING_FIELDS = ["created", "amount", "status"]
-<<<<<<< HEAD
-=======
-    # Contributors should never see contributions with these statuses, or
-    # interact with them (e.g. delete or patch them).
-    HIDDEN_STATUSES = [
-        ContributionStatus.FLAGGED,
-        ContributionStatus.PROCESSING,
-        ContributionStatus.REJECTED,
-        ContributionStatus.ABANDONED,
-    ]
->>>>>>> 14a90b36
     # NB: This view is about returning contributor.contributions and never returns contributors, but
     # we need to set a queryset to satisfy DRF's viewset expectations.
     queryset = Contributor.objects.all()
