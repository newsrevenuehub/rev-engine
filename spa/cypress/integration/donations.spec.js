import isEqual from 'lodash.isequal';

import { NO_VALUE } from 'constants/textConstants';

// Data
import donationsData from '../fixtures/donations/18-results.json';

// Utils
import formatDatetimeForDisplay from 'utilities/formatDatetimeForDisplay';
import formatCurrencyAmount from 'utilities/formatCurrencyAmount';
import toTitleCase from 'utilities/toTitleCase';

describe('Donations list', () => {
  describe('Table', () => {
    beforeEach(() => {
      cy.login('user/stripe-verified.json');
      cy.interceptPaginatedDonations().as('getDonations');
      cy.visit('/dashboard/donations/');
    });
    it('should display the first page of donations by default on page load', () => {
      cy.wait('@getDonations').then((intercept) => {
        const urlSearchParams = new URLSearchParams(intercept.request.url.split('?')[1]);
        cy.getByTestId('donations-table')
          .find('tbody tr[data-testid="donation-row"]')
          .should('have.length', parseInt(urlSearchParams.get('page_size')));
      });
    });
    it('should display the right columns and row values', () => {
      const columnExpectations = [
        {
          renderedName: 'Date',
          rawName: 'created',
          transform: (rawVal) => (rawVal ? formatDatetimeForDisplay(rawVal) : NO_VALUE)
        },
        {
          renderedName: 'Amount',
          rawName: 'amount',
          transform: (rawVal) => (rawVal ? formatCurrencyAmount(rawVal) : NO_VALUE)
        },
        {
          renderedName: 'Payment recieved',
          rawName: 'last_payment_date',
          transform: (rawVal) => (rawVal ? formatDatetimeForDisplay(rawVal) : NO_VALUE)
        },
        {
          renderedName: 'Donor',
          rawName: 'contributor_email',
          transform: (rawVal) => rawVal || NO_VALUE
        },
        {
          renderedName: 'Payment status',
          rawName: 'status',
          transform: (rawVal) => toTitleCase(rawVal) || NO_VALUE
        },
        {
          renderedName: 'Date flagged',
          rawName: 'flagged_date',
          transform: (rawVal) => (rawVal ? formatDatetimeForDisplay(rawVal) : NO_VALUE)
        },
        {
          renderedName: 'Auto-resolution date',
          rawName: 'auto_accepted_on',
          transform: (rawVal) => rawVal || NO_VALUE
        },
        {
          renderedName: '',
          rawName: 'id',
          transform: (rawVal) => 'Details...'
        }
      ];
      cy.getByTestId('donation-header', {}, true).should('have.length', columnExpectations.length);
      cy.getByTestId('donation-header', {}, true).should(($headers) => {
        const headersSet = new Set($headers.toArray().map((header) => header.innerText));
        const expectedSet = new Set(columnExpectations.map((header) => header.renderedName));
        expect(headersSet.size).to.be.greaterThan(0);
        expect(isEqual(headersSet, expectedSet)).to.be.true;
      });
      cy.getByTestId('donation-row').each(($rowEl, index) => {
        const dataRow = donationsData.find((row) => row.id === parseInt($rowEl.attr('data-donationid')));
        const cells = $rowEl.find('td');
        // this turns out to be jQuery .each, not cypress each, so method
        // signature is index, el not reverse
        cells.each((index, $cellEl) => {
          const colAccessor = $cellEl.getAttribute('data-testcolumnaccessor');
          const dataVal = dataRow[colAccessor];
          const { transform } = columnExpectations.find((element) => element.rawName === colAccessor);
          const cellVal = $cellEl.innerText;
          expect(cellVal).to.equal(transform(dataVal));
        });
      });
    });
    it('should link to donation detail page for each donation in list', () => {
      cy.wait('@getDonations');
      cy.getByTestId('donation-row').each((row) => {
        expect(row.find('td[data-testcolumnaccessor="id"] > a').attr('href')).to.equal(
          `/dashboard/donations/${row.attr('data-donationid')}/`
        );
      });
    });

    it('should display the second page of donations when click on next page', () => {
      cy.wait('@getDonations');
      // force: true needs to be here to prevent intermittent test failure
      // that seems to stem from this element not yet being visible on page
      cy.getByTestId('next-page').click({ force: true });
      cy.wait('@getDonations').then((intercept) => {
        cy.getByTestId('donations-table')
          .find('tbody tr[data-testid="donation-row"]')
          .should('have.length', intercept.response.body.results.length);
      });
    });

    it('should make donations sortable by payment date', () => {
      cy.wait('@getDonations');
      // will be in ascending order
      cy.getByTestId('donation-header-last_payment_date').click();
      cy.wait('@getDonations');
      cy.getByTestId('donation-row').should(($rows) => {
        const rows = $rows.toArray();
        rows
          .filter((row, index) => index > 0)
          .forEach((row, index) => {
            // index will be the previous row, because we filter out the first item.
            expect(row.dataset.lastpaymentdate >= rows[index].dataset.lastpaymentdate).to.be.true;
          });
      });
      // will be in descending order
      cy.getByTestId('donation-header-last_payment_date').click();
      cy.wait('@getDonations');
      cy.getByTestId('donation-row').should(($rows) => {
        const rows = $rows.toArray();
        rows
          .filter((row, index) => index > 0)
          .forEach((row, index) => {
            // index will be the previous row, because we filter out the first item.
            expect(row.dataset.lastpaymentdate <= rows[index].dataset.lastpaymentdate).to.be.true;
          });
      });
    });
    it('should make donations sortable by amount', () => {
      cy.wait('@getDonations');
      // will be in ascending order
      cy.getByTestId('donation-header-amount').click();
      cy.wait('@getDonations');
      cy.getByTestId('donation-row').should(($rows) => {
        const rows = $rows.toArray();
        rows
          .filter((row, index) => index > 0)
          .forEach((row, index) => {
            // index will be the previous row, because we filter out the first item.
            expect(row.dataset.amount >= rows[index].dataset.amount).to.be.true;
          });
      });
      // will be in descending order
      cy.getByTestId('donation-header-amount').click();
      cy.wait('@getDonations');
      cy.getByTestId('donation-row').should(($rows) => {
        const rows = $rows.toArray();
        rows
          .filter((row, index) => index > 0)
          .forEach((row, index) => {
            // index will be the previous row, because we filter out the first item.
            expect(row.dataset.amount <= rows[index].dataset.amount).to.be.true;
          });
      });
    });

    it('should make donations sortable by donor', () => {
      cy.wait('@getDonations');
      // will be in ascending order
      cy.getByTestId('donation-header-contributor_email').click();
      cy.wait('@getDonations');
      cy.getByTestId('donation-row').should(($rows) => {
        const rows = $rows.toArray();
        rows
          .filter((row, index) => index > 0)
          .forEach((row, index) => {
            // index will be the previous row, because we filter out the first item.
            expect(row.dataset.donor >= rows[index].dataset.donor).to.be.true;
          });
      });
      // will be in descending order
      cy.getByTestId('donation-header-contributor_email').click();
      cy.wait('@getDonations');
      cy.getByTestId('donation-row').should(($rows) => {
        const rows = $rows.toArray();
        rows
          .filter((row, index) => index > 0)
          .forEach((row, index) => {
            // index will be the previous row, because we filter out the first item.
            expect(row.dataset.donor <= rows[index].dataset.donor).to.be.true;
          });
      });
    });

    it('should make donations sortable by status', () => {
      cy.wait('@getDonations');
      // will be in ascending order
      cy.getByTestId('donation-header-status').click();
      cy.wait('@getDonations');
      cy.getByTestId('donation-row').should(($rows) => {
        const rows = $rows.toArray();
        rows
          .filter((row, index) => index > 0)
          .forEach((row, index) => {
            // index will be the previous row, because we filter out the first item.
            expect(row.dataset.status >= rows[index].dataset.status).to.be.true;
          });
      });
      // will be in descending order
      cy.getByTestId('donation-header-status').click();
      cy.wait('@getDonations');
      cy.getByTestId('donation-row').should(($rows) => {
        const rows = $rows.toArray();
        rows
          .filter((row, index) => index > 0)
          .forEach((row, index) => {
            // index will be the previous row, because we filter out the first item.
            expect(row.dataset.status <= rows[index].dataset.status).to.be.true;
          });
      });
    });

    it('should make donations sortable by flagged date', () => {
      cy.wait('@getDonations');
      // will be in ascending order
      cy.getByTestId('donation-header-flagged_date').click();
      cy.wait('@getDonations');
      cy.getByTestId('donation-row').should(($rows) => {
        const rows = $rows.toArray();
        rows
          .filter((row, index) => index > 0)
          .forEach((row, index) => {
            // index will be the previous row, because we filter out the first item.
            expect(row.dataset.flaggeddate >= rows[index].dataset.flaggeddate).to.be.true;
          });
      });
      // will be in descending order
      cy.getByTestId('donation-header-flagged_date').click();
      cy.wait('@getDonations');
      cy.getByTestId('donation-row').should(($rows) => {
        const rows = $rows.toArray();
        rows
          .filter((row, index) => index > 0)
          .forEach((row, index) => {
            // index will be the previous row, because we filter out the first item.
            expect(row.dataset.flaggeddate <= rows[index].dataset.flaggeddate).to.be.true;
          });
      });
    });

    it('should display the total number of results', () => {
      cy.wait('@getDonations').then((intercept) => {
        cy.getByTestId('total-results').contains(intercept.response.body.count);
      });
    });

    it('should have working page controls', () => {
      cy.wait('@getDonations');
      // initial state when 2 pages
      cy.getByTestId('previous-page').should('be.disabled');
      cy.getByTestId('next-page').should('not.be.disabled');

      // force: true needs to be here to prevent intermittent test failure
      // that seems to stem from this element not yet being visible on page
      cy.getByTestId('next-page').click({ force: true });
      // adding timeout because in CI this test sometimes fails
      cy.getByTestId('previous-page', { timeout: 10000 }).should('not.be.disabled');
      cy.getByTestId('next-page').should('be.disabled');
    });
  });
<<<<<<< HEAD
  describe('Filtering', () => {
    before(() => {
=======

  describe('Filtering', () => {
    beforeEach(() => {
>>>>>>> 0b1979f2
      cy.login('user/stripe-verified.json');
      cy.interceptPaginatedDonations();
      cy.visit('/dashboard/donations/');
    });

    it('should render expected filters', () => {
      const expectedFilterTestIds = ['status-filter', 'amount-filter', 'created-filter'];
      cy.wait('@getDonations');
      expectedFilterTestIds.forEach((testId) => cy.getByTestId(testId).should('exist'));
    });

    it('should display total results', () => {
      cy.wait('@getDonations');
      cy.getByTestId('filter-results-count').should('exist');
    });

    it('should update results to expected amount when filtering status', () => {
      cy.wait('@getDonations');
      const expectedPaids = donationsData.filter((d) => d.status === 'paid');
      cy.getByTestId('status-filter-paid').click();
      cy.getByTestId('filter-results-count').contains(expectedPaids.length);
    });
  });
});<|MERGE_RESOLUTION|>--- conflicted
+++ resolved
@@ -269,14 +269,9 @@
       cy.getByTestId('next-page').should('be.disabled');
     });
   });
-<<<<<<< HEAD
-  describe('Filtering', () => {
-    before(() => {
-=======
 
   describe('Filtering', () => {
     beforeEach(() => {
->>>>>>> 0b1979f2
       cy.login('user/stripe-verified.json');
       cy.interceptPaginatedDonations();
       cy.visit('/dashboard/donations/');
