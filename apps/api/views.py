import logging
from datetime import datetime
from urllib.parse import quote_plus, urlparse

from django.conf import settings
from django.middleware import csrf
from django.shortcuts import get_object_or_404
from django.utils.safestring import mark_safe

from rest_framework import status
from rest_framework.response import Response
from rest_framework.views import APIView
from rest_framework_simplejwt import exceptions
from rest_framework_simplejwt import views as simplejwt_views

from apps.api.authentication import ShortLivedTokenAuthentication
from apps.api.serializers import ContributorObtainTokenSerializer, TokenObtainPairCookieSerializer
from apps.api.throttling import ContributorRateThrottle
from apps.api.tokens import ContributorRefreshToken
from apps.contributions.models import Contributor
from apps.contributions.serializers import ContributorSerializer
from apps.contributions.tasks import task_pull_serialized_stripe_contributions_to_cache
from apps.emails.tasks import send_templated_email
from apps.organizations.models import RevenueProgram


logger = logging.getLogger(f"{settings.DEFAULT_LOGGER}.{__name__}")


COOKIE_PATH = "/"


def _construct_rp_domain(subdomain, referer):
    """Find Revenue Program specific subdomain and use it to construct magic link host.

    Return RP specific domain or None if not found.
    """
    logger.info("[_construct_rp_domain] constructing rp domain for subdomain (%s)and referer (%s)", subdomain, referer)
    if ":" in subdomain:  # Assume full url.
        subdomain = urlparse(subdomain).hostname.split(".")[0]
    if not subdomain and referer:
        bits = urlparse(referer).hostname.split(".")
        if len(bits) > 2:
            subdomain = bits[0]
    if not subdomain:
        return None
    parsed = urlparse(settings.SITE_URL)
    domain_bits = parsed.hostname.split(".")
    if len(domain_bits) > 2:
        domain_bits = domain_bits[1:]  # All but leaf subdomain.
    domain = ".".join(
        [
            subdomain,
        ]
        + domain_bits
    )
    if parsed.port:
        domain += f":{parsed.port}"
    return domain


def set_token_cookie(response, token, expires):
    logger.info("[set_token_cookie] for token (%s)", token)
    response.set_cookie(
        # get cookie key from settings
        settings.AUTH_COOKIE_KEY,
        # pull access token out of validated_data
        token,
        # expire access token when refresh token expires
        expires=expires,
        # we can tie the cookie to a specific domain for added security
        domain=getattr(settings, "AUTH_COOKIE_DOMAIN", None),
        path=COOKIE_PATH,
        # browsers should only send the cookie using HTTPS
        secure=not settings.DEBUG,
        # browsers should not allow javascript access to this cookie
        httponly=True,
        samesite=settings.AUTH_COOKIE_SAMESITE,
    )
    return response


class TokenObtainPairCookieView(simplejwt_views.TokenObtainPairView):
    """
    Subclasses simplejwt's TokenObtainPairView to handle tokens in cookies

    NB: sets permission_classes to an empty list, in case permissions are
    set as defaults in parent context. The JWT resource inherently needs to be
    accessible.
    """

    permission_classes = []
    serializer_class = TokenObtainPairCookieSerializer

    def post(self, request, *args, **kwargs):
        serializer = self.get_serializer(data=request.data)

        try:
            serializer.is_valid(raise_exception=True)
        except exceptions.TokenError as e:
            raise exceptions.InvalidToken(e.args[0])

        response = Response(serializer.validated_data, status=status.HTTP_200_OK)
        csrf_token = csrf.get_token(self.request)

        response = set_token_cookie(
            response, serializer.validated_data["access"], datetime.now() + settings.SIMPLE_JWT["ACCESS_TOKEN_LIFETIME"]
        )

        # We don't want 'access' or 'refresh' in response body
        response.data = {
            "detail": "success",
            "user": serializer.validated_data["user"],
            "csrftoken": csrf_token,
        }

        return response

    def delete(self, request, *args, **kwargs):
        response = Response({})
        response.delete_cookie(
            settings.AUTH_COOKIE_KEY,
            domain=getattr(settings, "AUTH_COOKIE_DOMAIN", None),
            path=COOKIE_PATH,
        )

        response.data = {"detail": "success"}

        return response


class RequestContributorTokenEmailView(APIView):
    """
    Contributors enter their email address in to a form and request a magic link.

    Here we validate that email address, check if they exist. If they don't,
    we send the same response as if they did. We don't want to expose
    contributors here. We also rate-limit this endpoint by email requested to
    prevent reverse brute-forcing tokens (though that's nearly impossible
    without this protection).
    """

    authentication_classes = []
    permission_classes = []
    filter_backends = []
    throttle_classes = [ContributorRateThrottle]

    @staticmethod
    def get_magic_link(domain, token, email):
        return f"{domain}/{settings.CONTRIBUTOR_VERIFY_URL}?token={token}&email={quote_plus(email)}"

    def post(self, request, *args, **kwargs):
        logger.info("[RequestContributorTokenEmailView][post] Request received for magic link %s", request.data)
        serializer = ContributorObtainTokenSerializer(data=request.data)
        serializer.is_valid(raise_exception=True)
<<<<<<< HEAD
        contributor, created = Contributor.objects.get_or_create(email=request.data["email"])
        if created:
            logger.info(
                "[RequestContributorTokenEmailView] Created new contributor with email %s", request.data["email"]
            )

        serializer.update_short_lived_token(contributor)

        domain = _construct_rp_domain(serializer.data.get("subdomain", ""), request.headers.get("Referer", ""))

        if not domain:
            logger.info("[RequestContributorTokenEmailView][post] Could not determine domain for request")
            return Response({"detail": "Missing Revenue Program subdomain"}, status=status.HTTP_404_NOT_FOUND)

        revenue_program = get_object_or_404(RevenueProgram, slug=serializer.data.get("subdomain"))
        # Celery backend job to pull contributions from Stripe and store the serialized data in cache, user will have
        # data by the time the user opens contributor portal.
        task_pull_serialized_stripe_contributions_to_cache.delay(
            serializer.data["email"], revenue_program.stripe_account_id
        )
        magic_link = f"{domain}/{settings.CONTRIBUTOR_VERIFY_URL}?token={serializer.data['access']}&email={serializer.data['email']}"
        logger.info("Sending magic link email to [%s] | magic link: [%s]", serializer.data["email"], magic_link)
        send_templated_email.delay(
            serializer.data["email"],
=======
        contributor, _ = Contributor.objects.get_or_create(email=request.data["email"])
        serializer.update_short_lived_token(contributor)

        domain = _construct_rp_domain(
            serializer.validated_data.get("subdomain", ""), request.headers.get("Referer", "")
        )

        if not domain:
            return Response({"detail": "Missing Revenue Program subdomain"}, status=status.HTTP_404_NOT_FOUND)

        revenue_program = get_object_or_404(RevenueProgram, slug=serializer.validated_data.get("subdomain"))
        # Celery backend job to pull contributions from Stripe and store the serialized data in cache, user will have
        # data by the time the user opens contributor portal.
        task_pull_serialized_stripe_contributions_to_cache.delay(
            serializer.validated_data["email"], revenue_program.stripe_account_id
        )

        magic_link = self.get_magic_link(
            domain, serializer.validated_data["access"], serializer.validated_data["email"]
        )
        logger.info(
            "Sending magic link email to [%s] | magic link: [%s]", serializer.validated_data["email"], magic_link
        )
        send_templated_email(
            serializer.validated_data["email"],
>>>>>>> c45f0b2c
            "Manage your contributions",
            "nrh-manage-donations-magic-link.txt",
            "nrh-manage-donations-magic-link.html",
            {"magic_link": mark_safe(magic_link)},
        )
        # Email is async task. We won't know if it succeeds or not so optimistically send OK.
        return Response({"detail": "success"}, status=status.HTTP_200_OK)


class VerifyContributorTokenView(APIView):
    """
    This view verifies a short-lived token using ShortLivedTokenAuthentication. Authenticated requests
    then return a simple "OK" response, but with our regular authentication scheme in place, including
    HTTP-only, samesite, secure Cookie stored JWT and anti-CSRF token.
    """

    authentication_classes = [ShortLivedTokenAuthentication]
    permission_classes = []

    def post(self, request, *args, **kwargs):
        logger.info("[VerifyContributorTokenView][post] Request received for user (%s)", request.user)
        response = Response(status=status.HTTP_200_OK)

        # Serializer contributor for response
        contributor_serializer = ContributorSerializer(request.user)

        # Generate parent token (refresh token) for contributor
        refresh = ContributorRefreshToken.for_contributor(request.user.uuid)

        # Generate long-lived token
        long_lived_token = str(refresh.long_lived_access_token)

        # Get anti-CSRF token
        csrf_token = csrf.get_token(self.request)

        # Set  access token using create_cookie directive
        response = set_token_cookie(
            response, long_lived_token, datetime.now() + settings.CONTRIBUTOR_LONG_TOKEN_LIFETIME
        )

        # Return generic response + csrf token
        response.data = {
            "detail": "success",
            "contributor": contributor_serializer.data,
            "csrftoken": csrf_token,
        }

        return response<|MERGE_RESOLUTION|>--- conflicted
+++ resolved
@@ -35,7 +35,7 @@
 
     Return RP specific domain or None if not found.
     """
-    logger.info("[_construct_rp_domain] constructing rp domain for subdomain (%s)and referer (%s)", subdomain, referer)
+    logger.info("[_construct_rp_domain] constructing rp domain for subdomain (%s) and referer (%s)", subdomain, referer)
     if ":" in subdomain:  # Assume full url.
         subdomain = urlparse(subdomain).hostname.split(".")[0]
     if not subdomain and referer:
@@ -153,7 +153,6 @@
         logger.info("[RequestContributorTokenEmailView][post] Request received for magic link %s", request.data)
         serializer = ContributorObtainTokenSerializer(data=request.data)
         serializer.is_valid(raise_exception=True)
-<<<<<<< HEAD
         contributor, created = Contributor.objects.get_or_create(email=request.data["email"])
         if created:
             logger.info(
@@ -162,31 +161,12 @@
 
         serializer.update_short_lived_token(contributor)
 
-        domain = _construct_rp_domain(serializer.data.get("subdomain", ""), request.headers.get("Referer", ""))
+        domain = _construct_rp_domain(
+            serializer.validated_data.get("subdomain", ""), request.headers.get("Referer", "")
+        )
 
         if not domain:
             logger.info("[RequestContributorTokenEmailView][post] Could not determine domain for request")
-            return Response({"detail": "Missing Revenue Program subdomain"}, status=status.HTTP_404_NOT_FOUND)
-
-        revenue_program = get_object_or_404(RevenueProgram, slug=serializer.data.get("subdomain"))
-        # Celery backend job to pull contributions from Stripe and store the serialized data in cache, user will have
-        # data by the time the user opens contributor portal.
-        task_pull_serialized_stripe_contributions_to_cache.delay(
-            serializer.data["email"], revenue_program.stripe_account_id
-        )
-        magic_link = f"{domain}/{settings.CONTRIBUTOR_VERIFY_URL}?token={serializer.data['access']}&email={serializer.data['email']}"
-        logger.info("Sending magic link email to [%s] | magic link: [%s]", serializer.data["email"], magic_link)
-        send_templated_email.delay(
-            serializer.data["email"],
-=======
-        contributor, _ = Contributor.objects.get_or_create(email=request.data["email"])
-        serializer.update_short_lived_token(contributor)
-
-        domain = _construct_rp_domain(
-            serializer.validated_data.get("subdomain", ""), request.headers.get("Referer", "")
-        )
-
-        if not domain:
             return Response({"detail": "Missing Revenue Program subdomain"}, status=status.HTTP_404_NOT_FOUND)
 
         revenue_program = get_object_or_404(RevenueProgram, slug=serializer.validated_data.get("subdomain"))
@@ -202,9 +182,8 @@
         logger.info(
             "Sending magic link email to [%s] | magic link: [%s]", serializer.validated_data["email"], magic_link
         )
-        send_templated_email(
+        send_templated_email.delay(
             serializer.validated_data["email"],
->>>>>>> c45f0b2c
             "Manage your contributions",
             "nrh-manage-donations-magic-link.txt",
             "nrh-manage-donations-magic-link.html",
