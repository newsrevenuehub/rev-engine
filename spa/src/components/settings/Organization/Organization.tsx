<<<<<<< HEAD
import { useCallback, useMemo } from 'react';
=======
>>>>>>> 3e1f9efc
import { ReactComponent as InfoIcon } from '@material-design-icons/svg/outlined/info.svg';
import { useMemo } from 'react';
import { Controller, useForm } from 'react-hook-form';
import MaskedInput from 'react-input-mask';

<<<<<<< HEAD
import { Button, MenuItem, TextField } from 'components/base';
=======
import { useMutation, useQueryClient } from '@tanstack/react-query';
import { MenuItem, TextField } from 'components/base';
>>>>>>> 3e1f9efc
import HeaderSection from 'components/common/HeaderSection';
import SettingsSection from 'components/common/SettingsSection';
import SubheaderSection from 'components/common/SubheaderSection';
import { useCallback } from 'react';
import { useAlert } from 'react-alert';

import axios from 'ajax/axios';
import { PATCH_ORGANIZATION, PATCH_REVENUE_PROGRAM } from 'ajax/endpoints';
import { Button } from 'components/base';
import { TAX_STATUS } from 'constants/fiscalStatus';
import { HELP_URL } from 'constants/helperUrls';
import { GENERIC_ERROR } from 'constants/textConstants';
import GlobalLoading from 'elements/GlobalLoading';
import { TAX_STATUS } from 'constants/fiscalStatus';
import useUser from 'hooks/useUser';
import { getUserRole } from 'utilities/userRoleType';

import {
  ActionWrapper,
  ContentForm,
<<<<<<< HEAD
=======
  Disclaimer,
>>>>>>> 3e1f9efc
  FieldLabelOptional,
  InfoTooltip,
  InputWrapper,
  Link,
  StyledTextField,
  TooltipContainer,
<<<<<<< HEAD
  InfoTooltip,
=======
>>>>>>> 3e1f9efc
  WarningMessage,
  Wrapper
} from './Organization.styled';

export type OrganizationFormFields = {
  companyName: string;
  companyTaxStatus: string;
  taxId: string;
<<<<<<< HEAD
  fiscalSponsorName: string;
=======
>>>>>>> 3e1f9efc
};

const Organization = () => {
  const alert = useAlert();
  const queryClient = useQueryClient();
  const { user, isLoading } = useUser();
  const currentOrganization = useMemo(
    () => (user?.organizations?.length === 1 ? user?.organizations?.[0] : undefined),
    [user?.organizations]
  );
  const revenueProgramFromCurrentOrg = useMemo(
    () => user?.revenue_programs?.filter((rp) => rp.organization === currentOrganization?.id),
    [currentOrganization?.id, user?.revenue_programs]
  );
  const hasMultipleRPs = revenueProgramFromCurrentOrg && revenueProgramFromCurrentOrg?.length > 1;

  const { isOrgAdmin } = getUserRole(user);

  const {
    control,
    watch,
    reset,
<<<<<<< HEAD
    handleSubmit,
    formState: { errors }
=======
    handleSubmit
    // formState: { errors }
>>>>>>> 3e1f9efc
  } = useForm<OrganizationFormFields>({
    defaultValues: {
      companyName: currentOrganization?.name ?? '',
<<<<<<< HEAD
      companyTaxStatus: currentOrganization?.fiscal_status ?? '',
      taxId: currentOrganization?.tax_id ?? '',
      fiscalSponsorName: currentOrganization?.fiscal_sponsor_name ?? ''
=======
      companyTaxStatus: revenueProgramFromCurrentOrg?.[0]?.fiscal_status ?? '',
      taxId: revenueProgramFromCurrentOrg?.[0]?.tax_id ?? ''
>>>>>>> 3e1f9efc
    }
  });
  const companyName = watch('companyName');
  const companyTaxStatus = watch('companyTaxStatus');
  const taxId = watch('taxId');
  const fiscalSponsorName = watch('fiscalSponsorName');

  const isDifferent = useMemo(
    () => ({
      companyName: companyName !== currentOrganization?.name,
<<<<<<< HEAD
      companyTaxStatus: companyTaxStatus !== currentOrganization?.fiscal_status,
      taxId: taxId.replace(/-/g, '') !== currentOrganization?.tax_id,
      fiscalSponsorName: fiscalSponsorName !== currentOrganization?.fiscal_sponsor_name
=======
      companyTaxStatus: companyTaxStatus !== revenueProgramFromCurrentOrg?.[0]?.fiscal_status,
      taxId: taxId.replace(/-/g, '') !== revenueProgramFromCurrentOrg?.[0]?.tax_id
>>>>>>> 3e1f9efc
    }),
    [companyName, companyTaxStatus, currentOrganization, revenueProgramFromCurrentOrg, taxId]
  );

  const updateOrganizationNameMutation = useMutation(
    (name: string) => {
      if (!currentOrganization) {
        throw new Error('Organization is not yet defined');
      }

      return axios.patch(`${PATCH_ORGANIZATION}${currentOrganization.id}/`, { name });
    },
    {
      onSuccess: () => queryClient.invalidateQueries({ queryKey: ['user'] })
    }
  );

  const updateRevenueProgramMutation = useMutation(
    ({ tax_id, fiscal_status }: { tax_id: string; fiscal_status: string }) => {
      if (!revenueProgramFromCurrentOrg?.length) {
        throw new Error('Revenue Program is not yet defined');
      }
      return axios.patch(`${PATCH_REVENUE_PROGRAM}${revenueProgramFromCurrentOrg[0].id}/`, {
        tax_id: tax_id.replace('-', ''),
        fiscal_status
      });
    },
    {
      onSuccess: () => queryClient.invalidateQueries({ queryKey: ['user'] })
    }
  );

  const submit = useCallback(
    async (form: OrganizationFormFields) => {
      try {
        if (isDifferent.companyName) {
          await updateOrganizationNameMutation.mutateAsync(form.companyName);
        }
        if (isDifferent.companyTaxStatus || isDifferent.taxId) {
          await updateRevenueProgramMutation.mutateAsync({
            tax_id: form.taxId,
            fiscal_status: form.companyTaxStatus
          });
        }
      } catch (error) {
        console.error(error);
        alert.error(GENERIC_ERROR);
      }
    },
    [
<<<<<<< HEAD
      companyName,
      companyTaxStatus,
      currentOrganization?.fiscal_sponsor_name,
      currentOrganization?.fiscal_status,
      currentOrganization?.name,
      currentOrganization?.tax_id,
      fiscalSponsorName,
      taxId
=======
      alert,
      isDifferent.companyName,
      isDifferent.companyTaxStatus,
      isDifferent.taxId,
      updateOrganizationNameMutation,
      updateRevenueProgramMutation
>>>>>>> 3e1f9efc
    ]
  );

  const submit = useCallback((form: OrganizationFormFields) => {
    // TODO: implement save when BE ready
    console.log({ form });
  }, []);

  if (isLoading) return <GlobalLoading />;

  return (
    <Wrapper>
      <HeaderSection title="Settings" />
      <SubheaderSection title="Organization" />
      <ContentForm onSubmit={handleSubmit(submit)}>
        <SettingsSection title="Details" subtitle="Update your Organization details and settings here." />
        <SettingsSection
          title="Organization Name"
          subtitle="This will update the name displayed in the navigation menu."
        >
          <Controller
            name="companyName"
            control={control}
            render={({ field }) => (
              <TextField fullWidth id="settings-company-name" label="Display Name" disabled={!isOrgAdmin} {...field} />
            )}
          />
        </SettingsSection>
        <SettingsSection
          title="Organization Tax Status"
<<<<<<< HEAD
          subtitle="The status is used to calculate fees associated with contributions. For nonprofits, tax ID (EIN) will be included on contributor receipts."
        >
          <InputWrapper>
            <TooltipContainer>
              <Controller
                name="companyTaxStatus"
                control={control}
                render={({ field }) => (
                  <TextField fullWidth id="settings-company-tax-status" label="Tax Status" {...field} select>
                    <MenuItem value={TAX_STATUS.NONPROFIT}>Nonprofit</MenuItem>
                    <MenuItem value={TAX_STATUS.FOR_PROFIT}>For-profit</MenuItem>
                    <MenuItem value={TAX_STATUS.FISCALLY_SPONSORED}>Fiscally Sponsored</MenuItem>
                  </TextField>
                )}
              />
              <InfoTooltip
                buttonLabel="Help for Company Tax Status"
                title="Your tax status determines the contribution fees charged through Stripe."
              />
            </TooltipContainer>
            <TooltipContainer>
              <Controller
                name="taxId"
                control={control}
                rules={{ pattern: { value: /[0-9]{2}-[0-9]{7}/, message: 'EIN must have 9 digits' } }}
                render={({ field }) => (
                  <MaskedInput mask="99-9999999" {...field}>
                    {(inputProps: any) => (
                      <StyledTextField
                        fullWidth
                        id="settings-tax-id"
                        data-testid="profile-tax-id"
                        placeholder="XX-XXXXXXX"
                        label={
                          <>
                            EIN <FieldLabelOptional>Optional</FieldLabelOptional>
                          </>
                        }
                        {...inputProps}
                      />
                    )}
                  </MaskedInput>
                )}
              />
              <InfoTooltip
                buttonLabel="Help for EIN"
                title="If your organization is fiscally sponsored, enter the fiscal sponsor’s EIN."
              />
            </TooltipContainer>
            {companyTaxStatus === TAX_STATUS.FISCALLY_SPONSORED && (
              <Controller
                name="fiscalSponsorName"
                control={control}
                rules={{
                  required: 'Fiscal Sponsor Name is required.',
                  maxLength: {
                    value: 63,
                    message: 'Must be no more than 63 characters'
                  }
                }}
                render={({ field }) => (
                  <TextField
                    fullWidth
                    id="profile-fiscal-sponsor-name"
                    label="Fiscal Sponsor Name"
                    style={{ gridColumnStart: 'span 2' }}
                    error={!!errors.fiscalSponsorName}
                    helperText={errors?.fiscalSponsorName?.message}
                    {...field}
                  />
                )}
              />
            )}
          </InputWrapper>
=======
          subtitle={
            hasMultipleRPs ? (
              <>
                Your Organization's tax status and EIN are managed by our Staff. For help, please contact{' '}
                <Link href={HELP_URL} target="_blank" rel="noreferrer">
                  Support
                </Link>
                .{' '}
                <Disclaimer>
                  The status is used to calculate fees associated with contributions. For nonprofits, tax ID (EIN) will
                  be included on contributor receipts.
                </Disclaimer>
              </>
            ) : (
              'The status is used to calculate fees associated with contributions. For nonprofits, tax ID (EIN) will be included on contributor receipts.'
            )
          }
        >
          {!hasMultipleRPs && (
            <InputWrapper>
              <TooltipContainer>
                <Controller
                  name="companyTaxStatus"
                  control={control}
                  render={({ field }) => (
                    <TextField fullWidth id="settings-company-tax-status" label="Tax Status" {...field} select>
                      <MenuItem value={TAX_STATUS.NONPROFIT}>Nonprofit</MenuItem>
                      <MenuItem value={TAX_STATUS.FOR_PROFIT}>For-profit</MenuItem>
                    </TextField>
                  )}
                />
                <InfoTooltip
                  buttonLabel="Help for Company Tax Status"
                  title="Your tax status determines the contribution fees charged through Stripe."
                />
              </TooltipContainer>
              <TooltipContainer>
                <Controller
                  name="taxId"
                  control={control}
                  rules={{ pattern: { value: /[0-9]{2}-[0-9]{7}|[0-9]{9}/, message: 'EIN must have 9 digits' } }}
                  render={({ field }) => (
                    <MaskedInput mask="99-9999999" {...field} disabled={!isOrgAdmin}>
                      {(inputProps: any) => (
                        <StyledTextField
                          fullWidth
                          disabled={!isOrgAdmin}
                          id="settings-tax-id"
                          data-testid="profile-tax-id"
                          placeholder="XX-XXXXXXX"
                          label={
                            <>
                              EIN <FieldLabelOptional>Optional</FieldLabelOptional>
                            </>
                          }
                          {...inputProps}
                        />
                      )}
                    </MaskedInput>
                  )}
                />
              </TooltipContainer>
            </InputWrapper>
          )}
>>>>>>> 3e1f9efc
        </SettingsSection>
        {isDifferent.companyTaxStatus && (
          <WarningMessage>
            <InfoIcon />
            <p>
              Changing your tax status will affect the fees shown on your contribution pages. Failure to match Stripe
              tax settings may result in a loss of funds.
            </p>
          </WarningMessage>
        )}
        {Object.values(isDifferent).includes(true) && (
          <ActionWrapper>
            <Button
              color="secondary"
              onClick={() => {
                reset(undefined, { keepDefaultValues: true });
              }}
            >
              Undo
            </Button>
            <Button color="secondary" type="submit">
              Save
            </Button>
          </ActionWrapper>
        )}
      </ContentForm>
    </Wrapper>
  );
};

export default Organization;<|MERGE_RESOLUTION|>--- conflicted
+++ resolved
@@ -1,52 +1,34 @@
-<<<<<<< HEAD
+import { ReactComponent as InfoIcon } from '@material-design-icons/svg/outlined/info.svg';
 import { useCallback, useMemo } from 'react';
-=======
->>>>>>> 3e1f9efc
-import { ReactComponent as InfoIcon } from '@material-design-icons/svg/outlined/info.svg';
-import { useMemo } from 'react';
 import { Controller, useForm } from 'react-hook-form';
 import MaskedInput from 'react-input-mask';
 
-<<<<<<< HEAD
+import { useMutation, useQueryClient } from '@tanstack/react-query';
 import { Button, MenuItem, TextField } from 'components/base';
-=======
-import { useMutation, useQueryClient } from '@tanstack/react-query';
-import { MenuItem, TextField } from 'components/base';
->>>>>>> 3e1f9efc
 import HeaderSection from 'components/common/HeaderSection';
 import SettingsSection from 'components/common/SettingsSection';
 import SubheaderSection from 'components/common/SubheaderSection';
-import { useCallback } from 'react';
 import { useAlert } from 'react-alert';
 
 import axios from 'ajax/axios';
 import { PATCH_ORGANIZATION, PATCH_REVENUE_PROGRAM } from 'ajax/endpoints';
-import { Button } from 'components/base';
 import { TAX_STATUS } from 'constants/fiscalStatus';
 import { HELP_URL } from 'constants/helperUrls';
 import { GENERIC_ERROR } from 'constants/textConstants';
 import GlobalLoading from 'elements/GlobalLoading';
-import { TAX_STATUS } from 'constants/fiscalStatus';
 import useUser from 'hooks/useUser';
 import { getUserRole } from 'utilities/userRoleType';
 
 import {
   ActionWrapper,
   ContentForm,
-<<<<<<< HEAD
-=======
   Disclaimer,
->>>>>>> 3e1f9efc
   FieldLabelOptional,
   InfoTooltip,
   InputWrapper,
   Link,
   StyledTextField,
   TooltipContainer,
-<<<<<<< HEAD
-  InfoTooltip,
-=======
->>>>>>> 3e1f9efc
   WarningMessage,
   Wrapper
 } from './Organization.styled';
@@ -55,10 +37,7 @@
   companyName: string;
   companyTaxStatus: string;
   taxId: string;
-<<<<<<< HEAD
   fiscalSponsorName: string;
-=======
->>>>>>> 3e1f9efc
 };
 
 const Organization = () => {
@@ -81,24 +60,14 @@
     control,
     watch,
     reset,
-<<<<<<< HEAD
     handleSubmit,
     formState: { errors }
-=======
-    handleSubmit
-    // formState: { errors }
->>>>>>> 3e1f9efc
   } = useForm<OrganizationFormFields>({
     defaultValues: {
       companyName: currentOrganization?.name ?? '',
-<<<<<<< HEAD
-      companyTaxStatus: currentOrganization?.fiscal_status ?? '',
-      taxId: currentOrganization?.tax_id ?? '',
-      fiscalSponsorName: currentOrganization?.fiscal_sponsor_name ?? ''
-=======
       companyTaxStatus: revenueProgramFromCurrentOrg?.[0]?.fiscal_status ?? '',
-      taxId: revenueProgramFromCurrentOrg?.[0]?.tax_id ?? ''
->>>>>>> 3e1f9efc
+      taxId: revenueProgramFromCurrentOrg?.[0]?.tax_id ?? '',
+      fiscalSponsorName: revenueProgramFromCurrentOrg?.[0]?.fiscal_sponsor_name ?? ''
     }
   });
   const companyName = watch('companyName');
@@ -109,16 +78,11 @@
   const isDifferent = useMemo(
     () => ({
       companyName: companyName !== currentOrganization?.name,
-<<<<<<< HEAD
-      companyTaxStatus: companyTaxStatus !== currentOrganization?.fiscal_status,
-      taxId: taxId.replace(/-/g, '') !== currentOrganization?.tax_id,
-      fiscalSponsorName: fiscalSponsorName !== currentOrganization?.fiscal_sponsor_name
-=======
       companyTaxStatus: companyTaxStatus !== revenueProgramFromCurrentOrg?.[0]?.fiscal_status,
-      taxId: taxId.replace(/-/g, '') !== revenueProgramFromCurrentOrg?.[0]?.tax_id
->>>>>>> 3e1f9efc
+      taxId: taxId.replace(/-/g, '') !== revenueProgramFromCurrentOrg?.[0]?.tax_id,
+      fiscalSponsorName: fiscalSponsorName !== revenueProgramFromCurrentOrg?.[0]?.fiscal_sponsor_name
     }),
-    [companyName, companyTaxStatus, currentOrganization, revenueProgramFromCurrentOrg, taxId]
+    [companyName, companyTaxStatus, currentOrganization?.name, fiscalSponsorName, revenueProgramFromCurrentOrg, taxId]
   );
 
   const updateOrganizationNameMutation = useMutation(
@@ -155,7 +119,7 @@
         if (isDifferent.companyName) {
           await updateOrganizationNameMutation.mutateAsync(form.companyName);
         }
-        if (isDifferent.companyTaxStatus || isDifferent.taxId) {
+        if (isDifferent.companyTaxStatus || isDifferent.taxId || isDifferent.fiscalSponsorName) {
           await updateRevenueProgramMutation.mutateAsync({
             tax_id: form.taxId,
             fiscal_status: form.companyTaxStatus
@@ -167,30 +131,15 @@
       }
     },
     [
-<<<<<<< HEAD
-      companyName,
-      companyTaxStatus,
-      currentOrganization?.fiscal_sponsor_name,
-      currentOrganization?.fiscal_status,
-      currentOrganization?.name,
-      currentOrganization?.tax_id,
-      fiscalSponsorName,
-      taxId
-=======
       alert,
       isDifferent.companyName,
       isDifferent.companyTaxStatus,
+      isDifferent.fiscalSponsorName,
       isDifferent.taxId,
       updateOrganizationNameMutation,
       updateRevenueProgramMutation
->>>>>>> 3e1f9efc
     ]
   );
-
-  const submit = useCallback((form: OrganizationFormFields) => {
-    // TODO: implement save when BE ready
-    console.log({ form });
-  }, []);
 
   if (isLoading) return <GlobalLoading />;
 
@@ -214,82 +163,6 @@
         </SettingsSection>
         <SettingsSection
           title="Organization Tax Status"
-<<<<<<< HEAD
-          subtitle="The status is used to calculate fees associated with contributions. For nonprofits, tax ID (EIN) will be included on contributor receipts."
-        >
-          <InputWrapper>
-            <TooltipContainer>
-              <Controller
-                name="companyTaxStatus"
-                control={control}
-                render={({ field }) => (
-                  <TextField fullWidth id="settings-company-tax-status" label="Tax Status" {...field} select>
-                    <MenuItem value={TAX_STATUS.NONPROFIT}>Nonprofit</MenuItem>
-                    <MenuItem value={TAX_STATUS.FOR_PROFIT}>For-profit</MenuItem>
-                    <MenuItem value={TAX_STATUS.FISCALLY_SPONSORED}>Fiscally Sponsored</MenuItem>
-                  </TextField>
-                )}
-              />
-              <InfoTooltip
-                buttonLabel="Help for Company Tax Status"
-                title="Your tax status determines the contribution fees charged through Stripe."
-              />
-            </TooltipContainer>
-            <TooltipContainer>
-              <Controller
-                name="taxId"
-                control={control}
-                rules={{ pattern: { value: /[0-9]{2}-[0-9]{7}/, message: 'EIN must have 9 digits' } }}
-                render={({ field }) => (
-                  <MaskedInput mask="99-9999999" {...field}>
-                    {(inputProps: any) => (
-                      <StyledTextField
-                        fullWidth
-                        id="settings-tax-id"
-                        data-testid="profile-tax-id"
-                        placeholder="XX-XXXXXXX"
-                        label={
-                          <>
-                            EIN <FieldLabelOptional>Optional</FieldLabelOptional>
-                          </>
-                        }
-                        {...inputProps}
-                      />
-                    )}
-                  </MaskedInput>
-                )}
-              />
-              <InfoTooltip
-                buttonLabel="Help for EIN"
-                title="If your organization is fiscally sponsored, enter the fiscal sponsor’s EIN."
-              />
-            </TooltipContainer>
-            {companyTaxStatus === TAX_STATUS.FISCALLY_SPONSORED && (
-              <Controller
-                name="fiscalSponsorName"
-                control={control}
-                rules={{
-                  required: 'Fiscal Sponsor Name is required.',
-                  maxLength: {
-                    value: 63,
-                    message: 'Must be no more than 63 characters'
-                  }
-                }}
-                render={({ field }) => (
-                  <TextField
-                    fullWidth
-                    id="profile-fiscal-sponsor-name"
-                    label="Fiscal Sponsor Name"
-                    style={{ gridColumnStart: 'span 2' }}
-                    error={!!errors.fiscalSponsorName}
-                    helperText={errors?.fiscalSponsorName?.message}
-                    {...field}
-                  />
-                )}
-              />
-            )}
-          </InputWrapper>
-=======
           subtitle={
             hasMultipleRPs ? (
               <>
@@ -318,6 +191,7 @@
                     <TextField fullWidth id="settings-company-tax-status" label="Tax Status" {...field} select>
                       <MenuItem value={TAX_STATUS.NONPROFIT}>Nonprofit</MenuItem>
                       <MenuItem value={TAX_STATUS.FOR_PROFIT}>For-profit</MenuItem>
+                      <MenuItem value={TAX_STATUS.FISCALLY_SPONSORED}>Fiscally Sponsored</MenuItem>
                     </TextField>
                   )}
                 />
@@ -351,10 +225,37 @@
                     </MaskedInput>
                   )}
                 />
+                <InfoTooltip
+                  buttonLabel="Help for EIN"
+                  title="If your organization is fiscally sponsored, enter the fiscal sponsor’s EIN."
+                />
               </TooltipContainer>
+              {companyTaxStatus === TAX_STATUS.FISCALLY_SPONSORED && (
+                <Controller
+                  name="fiscalSponsorName"
+                  control={control}
+                  rules={{
+                    required: 'Fiscal Sponsor Name is required.',
+                    maxLength: {
+                      value: 63,
+                      message: 'Must be no more than 63 characters'
+                    }
+                  }}
+                  render={({ field }) => (
+                    <TextField
+                      fullWidth
+                      id="profile-fiscal-sponsor-name"
+                      label="Fiscal Sponsor Name"
+                      style={{ gridColumnStart: 'span 2' }}
+                      error={!!errors.fiscalSponsorName}
+                      helperText={errors?.fiscalSponsorName?.message}
+                      {...field}
+                    />
+                  )}
+                />
+              )}
             </InputWrapper>
           )}
->>>>>>> 3e1f9efc
         </SettingsSection>
         {isDifferent.companyTaxStatus && (
           <WarningMessage>
