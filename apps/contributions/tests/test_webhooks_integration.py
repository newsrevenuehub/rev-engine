"""test_webhooks_integration.py

This file contains tests that are meant to be integration tests for our Stripe webhook processing views.
More specifically, we test both the API view layer, and the async task layer together to ensure that under normal
circumstances expected request states lead to expected side effects.

Note that this is not a perfect integration test. Here, unlike in prod, we execute our async tasks synchronously.

Tests are grouped by the type of webhook they are testing. For example, all tests for the `payment_intent_succeeded` webhooks
are grouped together in the `TestPaymentIntentSucceeded` class.
"""
import json
from datetime import datetime, timedelta

from django.urls import reverse
from django.utils.timezone import make_aware

import pytest
import stripe
from addict import Dict as AttrDict
from rest_framework import status
from stripe.webhook import WebhookSignature

from apps.contributions.models import (
    Contribution,
    ContributionInterval,
    ContributionStatus,
    Payment,
)
from apps.contributions.tests.factories import ContributionFactory, PaymentFactory
from apps.contributions.types import StripeEventData


@pytest.fixture(autouse=True)
def synchronous_celery(settings):
    """Make all celery tasks run synchronously

    This enables us to make requests to webhook views and confirm that expected side effects occur
    """
    settings.CELERY_ALWAYS_EAGER = True


@pytest.fixture
def payment_intent_canceled():
    with open("apps/contributions/tests/fixtures/payment-intent-canceled-webhook.json") as fl:
        return json.load(fl)


@pytest.fixture
def payment_intent_payment_failed():
    with open("apps/contributions/tests/fixtures/payment-intent-payment-failed-webhook.json") as fl:
        return json.load(fl)


@pytest.fixture
def customer_subscription_deleted():
    with open("apps/contributions/tests/fixtures/customer-subscription-deleted-webhook.json") as fl:
        return json.load(fl)


@pytest.fixture
def invoice_upcoming():
    with open("apps/contributions/tests/fixtures/stripe-invoice-upcoming.json") as fl:
        return json.load(fl)


@pytest.fixture
def invoice_payment_succeeded():
    # also set up the coresponding contribution in revengine
    with open("apps/contributions/tests/fixtures/invoice-payment-succeeded-event.json") as fl:
        event_data = json.load(fl)
        ContributionFactory(
            interval=ContributionInterval.YEARLY, provider_subscription_id=event_data["data"]["object"]["subscription"]
        )


@pytest.fixture
def charge_refunded(suppress_stripe_webhook_sig_verification):
    # also set up the corresponding contribution in revengine
    with open("apps/contributions/tests/fixtures/charge-refunded-recurring-first-charge-event.json") as fl:
        return json.load(fl)


@pytest.fixture
def payment_method(payment_method_data_factory):
    return stripe.PaymentMethod.construct_from(
        payment_method_data_factory.get(), key="test", stripe_account="acct_fake_01"
    )


@pytest.mark.django_db
@pytest.mark.usefixtures("suppress_stripe_webhook_sig_verification")
class TestPaymentIntentSucceeded:
    def test_when_when_one_time_and_contribution_found(
        self,
        payment_intent_succeeded_one_time_event,
        payment_intent_for_one_time_contribution,
        balance_transaction_for_one_time_charge,
        payment_method,
        client,
        mocker,
    ):
        payment_intent_succeeded_one_time_event["data"]["object"]["payment_method"] = payment_method.id
        mocker.patch("stripe.Customer.retrieve", return_value=AttrDict({"name": "some customer name"}))
        mocker.patch("stripe.PaymentIntent.retrieve", return_value=payment_intent_for_one_time_contribution)
        mocker.patch("stripe.BalanceTransaction.retrieve", return_value=balance_transaction_for_one_time_charge)
        mocker.patch("stripe.PaymentMethod.retrieve", return_value=payment_method)
        contribution = ContributionFactory(
            one_time=True,
            status=ContributionStatus.PROCESSING,
            last_payment_date=None,
            payment_provider_data=None,
            provider_payment_id=payment_intent_for_one_time_contribution.id,
        )
        mock_send_thank_you = mocker.patch("apps.contributions.models.Contribution.handle_thank_you_email")
        header = {"HTTP_STRIPE_SIGNATURE": "testing", "content_type": "application/json"}
        response = client.post(
            reverse("stripe-webhooks-contributions"), data=payment_intent_succeeded_one_time_event, **header
        )
        assert response.status_code == status.HTTP_200_OK
        contribution.refresh_from_db()
        assert contribution.last_payment_date == contribution.payment_set.order_by("-created").first().created
        assert contribution.status == ContributionStatus.PAID
        assert (
            contribution.provider_payment_method_id
            == payment_intent_succeeded_one_time_event["data"]["object"]["payment_method"]
        )
        assert contribution.provider_payment_method_details == payment_method
        assert Payment.objects.filter(
            contribution=contribution, stripe_balance_transaction_id=balance_transaction_for_one_time_charge.id
        ).exists()
        mock_send_thank_you.assert_called_once()

    def test_when_one_time_contribution_not_found(self, payment_intent_succeeded_one_time_event, mocker, client):
        logger_spy = mocker.patch("apps.contributions.tasks.logger.info")
        header = {"HTTP_STRIPE_SIGNATURE": "testing", "content_type": "application/json"}
        Contribution.objects.all().delete()
        response = client.post(
            reverse("stripe-webhooks-contributions"), data=payment_intent_succeeded_one_time_event, **header
        )
        assert response.status_code == status.HTTP_200_OK
        assert logger_spy.call_args == mocker.call(
            "Could not find contribution. Here's the event data: %s", mocker.ANY, exc_info=True
        )

    @pytest.fixture(
        params=[
            "payment_intent_succeeded_subscription_creation_event",
        ]
    )
    def when_not_one_time_payment_event(self, request):
        return request.getfixturevalue(request.param)

    def test_when_not_one_time_payment(self, when_not_one_time_payment_event, mocker, client):
        ContributionFactory(provider_payment_id=when_not_one_time_payment_event["data"]["object"]["id"])
        logger_spy = mocker.patch("apps.contributions.webhooks.logger.info")
        header = {"HTTP_STRIPE_SIGNATURE": "testing", "content_type": "application/json"}
        response = client.post(reverse("stripe-webhooks-contributions"), data=when_not_one_time_payment_event, **header)
        assert response.status_code == status.HTTP_200_OK
        logger_spy.assert_has_calls(
            [
                mocker.call(
                    "Payment intent %s in event %s appears to be for a subscription, which are handled in different webhook receiver",
                    when_not_one_time_payment_event["data"]["object"]["id"],
                    when_not_one_time_payment_event["id"],
                )
            ]
        )


@pytest.mark.django_db
class TestPaymentIntentCanceled:
    @pytest.mark.parametrize("cancellation_reason", (None, "", "random-thing", "fraudulent"))
    def test_when_contribution_found(self, cancellation_reason, client, payment_intent_canceled, mocker):
        mocker.patch.object(WebhookSignature, "verify_header", return_value=True)
        header = {"HTTP_STRIPE_SIGNATURE": "testing", "content_type": "application/json"}
        contribution = ContributionFactory(
            one_time=True,
            status=ContributionStatus.PROCESSING,
            provider_payment_id=payment_intent_canceled["data"]["object"]["id"],
        )
        payment_intent_canceled["data"]["object"]["cancellation_reason"] = cancellation_reason
        spy = mocker.spy(Contribution, "save")
        mock_set_revision_comment = mocker.patch("reversion.set_comment")
        response = client.post(reverse("stripe-webhooks-contributions"), data=payment_intent_canceled, **header)
        spy.assert_called_once_with(contribution, update_fields={"status", "payment_provider_data", "modified"})
        mock_set_revision_comment.assert_called_once_with(
            "`StripeWebhookProcessor.handle_payment_intent_canceled` updated contribution"
        )

        assert response.status_code == status.HTTP_200_OK
        contribution.refresh_from_db()
        assert (
            contribution.status == ContributionStatus.REJECTED
            if cancellation_reason == "fraudulent"
            else ContributionStatus.CANCELED
        )

    def test_when_contribution_not_found(self, mocker, client, payment_intent_canceled):
        mocker.patch.object(WebhookSignature, "verify_header", return_value=True)
        logger_spy = mocker.patch("apps.contributions.tasks.logger.info")
        header = {"HTTP_STRIPE_SIGNATURE": "testing", "content_type": "application/json"}
        assert not Contribution.objects.filter(
            provider_payment_id=payment_intent_canceled["data"]["object"]["id"]
        ).exists()
        response = client.post(reverse("stripe-webhooks-contributions"), data=payment_intent_canceled, **header)
        assert response.status_code == status.HTTP_200_OK
        assert logger_spy.call_args == mocker.call(
            "Could not find contribution. Here's the event data: %s", mocker.ANY, exc_info=True
        )


@pytest.mark.django_db
class TestPaymentIntentPaymentFailed:
    def test_when_contribution_found(self, client, payment_intent_payment_failed, mocker):
        mocker.patch.object(WebhookSignature, "verify_header", return_value=True)
        header = {"HTTP_STRIPE_SIGNATURE": "testing", "content_type": "application/json"}
        contribution = ContributionFactory(
            one_time=True,
            status=ContributionStatus.PROCESSING,
            provider_payment_id=payment_intent_payment_failed["data"]["object"]["id"],
        )
        spy = mocker.spy(Contribution, "save")
        mock_set_revision_comment = mocker.patch("reversion.set_comment")
        response = client.post(reverse("stripe-webhooks-contributions"), data=payment_intent_payment_failed, **header)
        spy.assert_called_once_with(contribution, update_fields={"status", "payment_provider_data", "modified"})
        mock_set_revision_comment.assert_called_once_with(
            "`StripeWebhookProcessor.handle_payment_intent_failed` updated contribution"
        )
        assert response.status_code == status.HTTP_200_OK
        contribution.refresh_from_db()
        assert contribution.status == ContributionStatus.FAILED

    def test_when_contribution_not_found(self, mocker, client, payment_intent_payment_failed):
        mocker.patch.object(WebhookSignature, "verify_header", return_value=True)
        logger_spy = mocker.patch("apps.contributions.tasks.logger.info")
        header = {"HTTP_STRIPE_SIGNATURE": "testing", "content_type": "application/json"}
        assert not Contribution.objects.filter(
            provider_payment_id=payment_intent_payment_failed["data"]["object"]["id"]
        ).exists()
        response = client.post(reverse("stripe-webhooks-contributions"), data=payment_intent_payment_failed, **header)
        assert response.status_code == status.HTTP_200_OK
        assert logger_spy.call_args == mocker.call(
            "Could not find contribution. Here's the event data: %s", mocker.ANY, exc_info=True
        )


@pytest.mark.usefixtures("suppress_stripe_webhook_sig_verification")
@pytest.mark.django_db
class TestCustomerSubscriptionUpdated:
    def test_when_contribution_found(self, client, customer_subscription_updated_event, mocker):
        mocker.patch.object(WebhookSignature, "verify_header", return_value=True)

        mocker.patch("stripe.PaymentMethod.retrieve", return_value=stripe.PaymentMethod.construct_from({}, key="test"))

        header = {"HTTP_STRIPE_SIGNATURE": "testing", "content_type": "application/json"}
        contribution = ContributionFactory(
            annual_subscription=True,
            provider_subscription_id=customer_subscription_updated_event["data"]["object"]["id"],
        )
<<<<<<< HEAD
        customer_subscription_updated_event["data"]["object"]["default_payment_method"] = "something else"
        spy = mocker.spy(Contribution, "save")
=======
        if payment_method_has_changed:
            customer_subscription_updated_event["data"]["previous_attributes"] = {"default_payment_method": "something"}
            customer_subscription_updated_event["data"]["object"]["default_payment_method"] = "something else"
        save_spy = mocker.spy(Contribution, "save")
        email_spy = mocker.patch.object(Contribution, "send_recurring_contribution_payment_updated_email")
>>>>>>> cac4db7d
        mock_set_revision_comment = mocker.patch("reversion.set_comment")
        response = client.post(
            reverse("stripe-webhooks-contributions"), data=customer_subscription_updated_event, **header
        )
        expected_update_fields = {
            "modified",
            "payment_provider_data",
            "provider_subscription_id",
            "provider_payment_method_id",
            "provider_payment_method_details",
        }
<<<<<<< HEAD
        spy.assert_called_once_with(contribution, update_fields=expected_update_fields)
=======
        if payment_method_has_changed:
            expected_update_fields.add("provider_payment_method_id")
        save_spy.assert_called_once_with(contribution, update_fields=expected_update_fields)
>>>>>>> cac4db7d
        mock_set_revision_comment.assert_called_once_with(
            "`StripeWebhookProcessor.handle_subscription_updated` updated contribution"
        )
        assert response.status_code == status.HTTP_200_OK
        contribution.refresh_from_db()
        assert contribution.provider_subscription_id == customer_subscription_updated_event["data"]["object"]["id"]
<<<<<<< HEAD
        assert (
            contribution.provider_payment_method_id
            == customer_subscription_updated_event["data"]["object"]["default_payment_method"]
        )
=======
        if payment_method_has_changed:
            assert (
                contribution.provider_payment_method_id
                == customer_subscription_updated_event["data"]["object"]["default_payment_method"]
            )
            email_spy.assert_called_once()
        else:
            email_spy.assert_not_called()
>>>>>>> cac4db7d

    def test_when_contribution_not_found(self, mocker, client, customer_subscription_updated_event):
        logger_spy = mocker.patch("apps.contributions.tasks.logger.info")
        header = {"HTTP_STRIPE_SIGNATURE": "testing", "content_type": "application/json"}
        assert not Contribution.objects.filter(
            provider_subscription_id=customer_subscription_updated_event["data"]["object"]["id"]
        ).exists()
        response = client.post(
            reverse("stripe-webhooks-contributions"), data=customer_subscription_updated_event, **header
        )
        assert response.status_code == status.HTTP_200_OK
        assert logger_spy.call_args == mocker.call(
            "Could not find contribution. Here's the event data: %s", mocker.ANY, exc_info=True
        )


@pytest.mark.django_db
class TestCustomerSubscriptionDeleted:
    def test_when_contribution_found(self, client, customer_subscription_deleted, mocker):
        mocker.patch.object(WebhookSignature, "verify_header", return_value=True)
        header = {"HTTP_STRIPE_SIGNATURE": "testing", "content_type": "application/json"}
        contribution = ContributionFactory(
            annual_subscription=True,
            provider_subscription_id=customer_subscription_deleted["data"]["object"]["id"],
        )
        save_spy = mocker.spy(Contribution, "save")
        email_spy = mocker.patch.object(Contribution, "send_recurring_contribution_canceled_email")
        mock_set_revision_comment = mocker.patch("reversion.set_comment")
        response = client.post(reverse("stripe-webhooks-contributions"), data=customer_subscription_deleted, **header)
        save_spy.assert_called_once_with(contribution, update_fields={"status", "payment_provider_data", "modified"})
        mock_set_revision_comment.assert_called_once_with(
            "`StripeWebhookProcessor.handle_subscription_canceled` updated contribution"
        )
        assert response.status_code == status.HTTP_200_OK
        contribution.refresh_from_db()
        assert contribution.provider_subscription_id == customer_subscription_deleted["data"]["object"]["id"]
        assert contribution.status == ContributionStatus.CANCELED
        email_spy.assert_called_once()

    def test_when_contribution_not_found(self, mocker, client, customer_subscription_updated_event):
        mocker.patch.object(WebhookSignature, "verify_header", return_value=True)
        logger_spy = mocker.patch("apps.contributions.tasks.logger.info")
        header = {"HTTP_STRIPE_SIGNATURE": "testing", "content_type": "application/json"}
        assert not Contribution.objects.filter(
            provider_subscription_id=customer_subscription_updated_event["data"]["object"]["id"]
        ).exists()
        response = client.post(
            reverse("stripe-webhooks-contributions"), data=customer_subscription_updated_event, **header
        )
        assert response.status_code == status.HTTP_200_OK
        assert logger_spy.call_args == mocker.call(
            "Could not find contribution. Here's the event data: %s", mocker.ANY, exc_info=True
        )


@pytest.mark.django_db
def test_customer_subscription_untracked_event(client, customer_subscription_updated_event, mocker):
    mock_log_warning = mocker.patch("apps.contributions.webhooks.logger.warning")
    mocker.patch.object(WebhookSignature, "verify_header", return_value=True)
    header = {"HTTP_STRIPE_SIGNATURE": "testing", "content_type": "application/json"}
    ContributionFactory(
        annual_subscription=True,
        provider_subscription_id=customer_subscription_updated_event["data"]["object"]["id"],
    )
    customer_subscription_updated_event["type"] = "untracked-event"
    response = client.post(reverse("stripe-webhooks-contributions"), data=customer_subscription_updated_event, **header)
    assert response.status_code == status.HTTP_200_OK
    mock_log_warning.assert_called_once_with(
        "StripeWebhookProcessor.route_request received unexpected event type %s",
        customer_subscription_updated_event["type"],
    )


@pytest.mark.django_db()
@pytest.mark.usefixtures("suppress_stripe_webhook_sig_verification")
@pytest.mark.parametrize(
    "interval,expect_reminder_email",
    (
        (ContributionInterval.MONTHLY, False),
        (ContributionInterval.YEARLY, True),
    ),
)
@pytest.mark.parametrize("contribution_found", (True, False))
def test_invoice_upcoming(interval, expect_reminder_email, contribution_found, client, invoice_upcoming_event, mocker):
    mock_send_reminder = mocker.patch.object(Contribution, "send_recurring_contribution_email_reminder")
    contribution = (
        ContributionFactory(
            interval=interval, provider_subscription_id=invoice_upcoming_event["data"]["object"]["subscription"]
        )
        if contribution_found
        else None
    )
    header = {"HTTP_STRIPE_SIGNATURE": "testing", "content_type": "application/json"}
    response = client.post(reverse("stripe-webhooks-contributions"), data=invoice_upcoming_event, **header)
    assert response.status_code == status.HTTP_200_OK
    if not contribution_found:
        # assert that task debug logs
        return
    else:
        if expect_reminder_email:
            mock_send_reminder.assert_called_once_with(
                make_aware(
                    datetime.fromtimestamp(invoice_upcoming_event["data"]["object"]["next_payment_attempt"])
                ).date()
            )
        else:
            mock_send_reminder.assert_not_called()

    if expect_reminder_email and contribution_found:
        mock_send_reminder.assert_called_once_with(
            make_aware(datetime.fromtimestamp(invoice_upcoming_event["data"]["object"]["next_payment_attempt"])).date()
        )
    else:
        mock_send_reminder.assert_not_called()
    contribution.refresh_from_db()


def test_process_stripe_webhook_when_value_error_raised(mocker, client):
    mocker.patch("stripe.Webhook.construct_event", side_effect=ValueError("ruh roh"))
    logger_spy = mocker.patch("apps.contributions.views.logger.warning")
    header = {"HTTP_STRIPE_SIGNATURE": "testing", "content_type": "application/json"}
    response = client.post(reverse("stripe-webhooks-contributions"), data={}, **header)
    assert response.status_code == status.HTTP_400_BAD_REQUEST
    assert response.json() == {"error": "Invalid payload"}
    assert logger_spy.call_args == mocker.call("Invalid payload from Stripe webhook request")


@pytest.mark.django_db
@pytest.mark.usefixtures("suppress_stripe_webhook_sig_verification")
class TestChargeRefunded:
    def test_happy_path(
        self,
        mocker,
        charge_refunded,
        balance_transaction_for_one_time_charge,
        payment_intent_for_one_time_contribution,
        client,
    ):
        count = Payment.objects.count()
        balance_transaction_for_one_time_charge["source"]["payment_intent"] = (
            pi_id := payment_intent_for_one_time_contribution.id
        )
        ContributionFactory(
            interval=ContributionInterval.ONE_TIME,
            status=ContributionStatus.PAID,
            provider_payment_id=pi_id,
        )
        mocker.spy(Payment, "from_stripe_charge_refunded_event")
        mocker.patch("stripe.PaymentIntent.retrieve", return_value=payment_intent_for_one_time_contribution)
        mocker.patch("stripe.BalanceTransaction.retrieve", return_value=balance_transaction_for_one_time_charge)
        header = {"HTTP_STRIPE_SIGNATURE": "testing", "content_type": "application/json"}
        response = client.post(reverse("stripe-webhooks-contributions"), data=charge_refunded, **header)
        assert response.status_code == status.HTTP_200_OK
        Payment.from_stripe_charge_refunded_event.assert_called_once_with(event=StripeEventData(**charge_refunded))
        assert Payment.objects.count() == count + 1


@pytest.mark.django_db
@pytest.mark.usefixtures("suppress_stripe_webhook_sig_verification")
class TestInvoicePaymentSucceeded:
    @pytest.fixture
    def invoice_payment_succeeded_for_first_payment_event(self):
        with open("apps/contributions/tests/fixtures/invoice-payment-succeeded-event.json") as fl:
            return json.load(fl)

    @pytest.fixture
    def invoice_payment_succeeded_for_recurring_payment_event(self):
        with open("apps/contributions/tests/fixtures/invoice-payment-succeeded-for-recurring-event.json") as fl:
            return json.load(fl)

    @pytest.fixture
    def payment_intent_for_recurring_charge_expanded(self):
        with open(
            "apps/contributions/tests/fixtures/payment-intent-for-first-charge-on-subscription-invoice-expanded.json"
        ) as fl:
            return stripe.PaymentIntent.construct_from(json.load(fl), key="test")

    @pytest.fixture
    def payment_intent_for_subscription_creation_charge_expanded(self):
        with open(
            "apps/contributions/tests/fixtures/payment-intent-for-first-charge-on-subscription-invoice-expanded.json"
        ) as fl:
            return stripe.PaymentIntent.construct_from(json.load(fl), key="test")

    @pytest.fixture(
        params=[
            (
                "invoice_payment_succeeded_for_first_payment_event",
                "payment_intent_for_subscription_creation_charge_expanded",
                "balance_transaction_for_subscription_creation_charge",
                True,
            ),
            (
                "invoice_payment_succeeded_for_recurring_payment_event",
                "payment_intent_for_recurring_charge_expanded",
                "balance_transaction_for_recurring_charge",
                False,
            ),
        ]
    )
    def happy_path_test_case(self, payment_method, request, mocker):
        event = request.getfixturevalue(request.param[0])
        pi = request.getfixturevalue(request.param[1])
        pi.payment_method = payment_method.id
        balance_transaction = request.getfixturevalue(request.param[2])
        is_first_payment = request.param[3]
        event["data"]["object"]["payment_intent"] = pi.id
        event["data"]["object"]["payment_method"] = payment_method.id
        event["data"]["object"]["subscription"] = pi.invoice.subscription
        contribution = ContributionFactory(
            **{
                "interval": ContributionInterval.YEARLY,
                "status": ContributionStatus.PROCESSING if is_first_payment else ContributionStatus.PAID,
                "provider_subscription_id": pi.invoice.subscription,
                "last_payment_date": None
                if is_first_payment
                else datetime.fromtimestamp(balance_transaction.created) - timedelta(days=365),
                "provider_payment_id": pi.id if is_first_payment else "some-other-id",
                "provider_payment_method_id": None,
                "provider_payment_method_details": None,
            }
        )
        if not is_first_payment:
            PaymentFactory(
                contribution=contribution,
                stripe_balance_transaction_id="bt_fake_01",
                net_amount_paid=contribution.amount,
                gross_amount_paid=contribution.amount,
                amount_refunded=0,
            )
        mocker.patch("stripe.PaymentIntent.retrieve", return_value=pi)
        mocker.patch("stripe.BalanceTransaction.retrieve", return_value=balance_transaction)
        mocker.patch("stripe.PaymentMethod.retrieve", return_value=payment_method)
        return event, contribution, is_first_payment, payment_method

    def test_happy_path(self, happy_path_test_case, mocker, client):
        event, contribution, is_first_payment, payment_method = happy_path_test_case
        count = Payment.objects.count()
        mocker.spy(Payment, "from_stripe_invoice_payment_succeeded_event")
        mock_send_receipt = mocker.patch("apps.contributions.models.Contribution.handle_thank_you_email")
        header = {"HTTP_STRIPE_SIGNATURE": "testing", "content_type": "application/json"}
        response = client.post(reverse("stripe-webhooks-contributions"), data=event, **header)
        assert response.status_code == status.HTTP_200_OK
        Payment.from_stripe_invoice_payment_succeeded_event.assert_called_once_with(event=StripeEventData(**event))
        assert Payment.objects.count() == count + 1
        contribution.refresh_from_db()
        assert contribution.status == ContributionStatus.PAID
        assert contribution.last_payment_date == contribution.payment_set.order_by("-created").first().created
        assert contribution.provider_payment_method_id == payment_method.id
        assert contribution.provider_payment_method_details == payment_method
        if is_first_payment:
            mock_send_receipt.assert_called_once()
        else:
            mock_send_receipt.assert_not_called()<|MERGE_RESOLUTION|>--- conflicted
+++ resolved
@@ -248,7 +248,10 @@
 @pytest.mark.usefixtures("suppress_stripe_webhook_sig_verification")
 @pytest.mark.django_db
 class TestCustomerSubscriptionUpdated:
-    def test_when_contribution_found(self, client, customer_subscription_updated_event, mocker):
+    @pytest.mark.parametrize("payment_method_has_changed", (True, False))
+    def test_when_contribution_found(
+        self, payment_method_has_changed, client, customer_subscription_updated_event, mocker
+    ):
         mocker.patch.object(WebhookSignature, "verify_header", return_value=True)
 
         mocker.patch("stripe.PaymentMethod.retrieve", return_value=stripe.PaymentMethod.construct_from({}, key="test"))
@@ -258,16 +261,11 @@
             annual_subscription=True,
             provider_subscription_id=customer_subscription_updated_event["data"]["object"]["id"],
         )
-<<<<<<< HEAD
-        customer_subscription_updated_event["data"]["object"]["default_payment_method"] = "something else"
-        spy = mocker.spy(Contribution, "save")
-=======
         if payment_method_has_changed:
             customer_subscription_updated_event["data"]["previous_attributes"] = {"default_payment_method": "something"}
             customer_subscription_updated_event["data"]["object"]["default_payment_method"] = "something else"
         save_spy = mocker.spy(Contribution, "save")
         email_spy = mocker.patch.object(Contribution, "send_recurring_contribution_payment_updated_email")
->>>>>>> cac4db7d
         mock_set_revision_comment = mocker.patch("reversion.set_comment")
         response = client.post(
             reverse("stripe-webhooks-contributions"), data=customer_subscription_updated_event, **header
@@ -279,25 +277,15 @@
             "provider_payment_method_id",
             "provider_payment_method_details",
         }
-<<<<<<< HEAD
-        spy.assert_called_once_with(contribution, update_fields=expected_update_fields)
-=======
         if payment_method_has_changed:
             expected_update_fields.add("provider_payment_method_id")
         save_spy.assert_called_once_with(contribution, update_fields=expected_update_fields)
->>>>>>> cac4db7d
         mock_set_revision_comment.assert_called_once_with(
             "`StripeWebhookProcessor.handle_subscription_updated` updated contribution"
         )
         assert response.status_code == status.HTTP_200_OK
         contribution.refresh_from_db()
         assert contribution.provider_subscription_id == customer_subscription_updated_event["data"]["object"]["id"]
-<<<<<<< HEAD
-        assert (
-            contribution.provider_payment_method_id
-            == customer_subscription_updated_event["data"]["object"]["default_payment_method"]
-        )
-=======
         if payment_method_has_changed:
             assert (
                 contribution.provider_payment_method_id
@@ -306,7 +294,6 @@
             email_spy.assert_called_once()
         else:
             email_spy.assert_not_called()
->>>>>>> cac4db7d
 
     def test_when_contribution_not_found(self, mocker, client, customer_subscription_updated_event):
         logger_spy = mocker.patch("apps.contributions.tasks.logger.info")
