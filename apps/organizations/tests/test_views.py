--- conflicted
+++ resolved
@@ -451,18 +451,15 @@
         """Show that the handle_stripe_webhook endpoint works as expected"""
         settings.STRIPE_CORE_PRODUCT_ID = "some-product-id"
         mocker.patch("stripe.webhook.WebhookSignature.verify_header", return_value=True)
-<<<<<<< HEAD
-        mock_upgrade_from_free_to_core = mocker.patch(
-            "apps.organizations.views.OrganizationViewSet.upgrade_from_free_to_core"
-        )
-        mock_sub = mocker.Mock()
-=======
         mock_sub = mocker.MagicMock()
->>>>>>> c9439251
         mock_item = mocker.Mock()
         mock_item.price.product = settings.STRIPE_CORE_PRODUCT_ID
         mock_sub["items"].data = [mock_item]
         mocker.patch("stripe.Subscription.retrieve", return_value=mock_sub)
+        mock_is_upgrade_from_free_to_core = mocker.patch(
+            "apps.organizations.views.OrganizationViewSet.is_upgrade_from_free_to_core", return_value=True
+        )
+        upgrade_from_free_to_core_spy = mocker.spy(OrganizationViewSet, "upgrade_from_free_to_core")
         headers = {"HTTP_STRIPE_SIGNATURE": "some-signature"}
         org = Organization.objects.get(uuid=stripe_checkout_process_completed["data"]["object"]["client_reference_id"])
         assert org.stripe_subscription_id is None
@@ -476,7 +473,8 @@
             ).status_code
             == status.HTTP_200_OK
         )
-        mock_upgrade_from_free_to_core.assert_called_once_with(org, stripe_checkout_process_completed)
+        mock_is_upgrade_from_free_to_core.assert_called_once_with(stripe_checkout_process_completed, org)
+        upgrade_from_free_to_core_spy.assert_called_once_with(org, stripe_checkout_process_completed)
 
     def test_handle_checkout_session_completed_event_when_org_not_found(
         self, mocker, stripe_checkout_process_completed, api_client
