--- conflicted
+++ resolved
@@ -495,15 +495,11 @@
         page.revenue_program.payment_provider.save()
         self.assertFalse(page.revenue_program.payment_provider.is_verified_with_default_provider())
         url = f'{reverse("donationpage-live-detail")}?revenue_program={page.revenue_program.slug}&page={page.slug}'
-<<<<<<< HEAD
         self.assert_response(
             url,
             status=status.HTTP_404_NOT_FOUND,
             json={"detail": "RevenueProgram does not have a fully verified payment provider"},
         )
-=======
-        response = self.assert_unuauthed_cannot_get(url, status=status.HTTP_404_NOT_FOUND)
-        self.assertEqual(response.json(), {"detail": "RevenueProgram does not have a fully verified payment provider"})
 
     def test_live_detail_page_when_no_payment_provider(self):
         page = DonationPage.objects.first()
@@ -512,8 +508,11 @@
         self.assertTrue(page.is_live)
         page.revenue_program.payment_provider.delete()
         url = f'{reverse("donationpage-live-detail")}?revenue_program={page.revenue_program.slug}&page={page.slug}'
-        response = self.assert_unuauthed_cannot_get(url, status=status.HTTP_404_NOT_FOUND)
-        self.assertEqual(response.json(), {"detail": "RevenueProgram does not have a payment provider configured"})
+        self.assert_response(
+            url,
+            status=status.HTTP_404_NOT_FOUND,
+            json={"detail": "RevenueProgram does not have a payment provider configured"},
+        )
 
     def test_live_detail_page_when_styles(self):
         page = DonationPage.objects.first()
@@ -528,7 +527,6 @@
         url = f'{reverse("donationpage-live-detail")}?revenue_program={page.revenue_program.slug}&page={page.slug}'
         response = self.assert_unauthed_can_get(url)
         self.assertEqual(response.json()["styles"]["styles"], custom_style)
->>>>>>> d228a07a
 
     def test_draft_detail_page_happy_path(self):
         page = self.livepage_factory()
