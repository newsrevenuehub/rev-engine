--- conflicted
+++ resolved
@@ -208,23 +208,13 @@
         if self.contribution.interval == ContributionInterval.YEARLY:
             logger.info(
                 "StripeWebhookProcessor.process_invoice called for contribution %s which is yearly. Triggering a reminder email.",
-<<<<<<< HEAD
-                contribution,
-=======
                 self.contribution.id,
->>>>>>> f5ac087b
             )
             self.contribution.send_recurring_contribution_email_reminder(
                 make_aware(datetime.datetime.fromtimestamp(self.obj_data["next_payment_attempt"])).date()
             )
         else:
-<<<<<<< HEAD
-            logger.info(
-                "StripeWebhookProcessor.process_invoice called for contribution %s which is not yearly. Noop.",
-                contribution,
-=======
             logger.debug(
                 "StripeWebhookProcessor.process_invoice called for contribution %s which is not yearly. Noop.",
                 self.contribution.id,
->>>>>>> f5ac087b
             )