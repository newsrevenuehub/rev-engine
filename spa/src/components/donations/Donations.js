--- conflicted
+++ resolved
@@ -1,12 +1,9 @@
-<<<<<<< HEAD
+import { useCallback } from 'react';
 import * as S from './Donations.styled';
-=======
-import { useCallback } from 'react';
 
 // AJAX
 import { DONATIONS } from 'ajax/endpoints';
 import useRequest from 'hooks/useRequest';
->>>>>>> 839124f1
 
 // Children
 import DashboardSectionGroup from 'components/dashboard/DashboardSectionGroup';
@@ -24,21 +21,13 @@
   }, []);
 
   return (
-<<<<<<< HEAD
     <S.Donations>
       <DashboardSectionGroup data-testid="donations">
         <DashboardSection heading="Donations">
-          <DonationsTable onRowClick={handleRowClick} />
+          <DonationsTable onRowClick={handleRowClick} fetchDonations={fetchDonations} />
         </DashboardSection>
       </DashboardSectionGroup>
     </S.Donations>
-=======
-    <DashboardSectionGroup data-testid="donations">
-      <DashboardSection heading="Donations">
-        <DonationsTable onRowClick={handleRowClick} fetchDonations={fetchDonations} />
-      </DashboardSection>
-    </DashboardSectionGroup>
->>>>>>> 839124f1
   );
 }
 
