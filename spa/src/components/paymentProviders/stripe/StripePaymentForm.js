--- conflicted
+++ resolved
@@ -30,11 +30,17 @@
 
 function StripePaymentForm({ loading, setLoading, offerPayFees }) {
   const { url, params } = useRouteMatch();
-<<<<<<< HEAD
-  const { page, amount, frequency, payFee, formRef, errors, setErrors, trackDonation } = usePage();
-=======
-  const { page, amount, frequency, payFee, formRef, errors, setErrors, salesforceCampaignId } = usePage();
->>>>>>> b0730ffb
+  const {
+    page,
+    amount,
+    frequency,
+    payFee,
+    formRef,
+    errors,
+    setErrors,
+    trackDonation,
+    salesforceCampaignId
+  } = usePage();
 
   const [succeeded, setSucceeded] = useState(false);
   const [disabled, setDisabled] = useState(true);
