--- conflicted
+++ resolved
@@ -1,10 +1,6 @@
 import * as S from './EditInterfaceTabs.styled';
 
-<<<<<<< HEAD
-const TABS = ['Layout', 'Sidebar', 'Setup', 'Styles'];
-=======
-export const EDIT_INTERFACE_TABS = ['Layout', 'Setup', 'Styles'];
->>>>>>> 7029ac6b
+export const EDIT_INTERFACE_TABS = ['Layout', 'Sidebar', 'Setup', 'Styles'];
 
 function EditInterfaceTabs({ tab, setTab }) {
   return (
