import axios from 'ajax/axios';
import { STRIPE_PAYMENT } from 'ajax/endpoints';
import calculateStripeFee from 'utilities/calculateStripeFee';

const STRIPE_PAYMENT_TIMEOUT = 12 * 1000;

/****************************\
 *  Handle Donation Submit  *
\****************************/
/**
 * submitPayment handle one-time and recurring payments
 * @param {object} stripe - the organization-tied stripe SDK instance
 * @param {object} data - JSON-serialized form data
 * @param {object} paymentMethod - An object of shape { card, paymentRequest } where card is
 *                                 an optional object with key 'card' whose value is a stripe
 *                                 card element, or paymentRequest, an event object returned
 *                                 from a Stripe PaymentRequest
 * @param {function} onSuccess - Fired when payment is successful.
 * @param {function} onFailure - Fired when payment is unsuccessful. Recieves error as argument.
 */
async function submitPayment(stripe, data, { card, paymentRequest }, onSuccess, onFailure) {
  /*
    Here we let all errors bubble up and catch them, rather than try to handle them separately
    in every function down the chain.
  */
  try {
    if (data.interval === 'one_time') {
      await trySinglePayment(stripe, data, { card, paymentRequest });
      onSuccess();
    } else {
      await tryRecurringPayment(stripe, data, { card, paymentRequest });
      onSuccess();
    }
  } catch (error) {
    onFailure(error);
  }
}
export default submitPayment;

/******************\
 *  Process Data  *
\******************/

/**
 * getTotalAmount takes an amount in dollars and an optional fee in dollars and adds them up.
 * @param {number} amount - float or integer, human-readable amount to be donated
 * @param {number} fee - the fee to include, if shouldPayFee
 * @param {boolean} shouldPayFee - whether or not to include the fee in the total value
 * @returns A human readable amount in dollars
 */
export function getTotalAmount(amount, shouldPayFee, orgIsNonProfit) {
  /*
    If we get 10, we should see 10. If we get 10.3, we should see 10.30.
  */
<<<<<<< HEAD
  let total = amount;
  if (shouldPayFee) total += parseFloat(calculateStripeFee(amount, orgIsNonProfit));
=======
  let total = parseFloat(amount);
  if (shouldPayFee) total += parseFloat(fee);
>>>>>>> a81fb00a
  total = total.toFixed(2);
  if (total.endsWith('.00')) total = total.substring(0, total.length - 3);
  return total;
}

/**
 * amountToCents takes your human-readable amount in dollars and coverts it to cents
 * @param {number} amount - float or integer, human-readable amount to be donated
 * @returns null if amount is NaN, else dollar amount in cents.
 */
export const amountToCents = (amount) => {
  if (isNaN(amount)) return null;
  const cents = amount * 100;
  return cents;
};

function serializeForm(form) {
  /*
    Rather than trying to hoist all form state up to a common parent,
    we've wrapped the page in a <form> element. Here, we grab a ref
    to that form and turn it in to FormData, then we serialize that 
    form data in to a javascript object.

    This really is easier than managing all the form state in a common
    parent. Trust me.
  */
  const obj = {};
  const formData = new FormData(form);
  for (const key of formData.keys()) {
    obj[key] = formData.get(key);
  }
  return obj;
}

/**
 * serializeData takes a ref to a form, turns it into a javascript object, then merges in non-form state.
 * @param {object} formRef - a reference to the form element containing all our inputs
 * @param {object} state - any form state not contained in formRef (things that weren't using inputs)
 * @returns JSON-serialized form data
 */
export function serializeData(formRef, state) {
  const serializedData = serializeForm(formRef);
  serializedData['amount'] = getTotalAmount(state.amount, state.payFee, state.orgIsNonProfit).toString();
  serializedData['revenue_program_slug'] = state.revProgramSlug;
  serializedData['donation_page_slug'] = state.pageSlug;

  return serializedData;
}

/***********************\
 *  One-time Payments  *
\***********************/

/**
 * trySinglePayment creates a payment intent via RevEngine backend then finishes
 * the payment with stripe using the returned paymentIntent object.
 * @param {object} stripe - the organization-tied stripe SDK instance
 * @param {object} formData - JSON-serialized form data
 * @param {object} paymentMethod - An object of shape { card, paymentRequest } where card is
 *                                 an optional object with key 'card' whose value is a stripe
 *                                 card element, or paymentRequest, an event object returned
 *                                 from a Stripe PaymentRequest
 */
async function trySinglePayment(stripe, formData, { card, paymentRequest }) {
  const { data: paymentIntent } = await createPaymentIntent(formData);
  const paymentMethod = paymentRequest?.paymentMethod?.id || { card };
  await confirmCardPayment(stripe, paymentIntent.clientSecret, paymentMethod, !paymentRequest);
}

/**
 * createPaymentIntent creates a payment intent via RevEngine backend
 * @param {object} formData - JSON-serialized form data
 * @returns {object} A RevEngine response in which response.data is the successfully created paymentIntent
 */
async function createPaymentIntent(formData) {
  return await axios.post(STRIPE_PAYMENT, formData, { timeout: STRIPE_PAYMENT_TIMEOUT });
}

/**
 * confirmCardPayment completes the process with stripe
 * @param {object} stripe - the organization-tied stripe SDK instance
 * @param {string} clientSecret
 * @param {*} paymentMethod - either a paymentMethod id from a paymentRequest, or an object with key 'card' whose value is the card element on the page.
 * @param {boolean} handleActions - Should be false if using a paymentRequest.
 */
async function confirmCardPayment(stripe, clientSecret, payment_method, handleActions) {
  const { paymentIntent, error } = await stripe.confirmCardPayment(clientSecret, { payment_method }, { handleActions });
  if (error) throw new StripeError(error);
  if (paymentIntent.status === 'requires_action') {
    const { error } = await stripe.confirmCardPayment(clientSecret);
    if (error) throw new StripeError(error);
  }
}

/************************\
 *  Recurring Payments  *
\************************/

/**
 * tryRecurringPayment creates a PaymentMethod via Stripe and a PaymentIntent via RevEngine backend
 * the payment with stripe using the returned paymentIntent object.
 * @param {object} stripe - the organization-tied stripe SDK instance
 * @param {object} formData - JSON-serialized form data
 * @param {object} paymentMethod - An object of shape { card, paymentRequest } where card is
 *                                 an optional object with key 'card' whose value is a stripe
 *                                 card element, or paymentRequest, an event object returned
 *                                 from a Stripe PaymentRequest
 */
async function tryRecurringPayment(stripe, data, { card, paymentRequest }) {
  let paymentMethod = paymentRequest?.paymentMethod?.id;

  if (!paymentMethod) {
    const { paymentMethod: pm, error } = await createPaymentMethod(stripe, card, data);
    if (error) throw new StripeError(error);
    paymentMethod = pm.id;
  }

  data['payment_method_id'] = paymentMethod;
  await createPaymentIntent(data);
}

/**
 * createPaymentMethod is used when we cannot simply pass a Stripe Element-- that is, we're collecting
 * a payment method for deferred payment. This occurs only on recurring donations made via card.
 * @param {object} stripe - the organization-tied stripe SDK instance
 * @param {object} card - An object with key 'card' whose value is a stripe card element
 * @param {object} data - JSON-serialized form data
 * @returns a response from stripe.createPaymentMethod
 */
export async function createPaymentMethod(stripe, card, data) {
  const billing_details = {};
  if (data?.given_name || data?.family_name) {
    billing_details.name = `${data.given_name} ${data.family_name}`;
  }
  return await stripe.createPaymentMethod({
    type: 'card',
    card: card,
    billing_details
  });
}

/*******************\
 *  Custom Errors  *
\*******************/
export class StripeError extends Error {
  constructor(message, cause) {
    super(message);
    this.cause = cause;
    this.name = 'StripeError';
  }
}<|MERGE_RESOLUTION|>--- conflicted
+++ resolved
@@ -52,13 +52,8 @@
   /*
     If we get 10, we should see 10. If we get 10.3, we should see 10.30.
   */
-<<<<<<< HEAD
-  let total = amount;
+  let total = parseFloat(amount);
   if (shouldPayFee) total += parseFloat(calculateStripeFee(amount, orgIsNonProfit));
-=======
-  let total = parseFloat(amount);
-  if (shouldPayFee) total += parseFloat(fee);
->>>>>>> a81fb00a
   total = total.toFixed(2);
   if (total.endsWith('.00')) total = total.substring(0, total.length - 3);
   return total;
