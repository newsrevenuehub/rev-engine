--- conflicted
+++ resolved
@@ -759,27 +759,6 @@
         contribution.send_recurring_contribution_email_reminder(next_charge_date)
         assert len(mail.outbox) == 1
 
-<<<<<<< HEAD
-        magic_link = mark_safe(
-            f"https://{construct_rp_domain(contribution.donation_page.revenue_program.slug)}/{settings.CONTRIBUTOR_VERIFY_URL}"
-            f"?token={token}&email={quote_plus(contribution.contributor.email)}"
-        )
-        template_data = {
-            "rp_name": contribution.donation_page.revenue_program.name,
-            "contribution_date": next_charge_date.strftime("%m/%d/%Y"),
-            "contribution_amount": contribution.formatted_amount,
-            "contribution_interval_display_value": contribution.interval,
-            "non_profit": contribution.donation_page.revenue_program.non_profit,
-            "contributor_email": contribution.contributor.email,
-            "tax_id": contribution.donation_page.revenue_program.tax_id,
-            "magic_link": magic_link,
-            "fiscal_status": contribution.donation_page.revenue_program.fiscal_status,
-            "fiscal_sponsor_name": contribution.donation_page.revenue_program.fiscal_sponsor_name,
-            "style": asdict(contribution.donation_page.revenue_program.transactional_email_style),
-        }
-
-=======
->>>>>>> b43cbf29
         default_logo = os.path.join(settings.SITE_URL, "static", "nre-logo-yellow.png")
         custom_logo = 'src="/media/mock-logo"'
         custom_header_background = "background: #mock-header-background !important"
@@ -793,21 +772,6 @@
             expect_present = (custom_logo, custom_header_background)
             # Email template doesn't have a button to apply the custom button color to
             expect_missing = (custom_button_background, default_logo)
-
-<<<<<<< HEAD
-        mock_send_templated_email.assert_called_once_with(
-            contribution.contributor.email,
-            f"Reminder: {contribution.donation_page.revenue_program.name} scheduled contribution",
-            "recurring-contribution-email-reminder.txt",
-            "recurring-contribution-email-reminder.html",
-            template_data,
-        )
-=======
-        for x in expect_present:
-            assert x in mail.outbox[0].alternatives[0][0]
-        for x in expect_missing:
-            assert x not in mail.outbox[0].alternatives[0][0]
->>>>>>> b43cbf29
 
         for x in expect_present:
             assert x in mail.outbox[0].alternatives[0][0]
