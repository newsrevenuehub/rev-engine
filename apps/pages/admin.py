import logging

from django.conf import settings
from django.contrib import admin, messages
from django.http import HttpResponseRedirect
from django.urls import reverse

from sorl.thumbnail.admin import AdminImageMixin

from apps.pages.models import Benefit, BenefitTier, DonationPage, DonorBenefit, Style, Template


<<<<<<< HEAD
logger = logging.getLogger(f"{settings.DEFAULT_LOGGER}.{__name__}")


class DonationPageAdminAbstract(admin.ModelAdmin):
=======
class DonationPageAdminAbstract(AdminImageMixin, admin.ModelAdmin):
>>>>>>> 2adec3ac
    fieldsets = (
        (None, {"fields": ("name",)}),
        (
            None,
            {
                "fields": ("organization",),
            },
        ),
        ("Redirects", {"fields": ("thank_you_redirect", "post_thank_you_redirect")}),
        (
            "Benefits",
            {"fields": ("donor_benefits",)},
        ),
        ("Header", {"fields": ("header_bg_image", "header_logo", "header_link")}),
        ("Heading", {"fields": ("heading", "graphic")}),
        ("Styles", {"fields": ("styles",)}),
        ("Content", {"fields": ("elements",)}),
    )


@admin.register(Template)
class TemplateAdmin(DonationPageAdminAbstract):
    list_display = (
        "name",
        "heading",
        "organization",
    )
    list_filter = (
        "name",
        "heading",
        "organization",
    )
    ordering = (
        "name",
        "organization__name",
    )
    search_fields = (
        "name",
        "heading",
        "organization__name",
    )

    change_form_template = "pages/templates_changeform.html"

    def has_add_permission(self, request, obj=None):
        return False

    def get_readonly_fields(self, request, obj=None):
        return [x for x in obj.field_names()]

    def response_change(self, request, obj):
        if "_page-from-template" in request.POST:
            try:
                new_page = obj.make_page_from_template()
            except Template.TemplateError as e:
                logger.error(e)
                self.message_user(
                    request,
                    "Something went wrong. The page this template was created from cannot be found.",
                    messages.ERROR,
                )
                return HttpResponseRedirect(reverse("admin:pages_template_change", kwargs={"object_id": obj.id}))
            return HttpResponseRedirect(reverse("admin:pages_donationpage_change", kwargs={"object_id": new_page.id}))
        return super().response_change(request, obj)


@admin.register(DonationPage)
class DonationPageAdmin(DonationPageAdminAbstract):
    fieldsets = (
        (None, {"fields": ("revenue_program",)}),
        (None, {"fields": ("published_date",)}),
        (
            None,
            {
                "fields": (
                    "slug",
                    "derived_slug",
                )
            },
        ),
    ) + DonationPageAdminAbstract.fieldsets

    list_display = (
        "name",
        "heading",
        "organization",
        "revenue_program",
        "slug",
        "derived_slug",
        "is_live",
        "published_date",
    )
    list_filter = ("name", "heading", "organization", "revenue_program", "slug", "published_date")
    order = (
        "published_date",
        "organization__name",
    )
    search_fields = (
        "name",
        "heading",
        "organization__name",
        "revenue_program__name",
    )

    readonly_fields = ["derived_slug"]

    actions = ("make_template",)

    @admin.action(description="Make templates from selected pages")
    def make_template(self, request, queryset):
        updated = 0
        duplicated = 0
        for page in queryset:
            _, created = page.save_as_template()
            if created:
                updated += 1
            else:
                duplicated += 1

        if updated:
            self.message_user(
                request,
                f"{updated} {'template' if updated == 1 else 'templates'} created.",
                messages.SUCCESS,
            )

        if duplicated:
            self.message_user(
                request,
                f"{duplicated} {'template' if duplicated == 1 else 'templates'} already {'exists' if duplicated == 1 else 'exist'}",
                messages.WARNING,
            )


@admin.register(Style)
class StyleAdmin(admin.ModelAdmin):
    list_display = (
        "name",
        "organization",
    )
    list_filter = (
        "name",
        "organization",
    )
    order = (
        "name",
        "organization__name",
    )
    search_fields = (
        "name",
        "organization__name",
    )


@admin.register(Benefit)
class BenefitAdmin(admin.ModelAdmin):
    list_display = (
        "name",
        "organization",
    )
    list_filter = (
        "name",
        "organization",
    )
    order = (
        "name",
        "organization__name",
    )
    search_fields = (
        "name",
        "organization__name",
    )


@admin.register(BenefitTier)
class BenefitTierAdmin(admin.ModelAdmin):
    list_display = (
        "name",
        "organization",
    )
    list_filter = (
        "name",
        "organization",
    )
    order = (
        "name",
        "organization__name",
    )
    search_fields = (
        "name",
        "organization__name",
    )


@admin.register(DonorBenefit)
class DonorBenefitAdmin(admin.ModelAdmin):
    list_display = (
        "name",
        "organization",
    )
    list_filter = (
        "name",
        "organization",
    )
    order = (
        "name",
        "organization__name",
    )
    search_fields = (
        "name",
        "organization__name",
    )<|MERGE_RESOLUTION|>--- conflicted
+++ resolved
@@ -10,14 +10,10 @@
 from apps.pages.models import Benefit, BenefitTier, DonationPage, DonorBenefit, Style, Template
 
 
-<<<<<<< HEAD
 logger = logging.getLogger(f"{settings.DEFAULT_LOGGER}.{__name__}")
 
 
-class DonationPageAdminAbstract(admin.ModelAdmin):
-=======
 class DonationPageAdminAbstract(AdminImageMixin, admin.ModelAdmin):
->>>>>>> 2adec3ac
     fieldsets = (
         (None, {"fields": ("name",)}),
         (
