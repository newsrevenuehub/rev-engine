--- conflicted
+++ resolved
@@ -1,11 +1,6 @@
 import datetime
-<<<<<<< HEAD
 from unittest.mock import MagicMock, Mock, patch
-from urllib.parse import quote_plus
-=======
-from unittest.mock import Mock, patch
 from urllib.parse import parse_qs, quote_plus, urlparse
->>>>>>> b17b54fa
 
 from django.conf import settings
 from django.core import mail
