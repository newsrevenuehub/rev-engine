--- conflicted
+++ resolved
@@ -39,16 +39,12 @@
           transform: (rawVal) => (rawVal ? formatCurrencyAmount(rawVal) : NO_VALUE)
         },
         {
-<<<<<<< HEAD
           renderedName: 'Frequency',
           rawName: 'interval',
           transform: (rawVal) => (rawVal ? getFrequencyAdjective(rawVal) : NO_VALUE)
         },
         {
-          renderedName: 'Payment recieved',
-=======
           renderedName: 'Payment received',
->>>>>>> 5b48e6b6
           rawName: 'last_payment_date',
           transform: (rawVal) => (rawVal ? formatDatetimeForDisplay(rawVal) : NO_VALUE)
         },
