--- conflicted
+++ resolved
@@ -181,27 +181,9 @@
 
 
 @method_decorator(csrf_protect, name="dispatch")
-<<<<<<< HEAD
-class OneTimePaymentViewSet(mixins.CreateModelMixin, viewsets.GenericViewSet):
-    permission_classes = []
-    serializer_class = serializers.CreateOneTimePaymentSerializer
-
-    def get_serializer_context(self):
-        # we need request in context for create in order to supply
-        # metadata to request to bad actor api, in serializer
-        context = super().get_serializer_context()
-        context.update({"request": self.request})
-        return context
-
-
-@method_decorator(csrf_protect, name="dispatch")
-class SubscriptionPaymentViewSet(mixins.CreateModelMixin, viewsets.GenericViewSet):
-    permission_classes = []
-    serializer_class = serializers.CreateRecurringPaymentSerializer
-=======
 class PaymentViewset(mixins.CreateModelMixin, mixins.DestroyModelMixin, viewsets.GenericViewSet):
     permission_classes = []
-    lookup_field = "provider_client_secret_id"
+    lookup_field = "uuid"
     queryset = Contribution.objects.all()
 
     def get_serializer_class(self):
@@ -211,7 +193,6 @@
             return serializers.CreateRecurringPaymentSerializer
         else:
             raise ValidationError({"interval": "The provided value for interval is not permitted"})
->>>>>>> 7c051346
 
     def get_serializer_context(self):
         # we need request in context for create in order to supply
@@ -250,8 +231,8 @@
                 )
         except StripeError:
             logger.exception(
-                "Something went wrong with Stripe while attempting to cancel payment with client secret %s",
-                contribution.provider_client_secret_id,
+                "Something went wrong with Stripe while attempting to cancel payment with UUID %s",
+                str(contribution.uuid),
             )
             return Response({"detail": "Something went wrong"}, status=status.HTTP_500_INTERNAL_SERVER_ERROR)
         return Response(status=status.HTTP_204_NO_CONTENT)
