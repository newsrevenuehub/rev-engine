import re
import time
from unittest.mock import patch

from django.conf import settings
from django.contrib.auth import get_user_model
from django.core import mail
from django.test import Client, TestCase
from django.test.utils import override_settings
from django.urls import reverse
from django.utils import timezone

import pytest
from bs4 import BeautifulSoup
from django_rest_passwordreset.models import ResetPasswordToken
from faker import Faker
from rest_framework import status
from rest_framework.test import APITestCase

from apps.organizations.models import Organization, RevenueProgram
from apps.organizations.tests.factories import OrganizationFactory
from apps.users.choices import Roles
from apps.users.constants import (
    BAD_ACTOR_CLIENT_FACING_VALIDATION_MESSAGE,
    INVALID_TOKEN,
    PASSWORD_MAX_LENGTH,
    PASSWORD_MIN_LENGTH,
    PASSWORD_NUMERIC_VALIDATION_MESSAGE,
    PASSWORD_TOO_COMMON_VALIDATION_MESSAGE,
    PASSWORD_TOO_LONG_VALIDATION_MESSAGE,
    PASSWORD_TOO_SHORT_VALIDATION_MESSAGE,
    PASSWORD_TOO_SIMILAR_TO_EMAIL_VALIDATION_MESSAGE,
)
<<<<<<< HEAD
from apps.users.models import RoleAssignment, User
from apps.users.permissions import (
    UserHasAcceptedTermsOfService,
    UserIsAllowedToUpdate,
    UserOwnsUser,
)
from apps.users.tests.utils import create_test_user
from apps.users.views import UserViewset
=======
from apps.users.models import User
from apps.users.permissions import UserIsAllowedToUpdate, UserOwnsUser
from apps.users.tests.factories import create_test_user
from apps.users.views import AccountVerification, UserViewset
>>>>>>> 45b2ed4d


user_model = get_user_model()
fake = Faker()


class TestAccountVerificationEndpoint(TestCase):
    @override_settings(ACCOUNT_VERIFICATION_LINK_EXPIRY=None)
    def test_happy_path_no_expiry(self):
        user = create_test_user(is_active=True, email_verified=False)
        email, token = AccountVerification().generate_token(user.email)
        response = self.client.get(reverse("account_verification", kwargs={"email": email, "token": token}))
        self.assertRedirects(response, reverse("spa_account_verification"))
        assert get_user_model().objects.get(pk=user.id).email_verified

    @override_settings(ACCOUNT_VERIFICATION_LINK_EXPIRY=1)
    def test_happy_path_with_expiry(self):
        user = create_test_user(is_active=True, email_verified=False)
        email, token = AccountVerification().generate_token(user.email)
        response = self.client.get(reverse("account_verification", kwargs={"email": email, "token": token}))
        self.assertRedirects(response, reverse("spa_account_verification"))
        assert get_user_model().objects.get(pk=user.id).email_verified

    # Expiry is tested below in TestAccountVerification, is hard to replicate here, and adds no coverage.
    # def test_expired_token(self):

    def test_failed_bad_token(self):
        user = create_test_user(is_active=False, email_verified=False)
        email, _ = AccountVerification().generate_token(user.email)
        _, token = AccountVerification().generate_token("thewrongtoken@example.com")
        response = self.client.get(reverse("account_verification", kwargs={"email": email, "token": token}))
        self.assertRedirects(response, reverse("spa_account_verification_fail", kwargs={"failure": "failed"}))

    def test_inactive_user(self):
        user = create_test_user(is_active=False, email_verified=False)
        email, token = AccountVerification().generate_token(user.email)
        response = self.client.get(reverse("account_verification", kwargs={"email": email, "token": token}))
        self.assertRedirects(response, reverse("spa_account_verification_fail", kwargs={"failure": "inactive"}))

    def test_unknown_user(self):
        email, token = AccountVerification().generate_token("bobjohnny@example.com")
        response = self.client.get(reverse("account_verification", kwargs={"email": email, "token": token}))
        self.assertRedirects(response, reverse("spa_account_verification_fail", kwargs={"failure": "unknown"}))


class TestAccountVerification:
    @pytest.mark.django_db
    def test_validation_happy_path(self):
        user = create_test_user(is_active=True, email_verified=False)
        t = AccountVerification()
        t.max_age = None
        email, token = t.generate_token(user.email)
        assert user == t.validate(email, token)

    @pytest.mark.django_db
    def test_validation_happy_path_with_expiry(self):
        user = create_test_user(is_active=True, email_verified=False)
        t = AccountVerification()
        t.max_age = 100
        encoded_email, token = t.generate_token(user.email)
        assert user == t.validate(encoded_email, token)

    @pytest.mark.django_db
    def test_inactive_validation(self):
        user = create_test_user(is_active=False)
        t = AccountVerification()
        t.max_age = None
        encoded_email, token = t.generate_token(user.email)
        assert not t.validate(encoded_email, token)
        assert "inactive" == t.fail_reason

    @pytest.mark.django_db
    def test_unknown_validation(self):
        t = AccountVerification()
        t.max_age = None
        encoded_email, token = t.generate_token("somenonexistentemail")
        assert not t.validate(encoded_email, token)
        assert "unknown" == t.fail_reason

    @pytest.mark.parametrize(
        "expected, encoded_email, encoded_token",
        [
            ("Malformed", "", ""),
            ("Malformed", "what", "ever"),
            ("Malformed", AccountVerification.encode(""), AccountVerification.encode("")),
            ("Invalid", AccountVerification.encode("what"), AccountVerification.encode("evar")),
            (
                "Invalid",
                AccountVerification().generate_token("miss")[0],
                AccountVerification().generate_token("match")[1],
            ),
        ],
    )
    @patch("apps.users.views.logger.info")
    def test_failed_validation(self, info, expected, encoded_email, encoded_token):
        t = AccountVerification()
        t.max_age = None
        assert not t.validate(encoded_email, encoded_token)
        assert "failed" == t.fail_reason
        assert expected in info.call_args.args[0]

    @patch("apps.users.views.logger.warning")
    def test_expired_link(self, warning):
        t = AccountVerification()
        t.max_age = 0.1  # Gotta be quick!
        encoded_email, token = t.generate_token("bobjohnny@example.com")
        time.sleep(0.1)  # Lame, but I'll pay .1s to not mock.
        assert not t.validate(encoded_email, token)
        assert "expired" == t.fail_reason
        assert "Expired" in warning.call_args.args[0]

    @patch("apps.users.views.logger.info")
    def test_signature_fail(self, warning):
        t = AccountVerification()
        t.max_age = 100
        encoded_email, _ = t.generate_token("bobjohnny@example.com")
        token = t.encode("garbage")
        assert not t.validate(encoded_email, token)
        assert "failed" == t.fail_reason
        assert "Bad Signature" in warning.call_args.args[0]

    @pytest.mark.parametrize(
        "plaintext",
        [
            "oatmeal@example.com",
            "unsafe@:/=?$#%^",
            "   ",
            None,
            1,
        ],
    )
    def test_encoding_decoding(self, plaintext):
        t = AccountVerification()
        encoded = t.encode(plaintext)
        decoded = t.decode(encoded)
        assert str(plaintext) != encoded
        assert str(plaintext) == decoded
        assert re.match(
            r"^[=a-zA-Z0-9._~-]*$", encoded
        )  # Ensure encoded string contains only RFC-3986 URL Safe characters plus equalsign, "=". Because base64 lib uses equalsigns inviolation of RFC.


@override_settings(EMAIL_BACKEND="django.core.mail.backends.locmem.EmailBackend")
class TestCustomPasswordResetView(TestCase):
    def setUp(self):
        self.client = Client()
        self.mailbox = mail.outbox
        self.staff_user = user_model.objects.create_superuser(email="test_superuser@test.com", password="testing")
        organization = OrganizationFactory()
        self.org_admin_user = create_test_user()
        self.org_admin_user.organizations.add(organization)

    def test_password_reset_email_when_org_admin_user(self):
        """When org admin trigger p/w reset via custom org admin password reset, the email is

        with p/w reset instructions contains link to custom org admin pw reset flow
        """
        self.client.post(reverse("orgadmin_password_reset"), {"email": self.org_admin_user.email})
        self.assertEqual(len(self.mailbox), 1)
        uidb64, token = self.mailbox[0].body.split("reset/")[1].split("/")[0:2]
        self.assertIn(
            reverse("orgadmin_password_reset_confirm", kwargs=dict(uidb64=uidb64, token=token)), self.mailbox[0].body
        )

    def test_password_reset_email_when_is_staff(self):
        """
        When staff trigger p/w reset via custom org admin password reset, the email is

        with p/w reset instructions contains link to default pw reset flow
        """
        self.client.post(reverse("orgadmin_password_reset"), {"email": self.staff_user.email})
        self.assertEqual(len(self.mailbox), 1)
        uidb64, token = self.mailbox[0].body.split("reset/")[1].split("/")[0:2]
        self.assertIn(reverse("password_reset_confirm", kwargs=dict(uidb64=uidb64, token=token)), self.mailbox[0].body)


@override_settings(EMAIL_BACKEND="django.core.mail.backends.locmem.EmailBackend")
class TestCustomPasswordResetConfirm(TestCase):
    def setUp(self):
        self.client = Client()
        self.mailbox = mail.outbox
        self.old_password = "tHiSiSaNoLdPw1337"
        self.new_password = "tHiSiSaNnEwPw1337"
        self.user = create_test_user()
        self.assertNotEqual(self.old_password, self.new_password)
        organization = OrganizationFactory()
        self.user.organizations.add(organization)

    def request_password_reset(self):
        self.client.post(reverse("orgadmin_password_reset"), {"email": self.user.email}, follow=True)
        self.assertEqual(len(self.mailbox), 1)
        uidb64, token = self.mailbox[0].body.split("reset/")[1].split("/")[0:2]
        return uidb64, token

    def test_happy_path(self):
        """Show that when OrgAdmin successfully resets p/w, they get a special view/URL

        Additionally, the Auth cookie token should be set to a non-sense value, to force
        login back at SPA
        """
        self.assertEqual(self.user.organizations.count(), 1)
        uidb64, token = self.request_password_reset()
        url = reverse("orgadmin_password_reset_confirm", kwargs=dict(uidb64=uidb64, token=token))
        data = dict(new_password1=self.new_password, new_password2=self.new_password)
        # We have to go to this link twice because of how PasswordResetConfirmView is
        # set up. See https://stackoverflow.com/a/67591447/1264950 and
        # https://github.com/django/django/blob/a24fed399ced6be2e9dce4cf28db00c3ee21a21c/django/contrib/auth/views.py#L284
        response = self.client.post(url, data, follow=True)
        self.assertEqual(response.status_code, 200)
        response = self.client.post(response.request["PATH_INFO"], data, follow=True)

        self.assertEqual(response.client.cookies["Authorization"].value, INVALID_TOKEN)
        self.assertEqual(response.status_code, 200)
        self.assertEqual(reverse("orgadmin_password_reset_complete"), response.request["PATH_INFO"])
        self.user.refresh_from_db()
        self.assertTrue(self.user.check_password(self.new_password))


@override_settings(EMAIL_BACKEND="django.core.mail.backends.locmem.EmailBackend")
class TestAPIRequestPasswordResetEmail(APITestCase):
    """Minimally test our API-based password reset flow

    We rely on a third-party library for implementing our password reset flow, so we only
    minimally test. We show that the initial password reset request causes an email to be sent,
    but we don't test the flow beyond that, since that's already tested in django-rest-passwordreset
    """

    def setUp(self):
        self.mailbox = mail.outbox
        self.url = reverse("password_reset:reset-password-request")

    def test_happy_path(self):
        """Show that we get a 200, and that email containing link with reset token gets sent"""
        user = create_test_user()
        response = self.client.post(self.url, {"email": user.email})
        self.assertEqual(response.status_code, 200)
        self.assertEqual(len(self.mailbox), 1)
        token = ResetPasswordToken.objects.get(user=user)
        # we get the html version of the email
        link = BeautifulSoup(self.mailbox[0].alternatives[0][0], "html.parser").a
        self.assertIsNotNone(link)
        self.assertIn(token.key, link.attrs["href"])

    def test_when_user_not_exist(self):
        """Show that when no user with email, still get 200, but no email sent"""
        non_existent_user_email = "foo@bar.com"
        self.assertFalse(User.objects.filter(email=non_existent_user_email).exists())
        response = self.client.post(self.url, {"email": non_existent_user_email})
        self.assertEqual(response.status_code, 200)
        self.assertEqual(len(self.mailbox), 0)


class MockResponseObject:
    def __init__(self, json_data, status_code=200):
        self.status_code = status_code
        self.json_data = json_data

    def json(self):
        return self.json_data


@override_settings(EMAIL_BACKEND="django.core.mail.backends.locmem.EmailBackend")
class TestUserViewSet(APITestCase):
    def setUp(self):
        self.url = reverse("user-list")
        self.create_data = {
            "email": fake.email(),
            "password": fake.password(length=PASSWORD_MIN_LENGTH),
            "accepted_terms_of_service": timezone.now(),
            "email_verified": True,
        }
        self.customize_account_request = {
            "first_name": "Test",
            "last_name": "Test",
            "job_title": "Test",
            "organization_name": "Test",
            "organization_tax_status": "nonprofit",
        }

    def get_too_short_password(self):
        return fake.password(length=PASSWORD_MIN_LENGTH - 1)

    def get_too_long_password(self):
        return fake.password(length=PASSWORD_MAX_LENGTH + 1)

    def get_too_common_password(self):
        return "passWord!"

    def get_too_similar_to_email_password(self, email):
        return f"{email}!123456"

    def get_numeric_password(self):
        return "8788838383123898798723982"

    def assert_password_too_short_validation(self, response):
        return self.assert_password_validation(response, PASSWORD_TOO_SHORT_VALIDATION_MESSAGE)

    def assert_password_too_long_validation(self, response):
        return self.assert_password_validation(response, PASSWORD_TOO_LONG_VALIDATION_MESSAGE)

    def assert_password_too_similar_to_email_validation(self, response):
        return self.assert_password_validation(response, PASSWORD_TOO_SIMILAR_TO_EMAIL_VALIDATION_MESSAGE)

    def assert_password_too_common_validation(self, response):
        return self.assert_password_validation(response, PASSWORD_TOO_COMMON_VALIDATION_MESSAGE)

    def assert_password_numeric_validation(self, response):
        return self.assert_password_validation(response, PASSWORD_NUMERIC_VALIDATION_MESSAGE)

    def assert_password_validation(
        self, response, expected_validation_message, expected_status_code=status.HTTP_400_BAD_REQUEST
    ):
        self.assertEqual(response.status_code, expected_status_code)
        self.assertEqual(
            response.json(),
            {"password": [expected_validation_message]},
        )

    def assert_serialized_data(self, response, instance):
        keys_by_instance_lookup = {
            "email": lambda instance: instance.email,
            "id": lambda instance: instance.id,
            "email_verified": lambda instance: instance.email_verified,
            "accepted_terms_of_service": lambda instance: instance.accepted_terms_of_service.strftime(
                "%Y-%m-%dT%H:%M:%S.%fZ"
            )
            if instance.accepted_terms_of_service
            else None,
            "flags": lambda instance: (instance.get_role_assignment() or {}).get("flags", []),
            "organizations": lambda instance: (instance.get_role_assignment() or {}).get("organizations", []),
            "revenue_programs": lambda instance: (instance.get_role_assignment() or {}).get("revenue_programs", []),
            "role_type": lambda instance: instance.get_role_type(),
        }
        self.assertEqual(set(keys_by_instance_lookup.keys()), set(response.json().keys()))
        for key, fn in keys_by_instance_lookup.items():
            self.assertEqual(fn(instance), response.json()[key])

    def test_unauthenticated_user_cannot_list(self):
        response = self.client.get(self.url)
        self.assertEqual(response.status_code, 401)

    def test_list_returns_authenticated_user(self):
        user = get_user_model().objects.create(email="testing@test.com", password="testing")
        self.client.force_authenticate(user=user)
        response = self.client.get(self.url)
        self.assertEqual(response.status_code, 200)
        self.assert_serialized_data(response, user)

    @patch.object(UserViewset, "validate_password")
    @patch.object(UserViewset, "validate_bad_actor")
    @patch.object(UserViewset, "send_verification_email")
    def test_create_happy_path(self, mock_send_verification_email, mock_validate_bad_actor, mock_validate_password):
        user_count = get_user_model().objects.count()
        response = self.client.post(self.url, data=self.create_data)
        self.assertEqual(response.status_code, status.HTTP_201_CREATED)
        self.assertEqual(get_user_model().objects.count(), user_count + 1)
        self.assertEqual((data := response.json())["email"], self.create_data["email"])
        self.assertIsNotNone((user := get_user_model().objects.filter(id=data["id"]).first()))
        self.assertFalse(user.is_active)
        self.assertFalse(user.email_verified)
        self.assertEqual(user.email, self.create_data["email"])
        self.assertTrue(user.check_password(self.create_data["password"]))
        self.assertFalse(data["email_verified"])
        self.assertFalse(data["flags"])
        self.assertFalse(data["organizations"])
        self.assertFalse(data["revenue_programs"])
        self.assertIsNone(data["role_type"])
        self.assert_serialized_data(response, user)
        mock_validate_bad_actor.assert_called_once()
        mock_validate_password.assert_called_once()
        mock_send_verification_email.assert_called_once_with(user)

    def test_create_when_not_include_accepted_terms_of_service(self):
        data = {**self.create_data}
        del data["accepted_terms_of_service"]
        response = self.client.post(self.url, data=data)
        self.assertEqual(response.status_code, status.HTTP_400_BAD_REQUEST)
        self.assertEqual(response.json(), {"accepted_terms_of_service": ["This field is required."]})

    def test_create_when_not_accepted_terms_of_service_is_empty(self):
        data = {**self.create_data}
        data["accepted_terms_of_service"] = ""
        response = self.client.post(self.url, data=data)
        self.assertEqual(response.status_code, status.HTTP_400_BAD_REQUEST)
        self.assertIn("accepted_terms_of_service", response.json().keys())
        self.assertIn("Datetime has wrong format", response.json()["accepted_terms_of_service"][0])

    def test_create_when_no_password(self):
        data = {**self.create_data}
        del data["password"]
        response = self.client.post(self.url, data=data)
        self.assertEqual(response.status_code, status.HTTP_400_BAD_REQUEST)
        self.assertEqual(response.json(), {"password": ["This field is required."]})

    def test_create_when_password_not_long_enough(self):
        data = {**self.create_data}
        data["password"] = self.get_too_short_password()
        response = self.client.post(self.url, data=data)
        self.assert_password_too_short_validation(response)

    def test_create_when_password_too_long(self):
        data = {**self.create_data}
        data["password"] = self.get_too_long_password()
        response = self.client.post(self.url, data=data)
        self.assert_password_too_long_validation(response)

    def test_create_when_password_too_similar_to_user_attributes(self):
        data = {**self.create_data}
        data["password"] = self.get_too_similar_to_email_password(data["email"])
        response = self.client.post(self.url, data=data)
        self.assert_password_too_similar_to_email_validation(response)

    def test_create_when_password_is_numeric(self):
        data = {**self.create_data}
        data["password"] = self.get_numeric_password()
        response = self.client.post(self.url, data=data)
        self.assert_password_numeric_validation(response)

    def test_create_when_password_is_too_common(self):
        data = {**self.create_data}
        data["password"] = self.get_too_common_password()
        response = self.client.post(self.url, data=data)
        self.assert_password_too_common_validation(response)

    @patch(
        "apps.users.views.make_bad_actor_request",
        return_value=MockResponseObject(json_data={"overall_judgment": settings.BAD_ACTOR_FAIL_ABOVE_FOR_ORG_USERS}),
    )
    def test_create_when_bad_actor_threshold_met(self, mock_bad_actor_request):
        response = self.client.post(self.url, data=self.create_data)
        mock_bad_actor_request.assert_called_once()
        self.assertEqual(response.status_code, status.HTTP_400_BAD_REQUEST)
        self.assertEqual(response.json(), [BAD_ACTOR_CLIENT_FACING_VALIDATION_MESSAGE])

    @patch.object(UserViewset, "send_verification_email")
    @patch("apps.users.views.logger.warning")
    @override_settings(BAD_ACTOR_API_KEY=None, BAD_ACTOR_API_URL=None)
    def test_create_when_bad_actor_api_not_configured(self, mock_logger_warning, mock_send_verification_email):
        user_count = get_user_model().objects.count()
        response = self.client.post(self.url, data=self.create_data)
        self.assertEqual(response.status_code, status.HTTP_201_CREATED)
        self.assertEqual(get_user_model().objects.count(), user_count + 1)
        self.assert_serialized_data(response, get_user_model().objects.get(pk=response.json()["id"]))
        mock_logger_warning.assert_called_once_with("Something went wrong with BadActorAPI", exc_info=True)
        mock_send_verification_email.assert_called_once()

    @patch.object(UserViewset, "send_verification_email")
    @patch(
        "apps.contributions.bad_actor.requests.post",
        return_value=MockResponseObject(json_data={"message": "Something went wrong"}, status_code=500),
    )
    @patch("apps.users.views.logger.warning")
    def test_create_when_bad_actor_api_not_2xx_code(
        self, mock_logger_warning, mock_bad_actor_response, mock_send_verification_email
    ):
        user_count = get_user_model().objects.count()
        response = self.client.post(self.url, data=self.create_data)
        self.assertEqual(response.status_code, status.HTTP_201_CREATED)
        self.assertEqual(get_user_model().objects.count(), user_count + 1)
        self.assert_serialized_data(response, get_user_model().objects.get(pk=response.json()["id"]))
        mock_logger_warning.assert_called_once_with("Something went wrong with BadActorAPI", exc_info=True)
        mock_send_verification_email.assert_called_once()

    def test_create_when_email_already_taken(self):
        get_user_model().objects.create(**self.create_data)
        user_count = get_user_model().objects.count()
        response = self.client.post(self.url, data=self.create_data)
        self.assertEqual(response.status_code, status.HTTP_400_BAD_REQUEST)
        self.assertEqual(response.json(), {"email": ["This field must be unique."]})
        self.assertEqual(get_user_model().objects.count(), user_count)

    def test_partial_update_happy_path(self):
        user = get_user_model()(email=self.create_data["email"], email_verified=True)
        user.set_password(self.create_data["password"])
        user.save()
        new_email = fake.email()
        self.assertNotEqual(new_email, user.email)
        raw_updated_password = self.create_data["password"][::-1]
        update_data = {"password": raw_updated_password, "email": new_email}
        self.client.force_authenticate(user=user)
        response = self.client.patch(reverse("user-detail", args=(user.pk,)), data=update_data)
        self.assertEqual(response.status_code, status.HTTP_200_OK)
        self.assertEqual(response.json()["email"], new_email)
        user.refresh_from_db()
        self.assertEqual(user.email, new_email)
        self.assertTrue(user.check_password(raw_updated_password))
        self.assert_serialized_data(response, user)

    def test_update_email_when_email_already_taken(self):
        User = get_user_model()
        my_user = User.objects.create(**(self.create_data | {"email_verified": True}))
        taken_email = User.objects.create(**(self.create_data | {"email": fake.email()})).email
        self.client.force_authenticate(user=my_user)
        response = self.client.patch(reverse("user-detail", args=(my_user.pk,)), data={"email": taken_email})
        self.assertEqual(response.status_code, status.HTTP_400_BAD_REQUEST)
        self.assertEqual(response.json(), {"email": ["This field must be unique."]})

    def test_update_password_when_pw_too_short(self):
        User = get_user_model()
        my_user = User.objects.create(**(self.create_data | {"email_verified": True}))
        self.client.force_authenticate(user=my_user)
        response = self.client.patch(
            reverse("user-detail", args=(my_user.pk,)), data={"password": self.get_too_short_password()}
        )
        self.assert_password_too_short_validation(response)

    def test_update_password_when_pw_too_long(self):
        User = get_user_model()
        my_user = User.objects.create(**(self.create_data | {"email_verified": True}))
        self.client.force_authenticate(user=my_user)
        response = self.client.patch(
            reverse("user-detail", args=(my_user.pk,)), data={"password": self.get_too_long_password()}
        )
        self.assert_password_too_long_validation(response)

    def test_update_password_when_pw_too_common(self):
        User = get_user_model()
        my_user = User.objects.create(**(self.create_data | {"email_verified": True}))
        self.client.force_authenticate(user=my_user)
        response = self.client.patch(
            reverse("user-detail", args=(my_user.pk,)), data={"password": self.get_too_common_password()}
        )
        self.assert_password_too_common_validation(response)

    def test_update_password_when_pw_too_similar_to_email(self):
        User = get_user_model()
        my_user = User.objects.create(**(self.create_data | {"email_verified": True}))
        self.client.force_authenticate(user=my_user)
        response = self.client.patch(
            reverse("user-detail", args=(my_user.pk,)),
            data={"password": self.get_too_similar_to_email_password(my_user.email)},
        )
        self.assert_password_too_similar_to_email_validation(response)

    def test_update_password_when_numeric(self):
        User = get_user_model()
        my_user = User.objects.create(**(self.create_data | {"email_verified": True}))
        self.client.force_authenticate(user=my_user)
        response = self.client.patch(
            reverse("user-detail", args=(my_user.pk,)), data={"password": self.get_numeric_password()}
        )
        self.assert_password_numeric_validation(response)

    def test_partial_update_when_not_my_user(self):
        my_user = get_user_model().objects.create(email="my_user@example.com", email_verified=True)
        another_user = get_user_model().objects.create(email="another_user@example.com")
        self.client.force_authenticate(user=my_user)
        update_email = "updated@example.com"
        response = self.client.patch(reverse("user-detail", args=(another_user.pk,)), data={"email": update_email})
        self.assertEqual(response.status_code, status.HTTP_403_FORBIDDEN)
        self.assertEqual(response.json(), {"detail": UserOwnsUser.message})
        another_user.refresh_from_db()
        self.assertNotEqual(another_user.email, update_email)

    def test_cannot_partial_update_when_email_not_verified(self):
        user = get_user_model().objects.create(email=self.create_data["email"], email_verified=False)
        update_data = {"email": fake.email()}
        self.client.force_authenticate(user=user)
        response = self.client.patch(reverse("user-detail", args=(user.pk,)), data=update_data)
        self.assertEqual(response.status_code, status.HTTP_403_FORBIDDEN)
        self.assertEqual(response.json(), {"detail": UserIsAllowedToUpdate.message})

    def test_can_update_password_when_email_not_verified(self):
        user = get_user_model().objects.create(email=self.create_data["email"], email_verified=False)
        update_data = {"password": "thisIstheNewPassword3939393!"}
        self.client.force_authenticate(user=user)
        response = self.client.patch(reverse("user-detail", args=(user.pk,)), data=update_data)
        self.assertEqual(response.status_code, status.HTTP_200_OK)
        user.refresh_from_db()
        self.assertTrue(user.check_password(update_data["password"]))
        self.assert_serialized_data(response, user)

    def test_sets_email_verified_to_false_when_email_updated(self):
        user = get_user_model().objects.create(email=self.create_data["email"], email_verified=True)
        update_data = {"email": "new@email.com"}
        self.client.force_authenticate(user=user)
        response = self.client.patch(reverse("user-detail", args=(user.pk,)), data=update_data)
        self.assertEqual(response.status_code, status.HTTP_200_OK)
        user.refresh_from_db()
        self.assertFalse(user.email_verified)
        self.assert_serialized_data(response, user)

    def test_put_not_implemented(self):
        my_user = get_user_model().objects.create_user(**self.create_data)
        self.client.force_authenticate(user=my_user)
        response = self.client.put(reverse("user-detail", args=(my_user.pk,)), data={})
        self.assertEqual(response.status_code, status.HTTP_405_METHOD_NOT_ALLOWED)

    def test_delete_not_implemented(self):
        my_user = get_user_model().objects.create_user(**self.create_data)
        self.client.force_authenticate(user=my_user)
        response = self.client.delete(reverse("user-detail", args=(my_user.pk,)))
        self.assertEqual(response.status_code, status.HTTP_405_METHOD_NOT_ALLOWED)

<<<<<<< HEAD
    def test_cannot_update_user_account_missing_first_name(self):
        user = self._create_authenticated_user()
        response = self.client.patch(
            reverse("user-customize-account", args=(user.pk,)),
            data={**self.customize_account_request, "first_name": ""},
        )
        self.assertEqual(response.status_code, status.HTTP_400_BAD_REQUEST)
        self.assertEqual(response.json(), {"first_name": ["This information is required"]})

    def test_cannot_update_user_account_missing_last_name(self):
        user = self._create_authenticated_user()
        response = self.client.patch(
            reverse("user-customize-account", args=(user.pk,)), data={**self.customize_account_request, "last_name": ""}
        )
        self.assertEqual(response.status_code, status.HTTP_400_BAD_REQUEST)
        self.assertEqual(response.json(), {"last_name": ["This information is required"]})

    def test_cannot_update_user_account_missing_job_title(self):
        user = self._create_authenticated_user()
        response = self.client.patch(
            reverse("user-customize-account", args=(user.pk,)), data={**self.customize_account_request, "job_title": ""}
        )
        self.assertEqual(response.status_code, status.HTTP_400_BAD_REQUEST)
        self.assertEqual(response.json(), {"job_title": ["This information is required"]})

    def test_cannot_update_user_account_missing_organization_name(self):
        user = self._create_authenticated_user()
        response = self.client.patch(
            reverse("user-customize-account", args=(user.pk,)),
            data={**self.customize_account_request, "organization_name": ""},
        )
        self.assertEqual(response.status_code, status.HTTP_400_BAD_REQUEST)
        self.assertEqual(response.json(), {"organization_name": ["This information is required"]})

    def test_cannot_update_user_account_missing_organization_tax_status(self):
        user = self._create_authenticated_user()
        response = self.client.patch(
            reverse("user-customize-account", args=(user.pk,)),
            data={**self.customize_account_request, "organization_tax_status": ""},
        )
        self.assertEqual(response.status_code, status.HTTP_400_BAD_REQUEST)
        self.assertEqual(response.json(), {"organization_tax_status": ['"" is not a valid choice.']})

    def test_cannot_update_user_account_tos_not_accepted(self):
        user = self._create_authenticated_user(email_verified=True, accepted_terms_of_service=None)
        self.client.force_authenticate(user=user)
        response = self.client.patch(
            reverse("user-customize-account", args=(user.pk,)), data=self.customize_account_request
        )
        self.assertEqual(response.status_code, status.HTTP_403_FORBIDDEN)
        self.assertEqual(response.json(), {"detail": UserHasAcceptedTermsOfService.message})

    def test_cannot_update_user_account_unverified(self):
        user = self._create_authenticated_user(email_verified=False)
        response = self.client.patch(
            reverse("user-customize-account", args=(user.pk,)), data=self.customize_account_request
        )
        self.assertEqual(response.status_code, status.HTTP_403_FORBIDDEN)
        self.assertEqual(response.json(), {"detail": UserIsAllowedToUpdate.message})

    def test_can_customize_account(self):
        user = self._create_authenticated_user()
        response = self.client.patch(
            reverse("user-customize-account", args=(user.pk,)), data=self.customize_account_request
        )
        self.assertEqual(response.status_code, status.HTTP_204_NO_CONTENT)
        user.refresh_from_db()
        self.assertTrue(Organization.objects.filter(name=self.customize_account_request["organization_name"]).exists())
        self.assertTrue(
            RevenueProgram.objects.filter(name=self.customize_account_request["organization_name"]).exists()
        )
        self.assertTrue(
            RoleAssignment.objects.filter(
                user=user,
                organization=Organization.objects.get(name=self.customize_account_request["organization_name"]),
                role_type=Roles.ORG_ADMIN,
            )
        )
        self.assertEqual(self.customize_account_request["first_name"], user.first_name)
        self.assertEqual(self.customize_account_request["last_name"], user.last_name)
        self.assertEqual(self.customize_account_request["job_title"], user.job_title)

    def test_can_customize_account_with_conflicting_org_name(self):
        taken_name = "already-in-use"
        Organization.objects.create(name=taken_name, slug=taken_name)
        Organization.objects.create(name=f"{taken_name}-1", slug=f"{taken_name}-1")
        user = self._create_authenticated_user()
        response = self.client.patch(
            reverse("user-customize-account", args=(user.pk,)),
            data={**self.customize_account_request, "organization_name": taken_name},
        )
        self.assertEqual(response.status_code, status.HTTP_204_NO_CONTENT)
        expected_organization_name = f"{taken_name}-2"
        self.assertTrue(Organization.objects.filter(name=expected_organization_name).exists())
        self.assertTrue(RevenueProgram.objects.filter(name=expected_organization_name).exists())

    def test_customize_account_sets_revenue_program_status_for_profit(self):
        user = self._create_authenticated_user()
        response = self.client.patch(
            reverse("user-customize-account", args=(user.pk,)),
            data={**self.customize_account_request, "organization_tax_status": "for-profit"},
        )
        self.assertEqual(response.status_code, status.HTTP_204_NO_CONTENT)
        revenue_program = RevenueProgram.objects.get(name=self.customize_account_request["organization_name"])
        assert not revenue_program.non_profit

    def test_customize_account_sets_revenue_program_status_non_profit(self):
        user = self._create_authenticated_user()
        response = self.client.patch(
            reverse("user-customize-account", args=(user.pk,)),
            data={**self.customize_account_request, "organization_tax_status": "nonprofit"},
        )
        self.assertEqual(response.status_code, status.HTTP_204_NO_CONTENT)
        revenue_program = RevenueProgram.objects.get(name=self.customize_account_request["organization_name"])
        assert revenue_program.non_profit

    def _create_authenticated_user(self, email_verified=True, accepted_terms_of_service=timezone.now()) -> User:
        user = get_user_model().objects.create(
            email=self.create_data["email"],
            email_verified=email_verified,
            accepted_terms_of_service=accepted_terms_of_service,
        )

        self.client.force_authenticate(user=user)
        return user
=======
    def test_request_account_verification_happy_path(self):
        user = create_test_user(email_verified=False)
        self.client.force_authenticate(user=user)
        response = self.client.get(reverse("user-request-account-verification"))
        assert status.HTTP_200_OK == response.status_code
        assert {"detail": "Success"} == response.json()

    def test_request_account_verification_already_verified(self):
        user = create_test_user(email_verified=True)
        self.client.force_authenticate(user=user)
        response = self.client.get(reverse("user-request-account-verification"))
        assert status.HTTP_404_NOT_FOUND == response.status_code
        assert {"detail": "Account already verified"} == response.json()

    def test_request_account_verification_inactive(self):
        user = create_test_user(email_verified=False, is_active=False)
        self.client.force_authenticate(user=user)
        response = self.client.get(reverse("user-request-account-verification"))
        assert status.HTTP_404_NOT_FOUND == response.status_code
        assert {"detail": "Account inactive"} == response.json()

    def test_request_account_verification_requires_auth(self):
        response = self.client.get(reverse("user-request-account-verification"))
        self.assertEqual(response.status_code, 401)

    @override_settings(CELERY_ALWAYS_EAGER=True, CELERY_TASK_EAGER_PROPOGATES=True, BROKER_BACKEND="memory")
    def test_send_verification_email_happy_path(self):
        user = create_test_user(is_active=True, email_verified=False)
        UserViewset.send_verification_email(user)
        self.assertEqual(len(mail.outbox), 1)
        email = mail.outbox[0]
        assert user.email in email.to
        assert not any(x in email.body for x in "{}")
        assert not any(x in email.alternatives[0][0] for x in "{}")
        link = BeautifulSoup(email.alternatives[0][0], "html.parser").a
        encoded_email, token = AccountVerification().generate_token(user.email)
        assert reverse("account_verification", kwargs={"email": encoded_email, "token": token}) in link.attrs["href"]

    def test_send_verification_email_no_address(self):
        user = create_test_user(is_active=True, email_verified=False, email="")
        UserViewset.send_verification_email(user)
        self.assertEqual(len(mail.outbox), 0)
>>>>>>> 45b2ed4d
<|MERGE_RESOLUTION|>--- conflicted
+++ resolved
@@ -31,21 +31,14 @@
     PASSWORD_TOO_SHORT_VALIDATION_MESSAGE,
     PASSWORD_TOO_SIMILAR_TO_EMAIL_VALIDATION_MESSAGE,
 )
-<<<<<<< HEAD
 from apps.users.models import RoleAssignment, User
 from apps.users.permissions import (
     UserHasAcceptedTermsOfService,
     UserIsAllowedToUpdate,
     UserOwnsUser,
 )
-from apps.users.tests.utils import create_test_user
-from apps.users.views import UserViewset
-=======
-from apps.users.models import User
-from apps.users.permissions import UserIsAllowedToUpdate, UserOwnsUser
 from apps.users.tests.factories import create_test_user
 from apps.users.views import AccountVerification, UserViewset
->>>>>>> 45b2ed4d
 
 
 user_model = get_user_model()
@@ -640,7 +633,6 @@
         response = self.client.delete(reverse("user-detail", args=(my_user.pk,)))
         self.assertEqual(response.status_code, status.HTTP_405_METHOD_NOT_ALLOWED)
 
-<<<<<<< HEAD
     def test_cannot_update_user_account_missing_first_name(self):
         user = self._create_authenticated_user()
         response = self.client.patch(
@@ -766,7 +758,7 @@
 
         self.client.force_authenticate(user=user)
         return user
-=======
+
     def test_request_account_verification_happy_path(self):
         user = create_test_user(email_verified=False)
         self.client.force_authenticate(user=user)
@@ -808,5 +800,4 @@
     def test_send_verification_email_no_address(self):
         user = create_test_user(is_active=True, email_verified=False, email="")
         UserViewset.send_verification_email(user)
-        self.assertEqual(len(mail.outbox), 0)
->>>>>>> 45b2ed4d
+        self.assertEqual(len(mail.outbox), 0)