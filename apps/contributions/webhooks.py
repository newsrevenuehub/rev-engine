--- conflicted
+++ resolved
@@ -90,13 +90,6 @@
     def route_request(self):
         logger.info("Routing request for event type %s", self.event_type)
         match self.event_type:
-<<<<<<< HEAD
-=======
-            # TODO @BW: Create a new webhook receiver to correctly handle payment_method.attached event
-            # DEV-4450
-            case "payment_method.attached":
-                return None
->>>>>>> 675247a9
             case "payment_intent.canceled":
                 return self.handle_payment_intent_canceled()
             case "payment_intent.payment_failed":
@@ -173,8 +166,9 @@
 
     def _handle_pm_update_event(self, query: dict, pm_id: str, caller: str) -> None:
         updated = 0
-        # # TODO @BW: Make this a .get() instead of .filter() once provider_payment_id is unique
-        # DEV-4915. May need to put optionality around get vs. filter for initial query at top of this method
+        # TODO @BW: Make this a .get() instead of .filter() once provider_payment_id is unique
+        # DEV-4915
+        # 5. May need to put optionality around get vs. filter for initial query at top of this method
         for x in Contribution.objects.filter(**query):
             x.provider_payment_method_id = pm_id
             x.provider_payment_method_details = stripe.PaymentMethod.retrieve(pm_id, stripe_account=self.event.account)
@@ -256,13 +250,6 @@
             contribution_update_data = self._add_pm_id_and_payment_method_details(
                 pm_id=self.obj_data["payment_method"],
                 update_data={
-<<<<<<< HEAD
-=======
-                    # TODO @BW: Get rid of payment_provider_data.
-                    # DEV-4295
-                    # As it's an inconistent reference to whichever event happened to cause creation.
-                    "payment_provider_data": self.event,
->>>>>>> 675247a9
                     "last_payment_date": payment.created,
                     "status": ContributionStatus.PAID,
                 },
