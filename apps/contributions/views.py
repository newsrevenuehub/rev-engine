--- conflicted
+++ resolved
@@ -160,10 +160,12 @@
 
 
 class ContributionsListView(viewsets.ReadOnlyModelViewSet):
+    permission_classes = [IsAuthenticated, UserBelongsToOrg]
     serializer_class = serializers.ContributionSerializer
     model = Contribution
-    permission_classes = [IsAuthenticated, UserBelongsToOrg]
-<<<<<<< HEAD
+
+    filter_backends = [DjangoFilterBackend, filters.OrderingFilter]
+    filterset_class = ContributionFilter
 
     def get_queryset(self):
         """
@@ -178,8 +180,4 @@
     def get_serializer_class(self):
         if isinstance(self.request.user, UserModel):
             return serializers.ContributionSerializer
-        return serializers.ContributorContributionSerializer
-=======
-    filter_backends = [DjangoFilterBackend, filters.OrderingFilter]
-    filterset_class = ContributionFilter
->>>>>>> 2b73b98b
+        return serializers.ContributorContributionSerializer