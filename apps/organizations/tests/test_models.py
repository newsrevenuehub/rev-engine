--- conflicted
+++ resolved
@@ -1,9 +1,6 @@
-<<<<<<< HEAD
-from unittest.mock import Mock
-=======
 from dataclasses import asdict
 from datetime import timedelta
->>>>>>> a8431ba2
+from unittest.mock import Mock
 
 from django.conf import settings
 from django.core.exceptions import ValidationError
@@ -18,16 +15,13 @@
 from stripe.error import StripeError
 
 import apps
-<<<<<<< HEAD
-from apps.google_cloud.secrets_manager import GoogleCloudSecretManagerException
-=======
 from apps.common.models import SocialMeta
 from apps.common.tests.test_utils import get_test_image_file_jpeg
 from apps.config.tests.factories import DenyListWordFactory
 from apps.config.validators import GENERIC_SLUG_DENIED_MSG, SLUG_DENIED_CODE
 from apps.contributions.models import Contribution
 from apps.contributions.tests.factories import ContributionFactory
->>>>>>> a8431ba2
+from apps.google_cloud.secrets_manager import GoogleCloudSecretManagerException
 from apps.organizations.models import (
     RP_SLUG_MAX_LENGTH,
     UNLIMITED_CEILING,
@@ -214,8 +208,6 @@
         str(t)
 
 
-<<<<<<< HEAD
-=======
 @pytest.fixture()
 def revenue_program_with_no_default_donation_page():
     return RevenueProgramFactory(
@@ -278,7 +270,6 @@
     return RevenueProgramFactory(mailchimp_connected_via_oauth=True, mailchimp_server_prefix=None)
 
 
->>>>>>> a8431ba2
 @pytest.mark.django_db
 class TestRevenueProgram:
     def test_basics(self):
@@ -356,7 +347,6 @@
         mock_stripe_create.assert_called_once()
         mock_logger.exception.assert_called_once()
 
-<<<<<<< HEAD
     def test_mailchimp_access_token_property_happy_path(self, revenue_program, monkeypatch, settings):
         mock_secret = Mock(payload=Mock(data=(val := b"something")))
         monkeypatch.setattr("apps.organizations.models.get_secret_version", lambda *args, **kwargs: mock_secret)
@@ -400,7 +390,7 @@
             "`RevenueProgram.mailchimp_access_token` failed to fetch access token from Google Cloud Secrets for RP with ID %s",
             revenue_program.id,
         )
-=======
+
     def test_mailchimp_email_lists_property_happy_path(self, revenue_program, mocker):
         revenue_program.mailchimp_server_prefix = "us1"
         revenue_program.mailchimp_access_token = "123456"
@@ -647,7 +637,6 @@
     )
     def test_mailchimp_integration_connected_property(self, revenue_program, expect_connected):
         assert revenue_program.mailchimp_integration_connected is expect_connected
->>>>>>> a8431ba2
 
 
 class TestPaymentProvider:
