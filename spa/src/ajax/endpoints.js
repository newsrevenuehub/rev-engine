--- conflicted
+++ resolved
@@ -17,14 +17,12 @@
 export const DONOR_BENEFITS = 'donor-benefits/';
 export const PAGE_STYLES = 'styles/';
 
-<<<<<<< HEAD
 // Revenue Programs
 export const REVENUE_PROGRAMS = 'revenue-programs/';
-=======
+
 // Contributions
 export const CONTRIBUTIONS = 'contributions/';
 
 // Contributor Portal
 export const GET_MAGIC_LINK = 'contrib-email/';
-export const VERIFY_TOKEN = 'contrib-verify/';
->>>>>>> c9fb123a
+export const VERIFY_TOKEN = 'contrib-verify/';