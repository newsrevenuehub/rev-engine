--- conflicted
+++ resolved
@@ -96,7 +96,8 @@
 
 @pytest.fixture
 def contribution():
-    return ContributionFactory()
+    with patch("apps.contributions.models.Contribution.fetch_stripe_payment_method", return_value=None):
+        return ContributionFactory(one_time=True)
 
 
 @pytest.mark.django_db()
@@ -291,13 +292,7 @@
         self.assertEqual(subscription, return_value)
         assert self.contribution.provider_customer_id == stripe_customer_id
 
-<<<<<<< HEAD
-    @patch("apps.emails.tasks.send_thank_you_email.delay")
-    def test_handle_thank_you_email_when_nre_sends(self, mock_send_email):
-=======
-    @patch("apps.emails.tasks.send_templated_email.delay")
-    def test_handle_thank_you_email_when_nre_sends(self, mock_send_email, mock_fetch_stripe_payment_method):
->>>>>>> fb0ee5d9
+    def test_handle_thank_you_email_when_nre_sends(self, mock_senmock_fetch_stripe_payment_method):
         """Show that when org configured to have NRE send thank you emails, send_templated_email
         gets called with expected args.
         """
@@ -307,7 +302,8 @@
         self.contribution.contributor = contributor
         self.contribution.interval = "month"
         self.contribution.save()
-        self.contribution.handle_thank_you_email()
+        with patch("apps.emails.tasks.send_thank_you_email.delay", return_value=None) as mock_send_email:
+            self.contribution.handle_thank_you_email()
         mock_send_email.assert_called_once()
 
     @patch("apps.emails.tasks.send_templated_email.delay")
