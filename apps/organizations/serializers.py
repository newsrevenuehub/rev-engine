--- conflicted
+++ resolved
@@ -110,13 +110,6 @@
     """
 
     slug = serializers.SlugField(required=False)
-<<<<<<< HEAD
-    mailchimp_email_lists = serializers.JSONField(required=False, read_only=True)
-
-    class Meta:
-        model = RevenueProgram
-        fields = ["id", "name", "slug", "tax_id", "mailchimp_email_lists"]
-=======
     mailchimp_integration_connected = serializers.ReadOnlyField()
 
     class Meta:
@@ -129,8 +122,8 @@
             "fiscal_status",
             "fiscal_sponsor_name",
             "mailchimp_integration_connected",
+            "mailchimp_email_lists",
         ]
->>>>>>> 5b728a1e
 
 
 class RevenueProgramPatchSerializer(serializers.ModelSerializer):
