// Util
import { getEndpoint } from '../support/util';
import { getFrequencyAdjective } from 'utilities/parseFrequency';
import { format } from 'date-fns';

// Fixtures
import livePage from '../fixtures/pages/live-page-1.json';
import unpublishedPage from '../fixtures/pages/unpublished-page-1.json';

// Contsants
import { DELETE_PAGE, FULL_PAGE, PATCH_PAGE, LIST_PAGES, CONTRIBUTION_META } from 'ajax/endpoints';
import { DELETE_CONFIRM_MESSAGE } from 'components/pageEditor/PageEditor';
<<<<<<< HEAD
import { CONTENT_SLUG } from 'routes';
=======
import { CLEARBIT_SCRIPT_SRC } from '../../src/hooks/useClearbit';
>>>>>>> 2c00eb86

describe('Donation page edit', () => {
  before(() => {
    cy.login('user/stripe-verified.json');
    cy.intercept(
      { method: 'GET', pathname: `${getEndpoint(FULL_PAGE)}**` },
      { fixture: 'pages/live-page-1', statusCode: 200 }
    ).as('getPage');
    cy.visit('edit/my/page');
    cy.url().should('include', 'edit/my/page');
    return cy.wait('@getPage');
  });

  it('should render page edit buttons', () => {
    cy.getByTestId('preview-page-button');
    cy.getByTestId('edit-page-button');
    cy.getByTestId('save-page-button');
    cy.getByTestId('delete-page-button');
  });

  it('should open edit interface when clicking edit button', () => {
    cy.getByTestId('edit-page-button').click();
    cy.getByTestId('edit-interface');
  });

  it('should close edit interface when clicking preview button', () => {
    cy.getByTestId('preview-page-button').click();
    cy.getByTestId('edit-interface').should('not.exist');
  });

  describe('Edit interface: Elements', () => {
    before(() => {
      cy.getByTestId('edit-page-button').click();
    });

    it('should render layout and setup tabs', () => {
      cy.getByTestId('layout-tab');
      cy.getByTestId('setup-tab');
    });

    it('should render element detail when item is clicked', () => {
      cy.contains('Rich text').click();
      cy.getByTestId('element-properties');
      cy.getByTestId('discard-element-changes-button').click();
    });

    describe('Frequency editor', () => {
      it('should render the frequency editor when item is clicked', () => {
        cy.contains('Donation frequency').click();
        cy.getByTestId('frequency-editor');
        cy.contains('Donation frequency');
      });

      it('should validate frequency', () => {
        // Uncheck all the frequencies
        cy.getByTestId('frequency-toggle').click({ multiple: true });
        cy.getByTestId('keep-element-changes-button').click();
        cy.getByTestId('alert').contains('You must have at least');
      });

      it('should accept valid input and changes should show on page', () => {
        // Now check one and accept
        cy.getByTestId('frequency-toggle').contains('One time').click();
        cy.getByTestId('keep-element-changes-button').click();

        // Donation page should only show item checked, and nothing else.
        cy.getByTestId('d-frequency').contains('One time');
        cy.getByTestId('d-frequency').should('not.contain', 'Monthly');
        cy.getByTestId('d-frequency').should('not.contain', 'Yearly');

        // Cleanup
        cy.contains('Donation frequency').click();
        cy.getByTestId('frequency-toggle').contains('Monthly').click();
        cy.getByTestId('frequency-toggle').contains('Yearly').click();
        cy.getByTestId('keep-element-changes-button').click();
      });
    });
  });

  describe('Amount editor', () => {
    const amountElement = livePage.elements.find((el) => el.type === 'DAmount');
    const options = amountElement.content.options;

    before(() => {
      cy.contains('Donation frequency').click();
      cy.getByTestId('frequency-editor').find('li').first().click();
      cy.getByTestId('frequency-editor').find('li').click({ multiple: true });
      cy.getByTestId('keep-element-changes-button').click();
    });

    it('should render the amount editor', () => {
      cy.contains('Donation amount').click();
      cy.getByTestId('amount-editor');
    });

    it('should show existing frequencies and amounts', () => {
      for (const frequency in options) {
        if (frequency === 'other') continue;
        cy.contains(getFrequencyAdjective(frequency))
          .siblings('ul')
          .within(() =>
            options[frequency].forEach((amount) => {
              cy.contains(amount);
            })
          );
      }
    });

    it('should remove an amount when clicking x', () => {
      const amountToRemove = 120;
      cy.contains('One time')
        .siblings('ul')
        .within(() => {
          cy.contains(amountToRemove).find("[data-testid='x-button']").click();
          cy.contains(amountToRemove).should('not.exist');
        });
    });

    it('should add an amount', () => {
      const amountToAdd = 5;
      cy.contains('One time')
        .siblings('div')
        .within(() => {
          cy.getByTestId('amount-input').type(amountToAdd);
          cy.getByTestId('add-button').click();
        });
      cy.contains('One time')
        .siblings('ul')
        .within(() => {
          cy.contains(amountToAdd);
        });
    });

    it('should prevent user from removing last amount in list', () => {
      cy.contains('One time')
        .siblings('ul')
        .children()
        .each(() => {
          cy.getByTestId('x-button').first().click();
        });

      cy.contains('One time').siblings('ul').children();
      cy.getByTestId('discard-element-changes-button').click();
    });
  });

  describe('Donor info editor', () => {
    it('should render the DonorInfoEditor', () => {
      cy.contains('Donor info').click();
      cy.getByTestId('donor-info-editor').should('exist');
      cy.getByTestId('discard-element-changes-button').click();
    });
  });

  describe('Donor address editor', () => {
    it('should render the DonorAmountEditor', () => {
      cy.contains('Donor address').click();
      cy.getByTestId('donor-address-editor').should('exist');
      cy.getByTestId('discard-element-changes-button').click();
    });
  });

  describe('Payment editor', () => {
    it('should render the PaymentEditor', () => {
      cy.contains('Payment').click();
      cy.getByTestId('payment-editor').should('exist');
      cy.getByTestId('discard-element-changes-button').click();
    });
  });

  describe('Validations', () => {
    it('should render an alert with a list of missing required elements', () => {
      const missingElementType = 'DPayment';
      const page = { ...livePage };

      // Remove element from elements list and set as fixture
      page.elements = page.elements.filter((el) => el.type !== missingElementType);
      cy.intercept({ method: 'GET', pathname: getEndpoint(FULL_PAGE) }, { body: page, statusCode: 200 }).as(
        'getPageDetail'
      );
      cy.login('user/stripe-verified.json');
      cy.visit('edit/my/page');
      cy.wait('@getPageDetail');

      // Need to fake an update to the page to enable save
      cy.getByTestId('edit-page-button').click();
      cy.contains('Rich text').click();

      // Accept changes
      cy.getByTestId('keep-element-changes-button').click();

      // Save changes
      cy.getByTestId('save-page-button').click();

      // Expect alert
      cy.getByTestId('missing-elements-alert').should('exist');
      cy.getByTestId('missing-elements-alert').contains('Payment');

      // Cleanup
      cy.getByTestId('edit-page-button').click();
      cy.wait(300);
      cy.getByTestId('add-element-button').click();
      cy.getByTestId('edit-interface-item').contains('Payment').click({ force: true });
    });

    it('should open appropriate tab for error and scroll to first error', () => {
      cy.intercept(
        { method: 'GET', pathname: getEndpoint(FULL_PAGE) },
        { fixture: 'pages/unpublished-page-1.json' }
      ).as('getPageDetail');
      cy.login('user/stripe-verified.json');
      cy.visit('edit/my/page');
      cy.wait('@getPageDetail');
      cy.getByTestId('edit-page-button').click();
      cy.getByTestId('setup-tab').click({ force: true });
      cy.getByTestId('logo-link-input').type('not a valid url');
      cy.getByTestId('keep-element-changes-button').click();

      // Before we save, let's close the tab so we can more meaningfully assert its presence later.
      cy.getByTestId('preview-page-button').click();
      cy.getByTestId('edit-interface').should('not.exist');

      const expectedErrorMessage = 'Not a valid url';
      cy.intercept(
        { method: 'PATCH', pathname: `${getEndpoint(PATCH_PAGE)}${unpublishedPage.id}/` },
        { body: { header_link: [expectedErrorMessage] }, statusCode: 400 }
      ).as('patchPage');

      // Save
      cy.getByTestId('save-page-button').click();
      cy.wait('@patchPage');

      // Now we should see the Setup tab and our error message
      cy.getByTestId('edit-interface').should('exist');
      cy.getByTestId('errors-Logo link').contains(expectedErrorMessage);
    });
  });

  describe('Edit interface: Setup', () => {
    before(() => {
      cy.login('user/stripe-verified.json');
      cy.intercept(
        { method: 'GET', pathname: getEndpoint(FULL_PAGE) },
        { fixture: 'pages/live-page-1', statusCode: 200 }
      ).as('getPageDetail');
      cy.visit('edit/my/page');
      cy.url().should('include', 'edit/my/page');
      cy.wait('@getPageDetail');
      cy.getByTestId('edit-page-button').click({ force: true });
      cy.getByTestId('setup-tab').click({ force: true });
    });
    it('should render the setup tab when setup tab clicked', () => {
      cy.getByTestId('page-setup');
    });
    it('should pre-fill incoming data', () => {
      const expectedHeading = livePage.heading;
      cy.getByTestId('setup-heading-input').should('have.value', expectedHeading);
    });
    it('should update donation page view with new content', () => {
      const previousHeading = livePage.heading;
      const newHeading = 'My new test heading';
      cy.getByTestId('setup-heading-input').clear();
      cy.getByTestId('setup-heading-input').type(newHeading);
      cy.getByTestId('keep-element-changes-button').scrollIntoView().click();
      cy.getByTestId('s-page-heading').contains(previousHeading).should('not.exist');
      cy.getByTestId('s-page-heading').contains(newHeading);
    });
    it('should show expected, formatted publication date', () => {
      const rawDate = livePage.published_date;
      const expectedFormat = format(new Date(rawDate), "LLL do, yyyy 'at' hh:mm a");
      cy.getByTestId('setup-tab').click();
      cy.getByTestId('publish-widget').scrollIntoView();
      cy.getByTestId('publish-widget').contains(expectedFormat);
    });
    it('should show a warning when updating a live page', () => {
      cy.getByTestId('publish-widget').click();
      cy.contains('18').click();
      cy.getByTestId('keep-element-changes-button').click();
      cy.getByTestId('save-page-button').click();
      cy.getByTestId('confirmation-modal').contains("You're making changes to a live donation page. Continue?");
      cy.getByTestId('cancel-button').click();
    });
  });

  describe('Edit interface: Sidebar', () => {
    before(() => {
      cy.login('user/stripe-verified.json');
      cy.intercept(
        { method: 'GET', pathname: getEndpoint(FULL_PAGE) },
        { fixture: 'pages/live-page-1', statusCode: 200 }
      ).as('getPageDetail');
      cy.visit('edit/my/page');
      cy.wait('@getPageDetail');
    });

    it('should have two elements rendered in the sidebar', () => {
      cy.get('[data-testid=donation-page__sidebar] > ul > li')
        .should('have.length', 2)
        .first()
        .should('have.text', 'Sidebar Blurb')
        .next()
        .find('img')
        .invoke('attr', 'src')
        .should('eq', '/media/test.png');
    });

    it('should render the Sidebar tab', () => {
      cy.getByTestId('edit-page-button').click({ force: true });
      cy.getByTestId('sidebar-tab').click({ force: true });
    });

    it('should have two elements', () => {
      cy.getByTestId('edit-interface-item').should('have.length', 2);
    });

    it('Can add an element', () => {
      cy.getByTestId('add-element-button').click();
      cy.get('[data-testid=close-modal] + div').children().contains('Rich text').click();
      cy.get('[data-testid=donation-page__sidebar] > ul > li').should('have.length', 3);
    });

    it('can be added to the page', () => {
      cy.get('[data-testid=page-sidebar] > ul > li').first().click();
      cy.get('[class=DraftEditor-editorContainer]').type('New Rich Text');
      cy.get('[data-testid=keep-element-changes-button').click();
      cy.get('[data-testid=preview-page-button').click();
      cy.get('[data-testid=donation-page__sidebar] > ul > li')
        .should('have.length', 3)
        .first()
        .should('contain.text', 'New Rich Text');
    });
  });
});

describe('Donation page delete', () => {
  beforeEach(() => {
    cy.login('user/stripe-verified.json');
    cy.intercept({ method: 'DELETE', pathname: getEndpoint(`${DELETE_PAGE}*/`) }, { statusCode: 204 }).as('deletePage');
    cy.intercept({ method: 'GET', pathname: getEndpoint(LIST_PAGES) }, { body: [], statusCode: 200 });
  });
  it('should delete an unpublished page when delete button is pushed', () => {
    cy.intercept(
      { method: 'GET', pathname: getEndpoint(FULL_PAGE) },
      { fixture: 'pages/unpublished-page-1', statusCode: 200 }
    ).as('getPage');
    cy.visit('edit/my/page');
    cy.wait(['@getPage']);
    cy.getByTestId('delete-page-button').click();
    cy.wait('@deletePage').then((interception) => {
      const pkPathIndex = interception.request.url.split('/').length - 2;
      expect(interception.request.url.split('/')[pkPathIndex]).to.equal(unpublishedPage.id.toString());
    });
    cy.location('pathname').should('eq', CONTENT_SLUG);
  });
  it('should show a confirmation modal and delete a published page when delete button is pushed', () => {
    cy.intercept(
      { method: 'GET', pathname: getEndpoint(FULL_PAGE) },
      { fixture: 'pages/live-page-1', statusCode: 200 }
    ).as('getPage');
    cy.visit('edit/my/page');
    cy.wait(['@getPage']);
    cy.getByTestId('delete-page-button').click();

    cy.getByTestId('confirmation-modal').contains(DELETE_CONFIRM_MESSAGE).getByTestId('continue-button').click();
    cy.wait('@deletePage').then((interception) => {
      const pkPathIndex = interception.request.url.split('/').length - 2;
      expect(interception.request.url.split('/')[pkPathIndex]).to.equal(livePage.id.toString());
    });
    cy.location('pathname').should('eq', CONTENT_SLUG);
  });
});

describe('Additional Info Setup', () => {
  before(() => {
    cy.login('user/stripe-verified.json');
    cy.intercept(
      { method: 'GET', pathname: getEndpoint(FULL_PAGE) },
      { fixture: 'pages/live-page-1', statusCode: 200 }
    ).as('getPage');
    cy.intercept(
      { method: 'GET', pathname: getEndpoint(CONTRIBUTION_META) },
      { fixture: 'donations/contribution-metadata.json', statusCode: 200 }
    ).as('getContributionMeta');
    cy.visit('edit/my/page');
    cy.url().should('include', 'edit/my/page');
    return cy.wait(['@getPage', '@getContributionMeta']);
  });

  it('additional-info-applied should be empty', () => {
    cy.getByTestId('edit-page-button').click();
    cy.getByTestId('layout-tab').click();
    cy.getByTestId('edit-interface-item').contains('Additional').click();
    cy.getByTestId('additional-info-applied').should('exist').find('li').should('have.length', 0);
  });

  it('should have two items available to add', () => {
    cy.get('#downshift-1-toggle-button').click();
    cy.get('#downshift-1-menu').find('li').should('have.length', 2);
    // Cleanup
    cy.get('#downshift-1-toggle-button').click();
  });

  it('click on one should add to additional-applied-info and remove chosen from dropdown', () => {
    cy.get('#downshift-1-toggle-button').click();
    cy.get('#downshift-1-menu').find('li').first().contains('In Honor of').click();
    cy.getByTestId('additional-info-applied').should('exist').contains('In Honor of');
    cy.get('#downshift-1-toggle-button').click();
    cy.get('#downshift-1-menu').find('li').should('have.length', 1);
  });

  describe('Page load side effects', () => {
    it('should NOT contain clearbit.js script in body', () => {
      cy.get('head').find(`script[src*="${CLEARBIT_SCRIPT_SRC}"]`).should('have.length', 0);
    });
  });
});<|MERGE_RESOLUTION|>--- conflicted
+++ resolved
@@ -10,11 +10,8 @@
 // Contsants
 import { DELETE_PAGE, FULL_PAGE, PATCH_PAGE, LIST_PAGES, CONTRIBUTION_META } from 'ajax/endpoints';
 import { DELETE_CONFIRM_MESSAGE } from 'components/pageEditor/PageEditor';
-<<<<<<< HEAD
 import { CONTENT_SLUG } from 'routes';
-=======
-import { CLEARBIT_SCRIPT_SRC } from '../../src/hooks/useClearbit';
->>>>>>> 2c00eb86
+import { CLEARBIT_SCRIPT_SRC } from 'hooks/useClearbit';
 
 describe('Donation page edit', () => {
   before(() => {
