--- conflicted
+++ resolved
@@ -111,6 +111,7 @@
 
 class ContributionQuerySet(models.QuerySet):
     CONTRIBUTOR_HIDDEN_STATUSES = [
+        ContributionStatus.ABANDONED,
         ContributionStatus.FLAGGED,
         ContributionStatus.PROCESSING,
         ContributionStatus.REJECTED,
@@ -183,7 +184,6 @@
             case _:
                 return self.none()
 
-<<<<<<< HEAD
     def viewable_in_portal(self) -> models.QuerySet[Contribution]:
         """Return contributions that should be viewable in the portal.
 
@@ -197,7 +197,8 @@
     def _exclude_paymentless_canceled(self) -> models.QuerySet[Contribution]:
         return self.annotate(num_payments=models.Count("payment")).exclude(
             num_payments=0, status=ContributionStatus.CANCELED
-=======
+        )
+
     def unmarked_abandoned_carts(self) -> models.QuerySet:
         """Return contributions that have been abandoned.
 
@@ -208,7 +209,6 @@
             status__in=[ContributionStatus.FLAGGED, ContributionStatus.PROCESSING],
             created__lt=timezone.now() - CONTRIBUTION_ABANDONED_THRESHOLD,
             provider_payment_method_id__isnull=True,
->>>>>>> 14a90b36
         )
 
 
