--- conflicted
+++ resolved
@@ -216,16 +216,11 @@
 
         super().save(*args, **kwargs)
 
-<<<<<<< HEAD
     def make_template_from_page(self, template_data={}, from_admin=False):
-        """ """
-=======
-    def make_template_from_page(self, template_data={}):
         """Create Template() instance from self.
 
         Clean up template_data and page data here, so that we only copy the fields we want.
         """
->>>>>>> 649ff893
         unwanted_keys = [
             "_state",
             "id",
