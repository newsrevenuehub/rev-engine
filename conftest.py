--- conflicted
+++ resolved
@@ -1103,11 +1103,11 @@
 
 
 @pytest.fixture
-<<<<<<< HEAD
 def now() -> timezone.datetime:
     return timezone.now()
-=======
+
+
+@pytest.fixture
 def payment_intent_payment_failed(_suppress_stripe_webhook_sig_verification):
     with Path("apps/contributions/tests/fixtures/payment-intent-payment-failed-webhook.json").open() as f:
-        return stripe.Webhook.construct_event(f.read(), None, stripe.api_key)
->>>>>>> 00d52a21
+        return stripe.Webhook.construct_event(f.read(), None, stripe.api_key)