--- conflicted
+++ resolved
@@ -12,8 +12,6 @@
 import { Content, Wrapper } from './Integration.styled';
 
 const CARD_TYPES = {
-<<<<<<< HEAD
-=======
   // Keep Salesforce first, to be rendered at the top of the list
   salesforce: {
     image: SalesforceLogo,
@@ -27,7 +25,6 @@
     description: "Manage multi-channel customer insights with the world's #1 CRM.",
     flag: 'show_connected_to_salesforce' as const
   },
->>>>>>> e72abc48
   digestbuilder: {
     image: DigestbuilderLogo,
     title: 'digestbuilder',
@@ -75,21 +72,6 @@
     toggleTooltipMessageOverride: 'Coming soon',
     description: 'Connect to Google Analytics to see site traffic trends to RevEngine pages.',
     flag: 'show_connected_to_google_analytics' as const
-<<<<<<< HEAD
-  },
-  salesforce: {
-    image: SalesforceLogo,
-    title: 'Salesforce',
-    site: {
-      label: 'salesforce.com',
-      url: 'https://www.salesforce.com'
-    },
-    toggleLabelOverride: undefined,
-    toggleTooltipMessageOverride: undefined,
-    description: "Manage multi-channel customer insights with the world's #1 CRM.",
-    flag: 'show_connected_to_salesforce' as const
-=======
->>>>>>> e72abc48
   }
 };
 
