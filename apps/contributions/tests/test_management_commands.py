import datetime
from zoneinfo import ZoneInfo

from django.core.management import call_command

import pytest
import reversion
import stripe

from apps.contributions.management.commands.fix_imported_contributions_with_incorrect_donation_page_value import (
    REVISION_COMMENT,
)
from apps.contributions.models import Payment
from apps.contributions.tests.factories import (
    ContributionFactory,
    ContributorFactory,
    PaymentFactory,
)
from apps.organizations.tests.factories import PaymentProviderFactory, RevenueProgramFactory
from apps.pages.tests.factories import DonationPageFactory


@pytest.mark.django_db()
def test_process_stripe_event(mocker):
    mock_processor = mocker.patch("apps.contributions.stripe_import.StripeEventProcessor")
    options = {
        "stripe_account": "acct_1",
        "event_id": "evt_1",
        "async_mode": False,
    }
    call_command("process_stripe_event", **options)

    mock_processor.assert_called_once_with(
        stripe_account_id=options["stripe_account"],
        event_id=options["event_id"],
        async_mode=options["async_mode"],
    )
    mock_processor.return_value.process.assert_called_once()


@pytest.mark.parametrize("dry_run", [False, True])
def test_sync_missing_contribution_data_from_stripe(dry_run, monkeypatch, mocker):
    mock_fix_processing = mocker.Mock()
    mock_fix_pm_details = mocker.Mock()
    mock_fix_pm_id = mocker.Mock()
    mock_fix_missing_contribution_metadata = mocker.Mock()
    monkeypatch.setattr(
        "apps.contributions.models.Contribution.fix_contributions_stuck_in_processing", mock_fix_processing
    )
    monkeypatch.setattr("apps.contributions.models.Contribution.fix_missing_provider_payment_method_id", mock_fix_pm_id)
    monkeypatch.setattr(
        "apps.contributions.models.Contribution.fix_missing_payment_method_details_data", mock_fix_pm_details
    )
    monkeypatch.setattr(
        "apps.contributions.models.Contribution.fix_missing_contribution_metadata",
        mock_fix_missing_contribution_metadata,
    )
    args = ["sync_missing_contribution_data_from_stripe"]
    if dry_run:
        args.append("--dry-run")
    call_command(*args)
    mock_fix_processing.assert_called_once_with(dry_run=dry_run)
    mock_fix_pm_id.assert_called_once_with(dry_run=dry_run)
    mock_fix_pm_details.assert_called_once_with(dry_run=dry_run)
    mock_fix_missing_contribution_metadata.assert_called_once_with(dry_run=dry_run)


@pytest.mark.django_db()
class Test_sync_payment_transaction_time:
    DISCONNECTED_ACCOUNT_ID = "acct_disconnected"
    BALANCE_TRANSACTION_ID_WITH_ERROR = "txn_with_error"
    BT_CREATED_TIMESTAMP = 1610000000
    ACCOUNT_ID_WITH_PERMISSION_ERROR = "acct_with_perm_error"
    ACCOUNT_ID_WITH_OTHER_ERROR = "acct_with_other_error"
    ACCOUNT_ID = "acct_1"

    @pytest.fixture()
    def payment_with_transaction_time(self):
        return PaymentFactory(transaction_time=datetime.datetime.utcnow())

    @pytest.fixture()
    def payment_no_transaction_time_eligible(self):
        return PaymentFactory(
            transaction_time=None,
            contribution__donation_page__revenue_program__payment_provider__stripe_account_id=self.ACCOUNT_ID,
        )

    @pytest.fixture()
    def payment_no_transaction_time_eligible_fail_with_bt_retrieval(self):
        return PaymentFactory(
            transaction_time=None,
            stripe_balance_transaction_id=self.BALANCE_TRANSACTION_ID_WITH_ERROR,
            contribution__donation_page__revenue_program__payment_provider__stripe_account_id=self.ACCOUNT_ID,
        )

    @pytest.fixture()
    def payment_no_transaction_time_eligible_fail_with_account_retrieval_permissions_error(self):
        return PaymentFactory(
            transaction_time=None,
            contribution__donation_page__revenue_program__payment_provider__stripe_account_id=self.ACCOUNT_ID_WITH_PERMISSION_ERROR,
        )

    @pytest.fixture()
    def payment_no_transaction_time_eligible_fail_with_account_retrieval_other_error(self):
        return PaymentFactory(
            transaction_time=None,
            contribution__donation_page__revenue_program__payment_provider__stripe_account_id=self.ACCOUNT_ID_WITH_OTHER_ERROR,
        )

    @pytest.fixture()
    def payment_no_transaction_time_ineligible_because_of_no_account(self):
        return PaymentFactory(
            transaction_time=None,
            contribution__donation_page__revenue_program__payment_provider__stripe_account_id=None,
        )

    @pytest.fixture()
    def payments_with_errors(
        self,
        payment_no_transaction_time_eligible_fail_with_account_retrieval_permissions_error,
        payment_no_transaction_time_eligible_fail_with_account_retrieval_other_error,
        payment_no_transaction_time_eligible_fail_with_bt_retrieval,
        payment_no_transaction_time_ineligible_because_of_no_account,
    ):
        return [
            payment_no_transaction_time_eligible_fail_with_account_retrieval_permissions_error,
            payment_no_transaction_time_eligible_fail_with_account_retrieval_other_error,
            payment_no_transaction_time_eligible_fail_with_bt_retrieval,
            payment_no_transaction_time_ineligible_because_of_no_account,
        ]

    @pytest.fixture(autouse=True)
    def _stripe_account_retrieve(self, mocker):
        def side_effect(*args, **kwargs):
            account_id = args[0]
            match account_id:
                case self.ACCOUNT_ID_WITH_PERMISSION_ERROR:
                    raise stripe.error.PermissionError("Not allowed")
                case self.ACCOUNT_ID_WITH_OTHER_ERROR:
                    raise stripe.error.StripeError("Some other error")
                case _:
                    return mocker.Mock(id=account_id)

        mocker.patch("stripe.Account.retrieve", side_effect=side_effect)

    @pytest.fixture(autouse=True)
    def _balance_transaction_retrieve(self, mocker):
        def side_effect(*args, **kwargs):
            if args[0] == self.BALANCE_TRANSACTION_ID_WITH_ERROR:
                raise stripe.error.StripeError("Some error")
            return mocker.Mock(created=self.BT_CREATED_TIMESTAMP)

        mocker.patch("stripe.BalanceTransaction.retrieve", side_effect=side_effect)

    @pytest.mark.parametrize("include_account_problem_payments", [False, True])
    def test_sync_payment_transaction_time(
        self, payment_no_transaction_time_eligible, include_account_problem_payments, payments_with_errors
    ):
        # this is here so we get test coverage for both cases in some `if` blocks in the command, to get to 100% test coverage
        if include_account_problem_payments:
            Payment.objects.filter(id__in=[p.id for p in payments_with_errors]).all().delete()
        call_command("sync_payment_transaction_time")
        payment_no_transaction_time_eligible.refresh_from_db()
        assert payment_no_transaction_time_eligible.transaction_time == datetime.datetime.fromtimestamp(
            self.BT_CREATED_TIMESTAMP, tz=ZoneInfo("UTC")
        )

    def test_sync_payment_transaction_time_when_no_eligible_payments(self, mocker):
        Payment.objects.all().delete()
        PaymentFactory(transaction_time=datetime.datetime.now(tz=ZoneInfo("UTC")))
        call_command("sync_payment_transaction_time")


@pytest.mark.django_db()
class Test_import_stripe_transactions_data:
<<<<<<< HEAD
    @pytest.mark.parametrize("async_mode", [False, True])
    @pytest.mark.parametrize("for_orgs", [True, False])
    @pytest.mark.parametrize("suppress_stripe_info_logs", [True, False])
    def test_handle(self, async_mode, mocker, for_orgs, suppress_stripe_info_logs):
=======

    @pytest.mark.parametrize("async_mode", (False, True))
    @pytest.mark.parametrize("for_orgs", (True, False))
    @pytest.mark.parametrize("suppress_stripe_info_logs", (True, False))
    @pytest.mark.parametrize("stripe_account_error", (False, True))
    def test_handle(self, async_mode, mocker, for_orgs, suppress_stripe_info_logs, stripe_account_error):
>>>>>>> ca648d36
        provider_1 = PaymentProviderFactory()
        provider_2 = PaymentProviderFactory()
        rp_1 = RevenueProgramFactory(payment_provider=provider_1)

        mock_importer = mocker.patch(
            "apps.contributions.management.commands.import_stripe_transactions_data.StripeTransactionsImporter"
        )
        if stripe_account_error:
            mock_importer.return_value.import_contributions_and_payments.side_effect = stripe.error.PermissionError(
                "Ruh roh"
            )
        mock_task = mocker.patch(
            "apps.contributions.tasks.task_import_contributions_and_payments_for_stripe_account.delay"
        )
        call_command(
            "import_stripe_transactions_data",
            async_mode=async_mode,
            for_orgs=(
                [
                    rp_1.organization.id,
                ]
                if for_orgs
                else []
            ),
            for_stripe_accounts=[provider_2.stripe_account_id] if not for_orgs else [],
            suppress_stripe_info_logs=suppress_stripe_info_logs,
        )
        if async_mode:
            mock_task.assert_called_once()
            mock_importer.assert_not_called()
        else:
            mock_importer.assert_called_once()
            mock_task.assert_not_called()


@pytest.fixture()
def contributions():
    return ContributionFactory.create_batch(size=3, provider_payment_id=None, monthly_subscription=True)


@pytest.mark.django_db()
class Test_fix_recurring_contribution_missing_provider_payment_id:
    @pytest.fixture()
    def contribution(self):
        return ContributionFactory(provider_payment_id=None, monthly_subscription=True)

    @pytest.fixture()
    def _mock_get_account_status(self, mocker, contribution):
        mocker.patch(
            # needed to mock at import because otherwise tests failed, seemingly because
            # of leaked mock state between tests in this class
            "apps.contributions.management.commands.fix_recurring_contribution_missing_provider_payment_id.get_stripe_accounts_and_their_connection_status",
            side_effect=[{contribution.stripe_account_id: True}],
        )

    @pytest.mark.usefixtures("_mock_get_account_status")
    def test_happy_path(self, mocker, contribution):
        mocker.patch(
            "stripe.Subscription.retrieve",
            return_value=mocker.Mock(latest_invoice=mocker.Mock(payment_intent=(pi_id := "pi_1"))),
        )
        call_command("fix_recurring_contribution_missing_provider_payment_id")
        contribution.refresh_from_db()
        assert contribution.provider_payment_id == pi_id

    def test_when_no_target_exists(self):
        call_command("fix_recurring_contribution_missing_provider_payment_id")

    def test_when_account_is_disconnected(self, mocker, contribution):
        mocker.patch(
            # needed to mock at import because otherwise tests failed, seemingly because
            # of leaked mock state between tests in this class
            "apps.contributions.management.commands.fix_recurring_contribution_missing_provider_payment_id.get_stripe_accounts_and_their_connection_status",
            return_value={contribution.stripe_account_id: False},
        )
        call_command("fix_recurring_contribution_missing_provider_payment_id")
        contribution.refresh_from_db()
        assert contribution.provider_payment_id is None

    @pytest.mark.usefixtures("_mock_get_account_status")
    def test_when_stripe_error_on_sub_retrieval(self, mocker, contribution):
        mocker.patch("stripe.Subscription.retrieve", side_effect=stripe.error.StripeError("Some error"))
        call_command("fix_recurring_contribution_missing_provider_payment_id")
        contribution.refresh_from_db()
        assert contribution.provider_payment_id is None

    @pytest.mark.usefixtures("_mock_get_account_status")
    def test_when_no_pi_id_on_latest_invoice(self, mocker, contribution):
        mocker.patch(
            "stripe.Subscription.retrieve", return_value=mocker.Mock(latest_invoice=mocker.Mock(payment_intent=None))
        )
        call_command("fix_recurring_contribution_missing_provider_payment_id")
        contribution.refresh_from_db()
        assert contribution.provider_payment_id is None


def test_clear_stripe_transactions_import_cache(mocker):
    mock_clear_cache = mocker.patch(
        "apps.contributions.stripe_import.StripeTransactionsImporter.clear_all_stripe_transactions_cache"
    )
    call_command("clear_stripe_transactions_import_cache")
    mock_clear_cache.assert_called_once()


@pytest.mark.django_db()
class Test_fix_imported_contributions_with_incorrect_donation_page_value:

    @pytest.fixture()
    def rp_1(self):
        return RevenueProgramFactory()

    @pytest.fixture()
    def rp_2(self):
        return RevenueProgramFactory()

    @pytest.fixture()
    def eligible_metadata(self, rp_1):
        return {
            "agreed_to_pay_fees": True,
            "donor_selected_amount": 100,
            "revenue_program_id": str(rp_1.id),
            "revenue_program_slug": rp_1.slug,
            "source": "rev-engine",
            "schema_version": "1.5",
        }

    @pytest.fixture()
    def ineligible_metadata(self, rp_2):
        return {
            "agreed_to_pay_fees": True,
            "donor_selected_amount": 100,
            "referer": "https://something-truthy.com",
            "revenue_program_id": str(rp_2.id),
            "revenue_program_slug": rp_2.slug,
            "source": "rev-engine",
            "schema_version": "1.5",
        }

    @pytest.fixture()
    def eligible_contribution(self, rp_1, eligible_metadata):
        page = DonationPageFactory(revenue_program=rp_1)
        page.revenue_program.default_donation_page = page
        page.revenue_program.save()
        contributor = ContributorFactory()
        contribution = ContributionFactory.build(
            donation_page=page, contribution_metadata=eligible_metadata, contributor=contributor
        )
        with reversion.create_revision():
            contribution.save()
            reversion.set_comment(REVISION_COMMENT)
        return contribution

    @pytest.fixture()
    def ineligible_contribution_cause_metadata(self, rp_2, ineligible_metadata):
        page = DonationPageFactory(revenue_program=rp_2)
        page.revenue_program.default_donation_page = page
        page.revenue_program.save()
        contributor = ContributorFactory()
        contribution = ContributionFactory(
            donation_page=page, contribution_metadata=ineligible_metadata, contributor=contributor
        )
        with reversion.create_revision():
            contribution.save()
            reversion.set_comment(REVISION_COMMENT)
        return contribution

    @pytest.mark.parametrize("has_eligible", [True, False])
    def test_happy_path(self, has_eligible, eligible_contribution, ineligible_contribution_cause_metadata, rp_1):
        ineligible_modified = ineligible_contribution_cause_metadata.modified
        if not has_eligible:
            eligible_contribution.delete()
        call_command("fix_imported_contributions_with_incorrect_donation_page_value")
        if has_eligible:
            eligible_contribution.refresh_from_db()
            assert eligible_contribution._revenue_program == rp_1
            assert eligible_contribution.donation_page is None
        ineligible_contribution_cause_metadata.refresh_from_db()
        assert ineligible_contribution_cause_metadata.modified == ineligible_modified


@pytest.mark.django_db()
class Test_sync_missing_provider_payment_method_details:

    @pytest.fixture()
    def fetch_stripe_payment_method(self, mocker, payment_method):
        return mocker.patch(
            "apps.contributions.models.Contribution.fetch_stripe_payment_method", side_effect=[payment_method, None]
        )

    @pytest.fixture()
    def contribution_no_stripe_account_id(self):
        return ContributionFactory(
            provider_payment_method_id="pm_1",
            provider_payment_method_details=None,
            donation_page__revenue_program__payment_provider__stripe_account_id=None,
        )

    @pytest.fixture()
    def contributions_with_stripe_account_id(self):
        return ContributionFactory.create_batch(
            provider_payment_method_id="pm_1", provider_payment_method_details=None, size=3
        )

    @pytest.fixture()
    def contributions(self, contribution_no_stripe_account_id, contributions_with_stripe_account_id):
        return [contribution_no_stripe_account_id, *contributions_with_stripe_account_id]

    @pytest.fixture()
    @pytest.mark.parametrize()
    def _get_accounts(self, mocker, contributions_with_stripe_account_id):
        mocker.patch(
            "apps.common.utils.get_stripe_accounts_and_their_connection_status",
            return_value={
                contributions_with_stripe_account_id[0].stripe_account_id: True,
                contributions_with_stripe_account_id[1].stripe_account_id: True,
                contributions_with_stripe_account_id[2].stripe_account_id: False,
            },
        )

    @pytest.mark.usefixtures("fetch_stripe_payment_method", "_get_accounts", "contributions")
    def test_happy_path(self):
        call_command("sync_missing_provider_payment_method_details")

    def test_when_no_eligible_contributions(self):
        call_command("sync_missing_provider_payment_method_details")

    @pytest.fixture()
    def _get_accounts_none_found(self, mocker, contributions_with_stripe_account_id):
        mocker.patch(
            "apps.common.utils.get_stripe_accounts_and_their_connection_status",
            return_value={x.stripe_account_id: False for x in contributions_with_stripe_account_id},
        )

    @pytest.mark.usefixtures("contributions", "_get_accounts_none_found")
    def test_when_eligible_but_no_fixable(self):
        call_command("sync_missing_provider_payment_method_details")<|MERGE_RESOLUTION|>--- conflicted
+++ resolved
@@ -173,19 +173,11 @@
 
 @pytest.mark.django_db()
 class Test_import_stripe_transactions_data:
-<<<<<<< HEAD
     @pytest.mark.parametrize("async_mode", [False, True])
     @pytest.mark.parametrize("for_orgs", [True, False])
     @pytest.mark.parametrize("suppress_stripe_info_logs", [True, False])
-    def test_handle(self, async_mode, mocker, for_orgs, suppress_stripe_info_logs):
-=======
-
-    @pytest.mark.parametrize("async_mode", (False, True))
-    @pytest.mark.parametrize("for_orgs", (True, False))
-    @pytest.mark.parametrize("suppress_stripe_info_logs", (True, False))
-    @pytest.mark.parametrize("stripe_account_error", (False, True))
+    @pytest.mark.parametrize("stripe_account_error", [False, True])
     def test_handle(self, async_mode, mocker, for_orgs, suppress_stripe_info_logs, stripe_account_error):
->>>>>>> ca648d36
         provider_1 = PaymentProviderFactory()
         provider_2 = PaymentProviderFactory()
         rp_1 = RevenueProgramFactory(payment_provider=provider_1)
