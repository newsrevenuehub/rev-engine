<<<<<<< HEAD
import * as S from './Donations.styled';
import { formatCurrencyAmount, formatDateTime } from './utils';
import { useCallback, useEffect, useMemo, useState } from 'react';
import { useAlert } from 'react-alert';
import { useTable, usePagination, useSortBy } from 'react-table';

import KebabButton from 'elements/buttons/KebabButton';
import XButton from 'elements/buttons/XButton';
import Modal from 'elements/modal/Modal';

import DashboardSectionGroup from 'components/dashboard/DashboardSectionGroup';
import DashboardSection from 'components/dashboard/DashboardSection';

import { GENERIC_ERROR } from 'constants/textConstants';

// AJAX
import axios from 'ajax/axios';
import { DONATIONS } from 'ajax/endpoints';

export const DEFAULT_RESULTS_ORDERING = [
  { id: 'last_payment_date', desc: true },
  { id: 'modified', desc: true },
  { id: 'amount', desc: false },
  { id: 'contributor_email', desc: false }
];

const noDataString = '---';

function DonationDetailModal({
  closeModal,
  amount,
  contributor_email: contributorEmail,
  flagged_date: flaggedDate,
  interval,
  last_payment_date: lastPaymentDate,
  payment_provider_used: paymentProvider,
  provider_customer_id: providerCustomerId,
  reason,
  status
}) {
  const handleCloseModal = () => {
    closeModal();
  };

  return (
    <Modal isOpen={true}>
      <S.DonationsDetail>
        <h1>Donation details</h1>
        <dl>
          <dt>Donor</dt>
          <dd>{contributorEmail}</dd>

          <dt>Amount</dt>
          <dd>{amount}</dd>

          <dt>Payment interval</dt>
          <dd>{interval}</dd>

          <dt>Last payment date</dt>
          <dd>{lastPaymentDate ? formatDateTime(lastPaymentDate) : noDataString}</dd>

          <dt>Flagged date</dt>
          <dd>{flaggedDate ? formatDateTime(flaggedDate) : noDataString}</dd>

          <dt>Payment provider</dt>
          <dd>{paymentProvider || noDataString}</dd>

          <dt>Payment Provider customer ID</dt>
          <dd>{providerCustomerId || noDataString}</dd>

          <dt>Donation reason</dt>
          <dd>{reason || noDataString}</dd>

          <dt>Status</dt>
          <dd>{status}</dd>
        </dl>
        <XButton onClick={handleCloseModal} />
      </S.DonationsDetail>
    </Modal>
  );
}

function DonationsTable({ columns, data, fetchData, loading, pageCount, totalResults }) {
  const {
    getTableProps,
    getTableBodyProps,
    headerGroups,
    prepareRow,
    page,
    canPreviousPage,
    canNextPage,
    pageOptions,
    gotoPage,
    nextPage,
    previousPage,
    // Get the state from the instance
    state: { pageIndex, pageSize, sortBy }
  } = useTable(
    {
      columns,
      data,
      initialState: { pageIndex: 0, pageSize: 10, sortBy: [] }, // Pass our hoisted table state
      manualPagination: true,
      pageCount,
      manualSortBy: true
    },
    useSortBy,
    usePagination
  );
  // Listen for changes in pagination and use the state to fetch our new data
  useEffect(() => {
    fetchData(pageSize, pageIndex + 1, sortBy);
  }, [fetchData, pageIndex, pageSize, sortBy]);

  const getCurrentPageResultIndices = (pageSize, pageIndex, currentPageSize) => {
    const startIndex = pageSize * pageIndex + 1;
    const endIndex = startIndex + currentPageSize - 1;
    return [startIndex, endIndex];
  };

  const [startIndex, endIndex] = getCurrentPageResultIndices(pageSize, pageIndex, data.length);
  return (
    <>
      <table data-testid="donations-table" {...getTableProps()}>
        <thead>
          {headerGroups.map((headerGroup) => (
            <tr {...headerGroup.getHeaderGroupProps()}>
              {headerGroup.headers.map((column) => (
                <th
                  data-testid={`donation-header-${column.id}`}
                  {...column.getHeaderProps(column.getSortByToggleProps())}
                >
                  {column.render('Header')}
                  <span>{column.isSorted ? (column.isSortedDesc ? ' 🔽' : ' 🔼') : ''}</span>
                </th>
              ))}
            </tr>
          ))}
        </thead>
        <tbody {...getTableBodyProps()}>
          {page.map((row, i) => {
            prepareRow(row);
            return (
              <tr
                data-testid="donation-row"
                data-donationid={row.original.id}
                data-lastpaymentdate={row.original.last_payment_date}
                data-amount={row.original.amount}
                data-donor={row.original.contributor_email}
                data-status={row.original.status}
                data-flaggeddate={row.original.flagged_date || ''}
                {...row.getRowProps()}
              >
                {row.cells.map((cell) => {
                  return (
                    <td data-testid="donation-cell" data-testcolumnaccessor={cell.column.id} {...cell.getCellProps()}>
                      {cell.render('Cell')}
                    </td>
                  );
                })}
              </tr>
            );
          })}
          <tr>
            {loading ? (
              <td colSpan="10000">Loading...</td>
            ) : (
              <td colSpan="10000">
                Showing {startIndex} - {endIndex} of{' '}
                <span data-testid="total-results">~{totalResults} total results</span>
              </td>
            )}
          </tr>
        </tbody>
      </table>

      <div className="pagination">
        <button data-testid="first-page" onClick={() => gotoPage(0)} disabled={!canPreviousPage}>
          {'<<'}
        </button>{' '}
        <button data-testid="previous-page" onClick={() => previousPage()} disabled={!canPreviousPage}>
          {'<'}
        </button>{' '}
        <button data-testid="next-page" onClick={() => nextPage()} disabled={!canNextPage}>
          {'>'}
        </button>{' '}
        <button data-testid="last-page" onClick={() => gotoPage(pageCount - 1)} disabled={!canNextPage}>
          {'>>'}
        </button>{' '}
        <span>
          Page{' '}
          <strong>
            <span data-testid="page-number">{pageIndex + 1}</span> of{' '}
            <span data-testid="page-total">{pageOptions.length}</span>
          </strong>{' '}
        </span>
        <span>
          | Go to page:{' '}
          <input
            data-testid="go-to-page"
            type="number"
            defaultValue={pageIndex + 1}
            onChange={(e) => {
              const page = e.target.value ? Number(e.target.value) - 1 : 0;
              gotoPage(page);
            }}
            style={{ width: '100px' }}
          />
        </span>
      </div>
    </>
  );
}

function Donations() {
  const columns = useMemo(
    () => [
      {
        Header: 'Payment date',
        accessor: 'last_payment_date',
        Cell: (props) => (props.value ? formatDateTime(props.value) : noDataString)
      },
      {
        Header: 'Amount',
        accessor: 'amount',
        Cell: (props) => (props.value ? formatCurrencyAmount(props.value) : noDataString)
      },
      {
        Header: 'Donor',
        accessor: 'contributor_email',
        Cell: (props) => props.value || noDataString
      },
      {
        Header: 'Status',
        accessor: 'status',
        Cell: (props) => props.value || noDataString
      },
      {
        Header: 'Date flagged',
        accessor: 'flagged_date',
        Cell: (props) => (props.value ? formatDateTime(props.value) : noDataString)
      },
      {
        accessor: 'id',
        Cell: ({ row }) => <KebabButton onClick={(e) => handleRowClick(e, row)} />,
        disableSortBy: true
      }
    ],
    []
  );

  // We'll start our table without any data
  const [data, setData] = useState([]);
  const [loading, setLoading] = useState(false);
  const [pageCount, setPageCount] = useState(0);
  const [totalResults, setTotalResults] = useState(0);
  const [showModal, setShowModal] = useState(false);
  const [selectedDonationRow, setSelectedDonationRow] = useState({});

  const alert = useAlert();

  const handleRowClick = (e, row, props) => {
    e.preventDefault();
    setSelectedDonationRow(row.original);
    setShowModal(true);
  };

  const handleCloseModal = () => {
    setSelectedDonationRow({});
    setShowModal(false);
  };

  const convertOrderingToString = (ordering) => {
    return ordering.map((item) => (item.desc ? `-${item.id}` : item.id)).toString();
  };

  const fetchData = useCallback(async (pageSize, pageIndex, sortBy) => {
    const ordering = sortBy.length ? sortBy : DEFAULT_RESULTS_ORDERING;
    setLoading(true);
    try {
      const {
        data: { count, results }
      } = await axios.get(DONATIONS, {
        params: { page_size: pageSize, page: pageIndex, ordering: convertOrderingToString(ordering) }
      });
      setData(results);
      setPageCount(Math.ceil(count / pageSize));
      setTotalResults(count);
      setLoading(false);
    } catch (e) {
      alert.error(GENERIC_ERROR);
    }
  }, []);

  return (
    <DashboardSectionGroup data-testid="donations">
      <DashboardSection heading="Donations">
        <S.Donations>
          <DonationsTable
            columns={columns}
            data={data}
            fetchData={fetchData}
            loading={loading}
            pageCount={pageCount}
            totalResults={totalResults}
          />
          {showModal && <DonationDetailModal closeModal={handleCloseModal} {...selectedDonationRow} />}
        </S.Donations>
=======
// Children
import DashboardSectionGroup from 'components/dashboard/DashboardSectionGroup';
import DashboardSection from 'components/dashboard/DashboardSection';
import DonationsTable from 'components/donations/DonationsTable';

function Donations() {
  const handleRowClick = (row) => {
    console.log('row clicked: ', row);
  };
  return (
    <DashboardSectionGroup data-testid="donations">
      <DashboardSection heading="Donations">
        <DonationsTable onRowClick={handleRowClick} />
>>>>>>> e91322e0
      </DashboardSection>
    </DashboardSectionGroup>
  );
}

export default Donations;<|MERGE_RESOLUTION|>--- conflicted
+++ resolved
@@ -1,327 +1,13 @@
-<<<<<<< HEAD
-import * as S from './Donations.styled';
-import { formatCurrencyAmount, formatDateTime } from './utils';
-import { useCallback, useEffect, useMemo, useState } from 'react';
-import { useAlert } from 'react-alert';
-import { useTable, usePagination, useSortBy } from 'react-table';
-
-import KebabButton from 'elements/buttons/KebabButton';
-import XButton from 'elements/buttons/XButton';
-import Modal from 'elements/modal/Modal';
-
-import DashboardSectionGroup from 'components/dashboard/DashboardSectionGroup';
-import DashboardSection from 'components/dashboard/DashboardSection';
-
-import { GENERIC_ERROR } from 'constants/textConstants';
-
-// AJAX
-import axios from 'ajax/axios';
-import { DONATIONS } from 'ajax/endpoints';
-
-export const DEFAULT_RESULTS_ORDERING = [
-  { id: 'last_payment_date', desc: true },
-  { id: 'modified', desc: true },
-  { id: 'amount', desc: false },
-  { id: 'contributor_email', desc: false }
-];
-
-const noDataString = '---';
-
-function DonationDetailModal({
-  closeModal,
-  amount,
-  contributor_email: contributorEmail,
-  flagged_date: flaggedDate,
-  interval,
-  last_payment_date: lastPaymentDate,
-  payment_provider_used: paymentProvider,
-  provider_customer_id: providerCustomerId,
-  reason,
-  status
-}) {
-  const handleCloseModal = () => {
-    closeModal();
-  };
-
-  return (
-    <Modal isOpen={true}>
-      <S.DonationsDetail>
-        <h1>Donation details</h1>
-        <dl>
-          <dt>Donor</dt>
-          <dd>{contributorEmail}</dd>
-
-          <dt>Amount</dt>
-          <dd>{amount}</dd>
-
-          <dt>Payment interval</dt>
-          <dd>{interval}</dd>
-
-          <dt>Last payment date</dt>
-          <dd>{lastPaymentDate ? formatDateTime(lastPaymentDate) : noDataString}</dd>
-
-          <dt>Flagged date</dt>
-          <dd>{flaggedDate ? formatDateTime(flaggedDate) : noDataString}</dd>
-
-          <dt>Payment provider</dt>
-          <dd>{paymentProvider || noDataString}</dd>
-
-          <dt>Payment Provider customer ID</dt>
-          <dd>{providerCustomerId || noDataString}</dd>
-
-          <dt>Donation reason</dt>
-          <dd>{reason || noDataString}</dd>
-
-          <dt>Status</dt>
-          <dd>{status}</dd>
-        </dl>
-        <XButton onClick={handleCloseModal} />
-      </S.DonationsDetail>
-    </Modal>
-  );
-}
-
-function DonationsTable({ columns, data, fetchData, loading, pageCount, totalResults }) {
-  const {
-    getTableProps,
-    getTableBodyProps,
-    headerGroups,
-    prepareRow,
-    page,
-    canPreviousPage,
-    canNextPage,
-    pageOptions,
-    gotoPage,
-    nextPage,
-    previousPage,
-    // Get the state from the instance
-    state: { pageIndex, pageSize, sortBy }
-  } = useTable(
-    {
-      columns,
-      data,
-      initialState: { pageIndex: 0, pageSize: 10, sortBy: [] }, // Pass our hoisted table state
-      manualPagination: true,
-      pageCount,
-      manualSortBy: true
-    },
-    useSortBy,
-    usePagination
-  );
-  // Listen for changes in pagination and use the state to fetch our new data
-  useEffect(() => {
-    fetchData(pageSize, pageIndex + 1, sortBy);
-  }, [fetchData, pageIndex, pageSize, sortBy]);
-
-  const getCurrentPageResultIndices = (pageSize, pageIndex, currentPageSize) => {
-    const startIndex = pageSize * pageIndex + 1;
-    const endIndex = startIndex + currentPageSize - 1;
-    return [startIndex, endIndex];
-  };
-
-  const [startIndex, endIndex] = getCurrentPageResultIndices(pageSize, pageIndex, data.length);
-  return (
-    <>
-      <table data-testid="donations-table" {...getTableProps()}>
-        <thead>
-          {headerGroups.map((headerGroup) => (
-            <tr {...headerGroup.getHeaderGroupProps()}>
-              {headerGroup.headers.map((column) => (
-                <th
-                  data-testid={`donation-header-${column.id}`}
-                  {...column.getHeaderProps(column.getSortByToggleProps())}
-                >
-                  {column.render('Header')}
-                  <span>{column.isSorted ? (column.isSortedDesc ? ' 🔽' : ' 🔼') : ''}</span>
-                </th>
-              ))}
-            </tr>
-          ))}
-        </thead>
-        <tbody {...getTableBodyProps()}>
-          {page.map((row, i) => {
-            prepareRow(row);
-            return (
-              <tr
-                data-testid="donation-row"
-                data-donationid={row.original.id}
-                data-lastpaymentdate={row.original.last_payment_date}
-                data-amount={row.original.amount}
-                data-donor={row.original.contributor_email}
-                data-status={row.original.status}
-                data-flaggeddate={row.original.flagged_date || ''}
-                {...row.getRowProps()}
-              >
-                {row.cells.map((cell) => {
-                  return (
-                    <td data-testid="donation-cell" data-testcolumnaccessor={cell.column.id} {...cell.getCellProps()}>
-                      {cell.render('Cell')}
-                    </td>
-                  );
-                })}
-              </tr>
-            );
-          })}
-          <tr>
-            {loading ? (
-              <td colSpan="10000">Loading...</td>
-            ) : (
-              <td colSpan="10000">
-                Showing {startIndex} - {endIndex} of{' '}
-                <span data-testid="total-results">~{totalResults} total results</span>
-              </td>
-            )}
-          </tr>
-        </tbody>
-      </table>
-
-      <div className="pagination">
-        <button data-testid="first-page" onClick={() => gotoPage(0)} disabled={!canPreviousPage}>
-          {'<<'}
-        </button>{' '}
-        <button data-testid="previous-page" onClick={() => previousPage()} disabled={!canPreviousPage}>
-          {'<'}
-        </button>{' '}
-        <button data-testid="next-page" onClick={() => nextPage()} disabled={!canNextPage}>
-          {'>'}
-        </button>{' '}
-        <button data-testid="last-page" onClick={() => gotoPage(pageCount - 1)} disabled={!canNextPage}>
-          {'>>'}
-        </button>{' '}
-        <span>
-          Page{' '}
-          <strong>
-            <span data-testid="page-number">{pageIndex + 1}</span> of{' '}
-            <span data-testid="page-total">{pageOptions.length}</span>
-          </strong>{' '}
-        </span>
-        <span>
-          | Go to page:{' '}
-          <input
-            data-testid="go-to-page"
-            type="number"
-            defaultValue={pageIndex + 1}
-            onChange={(e) => {
-              const page = e.target.value ? Number(e.target.value) - 1 : 0;
-              gotoPage(page);
-            }}
-            style={{ width: '100px' }}
-          />
-        </span>
-      </div>
-    </>
-  );
-}
-
-function Donations() {
-  const columns = useMemo(
-    () => [
-      {
-        Header: 'Payment date',
-        accessor: 'last_payment_date',
-        Cell: (props) => (props.value ? formatDateTime(props.value) : noDataString)
-      },
-      {
-        Header: 'Amount',
-        accessor: 'amount',
-        Cell: (props) => (props.value ? formatCurrencyAmount(props.value) : noDataString)
-      },
-      {
-        Header: 'Donor',
-        accessor: 'contributor_email',
-        Cell: (props) => props.value || noDataString
-      },
-      {
-        Header: 'Status',
-        accessor: 'status',
-        Cell: (props) => props.value || noDataString
-      },
-      {
-        Header: 'Date flagged',
-        accessor: 'flagged_date',
-        Cell: (props) => (props.value ? formatDateTime(props.value) : noDataString)
-      },
-      {
-        accessor: 'id',
-        Cell: ({ row }) => <KebabButton onClick={(e) => handleRowClick(e, row)} />,
-        disableSortBy: true
-      }
-    ],
-    []
-  );
-
-  // We'll start our table without any data
-  const [data, setData] = useState([]);
-  const [loading, setLoading] = useState(false);
-  const [pageCount, setPageCount] = useState(0);
-  const [totalResults, setTotalResults] = useState(0);
-  const [showModal, setShowModal] = useState(false);
-  const [selectedDonationRow, setSelectedDonationRow] = useState({});
-
-  const alert = useAlert();
-
-  const handleRowClick = (e, row, props) => {
-    e.preventDefault();
-    setSelectedDonationRow(row.original);
-    setShowModal(true);
-  };
-
-  const handleCloseModal = () => {
-    setSelectedDonationRow({});
-    setShowModal(false);
-  };
-
-  const convertOrderingToString = (ordering) => {
-    return ordering.map((item) => (item.desc ? `-${item.id}` : item.id)).toString();
-  };
-
-  const fetchData = useCallback(async (pageSize, pageIndex, sortBy) => {
-    const ordering = sortBy.length ? sortBy : DEFAULT_RESULTS_ORDERING;
-    setLoading(true);
-    try {
-      const {
-        data: { count, results }
-      } = await axios.get(DONATIONS, {
-        params: { page_size: pageSize, page: pageIndex, ordering: convertOrderingToString(ordering) }
-      });
-      setData(results);
-      setPageCount(Math.ceil(count / pageSize));
-      setTotalResults(count);
-      setLoading(false);
-    } catch (e) {
-      alert.error(GENERIC_ERROR);
-    }
-  }, []);
-
-  return (
-    <DashboardSectionGroup data-testid="donations">
-      <DashboardSection heading="Donations">
-        <S.Donations>
-          <DonationsTable
-            columns={columns}
-            data={data}
-            fetchData={fetchData}
-            loading={loading}
-            pageCount={pageCount}
-            totalResults={totalResults}
-          />
-          {showModal && <DonationDetailModal closeModal={handleCloseModal} {...selectedDonationRow} />}
-        </S.Donations>
-=======
 // Children
 import DashboardSectionGroup from 'components/dashboard/DashboardSectionGroup';
 import DashboardSection from 'components/dashboard/DashboardSection';
 import DonationsTable from 'components/donations/DonationsTable';
 
 function Donations() {
-  const handleRowClick = (row) => {
-    console.log('row clicked: ', row);
-  };
   return (
     <DashboardSectionGroup data-testid="donations">
       <DashboardSection heading="Donations">
-        <DonationsTable onRowClick={handleRowClick} />
->>>>>>> e91322e0
+        <DonationsTable />
       </DashboardSection>
     </DashboardSectionGroup>
   );
