from django.conf import settings
from django.utils import timezone

from rest_framework import serializers
from rest_framework.test import APIRequestFactory, APITestCase

<<<<<<< HEAD
from apps.organizations.models import BenefitLevelBenefit
=======
from apps.api.tests import RevEngineApiAbstractTestCase
from apps.organizations.models import BenefitLevelBenefit, RevenueProgramBenefitLevel
>>>>>>> 7ad0f557
from apps.organizations.tests.factories import (
    BenefitFactory,
    BenefitLevelFactory,
    OrganizationFactory,
    RevenueProgramFactory,
)
from apps.pages.serializers import (
    DonationPageFullDetailSerializer,
    StyleListSerializer,
    TemplateDetailSerializer,
)
from apps.pages.tests.factories import DonationPageFactory, StyleFactory, TemplateFactory
from apps.pages.validators import required_style_keys


class DonationPageFullDetailSerializerTest(RevEngineApiAbstractTestCase):
    def setUp(self):
<<<<<<< HEAD
        self.organization = OrganizationFactory()
        self.revenue_program = RevenueProgramFactory(
            organization=self.organization,
            google_analytics_v3_domain="somedomain.com",
            google_analytics_v3_id="thisIsAV3Id",
            google_analytics_v4_id="thisIsAV4Id",
            facebook_pixel_id="thiIsAFbPixelId",
        )

        self.benefit_1 = BenefitFactory(revenue_program=self.revenue_program)
        self.benefit_2 = BenefitFactory(revenue_program=self.revenue_program)

        self.benefit_level_1 = BenefitLevelFactory(revenue_program=self.revenue_program)
=======
        self.set_up_domain_model()
        self.page = self.org1_rp1.donationpage_set.first()
>>>>>>> 7ad0f557

        # set up benefits
        self.benefit_1 = BenefitFactory(organization=self.org1)
        self.benefit_2 = BenefitFactory(organization=self.org1)
        self.benefit_level_1 = BenefitLevelFactory(organization=self.org1)
        BenefitLevelBenefit.objects.create(benefit_level=self.benefit_level_1, benefit=self.benefit_1, order=1)
        BenefitLevelBenefit.objects.create(benefit_level=self.benefit_level_1, benefit=self.benefit_2, order=2)
<<<<<<< HEAD

        self.benefit_level_2 = BenefitLevelFactory(revenue_program=self.revenue_program)

        BenefitLevelBenefit.objects.create(benefit_level=self.benefit_level_2, benefit=self.benefit_1, order=1)

        self.page = DonationPageFactory(revenue_program=self.revenue_program)
=======
        self.benefit_level_2 = BenefitLevelFactory(organization=self.org1)
        BenefitLevelBenefit.objects.create(benefit_level=self.benefit_level_2, benefit=self.benefit_1, order=1)
        RevenueProgramBenefitLevel.objects.create(
            revenue_program=self.page.revenue_program, benefit_level=self.benefit_level_1, level=1
        )
        RevenueProgramBenefitLevel.objects.create(
            revenue_program=self.page.revenue_program, benefit_level=self.benefit_level_2, level=2
        )

>>>>>>> 7ad0f557
        self.serializer = DonationPageFullDetailSerializer
        self.request_factory = APIRequestFactory()

    def test_has_analytics_data(self):
        serializer = self.serializer(self.page)
        data = serializer.data
        for key in (
            "google_analytics_v3_domain",
            "google_analytics_v3_id",
            "google_analytics_v4_id",
            "facebook_pixel_id",
        ):
            self.assertEqual(data["revenue_program"][key], getattr(self.page.revenue_program, key))

    def test_get_benefit_levels(self):
        serializer = self.serializer(self.page)
        data = serializer.data

        # Should have the right amount of benefit levels...
        self.assertEqual(len(data["benefit_levels"]), 2)
        # ...and they should be in the right order.
        self.assertEqual(data["benefit_levels"][0]["name"], self.benefit_level_1.name)

        # Benefit level should have the right number of benefits...
        self.assertEqual(len(data["benefit_levels"][0]["benefits"]), 2)
        # ...and they should be in the right order.
        self.assertEqual(data["benefit_levels"][0]["benefits"][0]["name"], self.benefit_1.name)

    def test_get_organization_is_nonprofit(self):
        # Set it true, expect it in page serializer
        self.org1.non_profit = True
        self.org1.save()
        self.org1.refresh_from_db()
        serializer = self.serializer(self.page)
        data = serializer.data
        self.assertEqual(data["organization_is_nonprofit"], True)

        # Set it false, expect it in page serializer
        self.org1.non_profit = False
        self.org1.save()
        self.org1.refresh_from_db()
        serializer = self.serializer(self.page)
        data = serializer.data
        self.assertEqual(data["organization_is_nonprofit"], False)

    def test_check_against_soft_deleted_slugs(self):
        validated_data = {settings.PAGE_SLUG_PARAM: self.page.slug}
        serializer = self.serializer(self.page)
        # It should return none if slug isn't a deleted slug
        self.assertIsNone(serializer._check_against_soft_deleted_slugs(validated_data))

        # Delete w/ soft-delete (default) raises validation error
        self.page.delete()
        serializer = self.serializer(self.page)
        self.assertRaises(serializers.ValidationError, serializer._check_against_soft_deleted_slugs, validated_data)

    def test_create_with_template_pk_uses_template_as_data(self):
        template = TemplateFactory()
        # new_page_name
        new_page_data = {
            "template_pk": template.pk,
            "name": "My New Page From a Template",
            "slug": "my-new-page-from-a-template",
            "revenue_program": self.page.revenue_program.pk,
        }
        serializer = self.serializer(data=new_page_data)
        request = self.request_factory.post("/")
        request.user = self.org_user
        serializer.context["request"] = request
        serializer.is_valid()
        self.assertTrue(serializer.is_valid())
        new_page = serializer.save()
        self.assertEqual(new_page.heading, template.heading)

    def test_live_context_adds_org_stripe_account_id(self):
        serializer = self.serializer(self.page, context={"live": False})
        self.assertIsNone(serializer.data["stripe_account_id"])

        serializer = self.serializer(self.page, context={"live": True})
        self.assertIsNotNone(serializer.data["stripe_account_id"])
        self.assertEqual(serializer.data["stripe_account_id"], self.page.organization.stripe_account_id)

    def test_not_live_context_adds_allow_offer_nyt_comp(self):
        serializer = self.serializer(self.page, context={"live": True})
        self.assertIsNone(serializer.data["allow_offer_nyt_comp"])

        serializer = self.serializer(self.page, context={"live": False})
        self.assertIsNotNone(serializer.data["allow_offer_nyt_comp"])
        self.assertEqual(serializer.data["allow_offer_nyt_comp"], self.page.revenue_program.allow_offer_nyt_comp)


class TemplateDetailSerializerTest(APITestCase):
    def setUp(self):
        self.organization = OrganizationFactory()
        self.template = TemplateFactory()
        self.page = DonationPageFactory()
        self.serializer = TemplateDetailSerializer

    def test_create_with_page_pk_uses_page_as_template(self):
        template_data = {
            "page_pk": self.page.pk,
            "name": "My New Template",
            "organization": self.organization.pk,
        }
        serializer = self.serializer(data=template_data)
        self.assertTrue(serializer.is_valid())
        new_template = serializer.save()
        self.assertEqual(new_template.heading, self.page.heading)

    def test_create_with_page_pk_raises_error_when_page_missing(self):
        template_data = {
            "page_pk": self.page.pk,
            "name": "My New Template",
            "organization": self.organization.pk,
        }
        serializer = self.serializer(data=template_data)
        self.assertTrue(serializer.is_valid())
        self.page.delete()
        with self.assertRaises(serializers.ValidationError) as v_error:
            serializer.save()
        self.assertIn("page", v_error.exception.detail)
        self.assertEqual(str(v_error.exception.detail["page"][0]), "This page no longer exists")

    def test_serializer_does_not_require_org(self):
        """
        The organization associated with newly created templates is derived from the originating page.
        Adding it to the serializer here would require it as a request parameter.
        """
        template_data = {
            "page_pk": self.page.pk,
            "name": "My New Template",
        }
        serializer = self.serializer(data=template_data)
        self.assertTrue(serializer.is_valid())


class StyleListSerializerTest(APITestCase):
    def setUp(self):
        self.rev_program = RevenueProgramFactory()
        self.style_1 = StyleFactory(revenue_program=self.rev_program)
        self.style_2 = StyleFactory(revenue_program=self.rev_program)
        self.donation_page_live = DonationPageFactory(
            published_date=timezone.now(), styles=self.style_1, revenue_program=self.rev_program
        )
        self.donation_page_unlive = DonationPageFactory(styles=self.style_2, revenue_program=self.rev_program)
        self.serializer = StyleListSerializer
        self.other_rev_program = RevenueProgramFactory()
        valid_styles_json = {}
        for k, v in required_style_keys.items():
            valid_styles_json[k] = v()
        self.updated_styled_data = {
            "name": "New Test Styles",
            "revenue_program": {"name": self.rev_program.name, "slug": self.rev_program.slug},
            **valid_styles_json,
        }

    def test_get_used_live(self):
        live_style_serializer = self.serializer(self.style_1)
        nonlive_style_serializer = self.serializer(self.style_2)

        self.assertIn("used_live", live_style_serializer.data)
        self.assertTrue(live_style_serializer.data["used_live"])
        self.assertIn("used_live", nonlive_style_serializer.data)
        self.assertFalse(nonlive_style_serializer.data["used_live"])<|MERGE_RESOLUTION|>--- conflicted
+++ resolved
@@ -4,12 +4,8 @@
 from rest_framework import serializers
 from rest_framework.test import APIRequestFactory, APITestCase
 
-<<<<<<< HEAD
+from apps.api.tests import RevEngineApiAbstractTestCase
 from apps.organizations.models import BenefitLevelBenefit
-=======
-from apps.api.tests import RevEngineApiAbstractTestCase
-from apps.organizations.models import BenefitLevelBenefit, RevenueProgramBenefitLevel
->>>>>>> 7ad0f557
 from apps.organizations.tests.factories import (
     BenefitFactory,
     BenefitLevelFactory,
@@ -27,49 +23,21 @@
 
 class DonationPageFullDetailSerializerTest(RevEngineApiAbstractTestCase):
     def setUp(self):
-<<<<<<< HEAD
-        self.organization = OrganizationFactory()
-        self.revenue_program = RevenueProgramFactory(
-            organization=self.organization,
-            google_analytics_v3_domain="somedomain.com",
-            google_analytics_v3_id="thisIsAV3Id",
-            google_analytics_v4_id="thisIsAV4Id",
-            facebook_pixel_id="thiIsAFbPixelId",
-        )
-
-        self.benefit_1 = BenefitFactory(revenue_program=self.revenue_program)
-        self.benefit_2 = BenefitFactory(revenue_program=self.revenue_program)
-
-        self.benefit_level_1 = BenefitLevelFactory(revenue_program=self.revenue_program)
-=======
         self.set_up_domain_model()
         self.page = self.org1_rp1.donationpage_set.first()
->>>>>>> 7ad0f557
 
         # set up benefits
-        self.benefit_1 = BenefitFactory(organization=self.org1)
-        self.benefit_2 = BenefitFactory(organization=self.org1)
-        self.benefit_level_1 = BenefitLevelFactory(organization=self.org1)
+        self.benefit_1 = BenefitFactory(revenue_program=self.org1_rp1)
+        self.benefit_2 = BenefitFactory(revenue_program=self.org1_rp1)
+        self.benefit_level_1 = BenefitLevelFactory(revenue_program=self.org1_rp1)
+
         BenefitLevelBenefit.objects.create(benefit_level=self.benefit_level_1, benefit=self.benefit_1, order=1)
         BenefitLevelBenefit.objects.create(benefit_level=self.benefit_level_1, benefit=self.benefit_2, order=2)
-<<<<<<< HEAD
-
-        self.benefit_level_2 = BenefitLevelFactory(revenue_program=self.revenue_program)
+
+        self.benefit_level_2 = BenefitLevelFactory(revenue_program=self.org1_rp1)
 
         BenefitLevelBenefit.objects.create(benefit_level=self.benefit_level_2, benefit=self.benefit_1, order=1)
 
-        self.page = DonationPageFactory(revenue_program=self.revenue_program)
-=======
-        self.benefit_level_2 = BenefitLevelFactory(organization=self.org1)
-        BenefitLevelBenefit.objects.create(benefit_level=self.benefit_level_2, benefit=self.benefit_1, order=1)
-        RevenueProgramBenefitLevel.objects.create(
-            revenue_program=self.page.revenue_program, benefit_level=self.benefit_level_1, level=1
-        )
-        RevenueProgramBenefitLevel.objects.create(
-            revenue_program=self.page.revenue_program, benefit_level=self.benefit_level_2, level=2
-        )
-
->>>>>>> 7ad0f557
         self.serializer = DonationPageFullDetailSerializer
         self.request_factory = APIRequestFactory()
 
