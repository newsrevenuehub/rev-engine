import logging
import uuid
from urllib.parse import quote_plus

from django.conf import settings
from django.db import models
from django.utils import timezone
from django.utils.safestring import mark_safe

import stripe
<<<<<<< HEAD
from slack_sdk.errors import SlackApiError
=======
from addict import Dict as AttrDict
>>>>>>> a80dff9c

from apps.api.tokens import ContributorRefreshToken
from apps.common.models import IndexedTimeStampedModel
from apps.emails.tasks import send_templated_email
from apps.users.choices import Roles
from apps.users.models import RoleAssignmentResourceModelMixin, UnexpectedRoleType


logger = logging.getLogger(f"{settings.DEFAULT_LOGGER}.{__name__}")


<<<<<<< HEAD
class ContributionIntervalError(Exception):
    pass


class ContributionStatusError(Exception):
    pass


=======
>>>>>>> a80dff9c
class Contributor(IndexedTimeStampedModel):
    uuid = models.UUIDField(default=uuid.uuid4, primary_key=False, editable=False)
    email = models.EmailField(unique=True)

    @property
    def contributions_count(self):
        return self.contribution_set.count()

    @property
    def most_recent_contribution(self):
        return self.contribution_set.filter(status="paid").latest()

    @property
    def is_authenticated(self):
        """
        Copy django.contrib.auth.models import AbstractBaseUser for request.user.is_authenticated

        Always return True. This is a way to tell if the user has been
        authenticated in templates.
        """
        return True

    @property
    def is_superuser(self):
        """
        Contributors essentially impersonate Users. Ensure that they can never be superusers.
        Note: It's useful to keep this as a property, since properties defined this way are immutable.
        """
        return False

    def __str__(self):
        return self.email


class ContributionInterval(models.TextChoices):
    ONE_TIME = "one_time", "One time"
    MONTHLY = "month", "Monthly"
    YEARLY = "year", "Yearly"


class ContributionStatus(models.TextChoices):
    PROCESSING = "processing", "processing"
    PAID = "paid", "paid"
    CANCELED = "canceled", "canceled"
    FAILED = "failed", "failed"
    FLAGGED = "flagged", "flagged"
    REJECTED = "rejected", "rejected"
    REFUNDED = "refunded", "refunded"


class CardBrand(models.TextChoices):
    AMEX = "amex", "Amex"
    DINERS = "diners", "Diners"
    DISCOVER = "discover", "Discover"
    JCB = "jcb", "JCB"
    MASTERCARD = "mastercard", "Mastercard"
    UNIONPAY = "unionpay", "UnionPay"
    VISA = "visa", "Visa"
    UNKNOWN = "unknown", "Unknown"


class PaymentType(models.TextChoices):
    ACH_CREDIT_TRANSFER = "ach_credit_transfer", "ACH Credit Transfer"
    ACH_DEBIT = "ach_debit", "ACH Debit"
    ACSS_DEBIT = "acss_debit", "ACSS Debit"
    ALIPAY = "alipay", "AliPay"
    AU_BECS_DEBIT = "au_becs_debit", "AU BECS Debit"
    BANCONTACT = "bancontact", "Bancontact"
    CARD = "card", "Card"
    CARD_PRESENT = "card_present", "Card Present"
    EPS = "eps", "EPS"
    GIROPAY = "giropay", "Giropay"
    IDEAL = "ideal", "Ideal"
    KLARNA = "klarna", "Klarna"
    MULTIBANCO = "multibanco", "Multibanco"
    P24 = "p24", "p24"
    SEPA_DEBIT = "sepa_debit", "Sepa Debit"
    SOFORT = "sofort", "Sofort"
    STRIPE_ACCOUNT = "stripe_account", "Stripe Account"
    WECHAT = "wechat", "WeChat"


class BadActorScores(models.IntegerChoices):
    INFORMATION = 0, "0 - Information"
    UNKNOWN = 1, "1 - Unknown"
    GOOD = 2, "2 - Good"
    SUSPECT = 3, "3 - Suspect"
    BAD = 4, "4 - Bad"
    SUPERBAD = 5, "5 - Very Bad"


class Contribution(IndexedTimeStampedModel, RoleAssignmentResourceModelMixin):
    amount = models.IntegerField(help_text="Stored in cents")
    currency = models.CharField(max_length=3, default="usd")
    reason = models.CharField(max_length=255, blank=True)

    interval = models.CharField(max_length=8, choices=ContributionInterval.choices)

    payment_provider_used = models.CharField(max_length=64)
    payment_provider_data = models.JSONField(null=True)
    provider_payment_id = models.CharField(max_length=255, blank=True, null=True)
    provider_setup_intent_id = models.CharField(max_length=255, blank=True, null=True)
    provider_subscription_id = models.CharField(max_length=255, blank=True, null=True)
    provider_customer_id = models.CharField(max_length=255, blank=True, null=True)
    provider_payment_method_id = models.CharField(max_length=255, blank=True, null=True)
    provider_payment_method_details = models.JSONField(null=True)

    last_payment_date = models.DateTimeField(null=True)

    contributor = models.ForeignKey("contributions.Contributor", on_delete=models.SET_NULL, null=True)
    donation_page = models.ForeignKey("pages.DonationPage", on_delete=models.PROTECT, null=True)

    bad_actor_score = models.IntegerField(null=True, choices=BadActorScores.choices)
    bad_actor_response = models.JSONField(null=True)
    flagged_date = models.DateTimeField(null=True)
    contribution_metadata = models.JSONField(null=True)

    status = models.CharField(max_length=10, choices=ContributionStatus.choices, null=True)
    # This is used in the `BaseCreatePaymentSerializer` and provides a way for the SPA
    # to signal to the server that a contribution has been canceled, without relying on easy-to-guess,
    # integer ID value.
    uuid = models.UUIDField(default=uuid.uuid4, primary_key=False, editable=False)

    class Meta:
        get_latest_by = "modified"
        ordering = ["-created"]
        constraints = [
            models.CheckConstraint(
                name="%(app_label)s_%(class)s_bad_actor_score_valid",
                check=models.Q(bad_actor_score__in=BadActorScores.values),
            )
        ]

    def __str__(self):
        return f"{self.formatted_amount}, {self.created.strftime('%Y-%m-%d %H:%M:%S')}"

    @property
    def formatted_amount(self):
        return f"{'{:.2f}'.format(self.amount / 100)} {self.currency.upper()}"

    @property
    def revenue_program(self):
        if self.donation_page:
            return self.donation_page.revenue_program
        return None

    @property
    def stripe_account_id(self):
        if self.revenue_program and self.revenue_program.payment_provider:
            return self.revenue_program.payment_provider.stripe_account_id
        return None

<<<<<<< HEAD
=======
    @property
    def billing_details(self) -> AttrDict:
        payment_provider_data = AttrDict(self.payment_provider_data).data.object
        return (payment_provider_data.charges.data or [AttrDict()])[0].billing_details

    @property
    def billing_name(self) -> str:
        return self.billing_details.name or ""

    @property
    def billing_email(self) -> str:
        return self.billing_details.email or ""

    @property
    def billing_phone(self) -> str:
        return self.billing_details.phone or ""

    @property
    def billing_address(self) -> str:
        order = ("line1", "line2", "city", "state", "postal_code", "country")
        return ",".join([self.billing_details.address[x] or "" for x in order])

    @property
    def formatted_donor_selected_amount(self) -> str:
        return f"{self.amount} {self.currency.upper()}"

    BAD_ACTOR_SCORES = (
        (
            0,
            "0 - Information",
        ),
        (
            1,
            "1 - Unknown",
        ),
        (
            2,
            "2 - Good",
        ),
        (
            3,
            "3 - Suspect",
        ),
        (
            4,
            "4 - Bad",
        ),
        (
            5,
            "5 - Very Bad",
        ),
    )

    @property
    def expanded_bad_actor_score(self):
        if not self.bad_actor_score:
            return None
        return self.BAD_ACTOR_SCORES[self.bad_actor_score][1]

>>>>>>> a80dff9c
    def get_payment_manager_instance(self):
        """
        Selects the correct payment manager for this Contribution, then instantiates it.
        """
        from apps.contributions.payment_managers import PaymentManager

        manager_class = PaymentManager.get_subclass(self)
        return manager_class(contribution=self)

    def process_flagged_payment(self, reject=False):
        payment_manager = self.get_payment_manager_instance()
        payment_manager.complete_payment(reject=reject)

    def fetch_stripe_payment_method(self):
        if not self.provider_payment_method_id:
            raise ValueError("Cannot fetch PaymentMethod without provider_payment_method_id")
        return stripe.PaymentMethod.retrieve(
            self.provider_payment_method_id,
            stripe_account=self.revenue_program.payment_provider.stripe_account_id,
        )

    def save(self, *args, **kwargs):
<<<<<<< HEAD
        # Calling save with kwargs "slack_notification" causes save method to trigger slack notifications
        slack_notification = kwargs.pop("slack_notification", None)
        if slack_notification:
            try:
                self.send_slack_notifications(slack_notification)
            except SlackApiError:
                logger.info("Something went wrong sending Slack notification")
        # Check if we should update stripe payment method details
        previous = self.__class__.objects.filter(pk=self.pk).first()
        logger.info(
            "`Contribution.save` called. Existing contribution has id: %s and provider_payment_method_id: %s \n The save value for provider_payment_method_id is %s",
            getattr(previous, "id", None),
            getattr(previous, "provider_payment_method_id", None),
            self.provider_payment_method_id,
        )
        # this is failing because provider_payment_method_id is blank at time webhook gets called
=======

        # Check if we should update stripe payment method details
        previous = self.__class__.objects.filter(pk=self.pk).first()
        # TODO: [DEV-3026]
>>>>>>> a80dff9c
        if (
            (previous and previous.provider_payment_method_id != self.provider_payment_method_id)
            or not previous
            and self.provider_payment_method_id
        ):
            # If it's an update and the previous pm is different from the new pm, or it's new and there's a pm id...
            # ...get details on payment method
            pm = self.fetch_stripe_payment_method()
            # note on conditionality here (testing)
            if pm:
                self.provider_payment_method_details = pm

        super().save(*args, **kwargs)

    @classmethod
    def filter_queryset_for_contributor(cls, contributor, queryset):
        return queryset.filter(contributor=contributor).all()

    @classmethod
    def filter_queryset_by_role_assignment(cls, role_assignment, queryset):
        if role_assignment.role_type == Roles.HUB_ADMIN:
            return queryset.all()
        elif role_assignment.role_type == Roles.ORG_ADMIN:
            return queryset.filter(donation_page__revenue_program__organization=role_assignment.organization)
        elif role_assignment.role_type == Roles.RP_ADMIN:
            return queryset.filter(donation_page__revenue_program__in=role_assignment.revenue_programs.all())
        else:
            raise UnexpectedRoleType(f"`{role_assignment.role_type}` is not a valid role type")

    def create_stripe_customer(
        self,
        first_name=None,
        last_name=None,
        phone=None,
        mailing_street=None,
        mailing_city=None,
        mailing_state=None,
        mailing_postal_code=None,
        mailing_country=None,
        **kwargs,
    ):
        """Create a Stripe customer using contributor email"""
        address = {
            "line1": mailing_street,
            "city": mailing_city,
            "state": mailing_state,
            "postal_code": mailing_postal_code,
            "country": mailing_country,
        }
        name = " ".join(x for x in [first_name, last_name] if x)
        customer = stripe.Customer.create(
            email=self.contributor.email,
            address=address,
            shipping={"address": address, "name": name},
            name=name,
            phone=phone,
            stripe_account=self.donation_page.revenue_program.payment_provider.stripe_account_id,
        )
        self.provider_customer_id = customer["id"]
        self.save()
        return customer

    def create_stripe_one_time_payment_intent(self):
        """Create a Stripe PaymentIntent and attach its id and client_secret to the contribution

        See https://stripe.com/docs/api/payment_intents/create for more info
        """
        intent = stripe.PaymentIntent.create(
            amount=self.amount,
            currency=self.currency,
            customer=self.provider_customer_id,
            metadata=self.contribution_metadata,
            receipt_email=self.contributor.email,
            statement_descriptor_suffix=self.donation_page.revenue_program.stripe_statement_descriptor_suffix,
            stripe_account=self.donation_page.revenue_program.stripe_account_id,
            capture_method="manual" if self.status == ContributionStatus.FLAGGED else "automatic",
        )
        self.provider_payment_id = intent["id"]
        # we don't want to save `` because it can be used to authorize payment attempt
        # so want to keep surface area small as possible
        self.payment_provider_data = dict(intent) | {"client_secret": None}
        self.save()
        return intent

    def create_stripe_setup_intent(self, metadata):
        setup_intent = stripe.SetupIntent.create(
            customer=self.provider_customer_id,
            stripe_account=self.donation_page.revenue_program.payment_provider.stripe_account_id,
            metadata=metadata,
        )
        self.provider_setup_intent_id = setup_intent["id"]
        self.save()
        return setup_intent

    def create_stripe_subscription(
        self,
        metadata=None,
        default_payment_method=None,
        off_session=False,
        error_if_incomplete=False,
    ):
        """Create a Stripe Subscription and attach its data to the contribution

        See https://stripe.com/docs/api/subscriptions/create for more info
        """
        price_data = {
            "unit_amount": self.amount,
            "currency": self.currency,
            "product": self.donation_page.revenue_program.payment_provider.stripe_product_id,
            "recurring": {
                "interval": self.interval,
            },
        }
        subscription = stripe.Subscription.create(
            customer=self.provider_customer_id,
            default_payment_method=default_payment_method,
            items=[
                {
                    "price_data": price_data,
                }
            ],
            stripe_account=self.donation_page.revenue_program.payment_provider.stripe_account_id,
            metadata=metadata,
            payment_behavior="error_if_incomplete" if error_if_incomplete else "default_incomplete",
            payment_settings={"save_default_payment_method": "on_subscription"},
            expand=["latest_invoice.payment_intent"],
            off_session=off_session,
        )
        self.payment_provider_data = subscription
        self.provider_subscription_id = subscription["id"]
        self.save()
        return subscription

    def cancel(self):
        if self.status not in (ContributionStatus.PROCESSING, ContributionStatus.FLAGGED):
            logger.warning(
                "`Contribution.cancel` called on contribution (ID: %s) with unexpected status %s",
                self.id,
                self.status,
            )
            raise ContributionStatusError()
        elif self.interval == ContributionInterval.ONE_TIME:
            stripe.PaymentIntent.cancel(
                self.provider_payment_id,
                stripe_account=self.donation_page.revenue_program.stripe_account_id,
            )
        elif self.interval not in (ContributionInterval.MONTHLY, ContributionInterval.YEARLY):
            logger.warning(
                "`Contribution.cancel` called on contribution (ID: %s) with unexpected interval %s",
                self.id,
                self.interval,
            )
            raise ContributionIntervalError()
        elif self.status == ContributionStatus.PROCESSING:
            stripe.Subscription.delete(
                self.provider_subscription_id,
                stripe_account=self.donation_page.revenue_program.stripe_account_id,
            )
        elif self.status == ContributionStatus.FLAGGED:
            stripe.PaymentMethod.retrieve(
                self.provider_payment_method_id,
                stripe_account=self.donation_page.revenue_program.stripe_account_id,
            ).detach()

        self.status = ContributionStatus.CANCELED
        self.save()

    def handle_thank_you_email(self, contribution_received_at=None):
        """Send a thank you email to contribution's contributor if org is configured to have NRE send thank you email"""
        contribution_received_at = contribution_received_at if contribution_received_at else timezone.now()
        if self.revenue_program.organization.send_receipt_email_via_nre:
            send_templated_email.delay(
                self.contributor.email,
                "Thank you for your contribution!",
                "nrh-default-contribution-confirmation-email.txt",
                "nrh-default-contribution-confirmation-email.html",
                {
                    "contribution_date": contribution_received_at.strftime("%m-%d-%y"),
                    "contributor_email": self.contributor.email,
                    "contribution_amount": self.formatted_amount,
                    "contribution_interval": self.interval,
                    "contribution_interval_display_value": self.interval if self.interval != "one_time" else None,
                    "copyright_year": contribution_received_at.year,
                    "org_name": self.revenue_program.organization.name,
                },
            )

    def send_recurring_contribution_email_reminder(self, next_charge_date):
        from apps.api.views import construct_rp_domain  # vs. circular import

        if self.interval == ContributionInterval.ONE_TIME:
            logger.warning(
                "`Contribution.send_recurring_contribution_email_reminder` was called on an instance (ID: %s) whose interval is one-time",
                self.id,
            )
            return
        token = str(ContributorRefreshToken.for_contributor(self.contributor.uuid).short_lived_access_token)
        send_templated_email.delay(
            self.contributor.email,
            f"Reminder: {self.donation_page.revenue_program.name} scheduled contribution",
            "recurring-contribution-email-reminder.txt",
            "recurring-contribution-email-reminder.html",
            {
                "rp_name": self.donation_page.revenue_program.name,
                # nb, we have to send this as pre-formatted because this data will be serialized
                # when sent to the Celery worker.
                "contribution_date": next_charge_date.strftime("%m/%d/%Y"),
                "contribution_amount": self.formatted_amount,
                "contribution_interval_display_value": self.interval,
                "non_profit": self.donation_page.revenue_program.non_profit,
                "contributor_email": self.contributor.email,
                "tax_id": self.donation_page.revenue_program.tax_id,
                "magic_link": mark_safe(
                    f"https://{construct_rp_domain(self.donation_page.revenue_program.slug)}/{settings.CONTRIBUTOR_VERIFY_URL}"
                    f"?token={token}&email={quote_plus(self.contributor.email)}"
                ),
            },
        )

    @staticmethod
    def stripe_metadata(contributor, validated_data, referer):
        """Generate dict of metadata to be sent to Stripe when creating a PaymentIntent or Subscription"""
        return {
            "source": settings.METADATA_SOURCE,
            "schema_version": settings.METADATA_SCHEMA_VERSION,
            "contributor_id": contributor.id,
            "agreed_to_pay_fees": validated_data["agreed_to_pay_fees"],
            "donor_selected_amount": validated_data["donor_selected_amount"],
            "reason_for_giving": validated_data["reason_for_giving"],
            "honoree": validated_data.get("honoree"),
            "in_memory_of": validated_data.get("in_memory_of"),
            "comp_subscription": validated_data.get("comp_subscription"),
            "swag_opt_out": validated_data.get("swag_opt_out"),
            "swag_choice": validated_data.get("swag_choice"),
            "referer": referer,
            "revenue_program_id": validated_data["page"].revenue_program.id,
            "revenue_program_slug": validated_data["page"].revenue_program.slug,
            "sf_campaign_id": validated_data.get("sf_campaign_id"),
        }<|MERGE_RESOLUTION|>--- conflicted
+++ resolved
@@ -8,11 +8,7 @@
 from django.utils.safestring import mark_safe
 
 import stripe
-<<<<<<< HEAD
-from slack_sdk.errors import SlackApiError
-=======
 from addict import Dict as AttrDict
->>>>>>> a80dff9c
 
 from apps.api.tokens import ContributorRefreshToken
 from apps.common.models import IndexedTimeStampedModel
@@ -24,7 +20,6 @@
 logger = logging.getLogger(f"{settings.DEFAULT_LOGGER}.{__name__}")
 
 
-<<<<<<< HEAD
 class ContributionIntervalError(Exception):
     pass
 
@@ -33,8 +28,6 @@
     pass
 
 
-=======
->>>>>>> a80dff9c
 class Contributor(IndexedTimeStampedModel):
     uuid = models.UUIDField(default=uuid.uuid4, primary_key=False, editable=False)
     email = models.EmailField(unique=True)
@@ -187,8 +180,6 @@
             return self.revenue_program.payment_provider.stripe_account_id
         return None
 
-<<<<<<< HEAD
-=======
     @property
     def billing_details(self) -> AttrDict:
         payment_provider_data = AttrDict(self.payment_provider_data).data.object
@@ -248,7 +239,6 @@
             return None
         return self.BAD_ACTOR_SCORES[self.bad_actor_score][1]
 
->>>>>>> a80dff9c
     def get_payment_manager_instance(self):
         """
         Selects the correct payment manager for this Contribution, then instantiates it.
@@ -271,15 +261,6 @@
         )
 
     def save(self, *args, **kwargs):
-<<<<<<< HEAD
-        # Calling save with kwargs "slack_notification" causes save method to trigger slack notifications
-        slack_notification = kwargs.pop("slack_notification", None)
-        if slack_notification:
-            try:
-                self.send_slack_notifications(slack_notification)
-            except SlackApiError:
-                logger.info("Something went wrong sending Slack notification")
-        # Check if we should update stripe payment method details
         previous = self.__class__.objects.filter(pk=self.pk).first()
         logger.info(
             "`Contribution.save` called. Existing contribution has id: %s and provider_payment_method_id: %s \n The save value for provider_payment_method_id is %s",
@@ -287,13 +268,7 @@
             getattr(previous, "provider_payment_method_id", None),
             self.provider_payment_method_id,
         )
-        # this is failing because provider_payment_method_id is blank at time webhook gets called
-=======
-
-        # Check if we should update stripe payment method details
-        previous = self.__class__.objects.filter(pk=self.pk).first()
         # TODO: [DEV-3026]
->>>>>>> a80dff9c
         if (
             (previous and previous.provider_payment_method_id != self.provider_payment_method_id)
             or not previous
@@ -302,10 +277,9 @@
             # If it's an update and the previous pm is different from the new pm, or it's new and there's a pm id...
             # ...get details on payment method
             pm = self.fetch_stripe_payment_method()
-            # note on conditionality here (testing)
+            # This conditionality is here so that in testing we can set value of `pm` to `None` to avoid this side effect.
             if pm:
                 self.provider_payment_method_details = pm
-
         super().save(*args, **kwargs)
 
     @classmethod
