--- conflicted
+++ resolved
@@ -8,10 +8,7 @@
 
 import pytest
 import pytest_cases
-<<<<<<< HEAD
 import stripe
-=======
->>>>>>> 9839ea54
 from addict import Dict as AttrDict
 from bs4 import BeautifulSoup
 
@@ -505,19 +502,12 @@
             "sf_campaign_id": validated_data["sf_campaign_id"],
         }
 
-<<<<<<< HEAD
-=======
-
-@pytest.mark.django_db
-class TestContributionModel:
->>>>>>> 9839ea54
     @pytest.mark.parametrize(
         "status",
         (
             ContributionStatus.PROCESSING,
             ContributionStatus.FLAGGED,
         ),
-<<<<<<< HEAD
     )
     def test_cancel_when_one_time(self, status, monkeypatch):
         contribution = ContributionFactory(one_time=True, status=status)
@@ -566,61 +556,6 @@
         contribution.cancel()
         contribution.refresh_from_db()
         assert contribution.status == ContributionStatus.CANCELED
-=======
-    )
-    def test_cancel_when_one_time(self, status, monkeypatch):
-        with patch("apps.contributions.models.Contribution.fetch_stripe_payment_method", return_value=None):
-            contribution = ContributionFactory(one_time=True, status=status)
-        mock_cancel = Mock()
-        monkeypatch.setattr("stripe.PaymentIntent.cancel", mock_cancel)
-        contribution.cancel()
-        contribution.refresh_from_db()
-        assert contribution.status == ContributionStatus.CANCELED
-        mock_cancel.assert_called_once_with(
-            contribution.provider_payment_id,
-            stripe_account=contribution.donation_page.revenue_program.stripe_account_id,
-        )
-
-    @pytest.mark.parametrize(
-        "status,contribution_type,has_payment_method_id",
-        (
-            (ContributionStatus.PROCESSING, "monthly_subscription", True),
-            (ContributionStatus.PROCESSING, "annual_subscription", True),
-            (ContributionStatus.FLAGGED, "monthly_subscription", True),
-            (ContributionStatus.FLAGGED, "annual_subscription", True),
-            (ContributionStatus.PROCESSING, "monthly_subscription", False),
-            (ContributionStatus.PROCESSING, "annual_subscription", False),
-            (ContributionStatus.FLAGGED, "monthly_subscription", False),
-            (ContributionStatus.FLAGGED, "annual_subscription", False),
-        ),
-    )
-    def test_cancel_when_recurring(self, status, contribution_type, has_payment_method_id, monkeypatch):
-        with patch("apps.contributions.models.Contribution.fetch_stripe_payment_method", return_value=None):
-            contribution = ContributionFactory(
-                **{
-                    contribution_type: True,
-                    "status": status,
-                    "provider_payment_method_id": "some-id" if has_payment_method_id else None,
-                }
-            )
-
-        mock_delete_sub = Mock()
-        monkeypatch.setattr("stripe.Subscription.delete", mock_delete_sub)
-
-        mock_pm_detach = Mock()
-
-        class MockPaymentMethod:
-            def __init__(self, *args, **kwargs):
-                self.detach = mock_pm_detach
-
-        mock_retrieve_pm = Mock(return_value=MockPaymentMethod())
-        monkeypatch.setattr("stripe.PaymentMethod.retrieve", mock_retrieve_pm)
-
-        with patch("apps.contributions.models.Contribution.fetch_stripe_payment_method", return_value=None):
-            contribution.cancel()
-        contribution.refresh_from_db()
-        assert contribution.status == ContributionStatus.CANCELED
->>>>>>> 9839ea54
 
         if status == ContributionStatus.PROCESSING:
             mock_delete_sub.assert_called_once_with(
@@ -637,16 +572,9 @@
             mock_pm_detach.assert_not_called()
 
     def test_cancel_when_unpermitted_interval(self, monkeypatch):
-<<<<<<< HEAD
         contribution = ContributionFactory(
             annual_subscription=True, status=ContributionStatus.PROCESSING, interval="foobar"
         )
-=======
-        with patch("apps.contributions.models.Contribution.fetch_stripe_payment_method", return_value=None):
-            contribution = ContributionFactory(
-                annual_subscription=True, status=ContributionStatus.PROCESSING, interval="foobar"
-            )
->>>>>>> 9839ea54
         last_modified = contribution.modified
         mock_stripe_method = Mock()
         monkeypatch.setattr("stripe.PaymentIntent.cancel", mock_stripe_method)
@@ -658,43 +586,15 @@
         assert contribution.modified == last_modified
         mock_stripe_method.assert_not_called()
 
-<<<<<<< HEAD
-=======
     @pytest.mark.django_db
     @pytest.mark.parametrize("trait", ("one_time", "annual_subscription", "monthly_subscription"))
     def test_contribution_billing_details(self, trait):
-        # TODO: DEV-3026 -- remove provider_payment_method_id = None
-        contribution = ContributionFactory(**{trait: True, "provider_payment_method_id": None})
+        contribution = ContributionFactory(**{trait: True})
         assert (
             contribution.billing_details
             and contribution.billing_details == contribution.provider_payment_method_details["billing_details"]
         )
 
-    @pytest.mark.parametrize("trait", ("one_time", "annual_subscription", "monthly_subscription"))
-    def test_billing_name(self, trait):
-        # TODO: DEV-3026  -- remove provider_payment_method_id = None
-        contribution = ContributionFactory(**{trait: True, "provider_payment_method_id": None})
-        assert contribution.billing_name and contribution.billing_name == contribution.billing_details.name
-
-    @pytest.mark.parametrize("trait", ("one_time", "annual_subscription", "monthly_subscription"))
-    def test_billing_email(self, trait):
-        # TODO: DEV-3026  -- remove provider_payment_method_id = None
-        contribution = ContributionFactory(**{trait: True, "provider_payment_method_id": None})
-        assert contribution.billing_email and contribution.billing_email == contribution.billing_details.email
-
-    @pytest.mark.parametrize("trait", ("one_time", "annual_subscription", "monthly_subscription"))
-    def test_billing_phone(self, trait):
-        # TODO: DEV-3026  -- remove provider_payment_method_id = None
-        contribution = ContributionFactory(**{trait: True, "provider_payment_method_id": None})
-        assert contribution.billing_phone and contribution.billing_phone == contribution.billing_details.phone
-
-    @pytest.mark.parametrize("trait", ("one_time", "annual_subscription", "monthly_subscription"))
-    def test_billing_address(self, trait):
-        # TODO: DEV-3026  -- remove provider_payment_method_id = None
-        contribution = ContributionFactory(**{trait: True, "provider_payment_method_id": None})
-        assert contribution.billing_address
-
->>>>>>> 9839ea54
     @pytest.mark.parametrize(
         "status",
         (
@@ -705,7 +605,6 @@
             ContributionStatus.REJECTED,
             "unexpected",
         ),
-<<<<<<< HEAD
     )
     def test_cancel_when_unpermitted_status(self, status, monkeypatch):
         contribution = ContributionFactory(annual_subscription=True, status=status)
@@ -944,101 +843,6 @@
                 contribution.id,
             )
 
-=======
-    )
-    def test_cancel_when_unpermitted_status(self, status, monkeypatch):
-        with patch("apps.contributions.models.Contribution.fetch_stripe_payment_method", return_value=None):
-            contribution = ContributionFactory(annual_subscription=True, status=status)
-        last_modified = contribution.modified
-        mock_stripe_method = Mock()
-        monkeypatch.setattr("stripe.PaymentIntent.cancel", mock_stripe_method)
-        monkeypatch.setattr("stripe.Subscription.delete", mock_stripe_method)
-        monkeypatch.setattr("stripe.PaymentMethod.retrieve", mock_stripe_method)
-        monkeypatch.setattr("stripe.PaymentMethod.detach", mock_stripe_method)
-
-        with pytest.raises(ContributionStatusError):
-            contribution.cancel()
-        assert contribution.modified == last_modified
-        mock_stripe_method.assert_not_called()
-
-    @pytest.mark.parametrize(
-        "trait",
-        (
-            "one_time",
-            "annual_subscription",
-            "monthly_subscription",
-        ),
-    )
-    def test_formatted_donor_selected_amount(self, trait):
-        # TODO: DEV-3026  -- remove provider_payment_method_id = None
-        kwargs = {trait: True, "provider_payment_method_id": None}
-        contribution = ContributionFactory(**kwargs)
-        assert (
-            contribution.formatted_donor_selected_amount
-            and contribution.formatted_donor_selected_amount
-            == f"{'{:.2f}'.format(contribution.amount / 100)} {contribution.currency.upper()}"
-        )
-
-    @pytest.mark.parametrize(
-        "interval,expect_success",
-        (
-            (ContributionInterval.ONE_TIME, False),
-            (ContributionInterval.MONTHLY, True),
-            (ContributionInterval.YEARLY, True),
-        ),
-    )
-    def test_send_recurring_contribution_email_reminder(self, interval, expect_success, monkeypatch, settings):
-        # This is to squash a side effect in contribution.save
-        # TODO: DEV-3026
-        with patch("apps.contributions.models.Contribution.fetch_stripe_payment_method", return_value=None):
-            contribution = ContributionFactory(interval=interval)
-        next_charge_date = datetime.datetime.now()
-        mock_log_warning = Mock()
-        mock_send_templated_email = Mock(wraps=send_templated_email.delay)
-        token = "token"
-
-        class MockForContributorReturn:
-            def __init__(self, *args, **kwargs):
-                self.short_lived_access_token = token
-
-        monkeypatch.setattr(logger, "warning", mock_log_warning)
-        monkeypatch.setattr(send_templated_email, "delay", mock_send_templated_email)
-        monkeypatch.setattr(
-            ContributorRefreshToken, "for_contributor", lambda *args, **kwargs: MockForContributorReturn()
-        )
-        settings.EMAIL_BACKEND = "django.core.mail.backends.locmem.EmailBackend"
-        settings.CELERY_ALWAYS_EAGER = True
-        contribution.send_recurring_contribution_email_reminder(next_charge_date)
-        if expect_success:
-            magic_link = mark_safe(
-                f"https://{construct_rp_domain(contribution.donation_page.revenue_program.slug)}/{settings.CONTRIBUTOR_VERIFY_URL}"
-                f"?token={token}&email={quote_plus(contribution.contributor.email)}"
-            )
-            mock_log_warning.assert_not_called()
-            mock_send_templated_email.assert_called_once_with(
-                contribution.contributor.email,
-                f"Reminder: {contribution.donation_page.revenue_program.name} scheduled contribution",
-                "recurring-contribution-email-reminder.txt",
-                "recurring-contribution-email-reminder.html",
-                {
-                    "rp_name": contribution.donation_page.revenue_program.name,
-                    "contribution_date": next_charge_date.strftime("%m/%d/%Y"),
-                    "contribution_amount": contribution.formatted_amount,
-                    "contribution_interval_display_value": contribution.interval,
-                    "non_profit": contribution.donation_page.revenue_program.non_profit,
-                    "contributor_email": contribution.contributor.email,
-                    "tax_id": contribution.donation_page.revenue_program.tax_id,
-                    "magic_link": magic_link,
-                },
-            )
-            assert len(mail.outbox) == 1
-        else:
-            mock_log_warning.assert_called_once_with(
-                "`Contribution.send_recurring_contribution_email_reminder` was called on an instance (ID: %s) whose interval is one-time",
-                contribution.id,
-            )
-
->>>>>>> 9839ea54
     @pytest_cases.parametrize(
         "revenue_program",
         (
@@ -1051,12 +855,7 @@
     def test_send_recurring_contribution_email_reminder_email_text(
         self, revenue_program, tax_id, monkeypatch, settings
     ):
-<<<<<<< HEAD
         contribution = ContributionFactory(interval=ContributionInterval.YEARLY)
-=======
-        with patch("apps.contributions.models.Contribution.fetch_stripe_payment_method", return_value=None):
-            contribution = ContributionFactory(interval=ContributionInterval.YEARLY)
->>>>>>> 9839ea54
         revenue_program.tax_id = tax_id
         revenue_program.save()
         contribution.donation_page.revenue_program = revenue_program
@@ -1110,17 +909,10 @@
     @pytest_cases.parametrize(
         "user",
         (
-<<<<<<< HEAD
             pytest_cases.fixture_ref("hub_admin_user"),
             pytest_cases.fixture_ref("org_user_free_plan"),
             pytest_cases.fixture_ref("rp_user"),
             pytest_cases.fixture_ref("user_with_unexpected_role"),
-=======
-            # pytest_cases.fixture_ref("hub_admin_user"),
-            pytest_cases.fixture_ref("org_user_free_plan"),
-            # pytest_cases.fixture_ref("rp_user"),
-            # pytest_cases.fixture_ref("user_with_unexpected_role"),
->>>>>>> 9839ea54
         ),
     )
     @pytest_cases.parametrize(
@@ -1138,7 +930,6 @@
         # that were created.
         Contribution.objects.exclude(id=_contribution.id).delete()
         assert Contribution.objects.count() == 1
-<<<<<<< HEAD
         org1 = (rp1 := _contribution.donation_page.revenue_program).organization
         rp2 = RevenueProgramFactory(name="rev-program-2", organization=org1)
         contribution2 = ContributionFactory(
@@ -1150,20 +941,6 @@
                 revenue_program=RevenueProgramFactory(organization=OrganizationFactory(name="new org"))
             ),
         )
-=======
-        with patch("apps.contributions.models.Contribution.fetch_stripe_payment_method", return_value=None):
-            org1 = (rp1 := _contribution.donation_page.revenue_program).organization
-            rp2 = RevenueProgramFactory(name="rev-program-2", organization=org1)
-            contribution2 = ContributionFactory(
-                status=ContributionStatus.PAID, donation_page=DonationPageFactory(revenue_program=rp2)
-            )
-            contribution3 = ContributionFactory(
-                status=ContributionStatus.PAID,
-                donation_page=DonationPageFactory(
-                    revenue_program=RevenueProgramFactory(organization=OrganizationFactory(name="new org"))
-                ),
-            )
->>>>>>> 9839ea54
         assert _contribution.donation_page.revenue_program != contribution2.donation_page.revenue_program
         assert (
             _contribution.donation_page.revenue_program.organization
@@ -1197,15 +974,11 @@
             case _:
                 expected = Contribution.objects.none()
                 assert expected.count() == 0
-<<<<<<< HEAD
-=======
-
->>>>>>> 9839ea54
+
         result = Contribution.objects.filtered_by_role_assignment(user.roleassignment)
         assert result.count() == expected.count()
         assert set(result) == set(expected)
 
-<<<<<<< HEAD
     @pytest.mark.parametrize(
         "contribution_fn,stripe_return_val,expect_paid",
         (
@@ -1353,55 +1126,6 @@
         monkeypatch.setattr(
             "apps.contributions.models.Contribution.fetch_stripe_payment_method",
             lambda *args, **kwargs: stripe_return_val,
-=======
-
-@pytest.mark.django_db()
-@pytest.mark.parametrize(
-    "fiscal_status,tax_id",
-    (
-        (FiscalStatusChoices.NONPROFIT, None),
-        (FiscalStatusChoices.NONPROFIT, "123456789"),
-        (FiscalStatusChoices.FOR_PROFIT, None),
-    ),
-)
-def test_contribution_send_recurring_contribution_email_reminder_email_text(
-    fiscal_status, tax_id, monkeypatch, settings
-):
-    with patch("apps.contributions.models.Contribution.fetch_stripe_payment_method", return_value=None):
-        contribution = ContributionFactory(interval=ContributionInterval.YEARLY)
-    contribution.donation_page.revenue_program.fiscal_status = fiscal_status
-    contribution.donation_page.revenue_program.tax_id = tax_id
-    contribution.donation_page.revenue_program.save()
-    next_charge_date = datetime.datetime.now()
-    mock_send_templated_email = Mock(wraps=send_templated_email.delay)
-    token = "token"
-
-    class MockForContributorReturn:
-        def __init__(self, *args, **kwargs):
-            self.short_lived_access_token = token
-
-    monkeypatch.setattr(send_templated_email, "delay", mock_send_templated_email)
-    monkeypatch.setattr(ContributorRefreshToken, "for_contributor", lambda *args, **kwargs: MockForContributorReturn())
-    settings.EMAIL_BACKEND = "django.core.mail.backends.locmem.EmailBackend"
-    settings.CELERY_ALWAYS_EAGER = True
-    contribution.send_recurring_contribution_email_reminder(next_charge_date)
-    assert len(mail.outbox) == 1
-    magic_link = mark_safe(
-        f"https://{construct_rp_domain(contribution.donation_page.revenue_program.slug)}/{settings.CONTRIBUTOR_VERIFY_URL}"
-        f"?token={token}&email={quote_plus(contribution.contributor.email)}"
-    )
-    email_expectations = [
-        f"Scheduled: {next_charge_date.strftime('%m/%d/%Y')}",
-        f"Email: {contribution.contributor.email}",
-        f"Amount Contributed: ${contribution.formatted_amount}/{contribution.interval}",
-    ]
-    if fiscal_status == FiscalStatusChoices.NONPROFIT:
-        email_expectations.extend(
-            [
-                "This receipt may be used for tax purposes.",
-                f"{contribution.donation_page.revenue_program.name} is a 501(c)(3) nonprofit organization",
-            ]
->>>>>>> 9839ea54
         )
         Contribution.fix_missing_payment_method_details_data(dry_run=dry_run)
         contribution.refresh_from_db()
