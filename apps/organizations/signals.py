--- conflicted
+++ resolved
@@ -25,14 +25,6 @@
     #   - And either property has changed
     #   - And we have enough for the integration to be active
 
-<<<<<<< HEAD
-    update_fields = kwargs.get("update_fields", {})
-
-    if (created and instance.activecampaign_integration_connected) or (
-        not created
-        and ("activecampaign_access_token" in update_fields and "activecampaign_server_url" in update_fields)
-        and instance.activecampaign_integration_connected
-=======
     update_fields = kwargs.get("update_fields") or {}
     if any(
         [
@@ -45,7 +37,6 @@
                 ]
             ),
         ]
->>>>>>> a902f0b6
     ):
         logger.info("Publishing ActiveCampaign configuration complete message for RP %s", instance.id)
         instance.publish_revenue_program_activecampaign_configuration_complete()
