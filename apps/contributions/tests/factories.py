--- conflicted
+++ resolved
@@ -93,11 +93,7 @@
     status = factory.LazyAttribute(lambda o: _get_status(o.bad_actor_score))
     donation_page = factory.SubFactory(DonationPageFactory)
     contributor = factory.SubFactory(ContributorFactory)
-<<<<<<< HEAD
-    uuid = factory.LazyFunction(lambda: uuid.uuid4())
-=======
     uuid = factory.LazyFunction(lambda: str(uuid.uuid4()))
->>>>>>> b27e2eff
     payment_provider_used = "Stripe"
     provider_customer_id = None
     provider_payment_method_id = factory.LazyFunction(lambda: f"pm_{_random_stripe_str()}")
