--- conflicted
+++ resolved
@@ -45,17 +45,12 @@
 
 
 @shared_task(
-<<<<<<< HEAD
     name="send_thank_you_email",
-=======
-    name="send_templated_email_with_attachment",
->>>>>>> a477a02d
     max_retries=5,
     retry_backoff=True,
     retry_jitter=False,
     autoretry_for=(AnymailAPIError,),
 )
-<<<<<<< HEAD
 def send_thank_you_email(contribution_id: int):
     """Retrieve Stripe customer and send thank you email for a contribution"""
     try:
@@ -96,7 +91,15 @@
             "magic_link": Contributor.create_magic_link(contribution),
         },
     )
-=======
+
+
+@shared_task(
+    name="send_templated_email_with_attachment",
+    max_retries=5,
+    retry_backoff=True,
+    retry_jitter=False,
+    autoretry_for=(AnymailAPIError,),
+)
 def send_templated_email_with_attachment(
     to,
     subject,
@@ -124,5 +127,4 @@
         attachment,
     )
 
-    mail.send()
->>>>>>> a477a02d
+    mail.send()