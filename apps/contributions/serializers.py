--- conflicted
+++ resolved
@@ -389,29 +389,11 @@
         self.do_conditional_validation(data)
         return data
 
-<<<<<<< HEAD
-    def get_bad_actor_score(self, data):
-        """Based on validated data, make a request to bad actor API and return its response."""
-        data = data | {
-            # we use a PrimaryKeyRelated serializer field for page in BaseCreatePaymentSerializer
-            # but BadActorSerializer wants to pk, so we reformat here.
-            "page": data["page"].id,
-            "referer": self.context["request"].META.get("HTTP_REFERER"),
-            "ip": get_original_ip_from_request(self.context["request"]),
-        }
-
-        country_code = self.context["request"].headers.get("Cf-Ipcountry", None)
-        if country_code:
-            data["country_code"] = country_code
-        logger.info("BadActorSerializer data: %s", data)
-        serializer = BadActorSerializer(data=data)
-=======
     def get_bad_actor_score(self, data) -> BadActorOverallScore | None:
         """Based on validated data, make a request to bad actor API and return its response.
 
         Note that this method is meant to be ironclad against exceptions. If anything goes wrong, it should return None.
         """
->>>>>>> 38d73d81
         try:
             data = data | {
                 # we use a PrimaryKeyRelated serializer field for page in BaseCreatePaymentSerializer
@@ -420,6 +402,12 @@
                 "referer": self.context["request"].META.get("HTTP_REFERER"),
                 "ip": get_original_ip_from_request(self.context["request"]),
             }
+
+            country_code = self.context["request"].headers.get("Cf-Ipcountry", None)
+            if country_code:
+                data["country_code"] = country_code
+            logger.info("BadActorSerializer data: %s", data)
+
             serializer = BadActorSerializer(data=data)
             serializer.is_valid(raise_exception=True)
             return get_bad_actor_score(serializer.validated_data)
