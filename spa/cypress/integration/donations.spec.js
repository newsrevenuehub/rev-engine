--- conflicted
+++ resolved
@@ -269,14 +269,9 @@
       cy.getByTestId('next-page').should('be.disabled');
     });
   });
-<<<<<<< HEAD
-  describe('Filtering', () => {
-    before(() => {
-=======
 
   describe('Filtering', () => {
     beforeEach(() => {
->>>>>>> 88e28fd1
       cy.login('user/stripe-verified.json');
       cy.interceptPaginatedDonations();
       cy.visit('/dashboard/donations/');
