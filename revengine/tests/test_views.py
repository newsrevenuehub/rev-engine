from pathlib import Path

from django.test import RequestFactory
from django.urls import reverse

import pytest
from bs4 import BeautifulSoup as bs4

from apps.common.models import SocialMeta
from apps.organizations.models import RevenueProgram
from apps.organizations.tests.factories import RevenueProgramFactory
from revengine.views import ReactAppView


<<<<<<< HEAD
def test_spa_revenue_program_does_not_exist(client, mocker):
    logger_info = mocker.patch("revengine.views.logger.info")
    with (
        mocker.patch("revengine.views.get_subdomain_from_request", return_value="nogood_subdomain"),
        mocker.patch("revengine.views.RevenueProgram.objects.get", side_effect=RevenueProgram.DoesNotExist),
    ):
        response = client.get(reverse("index"))
        # ReactAppView._get_revenue_program_from_subdomain() just logs.
        assert logger_info.was_called
        assert response.status_code == 200
=======
@mock.patch("revengine.views.logger.info")
def test_spa_revenue_program_does_not_exist(logger_info, client, mocker):
    mocker.patch("revengine.views.get_subdomain_from_request", return_value="nogood_subdomain")
    mocker.patch("revengine.views.RevenueProgram.objects.get", side_effect=RevenueProgram.DoesNotExist)
    response = client.get(reverse("index"))
    # ReactAppView._get_revenue_program_from_subdomain() logs and
    # ReactAppView._is_valid_rp_subdomain is False, so 404 status code.
    assert logger_info.was_called
    assert response.status_code == 404


@pytest.mark.django_db
def test_spa_revenue_program_exist(client, mocker):
    mocker.patch("revengine.views.get_subdomain_from_request", return_value="subdomain")
    mocker.patch("revengine.views.RevenueProgram.objects.get", return_value=RevenueProgramFactory())
    response = client.get(reverse("index"))
    # ReactAppView._is_valid_rp_subdomain is True, so no 404 status code.
    assert response.status_code == 200


def test_no_subdomains(client, mocker):
    mocker.patch("revengine.views.get_subdomain_from_request", return_value=None)
    response = client.get(reverse("index"))
    # ReactAppView._is_valid_rp_subdomain defaults to True, so no 404 status code.
    assert response.status_code == 200
>>>>>>> ba421e99


def test_read_apple_developer_merchant_id(client, settings):
    response = client.get(reverse("apple_dev_merchantid_domain"))
    assert response.status_code == 200
    file_content = b"".join(response.streaming_content)
    assert (
        file_content.decode("utf-8")
        == Path(settings.STATIC_ROOT / "apple-developer-merchantid-domain-association").read_text()
    )


def _assert_500_page(soup):
    support_address_for_500_pages = "support@fundjournalism.org"
    assert "something went wrong" in soup.find("h1").text.lower()
    assert support_address_for_500_pages in soup.find("a", href=f"mailto:{support_address_for_500_pages}").text
    assert "news revenue hub" in soup.find("footer").text.lower()


def test_custom_500(client):
    """Test that custom 500 page is as expected."""
    client.raise_request_exception = True
    response = client.get(reverse("dummy-500"))
    assert response.status_code == 500
    _assert_500_page(bs4(response.content, "html.parser"))


def test_cloudflare_500_page(client):
    """Test that the custom 500 page we expose to Cloudflare is as expected."""
    response = client.get(reverse("cloudflare-500"))
    assert response.status_code == 200
    soup = bs4(response.content, "html.parser")
    _assert_500_page(soup)
    cloudflare_errors_div = soup.find("div", {"id": "cloudflare-error-data", "class": "hidden"})
    assert cloudflare_errors_div
    assert cloudflare_errors_div.findChild("div", string="::RAY_ID::")
    assert cloudflare_errors_div.findChild("div", string="::CLIENT_IP::")


@pytest.mark.django_db
def test_react_app_view_get_context_data_with_social_meta(mocker):
    """Show that react app view works with social meta.

    RP without Social Meta is no longer possible as Social Meta is created automatically in RP's post_save.
    """
    rp_sans_socialmeta = RevenueProgramFactory()
    assert SocialMeta.objects.filter(revenue_program=rp_sans_socialmeta).exists()
    factory = RequestFactory()
    request = factory.get("/")
    mocker.patch.object(ReactAppView, "_get_revenue_program_from_subdomain", return_value=rp_sans_socialmeta)
    response = ReactAppView.as_view()(request)
    assert response.status_code == 200<|MERGE_RESOLUTION|>--- conflicted
+++ resolved
@@ -12,7 +12,6 @@
 from revengine.views import ReactAppView
 
 
-<<<<<<< HEAD
 def test_spa_revenue_program_does_not_exist(client, mocker):
     logger_info = mocker.patch("revengine.views.logger.info")
     with (
@@ -22,17 +21,7 @@
         response = client.get(reverse("index"))
         # ReactAppView._get_revenue_program_from_subdomain() just logs.
         assert logger_info.was_called
-        assert response.status_code == 200
-=======
-@mock.patch("revengine.views.logger.info")
-def test_spa_revenue_program_does_not_exist(logger_info, client, mocker):
-    mocker.patch("revengine.views.get_subdomain_from_request", return_value="nogood_subdomain")
-    mocker.patch("revengine.views.RevenueProgram.objects.get", side_effect=RevenueProgram.DoesNotExist)
-    response = client.get(reverse("index"))
-    # ReactAppView._get_revenue_program_from_subdomain() logs and
-    # ReactAppView._is_valid_rp_subdomain is False, so 404 status code.
-    assert logger_info.was_called
-    assert response.status_code == 404
+        assert response.status_code == 404
 
 
 @pytest.mark.django_db
@@ -49,7 +38,6 @@
     response = client.get(reverse("index"))
     # ReactAppView._is_valid_rp_subdomain defaults to True, so no 404 status code.
     assert response.status_code == 200
->>>>>>> ba421e99
 
 
 def test_read_apple_developer_merchant_id(client, settings):
