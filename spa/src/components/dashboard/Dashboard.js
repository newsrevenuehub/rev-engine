import { Route, Switch, Redirect, useLocation } from 'react-router-dom';

import * as S from './Dashboard.styled';

// Routing
import {
  DONATIONS_SLUG,
  CONTENT_SLUG,
  EDITOR_ROUTE,
  EDITOR_ROUTE_PAGE,
  DASHBOARD_SLUG,
  CUSTOMIZE_SLUG,
  PROFILE
} from 'routes';

// Children
import LivePage404 from 'components/common/LivePage404';
import DashboardSidebar from 'components/dashboard/sidebar/DashboardSidebar';
import DashboardTopbar from 'components/dashboard/topbar/DashboardTopbar';
import Donations from 'components/donations/Donations';
import Content from 'components/content/Content';
import Customize from 'components/content/Customize';
import PageEditor from 'components/pageEditor/PageEditor';
import Profile from 'components/account/Profile';

import ConnectStripeElements from 'components/dashboard/connectStripe/ConnectStripeElements';

// Feature flag-related
import useFeatureFlags from 'hooks/useFeatureFlags';
import { CONTENT_SECTION_ACCESS_FLAG_NAME } from 'constants/featureFlagConstants';

import flagIsActiveForUser from 'utilities/flagIsActiveForUser';
import hasContributionsDashboardAccessToUser from 'utilities/hasContributionsDashboardAccessToUser';
import { usePageContext } from './PageContext';
import useUser from 'hooks/useUser';
import useConnectStripeAccount from 'hooks/useConnectStripeAccount';

function Dashboard() {
  const { flags } = useFeatureFlags();
  const { page, setPage } = usePageContext();
  const { user } = useUser();
  const { requiresStripeVerification } = useConnectStripeAccount();

  const hasContributionsSectionAccess = user?.role_type && hasContributionsDashboardAccessToUser(flags);
  const hasContentSectionAccess = user?.role_type && flagIsActiveForUser(CONTENT_SECTION_ACCESS_FLAG_NAME, flags);

  const dashboardSlugRedirect = hasContentSectionAccess
    ? CONTENT_SLUG
    : hasContributionsSectionAccess
    ? DONATIONS_SLUG
    : 'not-found';

<<<<<<< HEAD
  const isEditPage = useLocation().pathname.includes(EDITOR_ROUTE);
  const showConnectToStripeDialogs = userHasSingleRPNotConnectedToStripe(user);
=======
  const { pathname } = useLocation();
  const isEditPage = pathname.includes(EDITOR_ROUTE);
>>>>>>> 3b7596ae

  return (
    <S.Outer>
      {requiresStripeVerification ? <ConnectStripeElements /> : ''}
      <DashboardTopbar isEditPage={isEditPage} page={page} setPage={setPage} />
      <S.Dashboard data-testid="dashboard">
        {isEditPage ? null : <DashboardSidebar />}
        <S.DashboardMain>
          <S.DashboardContent>
            <Switch>
              <Redirect exact from={DASHBOARD_SLUG} to={dashboardSlugRedirect} />

              {hasContributionsSectionAccess ? (
                <Route path={DONATIONS_SLUG}>
                  <Donations />
                </Route>
              ) : null}
              {hasContentSectionAccess ? (
                <Route path={CONTENT_SLUG}>
                  <Content />
                </Route>
              ) : null}
              {hasContentSectionAccess ? (
                <Route path={CUSTOMIZE_SLUG}>
                  <Customize />
                </Route>
              ) : null}
              {hasContentSectionAccess ? (
                <Route path={EDITOR_ROUTE_PAGE}>
                  <PageEditor />
                </Route>
              ) : null}
              <Route path={PROFILE}>
                <Profile />
              </Route>
              <Route>
                <LivePage404 dashboard />
              </Route>
            </Switch>
          </S.DashboardContent>
        </S.DashboardMain>
      </S.Dashboard>
    </S.Outer>
  );
}

export default Dashboard;<|MERGE_RESOLUTION|>--- conflicted
+++ resolved
@@ -50,13 +50,8 @@
     ? DONATIONS_SLUG
     : 'not-found';
 
-<<<<<<< HEAD
-  const isEditPage = useLocation().pathname.includes(EDITOR_ROUTE);
-  const showConnectToStripeDialogs = userHasSingleRPNotConnectedToStripe(user);
-=======
   const { pathname } = useLocation();
   const isEditPage = pathname.includes(EDITOR_ROUTE);
->>>>>>> 3b7596ae
 
   return (
     <S.Outer>
