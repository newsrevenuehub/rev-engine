--- conflicted
+++ resolved
@@ -16,9 +16,5 @@
         views.handle_stripe_account_link,
         name="handle-stripe-account-link",
     ),
-<<<<<<< HEAD
-    path("mailchimp-oauth-success", views.handle_mailchimp_oauth_success, name="handle-mailchimp-oauth-success"),
-=======
     path("mailchimp-oauth-success/", views.handle_mailchimp_oauth_success, name="handle-mailchimp-oauth-success"),
->>>>>>> 04365956
 ]