--- conflicted
+++ resolved
@@ -47,11 +47,8 @@
     "react-draft-wysiwyg": "^1.14.7",
     "react-google-autocomplete": "^2.4.2",
     "react-helmet": "^6.1.0",
-<<<<<<< HEAD
     "react-query": "^3.39.2",
-=======
     "react-hook-form": "^7.34.2",
->>>>>>> 210dbe2a
     "react-router-dom": "^5.2.0",
     "react-scripts": "^5.0.0",
     "react-select": "^5.4.0",
@@ -63,11 +60,8 @@
     "styled-normalize": "^8.0.7",
     "styled-system": "^5.1.5",
     "tinycolor2": "^1.4.2",
-<<<<<<< HEAD
     "url-join": "^5.0.0",
-=======
     "universal-cookie": "^4.0.4",
->>>>>>> 210dbe2a
     "uuid": "^8.3.2",
     "web-vitals": "^1.1.1"
   },
