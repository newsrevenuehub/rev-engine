import { Redirect, useLocation } from 'react-router-dom';

import * as S from './Main.styled';

import Dashboard from 'components/dashboard/Dashboard';
import Verify from 'components/account/Verify';

import { useConfigureAnalytics } from './analytics';
import { CONTENT_SLUG, VERIFY_EMAIL_SUCCESS } from 'routes';
import PageContextProvider from './dashboard/PageContext';
import useUser from 'hooks/useUser';

function Main() {
  useConfigureAnalytics();
<<<<<<< HEAD
  const { user, isLoading } = useUser();
  const { pathname } = useLocation();
  const isVerifyEmailPath = pathname.includes(VERIFY_EMAIL_SUCCESS);
=======
  const [loadingFlags, setLoadingFlags] = useState(true);
  const [featureFlags, setFeatureFlags] = useState();
  const { setUser: setUserContext, user } = useUserContext();

  const requestUser = useRequest();

  useEffect(() => {
    setLoadingFlags(true);
    requestUser(
      {
        method: 'GET',
        url: USER
      },
      {
        onSuccess: ({ data }) => {
          setFeatureFlags(data.flags);
          setUserContext(data);
          setLoadingFlags(false);
        },
        onFailure: (e) => {
          throw new Error('Something unexpected happened retrieving flags');
        }
      }
    );
  }, [requestUser]);

  const isVerifyEmailPath = useLocation().pathname.includes(VERIFY_EMAIL_SUCCESS);

>>>>>>> 210dbe2a
  if (user) {
    if (!user.email_verified && !isVerifyEmailPath) {
      return <Redirect to={VERIFY_EMAIL_SUCCESS} />;
    }

    if (user.email_verified && isVerifyEmailPath) {
      return <Redirect to={CONTENT_SLUG} />;
    }
  }

  return (
    <PageContextProvider>
      {isLoading ? (
        ''
      ) : isVerifyEmailPath ? (
        <Verify />
      ) : (
        <S.Main>
          <S.MainContent>
            <Dashboard />
          </S.MainContent>
        </S.Main>
      )}
    </PageContextProvider>
  );
}

export default Main;<|MERGE_RESOLUTION|>--- conflicted
+++ resolved
@@ -12,40 +12,10 @@
 
 function Main() {
   useConfigureAnalytics();
-<<<<<<< HEAD
   const { user, isLoading } = useUser();
   const { pathname } = useLocation();
   const isVerifyEmailPath = pathname.includes(VERIFY_EMAIL_SUCCESS);
-=======
-  const [loadingFlags, setLoadingFlags] = useState(true);
-  const [featureFlags, setFeatureFlags] = useState();
-  const { setUser: setUserContext, user } = useUserContext();
 
-  const requestUser = useRequest();
-
-  useEffect(() => {
-    setLoadingFlags(true);
-    requestUser(
-      {
-        method: 'GET',
-        url: USER
-      },
-      {
-        onSuccess: ({ data }) => {
-          setFeatureFlags(data.flags);
-          setUserContext(data);
-          setLoadingFlags(false);
-        },
-        onFailure: (e) => {
-          throw new Error('Something unexpected happened retrieving flags');
-        }
-      }
-    );
-  }, [requestUser]);
-
-  const isVerifyEmailPath = useLocation().pathname.includes(VERIFY_EMAIL_SUCCESS);
-
->>>>>>> 210dbe2a
   if (user) {
     if (!user.email_verified && !isVerifyEmailPath) {
       return <Redirect to={VERIFY_EMAIL_SUCCESS} />;
