--- conflicted
+++ resolved
@@ -1,30 +1,11 @@
-<<<<<<< HEAD
-=======
 from django.db.utils import IntegrityError
 
->>>>>>> 9e38e29f
 import pytest
 
 from apps.config.models import DenyListWord
 from apps.config.tests.factories import DenyListWordFactory
 
 
-<<<<<<< HEAD
-@pytest.mark.django_db
-class TestDenyListWord:
-    text = "z0mg"
-
-    @pytest.fixture
-    def word(self):
-        return DenyListWord(word=self.text)
-
-    def test_basics(self, word):
-        assert str(word) == self.text
-
-    def test_case_sensitive(self, word):
-        assert word.word != (new_text := self.text.capitalize())
-        DenyListWord(word=new_text).save()
-=======
 @pytest.mark.django_db()
 class TestDenyListWord:
     @pytest.fixture()
@@ -43,5 +24,4 @@
 
     def test_basics(self):
         t = DenyListWord(word="z0mg")
-        assert str(t) == "z0mg"
->>>>>>> 9e38e29f
+        assert str(t) == "z0mg"