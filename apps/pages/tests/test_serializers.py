from unittest import mock

from django.utils import timezone

import pytest
from rest_framework import serializers
from rest_framework.exceptions import ErrorDetail
from rest_framework.test import APIRequestFactory, APITestCase

from apps.api.tests import RevEngineApiAbstractTestCase
from apps.organizations.models import BenefitLevelBenefit
from apps.organizations.serializers import PaymentProviderSerializer
from apps.organizations.tests.factories import (
    BenefitFactory,
    BenefitLevelFactory,
    RevenueProgramFactory,
)
from apps.pages.serializers import (
    DonationPageFullDetailSerializer,
    StyleListSerializer,
    TemplateDetailSerializer,
)
from apps.pages.tests.factories import DonationPageFactory, StyleFactory, TemplateFactory
from apps.pages.validators import required_style_keys


class DonationPageFullDetailSerializerTest(RevEngineApiAbstractTestCase):
    def setUp(self):
        self.set_up_domain_model()
        self.page = self.org1_rp1.donationpage_set.first()

        # set up benefits
        self.benefit_1 = BenefitFactory(revenue_program=self.org1_rp1)
        self.benefit_2 = BenefitFactory(revenue_program=self.org1_rp1)
        self.benefit_level_1 = BenefitLevelFactory(revenue_program=self.org1_rp1)

        BenefitLevelBenefit.objects.create(benefit_level=self.benefit_level_1, benefit=self.benefit_1, order=1)
        BenefitLevelBenefit.objects.create(benefit_level=self.benefit_level_1, benefit=self.benefit_2, order=2)

        self.benefit_level_2 = BenefitLevelFactory(revenue_program=self.org1_rp1)

        BenefitLevelBenefit.objects.create(benefit_level=self.benefit_level_2, benefit=self.benefit_1, order=1)

        self.serializer = DonationPageFullDetailSerializer
        self.request_factory = APIRequestFactory()

    def test_payment_provider(self):
        serializer = self.serializer(self.page)
        self.assertEqual(
            serializer.data["payment_provider"],
            PaymentProviderSerializer(self.page.revenue_program.payment_provider).data,
        )

    def test_serializer_not_broken_by_no_payment_provider(self):
        self.page.revenue_program.payment_provider.delete()
        self.page.refresh_from_db()
        self.serializer(self.page).data

    def test_has_analytics_data(self):
        serializer = self.serializer(self.page)
        data = serializer.data
        for key in (
            "google_analytics_v3_domain",
            "google_analytics_v3_id",
            "google_analytics_v4_id",
            "facebook_pixel_id",
        ):

            self.assertEqual(data["revenue_program"][key], getattr(self.page.revenue_program, key))

    def test_get_benefit_levels(self):
        serializer = self.serializer(self.page)
        data = serializer.data

        # Should have the right amount of benefit levels...
        self.assertEqual(len(data["benefit_levels"]), 2)
        # ...and they should be in the right order.
        self.assertEqual(data["benefit_levels"][0]["name"], self.benefit_level_1.name)

        # Benefit level should have the right number of benefits...
        self.assertEqual(len(data["benefit_levels"][0]["benefits"]), 2)
        # ...and they should be in the right order.
        self.assertEqual(data["benefit_levels"][0]["benefits"][0]["name"], self.benefit_1.name)

        # No obj.revenuep_rogram
        assert None is serializer.get_benefit_levels(mock.Mock(revenue_program=None))

    def test_get_revenue_program_is_nonprofit(self):
        # Set it true, expect it in page serializer
        self.page.revenue_program.non_profit = True
        self.page.revenue_program.save()
        self.page.revenue_program.refresh_from_db()
        serializer = self.serializer(self.page)
        data = serializer.data
        self.assertEqual(data["revenue_program_is_nonprofit"], True)

        # Set it false, expect it in page serializer
        self.page.revenue_program.non_profit = False
        self.page.revenue_program.save()
        self.page.revenue_program.refresh_from_db()
        serializer = self.serializer(self.page)
        data = serializer.data
        self.assertEqual(data["revenue_program_is_nonprofit"], False)

    def test_create_with_template_pk_uses_template_as_data(self):
        template = TemplateFactory()
        # new_page_name
        new_page_data = {
            "template_pk": template.pk,
            "name": "My New Page From a Template",
            "slug": "my-new-page-from-a-template",
            "revenue_program": self.page.revenue_program.pk,
        }
        serializer = self.serializer(data=new_page_data)
        request = self.request_factory.post("/")
        request.user = self.org_user
        serializer.context["request"] = request

        self.assertTrue(serializer.is_valid())
        new_page = serializer.save()
        self.assertEqual(new_page.heading, template.heading)

<<<<<<< HEAD
    # TODO: [DEV-2187] Remove stripe_account_id from DonationPageFullDetailSerializer
=======
    def test_create_with_template_does_not_exist(self):
        new_page_data = {
            "template_pk": None,
            "name": "My New Page From a Template",
            "slug": "my-new-page-from-a-template",
            "revenue_program": self.page.revenue_program.pk,
        }
        serializer = self.serializer(data=new_page_data)
        request = self.request_factory.post("/")
        request.user = self.org_user
        serializer.context["request"] = request
        with pytest.raises(serializers.ValidationError) as e:
            assert serializer.is_valid()
            serializer.save()
            assert "template no longer exists" in str(e)

>>>>>>> c35e2026
    def test_live_context_adds_org_stripe_account_id(self):
        serializer = self.serializer(self.page, context={"live": False})
        self.assertIsNone(serializer.data["stripe_account_id"])

        serializer = self.serializer(self.page, context={"live": True})
        self.assertIsNotNone(serializer.data["stripe_account_id"])
        self.assertEqual(
            serializer.data["stripe_account_id"], self.page.revenue_program.payment_provider.stripe_account_id
        )

    def test_not_live_context_adds_allow_offer_nyt_comp(self):
        serializer = self.serializer(self.page, context={"live": True})
        self.assertIsNone(serializer.data["allow_offer_nyt_comp"])

        serializer = self.serializer(self.page, context={"live": False})
        self.assertIsNotNone(serializer.data["allow_offer_nyt_comp"])
        self.assertEqual(serializer.data["allow_offer_nyt_comp"], self.page.revenue_program.allow_offer_nyt_comp)


class TemplateDetailSerializerTest(RevEngineApiAbstractTestCase):
    def setUp(self):
        self.set_up_domain_model()
        self.page = self.org1_rp1.donationpage_set.first()
        self.template = TemplateFactory(revenue_program=self.org1_rp1)
        self.serializer = TemplateDetailSerializer
        request = APIRequestFactory()
        request.user = self.org_user
        self.request = request

    def test_create_with_page_pk_uses_page_as_template(self):
        template_data = {
            "page": self.page.pk,
            "name": "My New Template",
        }
        serializer = self.serializer(data=template_data, context={"request": self.request})
        self.assertTrue(serializer.is_valid())
        new_template = serializer.save()
        self.assertEqual(new_template.heading, self.page.heading)

    def test_when_no_reference_to_page(self):
        template_data = {
            "name": "My New Template",
            "heading": "My heading",
        }
        serializer = self.serializer(data=template_data, context={"request": self.request})
        self.assertTrue(serializer.is_valid())
        new_template = serializer.save()
        for key, val in template_data.items():
            self.assertEqual(getattr(new_template, key), val)

    def test_when_reference_revenue_program_in_and_no_page(self):
        template_data = {"name": "my template name", "revenue_program": self.org1_rp1.pk}
        serializer = self.serializer(data=template_data, context={"request": self.request})
        self.assertTrue(serializer.is_valid())
        new_template = serializer.save()
        self.assertEqual(new_template.revenue_program.pk, template_data["revenue_program"])

    def test_when_reference_revenue_program_and_page_where_rp_is_not_pages_rp(self):
        self.assertNotEqual(self.page.revenue_program, self.org1_rp2)
        template_data = {
            "name": "my template name",
            "revenue_program": self.org1_rp2.pk,
            "page": self.page.pk,
        }
        serializer = self.serializer(data=template_data, context={"request": self.request})
        self.assertTrue(serializer.is_valid())
        new_template = serializer.save()
        self.assertEqual(new_template.revenue_program.pk, template_data["revenue_program"])
        self.assertEqual(new_template.name, template_data["name"])
        self.assertEqual(new_template.heading, self.page.heading)

    def test_serializer_is_invalid_when_referenced_page_not_found(self):
        template_data = {
            "page": self.page.pk,
            "name": "My New Template",
        }
        serializer = self.serializer(data=template_data, context={"request": self.request})
        self.assertTrue(serializer.is_valid())
        page_pk = self.page.pk
        # contributions protect referenced page from being deleted, so need to delete these first
        self.page.contribution_set.all().delete()
        self.page.delete()
        # NB, serializer must be reinitialized after deleting page, otherwise `is_valid` will
        # not cause validation to be run anew
        serializer = self.serializer(data=template_data, context={"request": self.request})
        self.assertFalse(serializer.is_valid())
        self.assertIn("page", serializer.errors)
        self.assertIsInstance(serializer.errors["page"][0], ErrorDetail)
        self.assertEqual(str(serializer.errors["page"][0]), f'Invalid pk "{page_pk}" - object does not exist.')


class StyleListSerializerTest(APITestCase):
    def setUp(self):
        self.rev_program = RevenueProgramFactory()
        self.style_1 = StyleFactory(revenue_program=self.rev_program)
        self.style_2 = StyleFactory(revenue_program=self.rev_program)
        self.donation_page_live = DonationPageFactory(
            published_date=timezone.now(), styles=self.style_1, revenue_program=self.rev_program
        )
        self.donation_page_unlive = DonationPageFactory(styles=self.style_2, revenue_program=self.rev_program)
        self.serializer = StyleListSerializer
        self.other_rev_program = RevenueProgramFactory()
        valid_styles_json = {}
        for k, v in required_style_keys.items():
            valid_styles_json[k] = v()
        self.updated_styled_data = {
            "name": "New Test Styles",
            "revenue_program": {"name": self.rev_program.name, "slug": self.rev_program.slug},
            **valid_styles_json,
        }

    def test_get_used_live(self):
        live_style_serializer = self.serializer(self.style_1)
        nonlive_style_serializer = self.serializer(self.style_2)

        self.assertIn("used_live", live_style_serializer.data)
        self.assertTrue(live_style_serializer.data["used_live"])
        self.assertIn("used_live", nonlive_style_serializer.data)
        self.assertFalse(nonlive_style_serializer.data["used_live"])<|MERGE_RESOLUTION|>--- conflicted
+++ resolved
@@ -120,9 +120,8 @@
         new_page = serializer.save()
         self.assertEqual(new_page.heading, template.heading)
 
-<<<<<<< HEAD
     # TODO: [DEV-2187] Remove stripe_account_id from DonationPageFullDetailSerializer
-=======
+
     def test_create_with_template_does_not_exist(self):
         new_page_data = {
             "template_pk": None,
@@ -139,7 +138,6 @@
             serializer.save()
             assert "template no longer exists" in str(e)
 
->>>>>>> c35e2026
     def test_live_context_adds_org_stripe_account_id(self):
         serializer = self.serializer(self.page, context={"live": False})
         self.assertIsNone(serializer.data["stripe_account_id"])
