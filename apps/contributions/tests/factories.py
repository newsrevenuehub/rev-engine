import datetime
import random

from django.conf import settings

import factory
import pytz
from factory.django import DjangoModelFactory
from factory.helpers import create
from faker import Faker

from apps.common.tests.test_utils import generate_random_datetime
from apps.contributions import models
<<<<<<< HEAD
=======
from apps.organizations.tests.factories import OrganizationFactory
>>>>>>> d779b4d1
from apps.pages.tests.factories import DonationPageFactory


fake = Faker()


class ContributorFactory(DjangoModelFactory):
    class Meta:
        model = models.Contributor
        django_get_or_create = ("email",)

    email = factory.Sequence(lambda n: f"{fake.user_name()}-{n}@{fake.domain_name()}")


def _get_flagged_date(bad_actor_score, created_at):
    if bad_actor_score >= settings.BAD_ACTOR_FAIL_ABOVE:
        return created_at + datetime.timedelta(hours=1)
    return None


def _get_status(bad_actor_score):
    if bad_actor_score >= settings.BAD_ACTOR_FAIL_ABOVE:
        return models.ContributionStatus.FLAGGED
    return random.choice(
        [
            models.ContributionStatus.PROCESSING,
            models.ContributionStatus.PAID,
            models.ContributionStatus.CANCELED,
        ]
    )


def _get_last_payment_date(created_date, bad_actor_score):
    if bad_actor_score >= settings.BAD_ACTOR_FAIL_ABOVE:
        return None
    return created_date + datetime.timedelta(hours=1)


NOW = datetime.datetime.now(tz=pytz.UTC) - datetime.timedelta(days=1)
THEN = NOW - datetime.timedelta(weeks=52)


class ContributionFactory(DjangoModelFactory):
    class Meta:
        model = models.Contribution

    created = factory.LazyFunction(lambda: generate_random_datetime(THEN, NOW))
    amount = factory.LazyFunction(lambda: random.randrange(1, 10000) * 100)
    reason = factory.LazyFunction(lambda: fake.paragraph())
    interval = factory.LazyFunction(lambda: random.choice(models.ContributionInterval.choices)[0])
    bad_actor_score = factory.LazyFunction(lambda: random.choice([0, 1, 2, 3, 4]))
    last_payment_date = factory.LazyAttribute(lambda o: _get_last_payment_date(o.created, o.bad_actor_score))
    flagged_date = factory.LazyAttribute(lambda o: _get_flagged_date(o.bad_actor_score, o.created))
    status = factory.LazyAttribute(lambda o: _get_status(o.bad_actor_score))
    payment_provider_used = "Stripe"
<<<<<<< HEAD
    donation_page = factory.SubFactory(DonationPageFactory)
=======
    contributor = factory.SubFactory(ContributorFactory)
    donation_page = factory.SubFactory(DonationPageFactory)
    organization = factory.SubFactory(OrganizationFactory)
>>>>>>> d779b4d1
<|MERGE_RESOLUTION|>--- conflicted
+++ resolved
@@ -11,10 +11,6 @@
 
 from apps.common.tests.test_utils import generate_random_datetime
 from apps.contributions import models
-<<<<<<< HEAD
-=======
-from apps.organizations.tests.factories import OrganizationFactory
->>>>>>> d779b4d1
 from apps.pages.tests.factories import DonationPageFactory
 
 
@@ -70,10 +66,5 @@
     flagged_date = factory.LazyAttribute(lambda o: _get_flagged_date(o.bad_actor_score, o.created))
     status = factory.LazyAttribute(lambda o: _get_status(o.bad_actor_score))
     payment_provider_used = "Stripe"
-<<<<<<< HEAD
     donation_page = factory.SubFactory(DonationPageFactory)
-=======
-    contributor = factory.SubFactory(ContributorFactory)
-    donation_page = factory.SubFactory(DonationPageFactory)
-    organization = factory.SubFactory(OrganizationFactory)
->>>>>>> d779b4d1
+    contributor = factory.SubFactory(ContributorFactory)