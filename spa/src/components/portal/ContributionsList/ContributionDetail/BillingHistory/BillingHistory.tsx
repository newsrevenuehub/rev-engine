import { Link, Table, TableBody } from 'components/base';
import { PortalContributionPayment } from 'hooks/usePortalContribution';
import PropTypes, { InferProps } from 'prop-types';
import formatCurrencyAmount from 'utilities/formatCurrencyAmount';
import { DetailSection } from '../DetailSection';
import { EmptyBillingHistory, TableCell, TableHead, TableRow } from './BillingHistory.styled';
import { SectionControlButton } from '../common.styled';
import usePortal from 'hooks/usePortal';
import { Skeleton } from '@material-ui/lab';

const BillingHistoryPropTypes = {
  disabled: PropTypes.bool,
  payments: PropTypes.array.isRequired,
  onSendEmailReceipt: PropTypes.func.isRequired
};

export interface BillingHistoryProps extends InferProps<typeof BillingHistoryPropTypes> {
  payments: PortalContributionPayment[];
  onSendEmailReceipt: () => void;
}

const PAYMENT_STATUS_NAMES: Record<PortalContributionPayment['status'], string> = {
  paid: 'Paid',
  refunded: 'Refunded'
};

const dateFormatter = Intl.DateTimeFormat(undefined, { day: 'numeric', month: 'numeric', year: 'numeric' });

export function BillingHistory({ disabled, payments, onSendEmailReceipt }: BillingHistoryProps) {
  const { page } = usePortal();
  const sendNreEmail = page?.revenue_program?.organization?.send_receipt_email_via_nre;
  const hasPayments = payments.length > 0;

  const renderEmptyBillingHistory = () =>
    page?.revenue_program.name ? (
      <EmptyBillingHistory>
        Please contact {page?.revenue_program.name}
        {page?.revenue_program.contact_email ? (
          <>
            {' '}
            at <Link href={`mailto:${page?.revenue_program.contact_email}`}>{page?.revenue_program.contact_email}</Link>
          </>
        ) : (
          ''
        )}{' '}
        for billing history and prior receipts for this contribution.
      </EmptyBillingHistory>
    ) : (
      <Skeleton variant="rect" height={20} />
    );

  return (
    <DetailSection
      disabled={disabled}
      title="Billing History"
      controls={
        sendNreEmail && (
          <SectionControlButton $cursorNotAllowed onClick={onSendEmailReceipt} disabled={!hasPayments}>
            Resend receipt
          </SectionControlButton>
        )
      }
    >
      <Table>
        <TableHead>
          <TableRow>
            <TableCell>Date</TableCell>
            <TableCell>Amount</TableCell>
            <TableCell>Status</TableCell>
          </TableRow>
        </TableHead>
        <TableBody>
<<<<<<< HEAD
          {hasPayments
            ? payments.map((payment, index) => (
                <TableRow key={index}>
                  <TableCell>{dateFormatter.format(new Date(payment.created))}</TableCell>
                  <TableCell>{formatCurrencyAmount(payment.gross_amount_paid)}</TableCell>
                  <TableCell>{PAYMENT_STATUS_NAMES[payment.status]}</TableCell>
                </TableRow>
              ))
            : renderEmptyBillingHistory()}
=======
          {payments.map((payment, index) => (
            <TableRow key={index}>
              <TableCell>{dateFormatter.format(new Date(payment.transaction_time ?? payment.created))}</TableCell>
              <TableCell>{formatCurrencyAmount(payment.gross_amount_paid)}</TableCell>
              <TableCell>{PAYMENT_STATUS_NAMES[payment.status]}</TableCell>
            </TableRow>
          ))}
>>>>>>> 4084ba25
        </TableBody>
      </Table>
    </DetailSection>
  );
}

BillingHistory.propTypes = BillingHistoryPropTypes;
export default BillingHistory;<|MERGE_RESOLUTION|>--- conflicted
+++ resolved
@@ -70,25 +70,15 @@
           </TableRow>
         </TableHead>
         <TableBody>
-<<<<<<< HEAD
           {hasPayments
             ? payments.map((payment, index) => (
                 <TableRow key={index}>
-                  <TableCell>{dateFormatter.format(new Date(payment.created))}</TableCell>
+                  <TableCell>{dateFormatter.format(new Date(payment.transaction_time ?? payment.created))}</TableCell>
                   <TableCell>{formatCurrencyAmount(payment.gross_amount_paid)}</TableCell>
                   <TableCell>{PAYMENT_STATUS_NAMES[payment.status]}</TableCell>
                 </TableRow>
               ))
             : renderEmptyBillingHistory()}
-=======
-          {payments.map((payment, index) => (
-            <TableRow key={index}>
-              <TableCell>{dateFormatter.format(new Date(payment.transaction_time ?? payment.created))}</TableCell>
-              <TableCell>{formatCurrencyAmount(payment.gross_amount_paid)}</TableCell>
-              <TableCell>{PAYMENT_STATUS_NAMES[payment.status]}</TableCell>
-            </TableRow>
-          ))}
->>>>>>> 4084ba25
         </TableBody>
       </Table>
     </DetailSection>
