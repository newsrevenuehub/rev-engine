--- conflicted
+++ resolved
@@ -1713,13 +1713,9 @@
         )
         contributor = ContributorFactory()
         page = DonationPageFactory()
-<<<<<<< HEAD
         ContributionFactory.create_batch(
-            20, contributor=contributor, donation_page=page, status=ContributionStatus.PAID
-        )
-=======
-        ContributionFactory.create_batch(100, contributor=contributor, donation_page=page)
->>>>>>> 30bc501d
+            100, contributor=contributor, donation_page=page, status=ContributionStatus.PAID
+        )
         api_client.force_authenticate(contributor)
         response = api_client.get(reverse("portal-contributor-contributions-list", args=(contributor.id,)))
         assert response.status_code == status.HTTP_200_OK
