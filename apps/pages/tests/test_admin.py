--- conflicted
+++ resolved
@@ -81,9 +81,6 @@
         response = self.template_admin.response_change(request, template)
 
         self.assertEqual(response.status_code, 302)
-<<<<<<< HEAD
-        self.assertEqual(reverse("admin:pages_template_changelist"), response.url)
-=======
         self.assertEqual(reverse("admin:pages_template_changelist"), response.url)
 
     def test_make_page_allows_duplicate_name(self):
@@ -92,5 +89,4 @@
         self.client.post(change_url, {"_page-from-template": True})
         # ...then try to do it again
         response = self.client.post(change_url, {"_page-from-template": True})
-        self.assertEqual(response.status_code, 302)
->>>>>>> 1f3900fa
+        self.assertEqual(response.status_code, 302)