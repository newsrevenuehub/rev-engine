import PropTypes, { InferProps } from 'prop-types';
import { useCallback, useState } from 'react';
import { useSnackbar } from 'notistack';

import LogoutIcon from 'assets/icons/logout.svg';
import { Tooltip } from 'components/base';
import useModal from 'hooks/useModal';
import useRequest from 'hooks/useRequest';

import { Button, CircularProgress, ExportIcon, Flex } from './ExportButton.styled';
import ExportModal from './ExportModal';
<<<<<<< HEAD
import SystemNotification from 'components/common/SystemNotification';
=======
import { CONTRIBUTIONS, EMAIL_CONTRIBUTIONS } from 'ajax/endpoints';
>>>>>>> 405b0ea9

export type ExportButtonProps = InferProps<typeof ExportButtonPropTypes>;

const ExportButton = ({ className, ...rest }: ExportButtonProps) => {
  const { enqueueSnackbar } = useSnackbar();
  const { open: showTooltip, handleClose: handleCloseTooltip, handleOpen: handleOpenTooltip } = useModal();
  const { open, handleClose, handleOpen } = useModal();
  const [loading, setLoading] = useState(false);
  const requestExportData = useRequest();

  const exportData = useCallback(() => {
    setLoading(true);
<<<<<<< HEAD
    // TODO: update endpoint when ticket DEV-2230 is done
    requestExportData(
      {
        method: 'PATCH',
        url: 'mock-url'
      },
      {
        onSuccess: () => {
          enqueueSnackbar(
            'Your contributions export is in progress and will be sent to your email address when complete.',
            {
              persist: true,
              content: (key: string, message: string) => (
                <SystemNotification id={key} message={message} header="Export in Progress" type="success" />
              )
            }
          );
          setTimeout(() => setLoading(false), 30000);
        },
        onFailure: (e: any) => {
          enqueueSnackbar('There’s been a problem with your contributions export. Please try again.', {
            persist: true,
            content: (key: string, message: string) => (
              <SystemNotification id={key} message={message} header="Export Failed" type="error" />
            )
          });
          setLoading(false);
        }
      }
    );
  }, [enqueueSnackbar, requestExportData]);
=======
    requestExportData(
      {
        method: 'POST',
        url: `${CONTRIBUTIONS}${EMAIL_CONTRIBUTIONS}`
      },
      {
        onSuccess: () => {
          setTimeout(() => setLoading(false), 30000);
        },
        onFailure: () => {
          setLoading(false);
          alert.error(GENERIC_ERROR);
        }
      }
    );
  }, [alert, requestExportData]);
>>>>>>> 405b0ea9

  return (
    <Flex className={className!}>
      <Tooltip
        title={<p style={{ color: 'white', margin: 0 }}>Export is being sent</p>}
        placement="bottom-end"
        open={showTooltip && loading}
        onClose={handleCloseTooltip}
        onOpen={handleOpenTooltip}
      >
        {/* Disabled elements do not fire events. Need the DIV over button for tooltip to listen to events. */}
        <div data-testid="export-button-wrapper">
          <Button
            color="secondary"
            variant="contained"
            onClick={handleOpen}
            data-testid="export-button"
            disabled={loading}
            startIcon={loading ? <CircularProgress size={20} /> : <ExportIcon src={LogoutIcon} alt="Sign out" />}
          >
            {loading ? 'Sending...' : 'Export'}
          </Button>
        </div>
      </Tooltip>
      {open && <ExportModal open={open} onClose={handleClose} onExport={exportData} {...rest} />}
    </Flex>
  );
};

const ExportButtonPropTypes = {
  className: PropTypes.string,
  transactions: PropTypes.number.isRequired,
  email: PropTypes.string.isRequired
};

ExportButton.propTypes = ExportButtonPropTypes;

ExportButton.defaultProps = {
  className: ''
};

export default ExportButton;<|MERGE_RESOLUTION|>--- conflicted
+++ resolved
@@ -9,11 +9,8 @@
 
 import { Button, CircularProgress, ExportIcon, Flex } from './ExportButton.styled';
 import ExportModal from './ExportModal';
-<<<<<<< HEAD
 import SystemNotification from 'components/common/SystemNotification';
-=======
 import { CONTRIBUTIONS, EMAIL_CONTRIBUTIONS } from 'ajax/endpoints';
->>>>>>> 405b0ea9
 
 export type ExportButtonProps = InferProps<typeof ExportButtonPropTypes>;
 
@@ -26,12 +23,10 @@
 
   const exportData = useCallback(() => {
     setLoading(true);
-<<<<<<< HEAD
-    // TODO: update endpoint when ticket DEV-2230 is done
     requestExportData(
       {
-        method: 'PATCH',
-        url: 'mock-url'
+        method: 'POST',
+        url: `${CONTRIBUTIONS}${EMAIL_CONTRIBUTIONS}`
       },
       {
         onSuccess: () => {
@@ -46,36 +41,18 @@
           );
           setTimeout(() => setLoading(false), 30000);
         },
-        onFailure: (e: any) => {
+        onFailure: () => {
+          setLoading(false);
           enqueueSnackbar('There’s been a problem with your contributions export. Please try again.', {
             persist: true,
             content: (key: string, message: string) => (
               <SystemNotification id={key} message={message} header="Export Failed" type="error" />
             )
           });
-          setLoading(false);
         }
       }
     );
   }, [enqueueSnackbar, requestExportData]);
-=======
-    requestExportData(
-      {
-        method: 'POST',
-        url: `${CONTRIBUTIONS}${EMAIL_CONTRIBUTIONS}`
-      },
-      {
-        onSuccess: () => {
-          setTimeout(() => setLoading(false), 30000);
-        },
-        onFailure: () => {
-          setLoading(false);
-          alert.error(GENERIC_ERROR);
-        }
-      }
-    );
-  }, [alert, requestExportData]);
->>>>>>> 405b0ea9
 
   return (
     <Flex className={className!}>
