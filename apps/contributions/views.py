--- conflicted
+++ resolved
@@ -212,15 +212,6 @@
         return serializers.ContributorContributionSerializer
 
 
-<<<<<<< HEAD
-class ContributionMetadataListView(viewsets.ReadOnlyModelViewSet):
-    serializer_class = serializers.ContributionMetadataSerializer
-    model = ContributionMetadata
-    pagination_class = None
-
-    def get_queryset(self):
-        return self.model.objects.all()
-=======
 @api_view(["PATCH"])
 @permission_classes([IsAuthenticated, IsContributor])
 def update_payment_method(request, pk):
@@ -269,4 +260,12 @@
         return Response({"detail": error_message}, status=status.HTTP_400_BAD_REQUEST)
 
     return Response({"detail": "Success"}, status=status.HTTP_200_OK)
->>>>>>> 25e33aa5
+
+
+class ContributionMetadataListView(viewsets.ReadOnlyModelViewSet):
+    serializer_class = serializers.ContributionMetadataSerializer
+    model = ContributionMetadata
+    pagination_class = None
+
+    def get_queryset(self):
+        return self.model.objects.all()