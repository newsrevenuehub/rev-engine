from unittest import mock

from django.conf import settings
from django.middleware import csrf
from django.test import override_settings

import pytest
from addict import Dict as AttrDict
from faker import Faker
from rest_framework import status
from rest_framework.reverse import reverse
from rest_framework.test import APIClient, APIRequestFactory, APITestCase
from stripe.error import StripeError
from stripe.oauth_error import InvalidGrantError as StripeInvalidGrantError
from stripe.stripe_object import StripeObject
from waffle import get_waffle_flag_model

import apps
from apps.api.tests import RevEngineApiAbstractTestCase
from apps.api.tokens import ContributorRefreshToken
from apps.common.constants import CONTRIBUTIONS_API_ENDPOINT_ACCESS_FLAG_NAME
from apps.common.tests.test_resources import AbstractTestCase
from apps.contributions.models import Contribution, ContributionInterval
from apps.contributions.payment_managers import PaymentBadParamsError, PaymentProviderError
from apps.contributions.serializers import (
    PaymentProviderContributionSerializer,
    SubscriptionsSerializer,
)
from apps.contributions.tests.factories import (
    ContributionFactory,
    ContributorFactory,
    StripeSubscriptionFactory,
)
from apps.contributions.utils import get_sha256_hash
from apps.contributions.views import stripe_payment
from apps.organizations.models import RevenueProgram
from apps.organizations.tests.factories import (
    OrganizationFactory,
    PaymentProviderFactory,
    RevenueProgramFactory,
    StripePaymentIntentFactory,
)
from apps.pages.models import DonationPage
from apps.pages.tests.factories import DonationPageFactory
from apps.users.choices import Roles
from apps.users.tests.factories import create_test_user


faker = Faker()

test_client_secret = "secret123"
test_stripe_payment_email = "tester@testing.com"


EXPECTED_CONTRIBUTION_CONFIRMATION_TEMPLATE_KEYS = (
    "contribution_date",
    "contributor_email",
    "contribution_amount",
    "contribution_interval",
    "contribution_interval_display_value",
    "copyright_year",
    "org_name",
)


class MockPaymentIntent(StripeObject):
    def __init__(self, *args, **kwargs):
        self.id = "test"
        self.client_secret = test_client_secret


class StripePaymentViewTestAbstract(AbstractTestCase):
    def setUp(self):
        super().setUp()
        self.set_up_domain_model()

    @classmethod
    def setUpClass(cls):
        super().setUpClass()
        cls.payment_amount = "10.00"
        cls.ip = faker.ipv4()
        cls.referer = faker.url()
        cls.url = reverse("stripe-payment")

    def _create_request(self, donation_page, email=test_stripe_payment_email, interval=None, payment_method_id=None):
        factory = APIRequestFactory()
        request = factory.post(
            self.url,
            {
                "email": email,
                "first_name": "Test",
                "last_name": "Tester",
                "amount": self.payment_amount,
                "donor_selected_amount": self.payment_amount,
                "mailing_postal_code": 12345,
                "mailing_street": "123 Fake Street",
                "mailing_city": "Fakerton",
                "mailing_state": "FK",
                "mailing_country": "Fakeland",
                "revenue_program_country": "US",
                "currency": "cad",
                "phone": "123-456-7890",
                "revenue_program_slug": donation_page.revenue_program.slug,
                "donation_page_slug": donation_page.slug,
                "interval": interval if interval else ContributionInterval.ONE_TIME,
                "payment_method_id": payment_method_id,
                "page_id": donation_page.pk,
            },
            format="json",
        )
        request.META["HTTP_REFERER"] = self.referer
        request.META["HTTP_X_FORWARDED_FOR"] = self.ip
        return request

    def _post_valid_payment(self, **kwargs):
        return stripe_payment(self._create_request(self.page, **kwargs))


class CreateStripePaymentErrorConditionsTest(StripePaymentViewTestAbstract):
    """Branch coverage for various errors."""

    @override_settings(CELERY_TASK_ALWAYS_EAGER=True)
<<<<<<< HEAD
    def test_intervals(self):
=======
    def atest_intervals(self):  # TODO: DEV-2295 njharman forgot to reenable/fix this test
>>>>>>> 8e2ff699
        # Due to serializer validation can't actually set "bad" interval.
        # Instead we iterate over all the model choices. Which if new one is
        # added but not handled we will trigger exception here.
        with (
            mock.patch(
                "apps.contributions.payment_managers.make_bad_actor_request",
                side_effect=apps.contributions.bad_actor.BadActorAPIError,
            ),
            mock.patch("apps.contributions.views.send_templated_email.delay"),
            mock.patch(
                "apps.contributions.views.StripePaymentManager.create_one_time_payment", side_effect=MockPaymentIntent
            ),
        ):
            page = DonationPage.objects.filter(revenue_program=self.org1_rp1).first()
            for interval in ContributionInterval:
                stripe_payment(self._create_request(page, interval=str(interval)))


@override_settings(CELERY_TASK_ALWAYS_EAGER=True)
class StripeOneTimePaymentViewTest(StripePaymentViewTestAbstract):
    def setUp(self):
        super().setUp()
        self.page = DonationPage.objects.filter(revenue_program=self.org1_rp1).first()
        self.assertIsNotNone(self.page)

    @mock.patch("apps.contributions.views.StripePaymentManager.create_one_time_payment", side_effect=MockPaymentIntent)
    def test_one_time_payment_serializer_validates(self, *args):
        # Email is required
        response = self._post_valid_payment(email=None)
        self.assertEqual(response.status_code, 400)
        self.assertIn("email", response.data)
        self.assertEqual(str(response.data["email"][0]), "This field may not be null.")

    @mock.patch("apps.contributions.views.send_templated_email.delay")
    @mock.patch("apps.contributions.views.StripePaymentManager.create_one_time_payment", side_effect=MockPaymentIntent)
    def test_one_time_payment_serializer_gets_uid_as_email_hash(self, *args):
        response = self._post_valid_payment(email=test_stripe_payment_email)
        self.assertEqual(response.status_code, 200)
        self.assertIn("email_hash", response.data)
        self.assertEqual(str(response.data["email_hash"]), get_sha256_hash(test_stripe_payment_email))

    @mock.patch("apps.contributions.views.send_templated_email.delay")
    @mock.patch("apps.contributions.views.StripePaymentManager.create_one_time_payment", side_effect=MockPaymentIntent)
    def test_happy_path_no_confirmation_email(self, mock_one_time_payment, mock_send_confirmation_email):
        # `self.page` is referenced inside `_post_valid_payment` and determines which org is referenced re: contribution
        # confirmation emails
        self.page.revenue_program.organization.send_receipt_email_via_nre = False
        self.page.revenue_program.organization.save()
        response = self._post_valid_payment(email=self.contributor_user.email)
        self.assertEqual(response.status_code, 200)
        self.assertEqual(response.data["clientSecret"], test_client_secret)
        mock_one_time_payment.assert_called_once()
        self.assertFalse(mock_send_confirmation_email.called)

    @mock.patch("apps.contributions.views.send_templated_email.delay")
    @mock.patch("apps.contributions.views.StripePaymentManager.create_one_time_payment", side_effect=MockPaymentIntent)
    def test_happy_path_with_confirmation_email(self, mock_one_time_payment, mock_send_confirmation_email):
        # `self.page` is referenced inside `_post_valid_payment` and determines which org is referenced re: contribution
        # confirmation emails
        self.page.revenue_program.organization.send_receipt_email_via_nre = True
        self.page.revenue_program.organization.save()
        response = self._post_valid_payment(email=self.contributor_user.email)
        self.assertEqual(response.status_code, 200)
        self.assertEqual(response.data["clientSecret"], test_client_secret)
        mock_one_time_payment.assert_called_once()
        mock_send_confirmation_email.assert_called_once()
        self.assertEqual(mock_send_confirmation_email.call_args.args[0], self.contributor_user.email)
        template_data = mock_send_confirmation_email.call_args[0][4]
        self.assertEqual(set(EXPECTED_CONTRIBUTION_CONFIRMATION_TEMPLATE_KEYS), set(template_data.keys()))
        self.assertIsNone(template_data["contribution_interval_display_value"])
        # we show that truthy values get passed all other keys
        self.assertTrue(
            all(val for (key, val) in template_data.items() if key != "contribution_interval_display_value")
        )

    @mock.patch(
        "apps.contributions.views.StripePaymentManager.create_one_time_payment", side_effect=PaymentBadParamsError
    )
    def test_response_when_bad_params_error(self, mock_one_time_payment):
        response = self._post_valid_payment()
        mock_one_time_payment.assert_called_once()
        self.assertEqual(response.status_code, 400)
        self.assertEqual(response.data["detail"], "There was an error processing your payment.")

    @mock.patch("apps.contributions.views.send_templated_email.delay")
    @mock.patch(
        "apps.contributions.views.StripePaymentManager.create_one_time_payment", side_effect=PaymentProviderError
    )
    def test_response_when_payment_provider_error(self, mock_one_time_payment, mock_send_confirmation_email):
        response = self._post_valid_payment()
        mock_one_time_payment.assert_called_once()
        self.assertEqual(response.status_code, 400)


@override_settings(CELERY_TASK_ALWAYS_EAGER=True)
@mock.patch("apps.contributions.views.StripePaymentManager.create_subscription")
class CreateStripeRecurringPaymentViewTest(StripePaymentViewTestAbstract):
    def setUp(self):
        super().setUp()
        self.page = DonationPage.objects.filter(revenue_program=self.org1_rp1).first()
        self.assertIsNotNone(self.page)

    def test_recurring_payment_serializer_validates(self, *args):
        # StripeRecurringPaymentSerializer requires payment_method_id
        response = self._post_valid_payment(interval=ContributionInterval.MONTHLY)
        # This also verifies that the view is using the correct serializer.
        # Test failures here may indicate that the wrong serializer is being used.
        self.assertEqual(response.status_code, 400)
        self.assertIn("payment_method_id", response.data)
        self.assertEqual(str(response.data["payment_method_id"][0]), "This field may not be null.")

    @mock.patch("apps.contributions.views.send_templated_email.delay")
    def test_happy_path_when_no_confirmation_email(self, mock_send_confirmation_email, mock_subscription_create):
        """
        Verify that we're getting the response we expect from a valid contribition
        """
        # `self.page` is referenced inside `_post_valid_payment` and determines which org is referenced re: contribution
        # confirmation emails
        self.page.revenue_program.organization.send_receipt_email_via_nre = False
        self.page.revenue_program.organization.save()
        response = self._post_valid_payment(
            interval=ContributionInterval.MONTHLY,
            payment_method_id="test_payment_method_id",
            email=self.contributor_user.email,
        )
        self.assertEqual(response.status_code, 200)
        mock_subscription_create.assert_called_once()
        self.assertFalse(mock_send_confirmation_email.called)

    @mock.patch("apps.contributions.views.send_templated_email.delay")
    def test_happy_path_when_confirmation_email(self, mock_send_confirmation_email, mock_subscription_create):
        """
        Verify that we're getting the response we expect from a valid contribition
        """
        # `self.page` is referenced inside `_post_valid_payment` and determines which org is referenced re: contribution
        # confirmation emails
        self.page.revenue_program.organization.send_receipt_email_via_nre = True
        self.page.revenue_program.organization.save()
        response = self._post_valid_payment(
            interval=ContributionInterval.MONTHLY,
            payment_method_id="test_payment_method_id",
            email=self.contributor_user.email,
        )
        self.assertEqual(response.status_code, 200)
        mock_subscription_create.assert_called_once()
        mock_send_confirmation_email.assert_called_once()
        self.assertEqual(mock_send_confirmation_email.call_args.args[0], self.contributor_user.email)

        template_data = mock_send_confirmation_email.call_args[0][4]
        self.assertEqual(set(EXPECTED_CONTRIBUTION_CONFIRMATION_TEMPLATE_KEYS), set(template_data.keys()))
        # we show that truthy values get passed for all kwargs
        self.assertTrue(all(template_data.items()))


TEST_STRIPE_ACCOUNT_ID = "testing_123"


class MockStripeAccount(StripeObject):
    def __init__(self, *args, **kwargs):
        self.id = TEST_STRIPE_ACCOUNT_ID


MOCK_ACCOUNT_LINKS = {"test": "test"}


class MockOAuthResponse(StripeObject):
    def __init__(self, *args, **kwargs):
        self.stripe_user_id = kwargs.get("stripe_user_id")
        self.refresh_token = kwargs.get("refresh_token")


expected_oauth_scope = "my_test_scope"


@override_settings(STRIPE_OAUTH_SCOPE=expected_oauth_scope)
class StripeOAuthTest(AbstractTestCase):
    @classmethod
    def setUpClass(cls):
        super().setUpClass()
        cls.set_up_domain_model()

    def _make_request(self, code=None, scope=None, revenue_program_id=None):
        self.client.force_authenticate(user=self.org_user)
        url = reverse("stripe-oauth")
        complete_url = f"{url}?{settings.ORG_SLUG_PARAM}={self.org1.slug}"
        body = {}
        if revenue_program_id:
            body["revenue_program_id"] = revenue_program_id
        if code:
            body["code"] = code
        if scope:
            body["scope"] = scope
        return self.client.post(complete_url, body)

    @mock.patch("stripe.OAuth.token")
    def test_response_when_missing_params(self, stripe_oauth_token):
        # Missing code
        response = self._make_request(code=None, scope=expected_oauth_scope, revenue_program_id=self.org1_rp1.id)
        self.assertEqual(response.status_code, 400)
        self.assertIn("missing_params", response.data)
        stripe_oauth_token.assert_not_called()

        # Missing scope
        response = self._make_request(code="12345", scope=None, revenue_program_id=self.org1_rp1.id)
        self.assertEqual(response.status_code, 400)
        self.assertIn("missing_params", response.data)
        stripe_oauth_token.assert_not_called()

        # Missing revenue_program_id
        response = self._make_request(code="12345", scope=expected_oauth_scope, revenue_program_id=None)
        self.assertEqual(response.status_code, 400)
        self.assertIn("missing_params", response.data)
        stripe_oauth_token.assert_not_called()

        # Missing code, scope and revenue_program_id
        response = self._make_request(code=None, scope=None, revenue_program_id=None)
        self.assertEqual(response.status_code, 400)
        self.assertIn("missing_params", response.data)
        stripe_oauth_token.assert_not_called()

    @mock.patch("stripe.OAuth.token")
    def test_response_when_scope_param_mismatch(self, stripe_oauth_token):
        """
        We verify that the "scope" parameter provided by the frontend matches the scope we expect
        """
        response = self._make_request(code="1234", scope="not_expected_scope", revenue_program_id=self.org1_rp1.id)
        self.assertEqual(response.status_code, 400)
        self.assertIn("scope_mismatch", response.data)
        stripe_oauth_token.assert_not_called()

    @mock.patch("stripe.OAuth.token")
    def test_response_when_invalid_code(self, stripe_oauth_token):
        stripe_oauth_token.side_effect = StripeInvalidGrantError(code="error_code", description="error_description")
        response = self._make_request(code="1234", scope=expected_oauth_scope, revenue_program_id=self.org1_rp1.id)
        self.assertEqual(response.status_code, 400)
        self.assertIn("invalid_code", response.data)
        stripe_oauth_token.assert_called_with(code="1234", grant_type="authorization_code")

    @mock.patch("stripe.OAuth.token")
    def test_response_success(self, stripe_oauth_token):
        expected_stripe_account_id = "my_test_account_id"
        expected_refresh_token = "my_test_refresh_token"
        stripe_oauth_token.return_value = MockOAuthResponse(
            stripe_user_id=expected_stripe_account_id, refresh_token=expected_refresh_token
        )
        response = self._make_request(code="1234", scope=expected_oauth_scope, revenue_program_id=self.org1_rp1.id)
        self.assertEqual(response.status_code, 200)
        self.assertEqual(response.data["detail"], "success")
        stripe_oauth_token.assert_called_with(code="1234", grant_type="authorization_code")
        # Org should have new values based on OAuth response
        self.org1_rp1.payment_provider.refresh_from_db()
        self.assertEqual(self.org1_rp1.payment_provider.stripe_account_id, expected_stripe_account_id)
        self.assertEqual(self.org1_rp1.payment_provider.stripe_oauth_refresh_token, expected_refresh_token)

    @mock.patch("stripe.OAuth.token")
    def test_create_payment_provider_if_not_exists(self, stripe_oauth_token):
        expected_stripe_account_id = "new_stripe_account_id"
        refresh_token = "my_test_refresh_token"
        stripe_oauth_token.return_value = MockOAuthResponse(
            stripe_user_id=expected_stripe_account_id, refresh_token=refresh_token
        )
        self.org1_rp2.payment_provider = None
        self._make_request(code="1234", scope=expected_oauth_scope, revenue_program_id=self.org1_rp2.id)
        self.org1_rp2.refresh_from_db()
        self.assertEqual(self.org1_rp2.payment_provider.stripe_account_id, expected_stripe_account_id)


class MockStripeAccountEnabled(MockStripeAccount):
    def __init__(self, *args, **kwargs):
        self.charges_enabled = True


class MockStripeAccountNotEnabled(MockStripeAccount):
    def __init__(self, *args, **kwargs):
        self.charges_enabled = False


TEST_STRIPE_PRODUCT_ID = "my_test_product_id"


class MockStripeProduct(StripeObject):
    def __init__(self, *args, **kwargs):
        self.id = TEST_STRIPE_PRODUCT_ID


@mock.patch("stripe.Product.create", side_effect=MockStripeProduct)
class StripeConfirmTest(AbstractTestCase):
    def setUp(self):
        super().setUp()
        self.set_up_domain_model()
        self.url = f'{reverse("stripe-confirmation")}?{settings.ORG_SLUG_PARAM}={self.org1.slug}'

    def post_to_confirmation(
        self, stripe_account_id="", stripe_verified=None, stripe_product_id="", revenue_program_id=0
    ):
        self.payment_provider1.stripe_account_id = stripe_account_id
        self.payment_provider1.stripe_verified = True if stripe_verified else False
        self.payment_provider1.stripe_product_id = stripe_product_id
        self.payment_provider1.save()
        self.payment_provider1.refresh_from_db()
        self.client.force_authenticate(user=self.org_user)
        return self.client.post(self.url, data={"revenue_program_id": revenue_program_id})

    @mock.patch("stripe.Account.retrieve", side_effect=MockStripeAccountEnabled)
    def test_confirm_already_verified(self, mock_account_retrieve, *args):
        """
        stripe_confirmation should return early if the org already has stripe_verified=True.
        """

        response = self.post_to_confirmation(
            stripe_verified=True,
            stripe_account_id="testing",
            stripe_product_id="test_product_id",
            revenue_program_id=self.org1_rp1.id,
        )
        self.assertEqual(response.status_code, 200)
        self.assertEqual(response.data["status"], "connected")
        # this should bail early, before Account.retrieve is called
        mock_account_retrieve.assert_not_called()

    @mock.patch("stripe.Account.retrieve", side_effect=MockStripeAccountEnabled)
    def test_confirm_newly_verified(self, mock_account_retrieve, *args):
        """
        stripe_confirmation should set stripe_verified to True after confirming with Stripe.
        """
        self.payment_provider1.stripe_verified = False
        self.payment_provider1.save()
        response = self.post_to_confirmation(stripe_account_id="testing", revenue_program_id=self.org1_rp1.id)
        self.payment_provider1.refresh_from_db()
        self.assertTrue(self.payment_provider1.stripe_verified)
        mock_account_retrieve.assert_called_once()
        self.assertEqual(response.status_code, 200)
        self.assertEqual(response.data["status"], "connected")

    @mock.patch("stripe.Account.retrieve", side_effect=MockStripeAccountEnabled)
    def test_confirm_stripe_error_response(self, mock_account_retrieve, mock_product_create):
        mock_product_create.side_effect = StripeError
        response = self.post_to_confirmation(stripe_account_id="testing", revenue_program_id=self.org1_rp1.id)
        self.assertEqual(response.status_code, 500)
        self.assertEqual(response.data["status"], "failed")

    @mock.patch("stripe.Account.retrieve", side_effect=MockStripeAccountEnabled)
    def test_product_create_called_when_newly_verified(self, mock_account_retrieve, mock_product_create):
        self.post_to_confirmation(stripe_account_id="testing", revenue_program_id=self.org1_rp1.id)
        mock_account_retrieve.assert_called_once()
        # Newly confirmed accounts should go ahead and create a default product on for that org.
        mock_product_create.assert_called_once()
        self.payment_provider1.refresh_from_db()
        self.assertEqual(self.payment_provider1.stripe_product_id, TEST_STRIPE_PRODUCT_ID)

    @mock.patch("stripe.Account.retrieve", side_effect=MockStripeAccountNotEnabled)
    def test_confirm_connected_not_verified(self, mock_account_retrieve, *args):
        """
        If an organization has connected its account with NRE (has a stripe_account_id), but
        their Stripe account is not ready to recieve payments, they're in a special state.
        """
        self.payment_provider1.stripe_verified = False
        self.payment_provider1.save()
        response = self.post_to_confirmation(stripe_account_id="testing", revenue_program_id=self.org1_rp1.id)
        mock_account_retrieve.assert_called_once()
        self.assertEqual(response.status_code, 202)
        self.assertEqual(response.data["status"], "restricted")
        # stripe_verified should still be false
        self.assertFalse(self.payment_provider1.stripe_verified)

    @mock.patch("stripe.Account.retrieve", side_effect=MockStripeAccountEnabled)
    def test_not_connected(self, mock_account_retrieve, *args):
        """
        Organizations that have not been connected to Stripe at all have
        no stripe_account_id.
        """
        response = self.post_to_confirmation(revenue_program_id=self.org1_rp1.id)

        self.assertEqual(response.status_code, 202)
        self.assertEqual(response.data["status"], "not_connected")
        # this should bail early, before Account.retrieve is called
        mock_account_retrieve.assert_not_called()

    @mock.patch("stripe.Account.retrieve", side_effect=StripeError)
    def test_stripe_error_is_caught(self, mock_account_retrieve, *args):
        """
        When stripe.Account.retrieve raises a StripeError, send it in response.
        """
        response = self.post_to_confirmation(stripe_account_id="testing", revenue_program_id=self.org1_rp1.id)
        mock_account_retrieve.assert_called_once()
        self.assertEqual(response.status_code, 500)
        self.assertEqual(response.data["status"], "failed")


class TestContributionsViewSet(RevEngineApiAbstractTestCase):
    def setUp(self):
        super().setUp()
        self.list_url = reverse("contribution-list")

        self.contribution_for_org = Contribution.objects.filter(
            donation_page__revenue_program__in=self.org1.revenueprogram_set.all()
        ).first()

    def contribution_detail_url(self, pk=None):
        pk = pk if pk is not None else self.contribution_for_org.pk
        return reverse("contribution-detail", args=(pk,))

    ##########
    # Retrieve
    def test_superuser_can_get_contribution(self):
        self.assert_superuser_can_get(self.contribution_detail_url())

    def test_hub_admin_can_get_contribution(self):
        self.assert_hub_admin_can_get(self.contribution_detail_url())

    def test_org_admin_can_get_contribution_owned_by_org(self):
        self.assert_org_admin_can_get(self.contribution_detail_url())

    def test_org_admin_cannot_get_contribution_owned_by_other_org(self):
        not_orgs_contribution = Contribution.objects.exclude(
            donation_page__revenue_program__organization=self.org1
        ).first()
        self.assertIsNotNone(not_orgs_contribution)
        self.assert_org_admin_cannot_get(self.contribution_detail_url(not_orgs_contribution.pk))

    def test_rp_user_can_get_contribution_from_their_rp(self):
        contrib_in_users_rp_pk = (
            Contribution.objects.filter(
                donation_page__revenue_program=self.rp_user.roleassignment.revenue_programs.first()
            )
            .first()
            .pk
        )
        self.assert_rp_user_can_get(self.contribution_detail_url(contrib_in_users_rp_pk))

    def test_rp_user_cannot_get_contribution_from_another_rp_in_org(self):
        contrib_not_in_users_rp_pk = (
            Contribution.objects.exclude(
                donation_page__revenue_program__in=self.rp_user.roleassignment.revenue_programs.all()
            )
            .first()
            .pk
        )
        self.assert_rp_user_cannot_get(self.contribution_detail_url(contrib_not_in_users_rp_pk))

    def test_rp_user_cannot_get_contribution_from_another_org(self):
        contrib_not_in_users_org_pk = (
            Contribution.objects.exclude(
                donation_page__revenue_program__in=self.rp_user.roleassignment.revenue_programs.all()
            )
            .first()
            .pk
        )
        self.assert_rp_user_cannot_get(self.contribution_detail_url(contrib_not_in_users_org_pk))

    ######
    # List
    def test_super_user_can_list_all_contributions(self):
        self.assert_superuser_can_list(self.list_url, Contribution.objects.count())

    def test_hub_admin_can_list_all_contributions(self):
        self.assert_hub_admin_can_list(self.list_url, Contribution.objects.count())

    def test_org_admin_can_list_orgs_contributions(self):
        """Should get back only contributions belonging to my org"""
        donation_pages_of_org = DonationPage.objects.filter(revenue_program__organization=self.org1)
        donation_pages = set(i.id for i in donation_pages_of_org)
        self.assertGreater(
            Contribution.objects.exclude(donation_page__in=donation_pages_of_org).count(),
            0,
        )
        ensure_owned_by_org = lambda contribution: contribution["donation_page_id"] in donation_pages

        self.assert_org_admin_can_list(
            self.list_url,
            Contribution.objects.filter(donation_page__in=donation_pages_of_org).count(),
            assert_item=ensure_owned_by_org,
        )

    def test_rp_user_can_list_their_rps_contributions(self):
        def _ensure_all_contribs_belong_to_users_rps(results):
            page_ids = list(set([contrib["donation_page_id"] for contrib in results]))
            referenced_rps = RevenueProgram.objects.filter(donationpage__in=page_ids).values_list("pk", flat=True)
            self.assertTrue(
                set(referenced_rps).issubset(
                    set(self.rp_user.roleassignment.revenue_programs.values_list("pk", flat=True))
                )
            )

        expected_count = Contribution.objects.filter(
            donation_page__revenue_program_id__in=self.rp_user.roleassignment.revenue_programs.all()
        ).count()
        self.assert_rp_user_can_list(self.list_url, expected_count, assert_all=_ensure_all_contribs_belong_to_users_rps)

    def test_contributions_are_read_only_for_expected_users(self):
        detail_url = reverse("contribution-detail", args=(Contribution.objects.first().pk,))
        expected_users = (
            self.superuser,
            self.hub_user,
            self.org_user,
            self.rp_user,
        )
        for user in expected_users:
            self.assert_user_cannot_delete_because_not_implemented(detail_url, user)
            self.assert_user_cannot_post_because_not_implemented(self.list_url, user)
            self.assert_user_cannot_patch_because_not_implemented(detail_url, user)
            self.assert_user_cannot_put_because_not_implemented(detail_url, user)

    def test_unexpected_role_type(self):
        novel = create_test_user(role_assignment_data={"role_type": "never-before-seen"})
        self.assert_user_cannot_get(
            reverse("contribution-list"), novel, expected_status_code=status.HTTP_500_INTERNAL_SERVER_ERROR
        )

    def test_list_contributions_with_status_negation(self):
        filter_statuses = {"paid", "flagged"}
        qp = "&".join([f"status__not={i}" for i in filter_statuses])
        response = self.assert_user_can_get(self.list_url + f"?{qp}", self.superuser)
        self.assertTrue(all([i["status"] not in filter_statuses for i in response.json()["results"]]))


class TestContributorContributionsViewSet(AbstractTestCase):
    def setUp(self):
        super().setUp()
        self.set_up_domain_model()

        self.contribution_1 = StripePaymentIntentFactory(revenue_program=self.org1_rp1.slug)
        self.contribution_2 = StripePaymentIntentFactory(revenue_program=self.org1_rp2)
        self.contribution_3 = StripePaymentIntentFactory(revenue_program=self.org1_rp1.slug)

        self.all_contributions = [self.contribution_1, self.contribution_2, self.contribution_3]

        self.stripe_contributions = [
            PaymentProviderContributionSerializer(instance=i).data for i in self.all_contributions
        ]

    def list_contributions(self):
        self.client.force_authenticate(user=self.contributor_user)
        return self.client.get(
            reverse("contribution-list"),
        )

    @mock.patch("apps.contributions.stripe_contributions_provider.ContributionsCacheProvider.load")
    @mock.patch("apps.contributions.tasks.task_pull_serialized_stripe_contributions_to_cache.delay")
    def test_contributor_can_list_their_contributions(self, celery_task_mock, cache_load_mock):
        cache_load_mock.return_value = self.stripe_contributions
        refresh_token = ContributorRefreshToken.for_contributor(self.contributor_user.uuid)
        self.client.cookies["Authorization"] = refresh_token.long_lived_access_token
        self.client.cookies["csrftoken"] = csrf._get_new_csrf_token()
        response = self.client.get(reverse("contribution-list"), {"rp": self.org1_rp1.slug})
        self.assertEqual(celery_task_mock.call_count, 0)
        self.assertEqual(response.json().get("count"), 2)

    @mock.patch("apps.contributions.stripe_contributions_provider.ContributionsCacheProvider.load")
    @mock.patch("apps.contributions.tasks.task_pull_serialized_stripe_contributions_to_cache.delay")
    def test_contributor_call_celery_task_if_no_contribution_in_cache(self, celery_task_mock, cache_load_mock):
        cache_load_mock.return_value = []
        refresh_token = ContributorRefreshToken.for_contributor(self.contributor_user.uuid)
        self.client.cookies["Authorization"] = refresh_token.long_lived_access_token
        self.client.cookies["csrftoken"] = csrf._get_new_csrf_token()
        response = self.client.get(reverse("contribution-list"), {"rp": self.org1_rp1.slug})
        celery_task_mock.assert_called_once()
        self.assertEqual(response.json().get("count"), 0)


class TestSubscriptionViewSet(AbstractTestCase):
    def setUp(self):
        super().setUp()
        self.org = OrganizationFactory()
        self.stripe_account_id = "testing-stripe-account-id"
        self.payment_provider = PaymentProviderFactory(stripe_account_id=self.stripe_account_id)
        self.set_up_domain_model()
        self.rp_foo = RevenueProgramFactory(organization=self.org, payment_provider=self.payment_provider, slug="foo")
        self.rp_bar = RevenueProgramFactory(organization=self.org, payment_provider=self.payment_provider, slug="bar")
        self.subscription = {
            "id": "sub_1234",
            "status": "incomplete",
            "card_brand": "Visa",
            "last4": "4242",
            "plan": {
                "interval": "month",
                "interval_count": 1,
                "amount": 1234,
            },
            "metadata": {
                "revenue_program_slug": "foo",
            },
            "amount": "100",
            "customer": "cus_1234",
            "current_period_end": 1654892502,
            "current_period_start": 1686428502,
            "created": 1654892502,
            "default_payment_method": {
                "id": "pm_1234",
                "type": "card",
                "card": {"brand": "discover", "last4": "7834", "exp_month": "12", "exp_year": "2022"},
            },
        }
        self.sub_1 = AttrDict(self.subscription)
        self.sub_2 = AttrDict(self.subscription)
        self.sub_2.metadata.revenue_program_slug = "bar"
        self.all_subscriptions = [self.sub_1, self.sub_2]

        self.stripe_subscriptions = [SubscriptionsSerializer(instance=i).data for i in self.all_subscriptions]

    @mock.patch("apps.contributions.stripe_contributions_provider.SubscriptionsCacheProvider.load")
    @mock.patch("apps.contributions.views.task_pull_serialized_stripe_contributions_to_cache")
    def test_contributor_can_list_their_subscriptions(self, cache_refresh_mock, cache_load_mock):
        cache_load_mock.return_value = self.stripe_subscriptions
        refresh_token = ContributorRefreshToken.for_contributor(self.contributor_user.uuid)
        self.client.cookies["Authorization"] = refresh_token.long_lived_access_token
        self.client.cookies["csrftoken"] = csrf._get_new_csrf_token()
        response = self.client.get(reverse("subscription-list"), {"revenue_program_slug": "foo"})
        assert cache_refresh_mock.call_count == 0
        assert len(response.json()) == 1

    @mock.patch("apps.contributions.stripe_contributions_provider.SubscriptionsCacheProvider.load")
    @mock.patch("apps.contributions.views.task_pull_serialized_stripe_contributions_to_cache")
    def test_contributor_list_subscriptions_not_in_cache(self, cache_refresh_mock, cache_load_mock):
        cache_load_mock.return_value = []
        refresh_token = ContributorRefreshToken.for_contributor(self.contributor_user.uuid)
        self.client.cookies["Authorization"] = refresh_token.long_lived_access_token
        self.client.cookies["csrftoken"] = csrf._get_new_csrf_token()
        response = self.client.get(reverse("subscription-list"), data={"revenue_program_slug": "foo"}, format="json")
        cache_refresh_mock.assert_called_once()
        assert len(response.json()) == 0

    @mock.patch("apps.contributions.stripe_contributions_provider.SubscriptionsCacheProvider.load")
    @mock.patch("apps.contributions.views.task_pull_serialized_stripe_contributions_to_cache")
    def test_retrieve_subscription_not_there(self, cache_refresh_mock, cache_load_mock):
        cache_load_mock.return_value = []
        refresh_token = ContributorRefreshToken.for_contributor(self.contributor_user.uuid)
        self.client.cookies["Authorization"] = refresh_token.long_lived_access_token
        self.client.cookies["csrftoken"] = csrf._get_new_csrf_token()
        response = self.client.get(
            reverse("subscription-detail", kwargs={"pk": "sub_1234"}),
            data={"revenue_program_slug": "foo"},
            format="json",
        )
        assert cache_refresh_mock.call_count == 1
        assert response.status_code == status.HTTP_404_NOT_FOUND

    @mock.patch("apps.contributions.stripe_contributions_provider.SubscriptionsCacheProvider.load")
    @mock.patch("apps.contributions.views.task_pull_serialized_stripe_contributions_to_cache")
    def test_retrieve_subscription_present(self, cache_refresh_mock, cache_load_mock):
        cache_load_mock.return_value = self.stripe_subscriptions
        refresh_token = ContributorRefreshToken.for_contributor(self.contributor_user.uuid)
        self.client.cookies["Authorization"] = refresh_token.long_lived_access_token
        self.client.cookies["csrftoken"] = csrf._get_new_csrf_token()
        response = self.client.get(
            reverse("subscription-detail", kwargs={"pk": "sub_1234"}),
            data={"revenue_program_slug": "foo"},
            format="json",
        )
        assert cache_refresh_mock.call_count == 0
        assert cache_load_mock.call_count == 2
        assert response.status_code == status.HTTP_200_OK
        assert response.json()["id"] == "sub_1234"
        assert response.json()["revenue_program_slug"] == "foo"


@pytest.mark.parametrize(
    (
        "is_active_for_everyone",
        "is_active_for_superusers",
        "manually_added_user",
        "user_under_test",
        "expected_status_code",
    ),
    [
        (True, False, None, "superuser", status.HTTP_200_OK),
        (True, False, None, "hub_user", status.HTTP_200_OK),
        (True, False, None, "org_user", status.HTTP_200_OK),
        (True, False, None, "rp_user", status.HTTP_200_OK),
        (False, True, None, "superuser", status.HTTP_200_OK),
        (False, True, None, "hub_user", status.HTTP_403_FORBIDDEN),
        (False, True, None, "org_user", status.HTTP_403_FORBIDDEN),
        (False, True, None, "rp_user", status.HTTP_403_FORBIDDEN),
        (False, False, "hub_user", "hub_user", status.HTTP_200_OK),
        (False, False, "hub_user", "org_user", status.HTTP_403_FORBIDDEN),
        (False, False, "hub_user", "superuser", status.HTTP_403_FORBIDDEN),
    ],
)
@pytest.mark.django_db
def test_contributions_api_resource_feature_flagging(
    is_active_for_everyone,
    is_active_for_superusers,
    manually_added_user,
    user_under_test,
    expected_status_code,
):
    """Demonstrate behavior of applying the `Flag` with name `CONTRIBUTIONS_API_ENDPOINT_ACCESS_FLAG_NAME`...

    ...as defined in `apps.flags.constants`.

    This test focuses on the following user types: contributors, superusers, hub admins, org admins, and rp admins.

    Setting the flag's `everyone` to `True` should each of these user types through.

    Setting's the flag's `everyone` to `False` and `superusers` to `True` should allow only superusers through.

    We test this flag within the broader context of a view instead of narrowly unit testing the flag itself.
    This is because we want assurances about how the flag interacts with up and downstream permissioning in order to
    gate access at the API layer.

    We are testing this flag in a module-level function rather than in a test class method. This is because
    `pytest.parametrize` does not play nicely when applied to tests defined in classes subclassing from unittest
    (specifically, the parametrized function arguments do not make it to the function call).

    Since this test does not inherit from `RevEngineApiAbstractTestCase` or `AbstractTestCase`, in order to
    use the `set_up_domain_model` method, we instantiate an `AbstractTestCase` to call the method from, below.
    """
    test_helper = AbstractTestCase()
    test_helper.set_up_domain_model()
    flag_model = get_waffle_flag_model()
    contributions_access_flag = flag_model.objects.get(name=CONTRIBUTIONS_API_ENDPOINT_ACCESS_FLAG_NAME)
    contributions_access_flag.everyone = is_active_for_everyone
    contributions_access_flag.superusers = is_active_for_superusers
    if manually_added_user:
        contributions_access_flag.users.add(getattr(test_helper, manually_added_user))
    contributions_access_flag.save()
    client = APIClient()
    client.force_authenticate(getattr(test_helper, user_under_test))
    response = client.get(reverse("contribution-list"))
    assert response.status_code == expected_status_code


@pytest.mark.django_db
def test_feature_flagging_when_flag_not_found():
    """Should raise ApiConfigurationError if view is accessed and flag can't be found

    See docstring in `test_contributions_api_resource_feature_flagging` above for more context on the
    design of this test.
    """
    test_helper = AbstractTestCase()
    test_helper.set_up_domain_model()
    flag_model = get_waffle_flag_model()
    contributions_access_flag = flag_model.objects.get(name=CONTRIBUTIONS_API_ENDPOINT_ACCESS_FLAG_NAME)
    contributions_access_flag.delete()
    client = APIClient()
    client.force_authenticate(getattr(test_helper, "superuser"))
    response = client.get(reverse("contribution-list"))
    assert response.status_code == status.HTTP_500_INTERNAL_SERVER_ERROR
    assert response.json().get("detail", None) == "There was a problem with the API"


TEST_STRIPE_API_KEY = "test_stripe_api_key"


@override_settings(STRIPE_TEST_SECRET_KEY=TEST_STRIPE_API_KEY)
class UpdatePaymentMethodTest(APITestCase):
    def setUp(self):
        self.subscription_id = "test-subscription-id"
        self.stripe_account_id = "testing-stripe-account-id"
        self.customer_id = "testing-customer-id"
        self.org = OrganizationFactory()
        self.contributor = ContributorFactory()
        self.subscription = StripeSubscriptionFactory()

        payment_provider = PaymentProviderFactory(stripe_account_id=self.stripe_account_id)
        self.revenue_program = RevenueProgramFactory(organization=self.org, payment_provider=payment_provider)
        self.payment_method_id = "testing-payment-method-id"
        self.contributor.email = self.subscription.customer.email = "foo@bar.baz"

    def _make_request(self, subscription_id, data):
        self.client.force_authenticate(user=self.contributor)
        return self.client.patch(reverse("subscription-detail", kwargs={"pk": subscription_id}), data=data)

    @mock.patch("stripe.PaymentMethod.attach")
    @mock.patch("stripe.Subscription.modify")
    def test_failure_when_missing_payment_method_id(self, mock_modify, mock_attach):
        response = self._make_request(self.subscription_id, data={"foo": "bar"})
        self.assertEqual(response.status_code, 400)
        self.assertEqual(response.data["detail"], "Request contains unsupported fields")
        mock_modify.assert_not_called()
        mock_attach.assert_not_called()

    @mock.patch("stripe.Subscription.retrieve")
    @mock.patch("stripe.PaymentMethod.attach")
    @mock.patch("stripe.Subscription.modify")
    def test_failure_when_any_parameter_other_than_pm_id(self, mock_modify, mock_attach, mock_retrieve):
        response = self._make_request(
            subscription_id=self.subscription_id,
            data={
                "test_unknown_parameter": self.payment_method_id,
                "revenue_program_slug": self.revenue_program.slug,
            },
        )
        self.assertEqual(response.status_code, 400)
        self.assertEqual(response.data["detail"], "Request contains unsupported fields")
        mock_modify.assert_not_called()
        mock_attach.assert_not_called()

    @mock.patch("stripe.Subscription.retrieve")
    @mock.patch("stripe.PaymentMethod.attach")
    @mock.patch("stripe.Subscription.modify")
    def test_failure_when_emails_dont_match(self, mock_modify, mock_attach, mock_retrieve):
        self.contributor.email = "quux@baz.foo"
        response = self._make_request(
            subscription_id=self.subscription_id,
            data={
                "payment_method_id": self.payment_method_id,
                "revenue_program_slug": self.revenue_program.slug,
            },
        )
        assert response.status_code == 403
        assert response.data["detail"] == "Forbidden"
        assert not mock_modify.called
        assert not mock_attach.called

    @mock.patch("stripe.Subscription.retrieve")
    @mock.patch("stripe.PaymentMethod.attach", side_effect=StripeError)
    @mock.patch("stripe.Subscription.modify")
    def test_error_when_attach_payment_method(self, mock_modify, mock_attach, mock_retrieve):
        mock_retrieve.return_value = self.subscription
        response = self._make_request(
            subscription_id=self.subscription_id,
            data={
                "payment_method_id": self.payment_method_id,
                "revenue_program_slug": self.revenue_program.slug,
            },
        )
        self.assertEqual(response.status_code, 500)
        self.assertEqual(response.data["detail"], "Error attaching payment method")

        mock_attach.assert_called_once_with(
            self.payment_method_id,
            customer=self.subscription.customer.id,
            stripe_account=self.stripe_account_id,
        )
        mock_modify.assert_not_called()

    @mock.patch("stripe.Subscription.retrieve")
    @mock.patch("stripe.PaymentMethod.attach")
    @mock.patch("stripe.Subscription.modify", side_effect=StripeError)
    def test_error_when_update_payment_method(self, mock_modify, mock_attach, mock_retrieve):
        mock_retrieve.return_value = self.subscription
        response = self._make_request(
            subscription_id=self.subscription_id,
            data={
                "payment_method_id": self.payment_method_id,
                "revenue_program_slug": self.revenue_program.slug,
            },
        )
        self.assertEqual(response.status_code, 500)
        self.assertEqual(response.data["detail"], "Error updating Subscription")

        mock_attach.assert_called_once_with(
            self.payment_method_id,
            customer=self.subscription.customer.id,
            stripe_account=self.stripe_account_id,
        )

        mock_modify.assert_called_once_with(
            self.subscription_id,
            default_payment_method=self.payment_method_id,
            stripe_account=self.stripe_account_id,
        )

    @mock.patch("stripe.Subscription.retrieve")
    @mock.patch("stripe.PaymentMethod.attach")
    @mock.patch("stripe.Subscription.modify")
    def test_update_payment_method_success(self, mock_modify, mock_attach, mock_retrieve):
        mock_retrieve.return_value = self.subscription
        response = self._make_request(
            subscription_id=self.subscription_id,
            data={
                "payment_method_id": self.payment_method_id,
                "revenue_program_slug": self.revenue_program.slug,
            },
        )
        assert response.status_code == 204
        assert response.data["detail"] == "Success"

        mock_attach.assert_called_once_with(
            self.payment_method_id,
            customer=self.subscription.customer.id,
            stripe_account=self.stripe_account_id,
        )

        mock_modify.assert_called_once_with(
            self.subscription_id,
            default_payment_method=self.payment_method_id,
            stripe_account=self.stripe_account_id,
        )


@override_settings(STRIPE_TEST_SECRET_KEY=TEST_STRIPE_API_KEY)
class CancelRecurringPaymentTest(APITestCase):
    def setUp(self):
        self.subscription_id = "test-subscription-id"
        self.stripe_account_id = "testing-stripe-account-id"
        self.org = OrganizationFactory()
        self.revenue_program = RevenueProgramFactory(organization=self.org)
        self.payment_method_id = "testing-payment-method-id"
        self.subscription = StripeSubscriptionFactory()
        self.contributor = ContributorFactory()
        self.contributor.email = self.subscription.customer.email = "foo@bar.baz"

    def _make_request(self, subscription_id, revenue_program_slug):
        self.client.force_authenticate(user=self.contributor)
        return self.client.delete(
            reverse("subscription-detail", kwargs={"pk": subscription_id}),
            data={"revenue_program_slug": revenue_program_slug},
        )

    @mock.patch("stripe.Subscription.delete", side_effect=StripeError)
    @mock.patch("stripe.Subscription.retrieve")
    def test_error_when_subscription_delete(self, mock_retrieve, mock_delete):
        mock_retrieve.return_value = self.subscription
        response = self._make_request(self.subscription_id, self.revenue_program.slug)
        self.assertEqual(response.status_code, 500)
        self.assertEqual(response.data["detail"], "Error")

    @mock.patch("stripe.Subscription.delete")
    @mock.patch("stripe.Subscription.retrieve")
    def test_delete_recurring_success(self, mock_retrieve, mock_delete):
        mock_retrieve.return_value = self.subscription
        response = self._make_request(self.subscription.id, self.revenue_program.slug)
        self.assertEqual(response.status_code, 204)
        self.assertEqual(response.data["detail"], "Success")

    @mock.patch("stripe.Subscription.retrieve")
    def test_delete_recurring_wrong_email(self, mock_retrieve):
        self.contributor.email = "wrong@email.com"
        response = self._make_request(self.subscription.id, self.revenue_program.slug)
        self.assertEqual(response.status_code, 403)
        self.assertEqual(response.data["detail"], "Forbidden")
        mock_retrieve.assert_called_once()


@override_settings(STRIPE_TEST_SECRET_KEY=TEST_STRIPE_API_KEY)
class DeleteSubscriptionsTest(APITestCase):
    def setUp(self):
        self.stripe_account_id = "testing-stripe-account-id"
        self.org = OrganizationFactory()
        self.revenue_program = RevenueProgramFactory(organization=self.org)
        self.subscription_1 = StripeSubscriptionFactory()
        self.subscription_2 = StripeSubscriptionFactory()
        self.contributor = ContributorFactory()
        self.contributor.email = self.subscription_1.customer.email = "foo@bar.baz"

    def _make_request(self, subscription_id, revenue_program_slug):
        self.client.force_authenticate(user=self.contributor)
        return self.client.delete(
            reverse("subscription-detail", kwargs={"pk": subscription_id}),
            data={"revenue_program_slug": revenue_program_slug},
        )

    @mock.patch("stripe.Subscription.delete", side_effect=StripeError)
    @mock.patch("stripe.Subscription.retrieve")
    def test_error_when_subscription_delete(self, mock_retrieve, mock_delete):
        mock_retrieve.return_value = self.subscription_1
        response = self._make_request(self.subscription_1.id, self.revenue_program.slug)
        self.assertEqual(response.status_code, 500)
        self.assertEqual(response.data["detail"], "Error")

    @mock.patch("stripe.Subscription.delete")
    @mock.patch("stripe.Subscription.retrieve")
    def test_delete_recurring_success(self, mock_retrieve, mock_delete):
        mock_retrieve.return_value = self.subscription_1
        response = self._make_request(self.subscription_1.id, self.revenue_program.slug)
        self.assertEqual(response.status_code, 204)
        self.assertEqual(response.data["detail"], "Success")

    @mock.patch("stripe.Subscription.retrieve")
    def test_delete_recurring_wrong_email(self, mock_retrieve):
        self.contributor.email = "wrong@email.com"
        response = self._make_request(self.subscription_1.id, self.revenue_program.slug)
        self.assertEqual(response.status_code, 403)
        self.assertEqual(response.data["detail"], "Forbidden")
        mock_retrieve.assert_called_once()


@mock.patch("apps.contributions.models.Contribution.process_flagged_payment")
class ProcessFlaggedContributionTest(APITestCase):
    def setUp(self):
        self.user = create_test_user(role_assignment_data={"role_type": Roles.HUB_ADMIN})
        self.subscription_id = "test-subscription-id"
        self.stripe_account_id = "testing-stripe-account-id"
        self.org = OrganizationFactory()

        self.contributor = ContributorFactory()

        payment_provider = PaymentProviderFactory(stripe_account_id=self.stripe_account_id)
        revenue_program = RevenueProgramFactory(organization=self.org, payment_provider=payment_provider)
        self.contribution = ContributionFactory(
            contributor=self.contributor,
            donation_page=DonationPageFactory(revenue_program=revenue_program),
            provider_subscription_id=self.subscription_id,
        )
        self.other_contribution = ContributionFactory()

    def _make_request(self, contribution_pk=None, request_args={}):
        url = reverse("contribution-process-flagged", args=[contribution_pk])
        self.client.force_authenticate(user=self.user)
        return self.client.post(url, request_args)

    def test_response_when_missing_required_param(self, mock_process_flagged):
        response = self._make_request(contribution_pk=self.contribution.pk)
        self.assertEqual(response.status_code, 400)
        self.assertEqual(response.data["detail"], "Missing required data")
        mock_process_flagged.assert_not_called()

    def test_response_when_no_such_contribution(self, mock_process_flagged):
        nonexistent_pk = 10000001
        # First, let's make sure there isn't a contributoin with this pk.
        self.assertIsNone(Contribution.objects.filter(pk=nonexistent_pk).first())
        response = self._make_request(contribution_pk=nonexistent_pk, request_args={"reject": True})
        self.assertEqual(response.status_code, 404)
        self.assertEqual(response.data["detail"], "Could not find contribution")
        mock_process_flagged.assert_not_called()

    def test_response_when_payment_provider_error(self, mock_process_flagged):
        error_message = "my error message"
        mock_process_flagged.side_effect = PaymentProviderError(error_message)
        response = self._make_request(contribution_pk=self.contribution.pk, request_args={"reject": True})
        self.assertEqual(response.status_code, 500)
        self.assertEqual(response.data["detail"], error_message)

    def test_response_when_successful_reject(self, mock_process_flagged):
        response = self._make_request(contribution_pk=self.contribution.pk, request_args={"reject": True})
        self.assertEqual(response.status_code, 200)
        mock_process_flagged.assert_called_with(reject="True")

    def test_response_when_successful_accept(self, mock_process_flagged):
        response = self._make_request(contribution_pk=self.contribution.pk, request_args={"reject": False})
        self.assertEqual(response.status_code, 200)
        mock_process_flagged.assert_called_with(reject="False")<|MERGE_RESOLUTION|>--- conflicted
+++ resolved
@@ -120,11 +120,7 @@
     """Branch coverage for various errors."""
 
     @override_settings(CELERY_TASK_ALWAYS_EAGER=True)
-<<<<<<< HEAD
     def test_intervals(self):
-=======
-    def atest_intervals(self):  # TODO: DEV-2295 njharman forgot to reenable/fix this test
->>>>>>> 8e2ff699
         # Due to serializer validation can't actually set "bad" interval.
         # Instead we iterate over all the model choices. Which if new one is
         # added but not handled we will trigger exception here.
