from unittest.mock import patch

from django.conf import settings
from django.contrib.auth import get_user_model
from django.middleware import csrf
from django.test import override_settings

from faker import Faker
from rest_framework import status
from rest_framework.reverse import reverse
from rest_framework.test import APIRequestFactory, APITestCase
from stripe.error import StripeError
from stripe.oauth_error import InvalidGrantError as StripeInvalidGrantError
from stripe.stripe_object import StripeObject

from apps.api.tests import RevEngineApiAbstractTestCase
from apps.api.tokens import ContributorRefreshToken
from apps.common.tests.test_resources import AbstractTestCase
from apps.contributions.models import Contribution, ContributionInterval
from apps.contributions.payment_managers import PaymentBadParamsError, PaymentProviderError
from apps.contributions.tests.factories import ContributionFactory, ContributorFactory
from apps.contributions.views import stripe_payment
from apps.organizations.models import RevenueProgram
from apps.organizations.tests.factories import OrganizationFactory
from apps.pages.models import DonationPage
from apps.users.choices import Roles
from apps.users.tests.utils import create_test_user


faker = Faker()

test_client_secret = "secret123"


EXPECTED_CONTRIBUTION_CONFIRMATION_TEMPLATE_KEYS = (
    "contribution_date",
    "contributor_email",
    "contribution_amount",
    "contribution_interval",
    "contribution_interval_display_value",
    "copyright_year",
    "org_name",
)


class MockPaymentIntent(StripeObject):
    def __init__(self, *args, **kwargs):
        self.id = "test"
        self.client_secret = test_client_secret


class StripePaymentViewTestAbstract(AbstractTestCase):
    def setUp(self):
        super().setUp()
        self.set_up_domain_model()

    @classmethod
    def setUpClass(cls):
        super().setUpClass()
        cls.payment_amount = "10.00"
        cls.ip = faker.ipv4()
        cls.referer = faker.url()
        cls.url = reverse("stripe-payment")

    def _create_request(self, donation_page, email="tester@testing.com", interval=None, payment_method_id=None):
        factory = APIRequestFactory()
        request = factory.post(
            self.url,
            {
                "email": email,
                "first_name": "Test",
                "last_name": "Tester",
                "amount": self.payment_amount,
                "donor_selected_amount": self.payment_amount,
                "mailing_postal_code": 12345,
                "mailing_street": "123 Fake Street",
                "mailing_city": "Fakerton",
                "mailing_state": "FK",
                "mailing_country": "Fakeland",
                "organization_country": "US",
                "currency": "cad",
                "phone": "123-456-7890",
                "revenue_program_slug": donation_page.revenue_program.slug,
                "donation_page_slug": donation_page.slug,
                "interval": interval if interval else ContributionInterval.ONE_TIME,
                "payment_method_id": payment_method_id,
                "page_id": donation_page.pk,
            },
            format="json",
        )
        request.META["HTTP_REFERER"] = self.referer
        request.META["HTTP_X_FORWARDED_FOR"] = self.ip

        return request

<<<<<<< HEAD
    def _post_valid_payment(self, **kwargs):
        return stripe_payment(self._create_request(**kwargs))
=======
    def _post_valid_one_time_payment(self, donation_page, **kwargs):
        return stripe_payment(self._create_request(donation_page, **kwargs))
>>>>>>> ab6fafe7


@override_settings(CELERY_TASK_ALWAYS_EAGER=True)
class StripeOneTimePaymentViewTest(StripePaymentViewTestAbstract):
    def setUp(self):
        super().setUp()
        self.page = DonationPage.objects.filter(revenue_program=self.org1_rp1).first()
        self.assertIsNotNone(self.page)

    @patch("apps.contributions.views.StripePaymentManager.create_one_time_payment", side_effect=MockPaymentIntent)
<<<<<<< HEAD
    def test_one_time_payment_serializer_validates(self, *args):
        # Email is required
        response = self._post_valid_payment(email=None)
=======
    def test_one_time_payment_serializer_validates_email(self, *args):
        response = self._post_valid_one_time_payment(self.page, email=None)
>>>>>>> ab6fafe7
        self.assertEqual(response.status_code, 400)
        self.assertIn("email", response.data)
        self.assertEqual(str(response.data["email"][0]), "This field may not be null.")

    @patch("apps.contributions.views.send_contribution_confirmation_email.delay")
    @patch("apps.contributions.views.StripePaymentManager.create_one_time_payment", side_effect=MockPaymentIntent)
<<<<<<< HEAD
    def test_happy_path(self, mock_one_time_payment, mock_send_confirmation_email):

        # prove send_confirmation_email gets sent
        response = self._post_valid_payment(email=self.contributor.email)
        self.assertEqual(response.status_code, 200)
        self.assertEqual(response.data["clientSecret"], test_client_secret)
        mock_one_time_payment.assert_called_once()
        mock_send_confirmation_email.assert_called_once()
        self.assertEqual(mock_send_confirmation_email.call_args.args[0], self.contributor.email)
        self.assertEqual(
            set(EXPECTED_CONTRIBUTION_CONFIRMATION_TEMPLATE_KEYS),
            set(mock_send_confirmation_email.call_args.kwargs.keys()),
        )
        # we show that truthy values get passed for all kwargs
        self.assertFalse(any(not val for val in mock_send_confirmation_email.call_args.kwargs.keys()))

    @patch("apps.contributions.views.StripePaymentManager.create_one_time_payment", side_effect=PaymentBadParamsError)
    def test_response_when_bad_params_error(self, mock_one_time_payment):
        response = self._post_valid_payment()
=======
    @patch("apps.contributions.views.PageEmailTemplate.get_template")
    def test_one_time_payment_method_called(self, mock_email, mock_one_time_payment):
        response = self._post_valid_one_time_payment(self.page)
        self.assertEqual(response.status_code, 200)
        self.assertEqual(response.data["clientSecret"], test_client_secret)
        mock_one_time_payment.assert_called_once()
        mock_email.assert_not_called()

        with self.subTest("with email templates enabled get_template is called"):
            self.org1.uses_email_templates = True
            self.org1.save()
            response = self._post_valid_one_time_payment(self.page)
            self.assertEqual(response.status_code, 200)
            mock_email.assert_called()

    @patch("apps.contributions.views.StripePaymentManager.create_one_time_payment", side_effect=PaymentBadParamsError)
    def test_response_when_bad_params_error(self, mock_one_time_payment):
        response = self._post_valid_one_time_payment(self.page)
>>>>>>> ab6fafe7
        mock_one_time_payment.assert_called_once()
        self.assertEqual(response.status_code, 400)
        self.assertEqual(response.data["detail"], "There was an error processing your payment.")

    @patch("apps.contributions.views.send_contribution_confirmation_email.delay")
    @patch("apps.contributions.views.StripePaymentManager.create_one_time_payment", side_effect=PaymentProviderError)
<<<<<<< HEAD
    def test_response_when_payment_provider_error(self, mock_one_time_payment, mock_send_confirmation_email):
        response = self._post_valid_payment()
=======
    def test_response_when_payment_provider_error(self, mock_one_time_payment):
        response = self._post_valid_one_time_payment(self.page)
>>>>>>> ab6fafe7
        mock_one_time_payment.assert_called_once()
        self.assertEqual(response.status_code, 400)


@override_settings(CELERY_TASK_ALWAYS_EAGER=True)
@patch("apps.contributions.views.StripePaymentManager.create_subscription")
class CreateStripeRecurringPaymentViewTest(StripePaymentViewTestAbstract):
    def setUp(self):
        super().setUp()
        self.page = DonationPage.objects.filter(revenue_program=self.org1_rp1).first()
        self.assertIsNotNone(self.page)

    def test_recurring_payment_serializer_validates(self, *args):
        # StripeRecurringPaymentSerializer requires payment_method_id
<<<<<<< HEAD
        response = self._post_valid_payment(interval=ContributionInterval.MONTHLY)
=======
        response = self._post_valid_one_time_payment(
            self.page,
            interval=ContributionInterval.MONTHLY,
        )
>>>>>>> ab6fafe7
        # This also verifies that the view is using the correct serializer.
        # Test failures here may indicate that the wrong serializer is being used.
        self.assertEqual(response.status_code, 400)
        self.assertIn("payment_method_id", response.data)
        self.assertEqual(str(response.data["payment_method_id"][0]), "This field may not be null.")

    @patch("apps.contributions.views.send_contribution_confirmation_email.delay")
    def test_happy_path(self, mock_send_confirmation_email, mock_subscription_create):
        """
        Verify that we're getting the response we expect from a valid contribition
        """
<<<<<<< HEAD
        response = self._post_valid_payment(
            interval=ContributionInterval.MONTHLY,
            payment_method_id="test_payment_method_id",
            email=self.contributor.email,
=======
        response = self._post_valid_one_time_payment(
            self.page,
            interval=ContributionInterval.MONTHLY,
            payment_method_id="test_payment_method_id",
>>>>>>> ab6fafe7
        )
        self.assertEqual(response.status_code, 200)
        mock_subscription_create.assert_called_once()
        mock_send_confirmation_email.assert_called_once()
        self.assertEqual(mock_send_confirmation_email.call_args.args[0], self.contributor.email)
        self.assertEqual(
            set(EXPECTED_CONTRIBUTION_CONFIRMATION_TEMPLATE_KEYS),
            set(mock_send_confirmation_email.call_args.kwargs.keys()),
        )
        # we show that truthy values get passed for all kwargs
        self.assertFalse(any(not val for val in mock_send_confirmation_email.call_args.kwargs.keys()))


TEST_STRIPE_ACCOUNT_ID = "testing_123"


class MockStripeAccount(StripeObject):
    def __init__(self, *args, **kwargs):
        self.id = TEST_STRIPE_ACCOUNT_ID


MOCK_ACCOUNT_LINKS = {"test": "test"}


class MockOAuthResponse(StripeObject):
    def __init__(self, *args, **kwargs):
        self.stripe_user_id = kwargs.get("stripe_user_id")
        self.refresh_token = kwargs.get("refresh_token")


expected_oauth_scope = "my_test_scope"


@override_settings(STRIPE_OAUTH_SCOPE=expected_oauth_scope)
class StripeOAuthTest(AbstractTestCase):
    @classmethod
    def setUpClass(cls):
        super().setUpClass()
        cls.set_up_domain_model()

    def _make_request(self, code=None, scope=None):
        self.client.force_authenticate(user=self.org_user)
        url = reverse("stripe-oauth")
        complete_url = f"{url}?{settings.ORG_SLUG_PARAM}={self.org1.slug}"
        body = {}
        if code:
            body["code"] = code
        if scope:
            body["scope"] = scope
        return self.client.post(complete_url, body)

    @patch("stripe.OAuth.token")
    def test_response_when_missing_params(self, stripe_oauth_token):
        # Missing code
        response = self._make_request(code=None, scope=expected_oauth_scope)
        self.assertEqual(response.status_code, 400)
        self.assertIn("missing_params", response.data)
        stripe_oauth_token.assert_not_called()

        # Missing scope
        response = self._make_request(code="12345", scope=None)
        self.assertEqual(response.status_code, 400)
        self.assertIn("missing_params", response.data)
        stripe_oauth_token.assert_not_called()

        # Missing both
        response = self._make_request(code=None, scope=None)
        self.assertEqual(response.status_code, 400)
        self.assertIn("missing_params", response.data)
        stripe_oauth_token.assert_not_called()

    @patch("stripe.OAuth.token")
    def test_response_when_scope_param_mismatch(self, stripe_oauth_token):
        """
        We verify that the "scope" parameter provided by the frontend matches the scope we expect
        """
        response = self._make_request(code="1234", scope="not_expected_scope")
        self.assertEqual(response.status_code, 400)
        self.assertIn("scope_mismatch", response.data)
        stripe_oauth_token.assert_not_called()

    @patch("stripe.OAuth.token")
    def test_response_when_invalid_code(self, stripe_oauth_token):
        stripe_oauth_token.side_effect = StripeInvalidGrantError(code="error_code", description="error_description")
        response = self._make_request(code="1234", scope=expected_oauth_scope)
        self.assertEqual(response.status_code, 400)
        self.assertIn("invalid_code", response.data)
        stripe_oauth_token.assert_called_with(code="1234", grant_type="authorization_code")

    @patch("stripe.OAuth.token")
    def test_response_success(self, stripe_oauth_token):
        expected_stripe_account_id = "my_test_account_id"
        expected_refresh_token = "my_test_refresh_token"
        stripe_oauth_token.return_value = MockOAuthResponse(
            stripe_user_id=expected_stripe_account_id, refresh_token=expected_refresh_token
        )
        response = self._make_request(code="1234", scope=expected_oauth_scope)
        self.assertEqual(response.status_code, 200)
        self.assertEqual(response.data["detail"], "success")
        stripe_oauth_token.assert_called_with(code="1234", grant_type="authorization_code")
        # Org should have new values based on OAuth response
        self.org1.refresh_from_db()
        self.assertEqual(self.org1.stripe_account_id, expected_stripe_account_id)
        self.assertEqual(self.org1.stripe_oauth_refresh_token, expected_refresh_token)


class MockStripeAccountEnabled(MockStripeAccount):
    def __init__(self, *args, **kwargs):
        self.charges_enabled = True


class MockStripeAccountNotEnabled(MockStripeAccount):
    def __init__(self, *args, **kwargs):
        self.charges_enabled = False


TEST_STRIPE_PRODUCT_ID = "my_test_product_id"


class MockStripeProduct(StripeObject):
    def __init__(self, *args, **kwargs):
        self.id = TEST_STRIPE_PRODUCT_ID


@patch("stripe.Product.create", side_effect=MockStripeProduct)
class StripeConfirmTest(AbstractTestCase):
    def setUp(self):
        super().setUp()
        self.set_up_domain_model()
        self.url = f'{reverse("stripe-confirmation")}?{settings.ORG_SLUG_PARAM}={self.org1.slug}'

    def post_to_confirmation(self, stripe_account_id="", stripe_verified=None, stripe_product_id=""):
        self.org1.stripe_account_id = stripe_account_id
        self.org1.stripe_verified = True if stripe_verified else False
        self.org1.stripe_product_id = stripe_product_id
        self.org1.save()
        self.org1.refresh_from_db()
        self.client.force_authenticate(user=self.org_user)
        return self.client.post(self.url)

    @patch("stripe.Account.retrieve", side_effect=MockStripeAccountEnabled)
    def test_confirm_already_verified(self, mock_account_retrieve, *args):
        """
        stripe_confirmation should return early if the org already has stripe_verified=True.
        """

        response = self.post_to_confirmation(
            stripe_verified=True, stripe_account_id="testing", stripe_product_id="test_product_id"
        )
        self.assertEqual(response.status_code, 200)
        self.assertEqual(response.data["status"], "connected")
        # this should bail early, before Account.retrieve is called
        mock_account_retrieve.assert_not_called()

    @patch("stripe.Account.retrieve", side_effect=MockStripeAccountEnabled)
    def test_confirm_newly_verified(self, mock_account_retrieve, *args):
        """
        stripe_confirmation should set stripe_verified to True after confirming with Stripe.
        """
        self.org1.stripe_verified = False
        self.org1.save()
        response = self.post_to_confirmation(stripe_account_id="testing")
        self.org1.refresh_from_db()
        self.assertTrue(self.org1.stripe_verified)
        mock_account_retrieve.assert_called_once()
        self.assertEqual(response.status_code, 200)
        self.assertEqual(response.data["status"], "connected")

    @patch("stripe.Account.retrieve", side_effect=MockStripeAccountEnabled)
    def test_confirm_stripe_error_response(self, mock_account_retrieve, mock_product_create):
        mock_product_create.side_effect = StripeError
        response = self.post_to_confirmation(stripe_account_id="testing")
        self.assertEqual(response.status_code, 500)
        self.assertEqual(response.data["status"], "failed")

    @patch("stripe.Account.retrieve", side_effect=MockStripeAccountEnabled)
    def test_product_create_called_when_newly_verified(self, mock_account_retrieve, mock_product_create):
        self.post_to_confirmation(stripe_account_id="testing")
        mock_account_retrieve.assert_called_once()
        # Newly confirmed accounts should go ahead and create a default product on for that org.
        mock_product_create.assert_called_once()
        self.org1.refresh_from_db()
        self.assertEqual(self.org1.stripe_product_id, TEST_STRIPE_PRODUCT_ID)

    @patch("stripe.Account.retrieve", side_effect=MockStripeAccountNotEnabled)
    def test_confirm_connected_not_verified(self, mock_account_retrieve, *args):
        """
        If an organization has connected its account with Hub (has a stripe_account_id), but
        their Stripe account is not ready to recieve payments, they're in a special state.
        """
        self.org1.stripe_verified = False
        self.org1.save()
        response = self.post_to_confirmation(stripe_account_id="testing")
        mock_account_retrieve.assert_called_once()
        self.assertEqual(response.status_code, 202)
        self.assertEqual(response.data["status"], "restricted")
        # stripe_verified should still be false
        self.assertFalse(self.org1.stripe_verified)

    @patch("stripe.Account.retrieve", side_effect=MockStripeAccountEnabled)
    def test_not_connected(self, mock_account_retrieve, *args):
        """
        Organizations that have not been connected to Stripe at all have
        no stripe_account_id.
        """
        response = self.post_to_confirmation()

        self.assertEqual(response.status_code, 202)
        self.assertEqual(response.data["status"], "not_connected")
        # this should bail early, before Account.retrieve is called
        mock_account_retrieve.assert_not_called()

    @patch("stripe.Account.retrieve", side_effect=StripeError)
    def test_stripe_error_is_caught(self, mock_account_retrieve, *args):
        """
        When stripe.Account.retrieve raises a StripeError, send it in response.
        """
        response = self.post_to_confirmation(stripe_account_id="testing")
        mock_account_retrieve.assert_called_once()
        self.assertEqual(response.status_code, 500)
        self.assertEqual(response.data["status"], "failed")


class TestContributionsViewSet(RevEngineApiAbstractTestCase):
    def setUp(self):
        super().setUp()
        self.list_url = reverse("contribution-list")
        self.contribution_for_org = Contribution.objects.filter(organization=self.org1).first()

    def contribution_detail_url(self, pk=None):
        pk = pk if pk is not None else self.contribution_for_org.pk
        return reverse("contribution-detail", args=(pk,))

    ##########
    # Retrieve
    def test_super_user_can_get_contribution(self):
        self.assert_superuser_can_get(self.contribution_detail_url())

    def test_hub_admin_can_get_contribution(self):
        self.assert_hub_admin_can_get(self.contribution_detail_url())

    def test_org_admin_can_get_contribution_owned_by_org(self):
        self.assert_org_admin_can_get(self.contribution_detail_url())

    def test_org_admin_cannot_get_contribution_owned_by_other_org(self):
        not_orgs_contribution = Contribution.objects.exclude(organization=self.org1).first()
        self.assertIsNotNone(not_orgs_contribution)
        self.assert_org_admin_cannot_get(self.contribution_detail_url(not_orgs_contribution.pk))

    def test_rp_user_can_get_contribution_from_their_rp(self):
        contrib_in_users_rp_pk = (
            Contribution.objects.filter(
                donation_page__revenue_program=self.rp_user.roleassignment.revenue_programs.first()
            )
            .first()
            .pk
        )
        self.assert_rp_user_can_get(self.contribution_detail_url(contrib_in_users_rp_pk))

    def test_rp_user_cannot_get_contribution_from_another_rp_in_org(self):
        contrib_not_in_users_rp_pk = (
            Contribution.objects.exclude(
                donation_page__revenue_program__in=self.rp_user.roleassignment.revenue_programs.all()
            )
            .first()
            .pk
        )
        self.assert_rp_user_cannot_get(self.contribution_detail_url(contrib_not_in_users_rp_pk))

    def test_rp_user_cannot_get_contribution_from_another_org(self):
        contrib_not_in_users_org_pk = (
            Contribution.objects.exclude(organization=self.rp_user.roleassignment.revenue_programs.first().organization)
            .first()
            .pk
        )
        self.assert_rp_user_cannot_get(self.contribution_detail_url(contrib_not_in_users_org_pk))

    def test_contributor_can_get_their_contribution(self):
        refresh_token = ContributorRefreshToken.for_contributor(self.contributor_user.uuid)
        self.client.cookies["Authorization"] = refresh_token.long_lived_access_token
        self.client.cookies["csrftoken"] = csrf._get_new_csrf_token()
        my_contribution = self.contributor_user.contribution_set.first()
        self.assert_contributor_can_get(self.contribution_detail_url(my_contribution.pk))

    def test_contributor_cannot_get_others_contribution(self):
        refresh_token = ContributorRefreshToken.for_contributor(self.contributor_user.uuid)
        self.client.cookies["Authorization"] = refresh_token.long_lived_access_token
        self.client.cookies["csrftoken"] = csrf._get_new_csrf_token()
        not_my_contribution = Contribution.objects.exclude(contributor=self.contributor_user).first()
        self.assert_contributor_cannot_get(
            self.contribution_detail_url(not_my_contribution.pk), expected_status_code=status.HTTP_404_NOT_FOUND
        )

    ######
    # List
    def test_super_user_can_list_all_contributions(self):
        self.assert_superuser_can_list(self.list_url, Contribution.objects.count())

    def test_hub_admin_can_list_all_contributions(self):
        self.assert_hub_admin_can_list(self.list_url, Contribution.objects.count())

    def test_org_admin_can_list_orgs_contributions(self):
        """Should get back only contributions belonging to my org"""
        self.assertGreater(Contribution.objects.exclude(organization=self.org1).count(), 0)
        ensure_owned_by_org = lambda contribution: contribution["organization_id"] == self.org1.pk
        self.assert_org_admin_can_list(
            self.list_url, Contribution.objects.filter(organization=self.org1).count(), assert_item=ensure_owned_by_org
        )

    def test_rp_user_can_list_their_rps_contributions(self):
        def _ensure_all_contribs_belong_to_users_rps(results):
            page_ids = list(set([contrib["donation_page_id"] for contrib in results]))
            referenced_rps = RevenueProgram.objects.filter(donationpage__in=page_ids).values_list("pk", flat=True)
            self.assertTrue(
                set(referenced_rps).issubset(
                    set(self.rp_user.roleassignment.revenue_programs.values_list("pk", flat=True))
                )
            )

        expected_count = Contribution.objects.filter(
            donation_page__revenue_program_id__in=self.rp_user.roleassignment.revenue_programs.all()
        ).count()
        self.assert_rp_user_can_list(self.list_url, expected_count, assert_all=_ensure_all_contribs_belong_to_users_rps)

    def test_contributor_can_list_their_contributions(self):
        refresh_token = ContributorRefreshToken.for_contributor(self.contributor_user.uuid)
        self.client.cookies["Authorization"] = refresh_token.long_lived_access_token
        self.client.cookies["csrftoken"] = csrf._get_new_csrf_token()

        def _ensure_all_contributions_belong_to_contributor(results):
            contribution_ids = [result["id"] for result in results]
            self.assertTrue(
                set(contribution_ids).issubset(set(self.contributor_user.contribution_set.values_list("id", flat=True)))
            )

        expected_count = Contribution.objects.filter(contributor=self.contributor_user).count()
        self.assert_contributor_user_can_list(
            self.list_url, expected_count, assert_all=_ensure_all_contributions_belong_to_contributor
        )

    def test_contributions_are_read_only_for_expected_users(self):
        detail_url = reverse("contribution-detail", args=(Contribution.objects.first().pk,))
        expected_users = (
            self.superuser,
            self.hub_user,
            self.org_user,
            self.rp_user,
            self.contributor_user,
            self.generic_user,
        )
        for user in expected_users:
            self.assert_user_cannot_delete_because_not_implemented(detail_url, user)
            self.assert_user_cannot_post_because_not_implemented(self.list_url, user)
            self.assert_user_cannot_patch_because_not_implemented(detail_url, user)
            self.assert_user_cannot_put_because_not_implemented(detail_url, user)

    def test_unexpected_role_type(self):
        novel = create_test_user(role_assignment_data={"role_type": "never-before-seen"})
        self.assert_user_cannot_get(
            reverse("contribution-list"), novel, expected_status_code=status.HTTP_500_INTERNAL_SERVER_ERROR
        )


TEST_STRIPE_API_KEY = "test_stripe_api_key"


@override_settings(STRIPE_TEST_SECRET_KEY=TEST_STRIPE_API_KEY)
class UpdatePaymentMethodTest(APITestCase):
    def setUp(self):
        self.subscription_id = "test-subscription-id"
        self.stripe_account_id = "testing-stripe-account-id"
        self.customer_id = "testing-customer-id"
        self.org = OrganizationFactory(stripe_account_id=self.stripe_account_id)
        self.contributor = ContributorFactory()
        self.contribution = ContributionFactory(
            contributor=self.contributor,
            organization=self.org,
            provider_customer_id=self.customer_id,
            provider_subscription_id=self.subscription_id,
        )
        self.other_contribution = ContributionFactory(organization=self.org)
        self.payment_method_id = "testing-payment-method-id"

    def _make_request(self, contribution, data={}):
        self.client.force_authenticate(user=self.contributor)
        return self.client.patch(reverse("contribution-update-payment-method", kwargs={"pk": contribution.pk}), data)

    @patch("stripe.PaymentMethod.attach")
    @patch("stripe.Subscription.modify")
    def test_failure_when_missing_payment_method_id(self, mock_modify, mock_attach):
        response = self._make_request(self.contribution)
        self.assertEqual(response.status_code, 400)
        self.assertEqual(response.data["detail"], "Request contains unsupported fields")
        mock_modify.assert_not_called()
        mock_attach.assert_not_called()

    @patch("stripe.PaymentMethod.attach")
    @patch("stripe.Subscription.modify")
    def test_failure_when_any_parameter_other_than_pm_id(self, mock_modify, mock_attach):
        response = self._make_request(self.contribution, {"amount": 10})
        self.assertEqual(response.status_code, 400)
        self.assertEqual(response.data["detail"], "Request contains unsupported fields")
        mock_modify.assert_not_called()
        mock_attach.assert_not_called()

    @patch("stripe.PaymentMethod.attach")
    @patch("stripe.Subscription.modify")
    def test_failure_when_contribution_and_contributor_dont_match(self, mock_modify, mock_attach):
        self.assertNotEqual(self.other_contribution.contributor, self.contributor)
        response = self._make_request(self.other_contribution, {"payment_method_id": self.payment_method_id})
        self.assertEqual(response.status_code, 404)
        self.assertEqual(response.data["detail"], "Could not find contribution for requesting contributor")
        mock_modify.assert_not_called()
        mock_attach.assert_not_called()

    @patch("stripe.PaymentMethod.attach", side_effect=StripeError)
    @patch("stripe.Subscription.modify")
    def test_error_when_attach_payment_method(self, mock_modify, mock_attach):
        response = self._make_request(self.contribution, {"payment_method_id": self.payment_method_id})
        self.assertEqual(response.status_code, 400)
        self.assertEqual(response.data["detail"], "Could not complete payment")

        mock_attach.assert_called_once_with(
            self.payment_method_id,
            customer=self.customer_id,
            stripe_account=self.stripe_account_id,
        )
        mock_modify.assert_not_called()

    @patch("stripe.PaymentMethod.attach")
    @patch("stripe.Subscription.modify", side_effect=StripeError)
    def test_error_when_update_payment_method(self, mock_modify, mock_attach):
        response = self._make_request(self.contribution, {"payment_method_id": self.payment_method_id})
        self.assertEqual(response.status_code, 400)
        self.assertEqual(response.data["detail"], "Could not complete payment")

        mock_attach.assert_called_once_with(
            self.payment_method_id,
            customer=self.customer_id,
            stripe_account=self.stripe_account_id,
        )

        mock_modify.assert_called_once_with(
            self.subscription_id,
            default_payment_method=self.payment_method_id,
            stripe_account=self.stripe_account_id,
        )

    @patch("stripe.PaymentMethod.attach")
    @patch("stripe.Subscription.modify")
    def test_update_payment_method_success(self, mock_modify, mock_attach):
        response = self._make_request(self.contribution, {"payment_method_id": self.payment_method_id})
        self.assertEqual(response.status_code, 200)
        self.assertEqual(response.data["detail"], "Success")

        mock_attach.assert_called_once_with(
            self.payment_method_id,
            customer=self.customer_id,
            stripe_account=self.stripe_account_id,
        )

        mock_modify.assert_called_once_with(
            self.subscription_id,
            default_payment_method=self.payment_method_id,
            stripe_account=self.stripe_account_id,
        )


@override_settings(STRIPE_TEST_SECRET_KEY=TEST_STRIPE_API_KEY)
class CancelRecurringPaymentTest(APITestCase):
    def setUp(self):
        self.subscription_id = "test-subscription-id"
        self.stripe_account_id = "testing-stripe-account-id"
        self.org = OrganizationFactory(stripe_account_id=self.stripe_account_id)
        self.contributor = ContributorFactory()
        self.contribution = ContributionFactory(
            contributor=self.contributor,
            organization=self.org,
            provider_subscription_id=self.subscription_id,
        )
        self.other_contribution = ContributionFactory(organization=self.org)
        self.payment_method_id = "testing-payment-method-id"

    def _make_request(self, contribution):
        self.client.force_authenticate(user=self.contributor)
        return self.client.post(reverse("contribution-cancel-recurring-payment", kwargs={"pk": contribution.pk}))

    @patch("stripe.Subscription.delete")
    def test_failure_when_contribution_and_contributor_dont_match(self, mock_delete):
        self.assertNotEqual(self.other_contribution.contributor, self.contributor)
        response = self._make_request(self.other_contribution)
        self.assertEqual(response.status_code, 404)
        self.assertEqual(response.data["detail"], "Could not find contribution for requesting contributor")
        mock_delete.assert_not_called()

    @patch("stripe.Subscription.delete", side_effect=StripeError)
    def test_error_when_subscription_delete(self, mock_delete):
        response = self._make_request(self.contribution)
        self.assertEqual(response.status_code, 400)
        self.assertEqual(response.data["detail"], "Could not complete payment")

        mock_delete.assert_called_once_with(self.subscription_id, stripe_account=self.stripe_account_id)

    @patch("stripe.Subscription.delete")
    def test_delete_recurring_success(self, mock_delete):
        response = self._make_request(self.contribution)
        self.assertEqual(response.status_code, 200)
        self.assertEqual(response.data["detail"], "Success")

        mock_delete.assert_called_once_with(self.subscription_id, stripe_account=self.stripe_account_id)


@patch("apps.contributions.models.Contribution.process_flagged_payment")
class ProcessFlaggedContributionTest(APITestCase):
    def setUp(self):
        self.user = create_test_user(role_assignment_data={"role_type": Roles.HUB_ADMIN})
        self.subscription_id = "test-subscription-id"
        self.stripe_account_id = "testing-stripe-account-id"
        self.org = OrganizationFactory(stripe_account_id=self.stripe_account_id)
        self.contributor = ContributorFactory()
        self.contribution = ContributionFactory(
            contributor=self.contributor,
            organization=self.org,
            provider_subscription_id=self.subscription_id,
        )
        self.other_contribution = ContributionFactory()

    def _make_request(self, contribution_pk=None, request_args={}):
        url = reverse("contribution-process-flagged", args=[contribution_pk])
        self.client.force_authenticate(user=self.user)
        return self.client.post(url, request_args)

    def test_response_when_missing_required_param(self, mock_process_flagged):
        response = self._make_request(contribution_pk=self.contribution.pk)
        self.assertEqual(response.status_code, 400)
        self.assertEqual(response.data["detail"], "Missing required data")
        mock_process_flagged.assert_not_called()

    def test_response_when_no_such_contribution(self, mock_process_flagged):
        nonexistent_pk = 10000001
        # First, let's make sure there isn't a contributoin with this pk.
        self.assertIsNone(Contribution.objects.filter(pk=nonexistent_pk).first())
        response = self._make_request(contribution_pk=nonexistent_pk, request_args={"reject": True})
        self.assertEqual(response.status_code, 404)
        self.assertEqual(response.data["detail"], "Could not find contribution")
        mock_process_flagged.assert_not_called()

    def test_response_when_payment_provider_error(self, mock_process_flagged):
        error_message = "my error message"
        mock_process_flagged.side_effect = PaymentProviderError(error_message)
        response = self._make_request(contribution_pk=self.contribution.pk, request_args={"reject": True})
        self.assertEqual(response.status_code, 500)
        self.assertEqual(response.data["detail"], error_message)

    def test_response_when_successful_reject(self, mock_process_flagged):
        response = self._make_request(contribution_pk=self.contribution.pk, request_args={"reject": True})
        self.assertEqual(response.status_code, 200)
        mock_process_flagged.assert_called_with(reject="True")

    def test_response_when_successful_accept(self, mock_process_flagged):
        response = self._make_request(contribution_pk=self.contribution.pk, request_args={"reject": False})
        self.assertEqual(response.status_code, 200)
        mock_process_flagged.assert_called_with(reject="False")<|MERGE_RESOLUTION|>--- conflicted
+++ resolved
@@ -93,13 +93,8 @@
 
         return request
 
-<<<<<<< HEAD
     def _post_valid_payment(self, **kwargs):
-        return stripe_payment(self._create_request(**kwargs))
-=======
-    def _post_valid_one_time_payment(self, donation_page, **kwargs):
-        return stripe_payment(self._create_request(donation_page, **kwargs))
->>>>>>> ab6fafe7
+        return stripe_payment(self._create_request(self.page, **kwargs))
 
 
 @override_settings(CELERY_TASK_ALWAYS_EAGER=True)
@@ -110,30 +105,24 @@
         self.assertIsNotNone(self.page)
 
     @patch("apps.contributions.views.StripePaymentManager.create_one_time_payment", side_effect=MockPaymentIntent)
-<<<<<<< HEAD
     def test_one_time_payment_serializer_validates(self, *args):
         # Email is required
         response = self._post_valid_payment(email=None)
-=======
-    def test_one_time_payment_serializer_validates_email(self, *args):
-        response = self._post_valid_one_time_payment(self.page, email=None)
->>>>>>> ab6fafe7
         self.assertEqual(response.status_code, 400)
         self.assertIn("email", response.data)
         self.assertEqual(str(response.data["email"][0]), "This field may not be null.")
 
     @patch("apps.contributions.views.send_contribution_confirmation_email.delay")
     @patch("apps.contributions.views.StripePaymentManager.create_one_time_payment", side_effect=MockPaymentIntent)
-<<<<<<< HEAD
     def test_happy_path(self, mock_one_time_payment, mock_send_confirmation_email):
 
         # prove send_confirmation_email gets sent
-        response = self._post_valid_payment(email=self.contributor.email)
+        response = self._post_valid_payment(email=self.contributor_user.email)
         self.assertEqual(response.status_code, 200)
         self.assertEqual(response.data["clientSecret"], test_client_secret)
         mock_one_time_payment.assert_called_once()
         mock_send_confirmation_email.assert_called_once()
-        self.assertEqual(mock_send_confirmation_email.call_args.args[0], self.contributor.email)
+        self.assertEqual(mock_send_confirmation_email.call_args.args[0], self.contributor_user.email)
         self.assertEqual(
             set(EXPECTED_CONTRIBUTION_CONFIRMATION_TEMPLATE_KEYS),
             set(mock_send_confirmation_email.call_args.kwargs.keys()),
@@ -144,39 +133,14 @@
     @patch("apps.contributions.views.StripePaymentManager.create_one_time_payment", side_effect=PaymentBadParamsError)
     def test_response_when_bad_params_error(self, mock_one_time_payment):
         response = self._post_valid_payment()
-=======
-    @patch("apps.contributions.views.PageEmailTemplate.get_template")
-    def test_one_time_payment_method_called(self, mock_email, mock_one_time_payment):
-        response = self._post_valid_one_time_payment(self.page)
-        self.assertEqual(response.status_code, 200)
-        self.assertEqual(response.data["clientSecret"], test_client_secret)
-        mock_one_time_payment.assert_called_once()
-        mock_email.assert_not_called()
-
-        with self.subTest("with email templates enabled get_template is called"):
-            self.org1.uses_email_templates = True
-            self.org1.save()
-            response = self._post_valid_one_time_payment(self.page)
-            self.assertEqual(response.status_code, 200)
-            mock_email.assert_called()
-
-    @patch("apps.contributions.views.StripePaymentManager.create_one_time_payment", side_effect=PaymentBadParamsError)
-    def test_response_when_bad_params_error(self, mock_one_time_payment):
-        response = self._post_valid_one_time_payment(self.page)
->>>>>>> ab6fafe7
         mock_one_time_payment.assert_called_once()
         self.assertEqual(response.status_code, 400)
         self.assertEqual(response.data["detail"], "There was an error processing your payment.")
 
     @patch("apps.contributions.views.send_contribution_confirmation_email.delay")
     @patch("apps.contributions.views.StripePaymentManager.create_one_time_payment", side_effect=PaymentProviderError)
-<<<<<<< HEAD
     def test_response_when_payment_provider_error(self, mock_one_time_payment, mock_send_confirmation_email):
         response = self._post_valid_payment()
-=======
-    def test_response_when_payment_provider_error(self, mock_one_time_payment):
-        response = self._post_valid_one_time_payment(self.page)
->>>>>>> ab6fafe7
         mock_one_time_payment.assert_called_once()
         self.assertEqual(response.status_code, 400)
 
@@ -191,14 +155,7 @@
 
     def test_recurring_payment_serializer_validates(self, *args):
         # StripeRecurringPaymentSerializer requires payment_method_id
-<<<<<<< HEAD
         response = self._post_valid_payment(interval=ContributionInterval.MONTHLY)
-=======
-        response = self._post_valid_one_time_payment(
-            self.page,
-            interval=ContributionInterval.MONTHLY,
-        )
->>>>>>> ab6fafe7
         # This also verifies that the view is using the correct serializer.
         # Test failures here may indicate that the wrong serializer is being used.
         self.assertEqual(response.status_code, 400)
@@ -210,22 +167,15 @@
         """
         Verify that we're getting the response we expect from a valid contribition
         """
-<<<<<<< HEAD
         response = self._post_valid_payment(
             interval=ContributionInterval.MONTHLY,
             payment_method_id="test_payment_method_id",
-            email=self.contributor.email,
-=======
-        response = self._post_valid_one_time_payment(
-            self.page,
-            interval=ContributionInterval.MONTHLY,
-            payment_method_id="test_payment_method_id",
->>>>>>> ab6fafe7
+            email=self.contributor_user.email,
         )
         self.assertEqual(response.status_code, 200)
         mock_subscription_create.assert_called_once()
         mock_send_confirmation_email.assert_called_once()
-        self.assertEqual(mock_send_confirmation_email.call_args.args[0], self.contributor.email)
+        self.assertEqual(mock_send_confirmation_email.call_args.args[0], self.contributor_user.email)
         self.assertEqual(
             set(EXPECTED_CONTRIBUTION_CONFIRMATION_TEMPLATE_KEYS),
             set(mock_send_confirmation_email.call_args.kwargs.keys()),
