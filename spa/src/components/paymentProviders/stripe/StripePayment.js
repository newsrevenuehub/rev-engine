import { useState, useEffect } from 'react';
import * as S from './StripePayment.styled';

import { HUB_STRIPE_API_PUB_KEY } from 'settings';

// Deps
import { loadStripe } from '@stripe/stripe-js';
import { Elements } from '@stripe/react-stripe-js';

// Constants
import { STRIPE_API_VERSION } from 'constants/genericConstants';

// Children
import ElementLoading from 'components/donationPage/pageContent/ElementLoading';
import StripePaymentForm from 'components/paymentProviders/stripe/StripePaymentForm';

function StripePayment({ offerPayFees, stripeAccountId }) {
  const [loading, setLoading] = useState(false);
  const [stripe, setStripe] = useState();

  useEffect(() => {
<<<<<<< HEAD
    if (stripeAccountId) setStripe(loadStripe(HUB_STRIPE_API_PUB_KEY, { stripeAccount: stripeAccountId }));
=======
    if (stripeAccountId)
      setStripe(
        loadStripe(HUB_STRIPE_PUBLISHABLE_KEY, { stripeAccount: stripeAccountId, apiVersion: STRIPE_API_VERSION })
      );
>>>>>>> e10c7d49
  }, [stripeAccountId]);

  return (
    <S.StripePayment>
      {(loading || !stripe) && <ElementLoading />}
      {stripe && (
        <Elements stripe={stripe}>
          <StripePaymentForm loading={loading} setLoading={setLoading} offerPayFees={offerPayFees} />
        </Elements>
      )}
    </S.StripePayment>
  );
}

export default StripePayment;<|MERGE_RESOLUTION|>--- conflicted
+++ resolved
@@ -19,14 +19,7 @@
   const [stripe, setStripe] = useState();
 
   useEffect(() => {
-<<<<<<< HEAD
-    if (stripeAccountId) setStripe(loadStripe(HUB_STRIPE_API_PUB_KEY, { stripeAccount: stripeAccountId }));
-=======
-    if (stripeAccountId)
-      setStripe(
-        loadStripe(HUB_STRIPE_PUBLISHABLE_KEY, { stripeAccount: stripeAccountId, apiVersion: STRIPE_API_VERSION })
-      );
->>>>>>> e10c7d49
+    if (stripeAccountId) setStripe(loadStripe(HUB_STRIPE_API_PUB_KEY, { stripeAccount: stripeAccountId, apiVersion: STRIPE_API_VERSION }));
   }, [stripeAccountId]);
 
   return (
