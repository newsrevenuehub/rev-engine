from django.conf import settings

from rest_framework import authentication, status
from rest_framework.exceptions import AuthenticationFailed, PermissionDenied
from rest_framework_simplejwt.authentication import JWTAuthentication
from rest_framework_simplejwt.exceptions import InvalidToken

from apps.api.tokens import LONG_TOKEN, SHORT_TOKEN
from apps.contributions.models import Contributor


class MagicLinkAuthenticationFailed(AuthenticationFailed):
    status_code = status.HTTP_403_FORBIDDEN


def enforce_csrf(request):
<<<<<<< HEAD
    """
    Enforce CSRF validation. From drf source, authentication.py
    """
    check = authentication.CSRFCheck(request)
=======
    """Enforce CSRF validation. From drf source, authentication.py."""
    check = CSRFCheck()
    check.process_request(request)
>>>>>>> 9e38e29f
    reason = check.process_view(request, None, (), {})
    if reason:
        # CSRF failed, bail with explicit error message
        raise PermissionDenied(f"CSRF validation failed: {reason}")


class JWTHttpOnlyCookieAuthentication(JWTAuthentication):
    """Override simplejwt's authenticate method to add cookie support."""

    def token_is_contrib_long_token(self, token):
        return token.get("ctx", None) == LONG_TOKEN

    def validate_token(self, token):
        validated_token = self.get_validated_token(token)
        user = self.get_user(validated_token)

        if isinstance(user, Contributor) and not self.token_is_contrib_long_token(validated_token):
            return None, None

        if not user or hasattr(user, "is_active") and not user.is_active:
            return None, None

        return user, validated_token

    def authenticate(self, request):
        """Override JWTAuthentication authenticate method to.

        1. Pull JWT out of cookie, rather than request body.
        2. Enforce CSRF protection.
        """
        raw_token = request.COOKIES.get(settings.AUTH_COOKIE_KEY)
        if raw_token is None:
            return None
        validated_user, validated_token = self.validate_token(raw_token)

        if not validated_user and not validated_token:
            return None

        enforce_csrf(request)

        return validated_user, validated_token

    def get_user(self, validated_token):
        try:
            contributor_uuid = validated_token[settings.CONTRIBUTOR_ID_CLAIM]
            return Contributor.objects.get(uuid=contributor_uuid)
        except Contributor.DoesNotExist:
            raise MagicLinkAuthenticationFailed("Contributor not found", code="contributor_not_found") from None
        except KeyError:
            # If there's no validated_token[settings.CONTRIBUTOR_ID_CLAIM], get normal user
            return super().get_user(validated_token)


class MagicLinkTokenAuthenticationBase(JWTHttpOnlyCookieAuthentication):
    def get_user(self, validated_token):
        try:
            contributor_uuid = validated_token[settings.CONTRIBUTOR_ID_CLAIM]
            return Contributor.objects.get(uuid=contributor_uuid)
        except KeyError:
            raise MagicLinkAuthenticationFailed("Invalid token", code="missing_claim") from None
        except Contributor.DoesNotExist:
            raise MagicLinkAuthenticationFailed("Contributor not found", code="contributor_not_found") from None

    def ensure_valid_owner(self, email, contributor):
        if email != contributor.email:
            raise MagicLinkAuthenticationFailed("Invalid token", code="invalid_token")

    def validate_token(self, token, email):
        try:
            validated_token = self.get_validated_token(token)
        except InvalidToken:
            raise MagicLinkAuthenticationFailed("Invalid token", code="invalid_token") from None

        contributor = self.get_user(validated_token)

        self.ensure_contrib_token_type(validated_token)
        self.ensure_valid_owner(email, contributor)
        return contributor, validated_token


class ShortLivedTokenAuthentication(MagicLinkTokenAuthenticationBase):
    def ensure_contrib_token_type(self, token):
        if "ctx" not in token:
            raise MagicLinkAuthenticationFailed("Invalid token", code="missing_claim")

        if token["ctx"] != SHORT_TOKEN:
            raise MagicLinkAuthenticationFailed("Invalid token type", code="invalid_type")

    def authenticate(self, request):
        """Lots of repitition here, but we need to skip 'enforce_csrf' this time."""
        raw_token = request.data.get("token", None)
        email = request.data.get("email", None)

        if raw_token is None or email is None:
            raise MagicLinkAuthenticationFailed("Invalid parameters", code="invalid_params")

        validated_user, validated_token = self.validate_token(raw_token, email)
        if not validated_user and validated_token:
            raise MagicLinkAuthenticationFailed("Invalid token")

        return validated_user, validated_token<|MERGE_RESOLUTION|>--- conflicted
+++ resolved
@@ -14,16 +14,8 @@
 
 
 def enforce_csrf(request):
-<<<<<<< HEAD
-    """
-    Enforce CSRF validation. From drf source, authentication.py
-    """
+    """Enforce CSRF validation. From drf source, authentication.py."""
     check = authentication.CSRFCheck(request)
-=======
-    """Enforce CSRF validation. From drf source, authentication.py."""
-    check = CSRFCheck()
-    check.process_request(request)
->>>>>>> 9e38e29f
     reason = check.process_view(request, None, (), {})
     if reason:
         # CSRF failed, bail with explicit error message
