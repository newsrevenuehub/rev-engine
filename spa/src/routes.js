import join from 'url-join';

<<<<<<< HEAD
export const DASHBOARD_SLUG = '/dashboard/';
export const DONATIONS_SLUG = '/contributions/';
export const CONTENT_SLUG = '/pages/';
export const CUSTOMIZE_SLUG = '/customize/';
export const CONNECT_SLUG = '/connect/';

export const EDITOR_ROUTE = '/edit/';
export const EDITOR_ROUTE_PAGE = join([EDITOR_ROUTE, '/:revProgramSlug/:pageSlug/']);
export const DONATION_PAGE_SLUG = '/:pageSlug/';
export const THANK_YOU_SLUG = '/thank-you/';
=======
export const EDITOR_ROUTE = '/edit';
export const EDITOR_ROUTE_PAGE = EDITOR_ROUTE + '/:revProgramSlug/:pageSlug';
export const DONATION_PAGE_SLUG = '/:pageSlug';
export const THANK_YOU_SLUG = '/thank-you';
export const PAYMENT_SUCCESS = '/payment/success';
>>>>>>> 73001371

// Contributor
export const CONTRIBUTOR_ENTRY = '/contributor/';
export const CONTRIBUTOR_VERIFY = '/contributor-verify/';
export const CONTRIBUTOR_DASHBOARD = join([CONTRIBUTOR_ENTRY, 'contributions/']);

// Account
<<<<<<< HEAD
export const SIGN_IN = '/sign-in/';
export const FORGOT_PASSWORD = '/forgot-password/';
export const RESET_PASSWORD = '/password_reset/';
export const SIGN_UP = '/create-account/';
export const VERIFY_EMAIL_SUCCESS = '/verify-email-success/';
export const VERIFIED = '/verified/';
=======
export const SIGN_IN = '/sign-in';
export const FORGOT_PASSWORD = '/forgot-password';
export const RESET_PASSWORD = '/password_reset';
export const SIGN_UP = '/create-account';
export const VERIFY_EMAIL_SUCCESS = '/verify-email-success';
export const VERIFIED = '/verified';
export const PROFILE = '/setup';
export const STRIPE_ACCOUNT_LINK_RETURN = '/stripe-account-link-complete';
>>>>>>> 73001371
<|MERGE_RESOLUTION|>--- conflicted
+++ resolved
@@ -1,6 +1,5 @@
 import join from 'url-join';
 
-<<<<<<< HEAD
 export const DASHBOARD_SLUG = '/dashboard/';
 export const DONATIONS_SLUG = '/contributions/';
 export const CONTENT_SLUG = '/pages/';
@@ -11,13 +10,7 @@
 export const EDITOR_ROUTE_PAGE = join([EDITOR_ROUTE, '/:revProgramSlug/:pageSlug/']);
 export const DONATION_PAGE_SLUG = '/:pageSlug/';
 export const THANK_YOU_SLUG = '/thank-you/';
-=======
-export const EDITOR_ROUTE = '/edit';
-export const EDITOR_ROUTE_PAGE = EDITOR_ROUTE + '/:revProgramSlug/:pageSlug';
-export const DONATION_PAGE_SLUG = '/:pageSlug';
-export const THANK_YOU_SLUG = '/thank-you';
-export const PAYMENT_SUCCESS = '/payment/success';
->>>>>>> 73001371
+export const PAYMENT_SUCCESS = '/payment/success/';
 
 // Contributor
 export const CONTRIBUTOR_ENTRY = '/contributor/';
@@ -25,20 +18,11 @@
 export const CONTRIBUTOR_DASHBOARD = join([CONTRIBUTOR_ENTRY, 'contributions/']);
 
 // Account
-<<<<<<< HEAD
 export const SIGN_IN = '/sign-in/';
 export const FORGOT_PASSWORD = '/forgot-password/';
 export const RESET_PASSWORD = '/password_reset/';
 export const SIGN_UP = '/create-account/';
 export const VERIFY_EMAIL_SUCCESS = '/verify-email-success/';
 export const VERIFIED = '/verified/';
-=======
-export const SIGN_IN = '/sign-in';
-export const FORGOT_PASSWORD = '/forgot-password';
-export const RESET_PASSWORD = '/password_reset';
-export const SIGN_UP = '/create-account';
-export const VERIFY_EMAIL_SUCCESS = '/verify-email-success';
-export const VERIFIED = '/verified';
-export const PROFILE = '/setup';
-export const STRIPE_ACCOUNT_LINK_RETURN = '/stripe-account-link-complete';
->>>>>>> 73001371
+export const PROFILE = '/setup/';
+export const STRIPE_ACCOUNT_LINK_RETURN = '/stripe-account-link-complete/';