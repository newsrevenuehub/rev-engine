import factory
from factory.django import DjangoModelFactory
from faker import Faker

from apps.organizations import models


fake = Faker()
Faker.seed(0)


class PlanFactory(DjangoModelFactory):
    class Meta:
        model = models.Plan

    name = fake.word()


class FeatureFactory(DjangoModelFactory):
    class Meta:
        model = models.Feature

    name = " ".join(fake.words(nb=2))
    description = fake.text()


class OrganizationFactory(DjangoModelFactory):
    class Meta:
        model = models.Organization

<<<<<<< HEAD
    name = faker.name()
    slug = factory.Sequence(lambda n: "test-slug-%d" % n)
=======
    name = fake.company()


class RevenueProgramFactory(DjangoModelFactory):
    class Meta:
        model = models.RevenueProgram

    name = " ".join(fake.words(nb=4))
    organization = factory.SubFactory(OrganizationFactory)
>>>>>>> 2e301b96
<|MERGE_RESOLUTION|>--- conflicted
+++ resolved
@@ -28,11 +28,8 @@
     class Meta:
         model = models.Organization
 
-<<<<<<< HEAD
-    name = faker.name()
+    name = fake.company()
     slug = factory.Sequence(lambda n: "test-slug-%d" % n)
-=======
-    name = fake.company()
 
 
 class RevenueProgramFactory(DjangoModelFactory):
@@ -40,5 +37,4 @@
         model = models.RevenueProgram
 
     name = " ".join(fake.words(nb=4))
-    organization = factory.SubFactory(OrganizationFactory)
->>>>>>> 2e301b96
+    organization = factory.SubFactory(OrganizationFactory)