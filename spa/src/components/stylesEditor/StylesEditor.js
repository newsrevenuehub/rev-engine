--- conflicted
+++ resolved
@@ -21,18 +21,13 @@
 import XButton from 'elements/buttons/XButton';
 import CircleButton from 'elements/buttons/CircleButton';
 
-<<<<<<< HEAD
 const UNIQUE_NAME_ERROR = 'The fields name, organization must make a unique set.';
 
-function StylesEditor({ styles, setStyles, handleKeepChanges, handleDiscardChanges }) {
-  const alert = useAlert();
-  const [errors, setErrors] = useState({});
-=======
 function StylesEditor({ styles, setStyles, handleKeepChanges, handleDiscardChanges, isUpdate }) {
   const alert = useAlert();
   const { getUserConfirmation } = useGlobalContext();
+  const [errors, setErrors] = useState({});
   const [loading, setLoading] = useState(false);
->>>>>>> d5f4d69e
   const requestCreateStyles = useRequest();
   const requestUpdateStyles = useRequest();
   const requestDeleteStyles = useRequest();
@@ -60,8 +55,18 @@
     setStyles({ ...styles, fontSizes });
   };
 
-<<<<<<< HEAD
-  const handleSaveFailure = (error) => {
+  /*************\ 
+   * AJAX BITS *
+  \*************/
+  const styleDetailUrl = `${LIST_STYLES}${styles.id}/`;
+
+  const handleRequestSuccess = ({ data }) => {
+    setLoading(false);
+    handleKeepChanges(data);
+  };
+
+  const handleRequestError = (error) => {
+    setLoading(false);
     const errors = error?.response?.data;
     if (errors) {
       if (errors.non_field_errors && errors.non_field_errors.includes(UNIQUE_NAME_ERROR)) {
@@ -73,36 +78,13 @@
     }
   };
 
-  const handleSave = async () => {
-=======
-  /*************\ 
-   * AJAX BITS *
-  \*************/
-  const styleDetailUrl = `${LIST_STYLES}${styles.id}/`;
-
-  const handleRequestSuccess = ({ data }) => {
-    setLoading(false);
-    handleKeepChanges(data);
-  };
-
-  const handleRequestError = () => {
-    setLoading(false);
-    alert.error(GENERIC_ERROR);
-  };
-
   const handleCreateStyles = () => {
     setLoading(true);
->>>>>>> d5f4d69e
     requestCreateStyles(
       { method: 'POST', url: LIST_STYLES, data: styles },
       {
-<<<<<<< HEAD
-        onSuccess: ({ data }) => handleKeepChanges(data),
-        onFailure: handleSaveFailure
-=======
         onSuccess: handleRequestSuccess,
         onFailure: handleRequestError
->>>>>>> d5f4d69e
       }
     );
   };
@@ -158,11 +140,8 @@
           label="Name this set of styles"
           value={styles.name || ''}
           onChange={(e) => setName(e.target.value)}
-<<<<<<< HEAD
           errors={errors.name}
-=======
           required
->>>>>>> d5f4d69e
         />
         <StylesFieldset label="Colors">
           <S.FieldRow>
