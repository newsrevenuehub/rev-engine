--- conflicted
+++ resolved
@@ -115,8 +115,13 @@
         pi_cache_provider.upsert(pi_response)
         subscriptions = [x.invoice.subscription for x in pi_response if x.invoice]
         sub_cache_provider.upsert(subscriptions)
+        # iterate through all pages of stripe payment intents
+        while pi_response.has_more:
+            pi_response = provider.fetch_payment_intents(query=customers_query, page=pi_response.next_page)
+            pi_cache_provider.upsert(pi_response)
+            subscriptions = [x.invoice.subscription for x in pi_response if x.invoice]
+            sub_cache_provider.upsert(subscriptions)
 
-<<<<<<< HEAD
 
 @shared_task(bind=True, autoretry_for=(RateLimitError,), retry_backoff=True, retry_kwargs={"max_retries": 3})
 def email_contribution_csv_export_to_user(self, contribution_ids: List[int], to_email: str) -> None:
@@ -147,12 +152,4 @@
         attachment=export_contributions_to_csv(contributions),
         content_type="text/csv",
         filename="contributions.csv",
-    )
-=======
-        # iterate through all pages of stripe payment intents
-        while pi_response.has_more:
-            pi_response = provider.fetch_payment_intents(query=customers_query, page=pi_response.next_page)
-            pi_cache_provider.upsert(pi_response)
-            subscriptions = [x.invoice.subscription for x in pi_response if x.invoice]
-            sub_cache_provider.upsert(subscriptions)
->>>>>>> e9a070f3
+    )