--- conflicted
+++ resolved
@@ -1496,7 +1496,6 @@
         mocker.patch(
             "stripe.Webhook.construct_event", side_effect=stripe.error.SignatureVerificationError("ruh roh", "sig")
         )
-<<<<<<< HEAD
         mock_process_task = mocker.patch("apps.contributions.views.process_stripe_webhook_task.delay")
         header = {"HTTP_STRIPE_SIGNATURE": "testing", "content_type": "application/json"}
         response = api_client.post(reverse("stripe-webhooks-contributions"), data={"foo": "bar"}, **header)
@@ -1505,11 +1504,6 @@
         logger_spy.assert_called_once_with(
             "Invalid signature on Stripe webhook request. Is STRIPE_WEBHOOK_SECRET_CONTRIBUTIONS set correctly?"
         )
-=======
-        header = {"HTTP_STRIPE_SIGNATURE": "testing"}
-        response = client.post(reverse("stripe-webhooks-contributions"), payment_method_attached_request_data, **header)
-        assert response.status_code == status.HTTP_200_OK
-        assert Contribution.objects.count() == count
 
 
 @pytest.mark.parametrize(
@@ -1531,5 +1525,4 @@
     response = api_client.get(url)
     assert response.status_code == status.HTTP_200_OK
     assert set(response.json().keys()) == {"results", "count", "next", "previous"}
-    assert len(response.json()["results"]) == 10
->>>>>>> 0bf2f7d9
+    assert len(response.json()["results"]) == 10