import { useCallback, useMemo, useState } from 'react';
import { Route, Switch, useHistory, useRouteMatch } from 'react-router-dom';
import * as S from './Donations.styled';

// AJAX
import { CONTRIBUTIONS } from 'ajax/endpoints';
import useRequest from 'hooks/useRequest';
import { getFrequencyAdjective } from 'utilities/parseFrequency';

// Deps
import queryString from 'query-string';

// Contants
import { NO_VALUE } from 'constants/textConstants';
import { DONATIONS_SLUG } from 'routes';

// Util
import formatCurrencyAmount from 'utilities/formatCurrencyAmount';
import formatDatetimeForDisplay from 'utilities/formatDatetimeForDisplay';

// Children
import Hero from 'components/common/Hero';
import { StatusCellIcon } from 'components/contributor/contributorDashboard/ContributorDashboard';
import DashboardSection from 'components/dashboard/DashboardSection';
import DonationDetail from 'components/donations/DonationDetail';
import DonationsTable from 'components/donations/DonationsTable';
import Filters from 'components/donations/filters/Filters';
import GenericErrorBoundary from 'components/errors/GenericErrorBoundary';
import { PAYMENT_STATUS_EXCLUDE_IN_CONTRIBUTIONS } from 'constants/paymentStatus';
import PageTitle from 'elements/PageTitle';
import Banner from 'components/common/Banner';
import { BANNER_TYPE } from 'constants/bannerConstants';
import usePagesList from 'hooks/usePageList';
import useConnectStripeAccount from 'hooks/useConnectStripeAccount';
import useUser from 'hooks/useUser';

const Donations = () => {
  const { path } = useRouteMatch();
  const history = useHistory();

  const { user } = useUser();
  const { requiresStripeVerification } = useConnectStripeAccount();
  const { pages } = usePagesList();
  const requestDonations = useRequest();
  const [filters, setFilters] = useState({});
  const [donationsCount, setDonationsCount] = useState([]);
  const [pageIndex, setPageIndex] = useState(0);

  const handleRowClick = (row) => history.push(`${DONATIONS_SLUG}${row.id}/`);

  const handlePageChange = (newPageIndex) => {
    setPageIndex(newPageIndex);
  };

  const bannerType = useMemo(() => {
    const hasPublished = !!pages?.find((_) => _.published_date);
    if (
      user?.role_type?.includes('hub_admin') ||
      user?.role_type?.includes('Hub Admin') ||
      (user?.revenue_programs?.length || 0) > 1 ||
      !pages?.length
    ) {
      return null;
    }
    if (requiresStripeVerification && !hasPublished) return BANNER_TYPE.BLUE;
    if (!requiresStripeVerification && !hasPublished) return BANNER_TYPE.YELLOW;
    return null;
  }, [pages, requiresStripeVerification, user?.revenue_programs?.length, user?.role_type]);

  const fetchDonations = useCallback(
    (parameters, { onSuccess, onFailure }) => {
      const params = { ...parameters, ...filters, status__not: PAYMENT_STATUS_EXCLUDE_IN_CONTRIBUTIONS };
      requestDonations(
        { method: 'GET', url: CONTRIBUTIONS, params, paramsSerializer: (p) => queryString.stringify(p) },
        {
          onSuccess: (response) => {
            setDonationsCount(response.data.count);
            onSuccess(response);
          },
          onFailure
        }
      );
    },
    [filters]
  );

  const handleFilterChange = (type, selectedFilter) => {
    let updatedFilter;
    if (type === 'status') updatedFilter = handleStatusChange(selectedFilter);
    if (type === 'amount') updatedFilter = selectedFilter;
    if (type === 'created') updatedFilter = selectedFilter;
    setFilters({ ...filters, ...updatedFilter });
    setPageIndex(0);
  };

  const handleStatusChange = (selectedFilter) => {
    const statuses = [...(filters.status || [])];
    const selectedIndex = statuses.indexOf(selectedFilter);
    if (selectedIndex === -1) statuses.push(selectedFilter);
    else statuses.splice(selectedIndex, 1);
    return { status: statuses };
  };

  const columns = useMemo(
    () => [
      {
        Header: 'Date',
        accessor: 'created',
        Cell: (props) => (props.value ? <DateAndTimeCell dateTime={props.value} /> : NO_VALUE)
      },
      {
        Header: 'Amount',
        accessor: 'amount',
        Cell: (props) => (props.value ? formatCurrencyAmount(props.value) : NO_VALUE)
      },
      {
        Header: 'Frequency',
        accessor: 'interval',
        Cell: (props) => (props.value ? getFrequencyAdjective(props.value) : NO_VALUE)
      },
      {
        Header: 'Payment received',
        accessor: 'last_payment_date',
        Cell: (props) => (props.value ? <DateAndTimeCell dateTime={props.value} /> : NO_VALUE)
      },
      {
        Header: 'Contributor',
        accessor: 'contributor_email',
        Cell: (props) => props.value || NO_VALUE
      },
      {
        Header: 'Payment status',
        accessor: 'status',
        Cell: (props) => <StatusCellIcon status={props.value} showText />
      }
    ],
    []
  );

  return (
    <>
      <PageTitle title="Contributions" />
      <div data-testid="donations" style={{ display: 'flex', flexDirection: 'column', height: '100%' }}>
        <Switch>
<<<<<<< HEAD
          <Route path={`${path}/:contributionId`}>
=======
          <Route path={`${path}:contributionId`}>
>>>>>>> e718e8f9
            <DashboardSection heading="Contribution Info">
              <DonationDetail />
            </DashboardSection>
          </Route>
          <Route>
            {bannerType && (
              <Banner
                type={bannerType}
                message={
                  bannerType === BANNER_TYPE.BLUE
                    ? 'Looks like you need to set up a Stripe connection in order to start receiving contributions.'
                    : 'Looks like you need to publish a contribution page in order to start receiving contributions.'
                }
              />
            )}
            <Hero
              title="Contributions"
              subtitle="Welcome to your contributions. Easily track and manage contributions."
              placeholder="Contributions"
            />
            <Filters
              filters={filters}
              handleFilterChange={handleFilterChange}
              donationsCount={donationsCount}
              excludeStatusFilters={PAYMENT_STATUS_EXCLUDE_IN_CONTRIBUTIONS}
            />
            <GenericErrorBoundary>
              <DonationsTable
                onRowClick={handleRowClick}
                columns={columns}
                fetchDonations={fetchDonations}
                pageIndex={pageIndex}
                onPageChange={handlePageChange}
                grow
              />
            </GenericErrorBoundary>
          </Route>
        </Switch>
      </div>
    </>
  );
};

export default Donations;

export function DateAndTimeCell({ dateTime }) {
  return (
    <S.DateTimeCell>
      <S.DateSpan>{formatDatetimeForDisplay(dateTime, false)}</S.DateSpan>
      <S.Time>{formatDatetimeForDisplay(dateTime, true)}</S.Time>
    </S.DateTimeCell>
  );
}<|MERGE_RESOLUTION|>--- conflicted
+++ resolved
@@ -142,11 +142,7 @@
       <PageTitle title="Contributions" />
       <div data-testid="donations" style={{ display: 'flex', flexDirection: 'column', height: '100%' }}>
         <Switch>
-<<<<<<< HEAD
-          <Route path={`${path}/:contributionId`}>
-=======
           <Route path={`${path}:contributionId`}>
->>>>>>> e718e8f9
             <DashboardSection heading="Contribution Info">
               <DonationDetail />
             </DashboardSection>
