import datetime
<<<<<<< HEAD
from datetime import timedelta
from unittest.mock import Mock
=======
from unittest.mock import Mock, patch
>>>>>>> 71a46d84

from django.conf import settings
from django.test import TestCase
from django.utils import timezone

import pytest
import stripe
from addict import Dict as AttrDict
from pytest import raises
from rest_framework.exceptions import PermissionDenied
from rest_framework.serializers import ValidationError
from rest_framework.test import APIRequestFactory

from apps.api.error_messages import GENERIC_BLANK, GENERIC_UNEXPECTED_VALUE
from apps.contributions import serializers
from apps.contributions.bad_actor import BadActorAPIError
from apps.contributions.models import (
    Contribution,
    ContributionInterval,
    ContributionStatus,
    Contributor,
)
from apps.contributions.tests.factories import ContributionFactory, ContributorFactory
from apps.contributions.utils import format_ambiguous_currency, get_sha256_hash
from apps.organizations.tests.factories import RevenueProgramFactory
from apps.pages.tests.factories import DonationPageFactory


class ContributionSerializer(TestCase):
    expected_fields = [
        "amount",
        "auto_accepted_on",
        "bad_actor_score",
        "contributor_email",
        "created",
        "currency",
        "donation_page_id",
        "flagged_date",
        "formatted_payment_provider_used",
        "id",
        "interval",
        "last_payment_date",
        "provider_customer_url",
        "provider_payment_url",
        "provider_subscription_url",
        "revenue_program",
        "status",
    ]

    def setUp(self):
        self.serializer = serializers.ContributionSerializer
        self.contributor = ContributorFactory()
        # This is to squash a side effect in contribution.save
        # TODO: DEV-3026
        with patch("apps.contributions.models.Contribution.fetch_stripe_payment_method", return_value=None):
            self.contribution = ContributionFactory(
                amount=1000, contributor=self.contributor, payment_provider_used="Stripe"
            )

    def test_returned_fields(self):
        data = self.serializer(self.contribution).data
        assert set(data.keys()) == set(self.expected_fields)

    def test_get_auto_accepted_on(self):
        # Should return null if empty
        self.contribution.flagged_date = None
        self.contribution.save()
        old_data = self.serializer(self.contribution).data
        self.assertIsNone(old_data["auto_accepted_on"])
        # Should return a datetime equal to flagged_date + "FLAGGED_PAYMENT_AUTO_ACCEPT_DELTA" setting
        self.contribution.flagged_date = timezone.now()
        self.contribution.save()
        target_date = self.contribution.flagged_date + timedelta(settings.FLAGGED_PAYMENT_AUTO_ACCEPT_DELTA)
        new_data = self.serializer(self.contribution).data
        self.assertEqual(new_data["auto_accepted_on"], target_date)

    def test_get_formatted_payment_provider_used(self):
        data = self.serializer(self.contribution).data
        self.assertEqual(data["formatted_payment_provider_used"], "Stripe")

    def test_contributor_email(self):
        data = self.serializer(self.contribution).data
        self.assertEqual(data["contributor_email"], self.contributor.email)

    def test_get_provider_payment_url(self):
        my_provider_payment_id = "my_provider_payment_id"
        self.contribution.provider_payment_id = my_provider_payment_id
        self.contribution.save()

        data = self.serializer(self.contribution).data
        self.assertIn(my_provider_payment_id, data["provider_payment_url"])

    def test_get_provider_subscription_url(self):
        my_provider_subscription_id = "my_provider_subscription_id"
        self.contribution.provider_subscription_id = my_provider_subscription_id
        self.contribution.save()

        data = self.serializer(self.contribution).data
        self.assertIn(my_provider_subscription_id, data["provider_subscription_url"])

    def test_get_provider_customer_url(self):
        my_provider_customer_id = "my_provider_customer_id"
        self.contribution.provider_customer_id = my_provider_customer_id
        self.contribution.save()

        data = self.serializer(self.contribution).data
        self.assertIn(my_provider_customer_id, data["provider_customer_url"])


class AbstractPaymentSerializerTest(TestCase):
    def setUp(self):
        self.serializer = serializers.AbstractPaymentSerializer
        self.revenue_program = RevenueProgramFactory()
        self.page = DonationPageFactory(revenue_program=self.revenue_program)
        self.element = {"type": "Testing", "uuid": "testing-123", "requiredFields": [], "content": {}}

        self.payment_data = {
            "amount": 123,
            "currency": "USD",
            "email": "test@test.com",
            "first_name": "test",
            "last_name": "test",
            "ip": "127.0.0.1",
            "mailing_city": "test",
            "mailing_country": "test",
            "mailing_postal_code": "12345",
            "mailing_state": "test",
            "mailing_street": "test",
            "revenue_program_country": "ts",
            "referer": "https://test.test",
            "revenue_program_slug": "test",
            "page_id": self.page.pk,
        }

    def _add_element_to_page(self, element):
        self.page.elements = [element]
        self.page.save()

    def test_amount_validation_min(self):
        self.payment_data["amount"] = serializers.REVENGINE_MIN_AMOUNT - 1
        serializer = self.serializer(data=self.payment_data)
        self.assertFalse(serializer.is_valid())
        self.assertIn("amount", serializer.errors)
        expected_msg = f"We can only accept contributions greater than or equal to {format_ambiguous_currency(serializers.REVENGINE_MIN_AMOUNT)}"
        self.assertEqual(str(serializer.errors["amount"][0]), expected_msg)

    def test_amount_validation_max(self):
        self.payment_data["amount"] = serializers.STRIPE_MAX_AMOUNT + 1
        serializer = self.serializer(data=self.payment_data)
        self.assertFalse(serializer.is_valid())
        self.assertIn("amount", serializer.errors)
        expected_msg = f"We can only accept contributions less than or equal to {format_ambiguous_currency(serializers.STRIPE_MAX_AMOUNT)}"
        self.assertEqual(str(serializer.errors["amount"][0]), expected_msg)


@pytest.mark.django_db()
@pytest.fixture
def donation_page():
    return DonationPageFactory()


@pytest.mark.django_db()
@pytest.fixture
def donation_page_with_conditionally_required_phone_element():
    page = DonationPageFactory()
    conditionally_required_elements = [
        {
            "type": "DDonorInfo",
            "uuid": "3b5662c6-901b-45dc-952d-1209f3d53859",
            "content": {"askPhone": True},
            "requiredFields": ["phone"],
        }
    ]
    page.elements = conditionally_required_elements
    page.save()
    return page


@pytest.mark.django_db()
@pytest.fixture
def donation_page_with_conditionally_required_reason_for_giving_element_no_presets():
    page = DonationPageFactory()
    conditionally_required_elements = [
        {
            "type": "DReason",
            "uuid": "31f35bc5-2c4e-45e3-9309-62eaac60a621",
            "content": {"reasons": [], "askReason": True, "askHonoree": False, "askInMemoryOf": False},
            "requiredFields": ["reason_for_giving"],
        },
    ]
    page.elements = conditionally_required_elements
    page.save()
    return page


PRESET_REASONS = ["one", "two", "three"]


@pytest.mark.django_db()
@pytest.fixture
def donation_page_with_conditionally_required_reason_for_giving_element_and_presets():
    page = DonationPageFactory()
    conditionally_required_elements = [
        {
            "type": "DReason",
            "uuid": "31f35bc5-2c4e-45e3-9309-62eaac60a621",
            "content": {
                "reasons": PRESET_REASONS,
                "askReason": True,
                "askHonoree": False,
                "askInMemoryOf": False,
            },
            "requiredFields": ["reason_for_giving"],
        },
    ]
    page.elements = conditionally_required_elements
    page.save()
    return page


@pytest.mark.django_db()
@pytest.fixture
def donation_page_with_unrequired_reason_for_giving_element_and_presets():
    page = DonationPageFactory()
    conditionally_required_elements = [
        {
            "type": "DReason",
            "uuid": "31f35bc5-2c4e-45e3-9309-62eaac60a621",
            "content": {
                "reasons": PRESET_REASONS,
                "askReason": True,
                "askHonoree": False,
                "askInMemoryOf": False,
            },
            "requiredFields": [],
        },
    ]
    page.elements = conditionally_required_elements
    page.save()
    return page


@pytest.mark.django_db()
@pytest.fixture
def donation_page_with_ask_honoree():
    page = DonationPageFactory()
    conditionally_included_elements = [
        {
            "type": "DReason",
            "uuid": "31f35bc5-2c4e-45e3-9309-62eaac60a621",
            "content": {
                "reasons": [],
                "askReason": [],
                "askHonoree": True,
                "askInMemoryOf": False,
            },
            "requiredFields": [],
        },
    ]
    page.elements = conditionally_included_elements
    page.save()
    return page


@pytest.mark.django_db()
@pytest.fixture
def donation_page_with_ask_in_memory():
    page = DonationPageFactory()
    conditionally_included_elements = [
        {
            "type": "DReason",
            "uuid": "31f35bc5-2c4e-45e3-9309-62eaac60a621",
            "content": {
                "reasons": [],
                "askReason": [],
                "askHonoree": False,
                "askInMemoryOf": True,
            },
            "requiredFields": [],
        },
    ]
    page.elements = conditionally_included_elements
    page.save()
    return page


def get_donation_page_fixture(
    requested_fixture,
    donation_page=None,
    donation_page_with_conditionally_required_phone_element=None,
    donation_page_with_conditionally_required_reason_for_giving_element_no_presets=None,
    donation_page_with_conditionally_required_reason_for_giving_element_and_presets=None,
    donation_page_with_unrequired_reason_for_giving_element_and_presets=None,
    donation_page_with_ask_honoree=None,
    donation_page_with_ask_in_memory=None,
):
    """Convenience function to accomplish choosing donation page fixture via pytest.mark.parametrize

    Fixtures cannot be directly passed to pytest.mark.parametrize, but in some of our tests,
    it's quite convenient to be able to make page fixture choice parametrizable. Pytest fixtures have to be passed
    as params to a test in order to be in a usuable state at run time.

    This function gets passed a string value referring to a requested fixture, as well as a reference to fixtures passed as test
    call args, allowing us to yield the appropriate test fixture via parametrization.
    """
    return {
        "donation_page": donation_page,
        "donation_page_with_conditionally_required_phone_element": donation_page_with_conditionally_required_phone_element,
        "donation_page_with_conditionally_required_reason_for_giving_element_no_presets": donation_page_with_conditionally_required_reason_for_giving_element_no_presets,
        "donation_page_with_conditionally_required_reason_for_giving_element_and_presets": donation_page_with_conditionally_required_reason_for_giving_element_and_presets,
        "donation_page_with_unrequired_reason_for_giving_element_and_presets": donation_page_with_unrequired_reason_for_giving_element_and_presets,
        "donation_page_with_ask_honoree": donation_page_with_ask_honoree,
        "donation_page_with_ask_in_memory": donation_page_with_ask_in_memory,
    }[requested_fixture]


@pytest.fixture
def minimally_valid_data(donation_page):
    """This fixture represents the fields that must always appear in request data for creating
    a payment. If a page has configured to include elements like phone number, reason for giving, etc.,
    then the request data will contain additional fields."""
    return {
        "donor_selected_amount": 120.0,
        "amount": 123.01,
        "email": "foo@bar.com",
        "page": donation_page.id,
        "interval": "one_time",
        "first_name": "Foo",
        "last_name": "Bar",
        "mailing_postal_code": "12345",
        "mailing_street": "123 Street St",
        "mailing_city": "Small Town",
        "mailing_state": "OH",
        "mailing_country": "US",
        "agreed_to_pay_fees": True,
        "captcha_token": "12345",
    }


class MockBadActorResponseObjectNotBad:
    """Used in tests below to simulate response returned by make_bad_actor_request

    See https://docs.pytest.org/en/7.1.x/how-to/monkeypatch.html for more info on how/why
    """

    mock_bad_actor_response_json = {"overall_judgment": settings.BAD_ACTOR_FLAG_SCORE - 1}

    @classmethod
    def json(cls):
        return cls.mock_bad_actor_response_json


class MockBadActorResponseObjectBad:
    """Used in tests below to simulate response returned by make_bad_actor_request

    See https://docs.pytest.org/en/7.1.x/how-to/monkeypatch.html for more info on how/why
    """

    mock_bad_actor_response_json = {"overall_judgment": settings.BAD_ACTOR_FLAG_SCORE}

    @classmethod
    def json(cls):
        return cls.mock_bad_actor_response_json


class MockBadActorResponseObjectSuperBad:
    """Used in tests below to simulate response returned by make_bad_actor_request

    See https://docs.pytest.org/en/7.1.x/how-to/monkeypatch.html for more info on how/why
    """

    mock_bad_actor_response_json = {"overall_judgment": settings.BAD_ACTOR_REJECT_SCORE}

    @classmethod
    def json(cls):
        return cls.mock_bad_actor_response_json


def mock_get_bad_actor(*args, **kwargs):
    response = kwargs.get("response", MockBadActorResponseObjectNotBad)
    return response


def mock_get_bad_actor_raise_exception(*args, **kwargs):
    raise BadActorAPIError("Something bad happend")


def mock_stripe_call_with_error(*args, **kwargs):
    raise stripe.error.APIError("Something horrible has happened")


def mock_create_stripe_customer_with_exception(*args, **kwargs):
    raise stripe.error.APIError("Something horrible has happened")


@pytest.mark.django_db
class TestBaseCreatePaymentSerializer:
    serializer_class = serializers.BaseCreatePaymentSerializer

    @pytest.mark.parametrize(
        "input_data,requested_page,expect_valid",
        [
            ({"reason_for_giving": "Other", "reason_other": ""}, "donation_page", False),
            (
                {"reason_for_giving": "Other", "reason_other": ""},
                "donation_page_with_conditionally_required_reason_for_giving_element_no_presets",
                False,
            ),
            (
                {"reason_for_giving": "Other", "reason_other": ""},
                "donation_page_with_conditionally_required_reason_for_giving_element_and_presets",
                False,
            ),
            (
                {"reason_for_giving": "Other", "reason_other": ""},
                "donation_page_with_unrequired_reason_for_giving_element_and_presets",
                False,
            ),
            ({"reason_for_giving": "Other"}, "donation_page", False),
            (
                {"reason_for_giving": "Other"},
                "donation_page_with_conditionally_required_reason_for_giving_element_no_presets",
                False,
            ),
            (
                {"reason_for_giving": "Other"},
                "donation_page_with_conditionally_required_reason_for_giving_element_and_presets",
                False,
            ),
            (
                {"reason_for_giving": "Other"},
                "donation_page_with_unrequired_reason_for_giving_element_and_presets",
                False,
            ),
            ({"reason_other": "Reason"}, "donation_page", True),
            (
                {"reason_other": "Reason"},
                "donation_page_with_conditionally_required_reason_for_giving_element_no_presets",
                True,
            ),
            (
                {"reason_other": "Reason"},
                "donation_page_with_conditionally_required_reason_for_giving_element_and_presets",
                True,
            ),
            (
                {"reason_other": "Reason"},
                "donation_page_with_unrequired_reason_for_giving_element_and_presets",
                True,
            ),
        ],
    )
    def test_validate_reason_other(
        self,
        input_data,
        requested_page,
        expect_valid,
        minimally_valid_data,
        donation_page,
        donation_page_with_conditionally_required_reason_for_giving_element_no_presets,
        donation_page_with_conditionally_required_reason_for_giving_element_and_presets,
        donation_page_with_unrequired_reason_for_giving_element_and_presets,
    ):
        data = minimally_valid_data | input_data
        data["page"] = get_donation_page_fixture(
            requested_page,
            donation_page=donation_page,
            donation_page_with_conditionally_required_reason_for_giving_element_no_presets=(
                donation_page_with_conditionally_required_reason_for_giving_element_no_presets
            ),
            donation_page_with_conditionally_required_reason_for_giving_element_and_presets=(
                donation_page_with_conditionally_required_reason_for_giving_element_and_presets
            ),
            donation_page_with_unrequired_reason_for_giving_element_and_presets=(
                donation_page_with_unrequired_reason_for_giving_element_and_presets
            ),
        ).id
        serializer = self.serializer_class(data=data)
        assert serializer.is_valid() is expect_valid
        if expect_valid is False:
            assert set(serializer.errors.keys()) == set(["reason_other"])
            assert serializer.errors["reason_other"][0] == GENERIC_BLANK

    @pytest.mark.parametrize(
        "input_data,requested_page,expect_valid,error_msg",
        [
            ({}, "donation_page", True, None),
            (
                {},
                "donation_page_with_conditionally_required_reason_for_giving_element_no_presets",
                False,
                GENERIC_BLANK,
            ),
            (
                {},
                "donation_page_with_conditionally_required_reason_for_giving_element_and_presets",
                False,
                GENERIC_BLANK,
            ),
            ({}, "donation_page_with_unrequired_reason_for_giving_element_and_presets", True, None),
            ({"reason_for_giving": "Other", "reason_other": "Reason"}, "donation_page", True, None),
            (
                {"reason_for_giving": "Other", "reason_other": "Reason"},
                "donation_page_with_conditionally_required_reason_for_giving_element_no_presets",
                True,
                None,
            ),
            (
                {"reason_for_giving": "Other", "reason_other": "Reason"},
                "donation_page_with_conditionally_required_reason_for_giving_element_and_presets",
                True,
                None,
            ),
            (
                {"reason_for_giving": "Other", "reason_other": "Reason"},
                "donation_page_with_unrequired_reason_for_giving_element_and_presets",
                True,
                None,
            ),
            ({"reason_for_giving": "My reason"}, "donation_page", False, GENERIC_UNEXPECTED_VALUE),
            (
                {"reason_for_giving": "My reason"},
                "donation_page_with_conditionally_required_reason_for_giving_element_no_presets",
                False,
                GENERIC_UNEXPECTED_VALUE,
            ),
            (
                {"reason_for_giving": "My reason"},
                "donation_page_with_conditionally_required_reason_for_giving_element_and_presets",
                False,
                GENERIC_UNEXPECTED_VALUE,
            ),
            (
                {"reason_for_giving": "My reason"},
                "donation_page_with_unrequired_reason_for_giving_element_and_presets",
                False,
                GENERIC_UNEXPECTED_VALUE,
            ),
            (
                {"reason_for_giving": PRESET_REASONS[0]},
                "donation_page_with_conditionally_required_reason_for_giving_element_and_presets",
                True,
                None,
            ),
            (
                {"reason_for_giving": PRESET_REASONS[0]},
                "donation_page_with_unrequired_reason_for_giving_element_and_presets",
                True,
                None,
            ),
        ],
    )
    def test_validate_reason_for_giving(
        self,
        input_data,
        expect_valid,
        minimally_valid_data,
        requested_page,
        error_msg,
        donation_page,
        donation_page_with_conditionally_required_reason_for_giving_element_no_presets,
        donation_page_with_conditionally_required_reason_for_giving_element_and_presets,
        donation_page_with_unrequired_reason_for_giving_element_and_presets,
    ):
        """Test logic around reason_for_giving validation"""
        data = minimally_valid_data | input_data
        data["page"] = get_donation_page_fixture(
            requested_page,
            donation_page=donation_page,
            donation_page_with_conditionally_required_reason_for_giving_element_no_presets=(
                donation_page_with_conditionally_required_reason_for_giving_element_no_presets
            ),
            donation_page_with_conditionally_required_reason_for_giving_element_and_presets=(
                donation_page_with_conditionally_required_reason_for_giving_element_and_presets
            ),
            donation_page_with_unrequired_reason_for_giving_element_and_presets=(
                donation_page_with_unrequired_reason_for_giving_element_and_presets
            ),
        ).id
        serializer = self.serializer_class(data=data, context={"request": APIRequestFactory().post("")})
        assert serializer.is_valid() is expect_valid
        if expect_valid is False:
            assert set(serializer.errors.keys()) == set(["reason_for_giving"])
            assert serializer.errors["reason_for_giving"][0] == error_msg

    @pytest.mark.parametrize(
        "input_data,requested_page,expect_valid",
        [
            ({"phone": ""}, "donation_page", True),
            ({"phone": "something"}, "donation_page", True),
            ({"phone": ""}, "donation_page_with_conditionally_required_phone_element", False),
            ({"phone": "something"}, "donation_page_with_conditionally_required_phone_element", True),
        ],
    )
    def test_validate_phone(
        self,
        input_data,
        requested_page,
        expect_valid,
        donation_page,
        donation_page_with_conditionally_required_phone_element,
        minimally_valid_data,
    ):
        """Test logic around reason_for_giving validation.

        NB: For some of the parametrized scenarios, this test expects to find a validation error for
        "reason_other" instead of "reason_for_giving". We test that behavior as part of this test rather than
        elsewhere because "reason_for_giving" gets rewritten to be the value of "reason_other" via the
        `BaseCreatePaymentSerializer.resolve_reason_for_giving`, so the two fields are inter-related.
        """
        data = minimally_valid_data | input_data
        data["page"] = get_donation_page_fixture(
            requested_page,
            donation_page=donation_page,
            donation_page_with_conditionally_required_phone_element=(
                donation_page_with_conditionally_required_phone_element
            ),
        ).id
        serializer = self.serializer_class(data=data, context={"request": APIRequestFactory().post("")})
        assert serializer.is_valid() is expect_valid
        if expect_valid is False:
            assert set(serializer.errors.keys()) == set(["phone"])
            assert serializer.errors["phone"][0] == GENERIC_BLANK

    @pytest.mark.parametrize(
        "input_data,expect_valid",
        [
            ({"tribute_type": "unexpected"}, False),
            ({"tribute_type": "type_honoree", "honoree": "Someone"}, True),
            ({"tribute_type": "type_in_memory_of", "in_memory_of": "Someone"}, True),
        ],
    )
    def test_validate_tribute_type(self, input_data, expect_valid, minimally_valid_data):
        data = minimally_valid_data | input_data
        serializer = self.serializer_class(data=data, context={"request": APIRequestFactory().post("")})
        assert serializer.is_valid() is expect_valid
        if expect_valid is False:
            assert set(serializer.errors.keys()) == set(["tribute_type"])
            assert serializer.errors["tribute_type"][0] == GENERIC_UNEXPECTED_VALUE

    @pytest.mark.parametrize(
        "input_data,expect_valid",
        [
            ({}, True),
            ({"tribute_type": "type_honoree", "honoree": ""}, False),
            ({"tribute_type": "type_honoree", "honoree": "Paul"}, True),
        ],
    )
    def test_validate_honoree(self, input_data, expect_valid, minimally_valid_data):
        """Show `honoree` cannot be blank when `tribute_type` is `type_honoree`"""
        data = minimally_valid_data | input_data
        serializer = self.serializer_class(data=data, context={"request": APIRequestFactory().post("")})
        assert serializer.is_valid() is expect_valid
        if expect_valid is False:
            assert set(serializer.errors.keys()) == set(["honoree"])
            assert serializer.errors["honoree"][0] == GENERIC_BLANK

    @pytest.mark.parametrize(
        "input_data,expect_valid",
        [
            ({}, True),
            ({"tribute_type": "type_in_memory_of", "in_memory_of": ""}, False),
            ({"tribute_type": "type_in_memory_of"}, False),
            ({"tribute_type": "type_in_memory_of", "in_memory_of": "Paul"}, True),
        ],
    )
    def test_validate_in_memory_of(self, input_data, expect_valid, minimally_valid_data):
        """Show `in_memory_of` cannot be blank when `tribute_type` is `type_in_memory_of`"""
        data = minimally_valid_data | input_data
        serializer = self.serializer_class(data=data, context={"request": APIRequestFactory().post("")})
        assert serializer.is_valid() is expect_valid
        if expect_valid is False:
            assert set(serializer.errors.keys()) == set(["in_memory_of"])
            assert serializer.errors["in_memory_of"][0] == GENERIC_BLANK

    @pytest.mark.parametrize(
        "input_data,expected_resolved_value",
        [
            ({"reason_for_giving": "Other", "reason_other": "My reason"}, "My reason"),
            ({"reason_for_giving": PRESET_REASONS[0]}, PRESET_REASONS[0]),
        ],
    )
    def test_validate_resolves_reason_for_giving(
        self,
        input_data,
        expected_resolved_value,
        minimally_valid_data,
        donation_page_with_unrequired_reason_for_giving_element_and_presets,
    ):
        """Show validation sets value of `reason_for_giving` to value of `reason_other` when initial value...

        ...for former is 'Other'.

        See note in BaseCreatePaymentSerializer.validate for explanation of why this happens in
        `validate`.
        """
        data = (
            minimally_valid_data
            | input_data
            | {"page": donation_page_with_unrequired_reason_for_giving_element_and_presets.id}
        )
        serializer = self.serializer_class(data=data, context={"request": APIRequestFactory().post("")})
        assert serializer.is_valid() is True
        assert serializer.validated_data["reason_for_giving"] == expected_resolved_value

    def test_get_bad_actor_score_happy_path(self, minimally_valid_data, monkeypatch):
        """Show that calling `get_bad_actor_score` returns response data

        Note: `get_bad_actor` uses `BadActorSerializer` internally, which requires there to be an
        HTTP referer in the request, so that's why we set in request factory below.
        """
        monkeypatch.setattr("apps.contributions.serializers.make_bad_actor_request", mock_get_bad_actor)
        request = APIRequestFactory(HTTP_REFERER="https://www.google.com").post("", {}, format="json")
        serializer = self.serializer_class(data=minimally_valid_data, context={"request": request})
        assert serializer.is_valid() is True
        bad_actor_data = serializer.get_bad_actor_score(serializer.validated_data)
        assert bad_actor_data == MockBadActorResponseObjectNotBad.mock_bad_actor_response_json

    def test_get_bad_actor_score_when_data_invalid(self, minimally_valid_data, monkeypatch):
        """Show if the bad actor serialier data is invalid no exception is raise, but method returns None

        We achieve an invalid state by omitting http referer from the request context
        """
        monkeypatch.setattr("apps.contributions.serializers.make_bad_actor_request", mock_get_bad_actor)
        request = APIRequestFactory().post("", {}, format="json")
        serializer = self.serializer_class(data=minimally_valid_data, context={"request": request})
        assert serializer.is_valid() is True
        bad_actor_data = serializer.get_bad_actor_score(serializer.validated_data)
        assert bad_actor_data is None

    def test_get_bad_actor_score_when_bad_actor_api_error(self, minimally_valid_data, monkeypatch):
        """Show if call to `make_bad_actor_request` in `get_bad_actor_score` results in BadActorAPIError, the

        method call still succeeds, returning None.
        """
        monkeypatch.setattr("apps.contributions.serializers.make_bad_actor_request", mock_get_bad_actor_raise_exception)
        request = APIRequestFactory(HTTP_REFERER="https://www.google.com").post("", {}, format="json")
        serializer = self.serializer_class(data=minimally_valid_data, context={"request": request})
        assert serializer.is_valid() is True
        bad_actor_data = serializer.get_bad_actor_score(serializer.validated_data)
        assert bad_actor_data is None

    @pytest.mark.parametrize(
        "score,should_flag",
        [
            (settings.BAD_ACTOR_REJECT_SCORE, False),
            (settings.BAD_ACTOR_FLAG_SCORE, True),
            (settings.BAD_ACTOR_FLAG_SCORE - 1, False),
        ],
    )
    def test_should_flag(self, score, should_flag, minimally_valid_data):
        serializer = self.serializer_class(data=minimally_valid_data)
        assert serializer.should_flag(score) is should_flag

    def test_get_stripe_payment_metadata_happy_path(self, minimally_valid_data):
        contributor = ContributorFactory()
        referer = "https://www.google.com"
        request = APIRequestFactory(HTTP_REFERER=referer).post("", {}, format="json")
        serializer = self.serializer_class(data=minimally_valid_data, context={"request": request})
        assert serializer.is_valid() is True
        metadata = serializer.get_stripe_payment_metadata(contributor.id, serializer.validated_data)
        assert metadata == {
            "source": settings.METADATA_SOURCE,
            "schema_version": settings.METADATA_SCHEMA_VERSION,
            "contributor_id": contributor.id,
            "agreed_to_pay_fees": serializer.validated_data["agreed_to_pay_fees"],
            "donor_selected_amount": serializer.validated_data["donor_selected_amount"],
            "reason_for_giving": serializer.validated_data["reason_for_giving"],
            "honoree": serializer.validated_data.get("honoree"),
            "in_memory_of": serializer.validated_data.get("in_memory_of"),
            "comp_subscription": serializer.validated_data.get("comp_subscription"),
            "swag_opt_out": serializer.validated_data.get("swag_opt_out"),
            "swag_choice": serializer.validated_data.get("swag_choice"),
            "referer": referer,
            "revenue_program_id": serializer.validated_data["page"].revenue_program.id,
            "revenue_program_slug": serializer.validated_data["page"].revenue_program.slug,
            "sf_campaign_id": serializer.validated_data.get("sf_campaign_id"),
        }

    def test_create_contribution_happy_path(self, minimally_valid_data):
        contribution_count = Contribution.objects.count()
        bad_actor_data = {"overall_judgment": settings.BAD_ACTOR_FLAG_SCORE - 1}
        contributor = ContributorFactory()

        serializer = self.serializer_class(data=minimally_valid_data, context={"request": APIRequestFactory().post("")})
        assert serializer.is_valid() is True
        contribution = serializer.create_contribution(contributor, serializer.validated_data, bad_actor_data)
        assert Contribution.objects.count() == contribution_count + 1
        expectations = {
            "amount": serializer.validated_data["amount"],
            "interval": serializer.validated_data["interval"],
            "currency": serializer.validated_data["page"].revenue_program.payment_provider.currency,
            "status": ContributionStatus.PROCESSING,
            "donation_page": serializer.validated_data["page"],
            "contributor": contributor,
            "payment_provider_used": "Stripe",
            "bad_actor_score": bad_actor_data["overall_judgment"],
            "bad_actor_response": bad_actor_data,
            "flagged_date": None,
        }
        for key, val in expectations.items():
            assert getattr(contribution, key) == val

    def test_create_contribution_when_should_flag(self, minimally_valid_data):
        contribution_count = Contribution.objects.count()
        bad_actor_data = {"overall_judgment": settings.BAD_ACTOR_FLAG_SCORE}
        contributor = ContributorFactory()
        serializer = self.serializer_class(data=minimally_valid_data, context={"request": APIRequestFactory().post("")})
        assert serializer.is_valid() is True
        contribution = serializer.create_contribution(contributor, serializer.validated_data, bad_actor_data)
        assert Contribution.objects.count() == contribution_count + 1
        expectations = {
            "amount": serializer.validated_data["amount"],
            "interval": serializer.validated_data["interval"],
            "currency": serializer.validated_data["page"].revenue_program.payment_provider.currency,
            "status": ContributionStatus.FLAGGED,
            "donation_page": serializer.validated_data["page"],
            "contributor": contributor,
            "payment_provider_used": "Stripe",
            "bad_actor_score": bad_actor_data["overall_judgment"],
            "bad_actor_response": bad_actor_data,
        }
        for key, val in expectations.items():
            assert getattr(contribution, key) == val
        assert contribution.flagged_date is not None

    def test_create_contribution_when_should_reject(self, minimally_valid_data):
        contribution_count = Contribution.objects.count()
        bad_actor_data = {"overall_judgment": settings.BAD_ACTOR_REJECT_SCORE}
        contributor = ContributorFactory()
        serializer = self.serializer_class(data=minimally_valid_data, context={"request": APIRequestFactory().post("")})
        assert serializer.is_valid() is True
        contribution = serializer.create_contribution(contributor, serializer.validated_data, bad_actor_data)
        assert Contribution.objects.count() == contribution_count + 1
        expectations = {
            "amount": serializer.validated_data["amount"],
            "interval": serializer.validated_data["interval"],
            "currency": serializer.validated_data["page"].revenue_program.payment_provider.currency,
            "status": ContributionStatus.REJECTED,
            "donation_page": serializer.validated_data["page"],
            "contributor": contributor,
            "payment_provider_used": "Stripe",
            "bad_actor_score": bad_actor_data["overall_judgment"],
            "bad_actor_response": bad_actor_data,
            "flagged_date": None,
        }
        for key, val in expectations.items():
            assert getattr(contribution, key) == val

    def test_create_contribution_when_no_bad_actor_response(self, minimally_valid_data):
        contribution_count = Contribution.objects.count()
        bad_actor_data = None
        contributor = ContributorFactory()
        serializer = self.serializer_class(data=minimally_valid_data, context={"request": APIRequestFactory().post("")})
        assert serializer.is_valid() is True
        contribution = serializer.create_contribution(contributor, serializer.validated_data, bad_actor_data)
        assert Contribution.objects.count() == contribution_count + 1
        expectations = {
            "amount": serializer.validated_data["amount"],
            "interval": serializer.validated_data["interval"],
            "currency": serializer.validated_data["page"].revenue_program.payment_provider.currency,
            "status": ContributionStatus.PROCESSING,
            "donation_page": serializer.validated_data["page"],
            "contributor": contributor,
            "payment_provider_used": "Stripe",
            "bad_actor_score": None,
            "bad_actor_response": None,
            "flagged_date": None,
        }
        for key, val in expectations.items():
            assert getattr(contribution, key) == val

    def test_donation_page_when_element_not_have_required_fields(self, donation_page, minimally_valid_data):
        del donation_page.elements[0]["requiredFields"]
        donation_page.save()
        request = APIRequestFactory().post("", {}, format="json")
        serializer = self.serializer_class(data=minimally_valid_data, context={"request": request})
        assert serializer.is_valid()


@pytest.mark.django_db
class TestCreateOneTimePaymentSerializer:

    serializer_class = serializers.CreateOneTimePaymentSerializer

    def test_is_subclass_of_BaseCreatePaymentSerializer(self):
        """Prove that CreateOneTimePaymentSerializer is a subclass of BaseCreatePaymentSerializer

        This is so the testing of the parent class' behavior accrues to the child.
        """
        assert issubclass(self.serializer_class, serializers.BaseCreatePaymentSerializer)

    def test_happy_path(self, monkeypatch, minimally_valid_data):
        """Demonstrate happy path when of `.create`

        Namely, it should:

        - create a contributor
        - create a contribution that has contribution_metadata
        - add bad actor score to contribution
        - not flag the contribution
        - Create a Stripe Customer
        - Create a Stripe PaymentIntent
        - return a dict with `provider_client_secret_id`
        """
        contribution_count = Contribution.objects.count()
        contributor_count = Contributor.objects.count()

        monkeypatch.setattr("apps.contributions.serializers.make_bad_actor_request", mock_get_bad_actor)
        mock_create_stripe_customer = Mock()
        fake_customer_id = "fake-customer-id"
        mock_create_stripe_customer.return_value = {"id": fake_customer_id}
        monkeypatch.setattr(
            "apps.contributions.models.Contribution.create_stripe_customer", mock_create_stripe_customer
        )
        mock_create_stripe_one_time_payment_intent = Mock()
        client_secret = "shhhhhhh!"
        mock_create_stripe_one_time_payment_intent.return_value = {
            "id": "some payment intent id",
            "client_secret": client_secret,
            "customer": fake_customer_id,
        }
        monkeypatch.setattr(
            "apps.contributions.models.stripe.PaymentIntent.create", mock_create_stripe_one_time_payment_intent
        )
        request = APIRequestFactory(HTTP_REFERER="https://www.google.com").post("", {}, format="json")
        serializer = self.serializer_class(data=minimally_valid_data, context={"request": request})
        assert serializer.is_valid()
        result = serializer.create(serializer.validated_data)
        assert Contribution.objects.count() == contribution_count + 1
        assert Contributor.objects.count() == contributor_count + 1
        assert set(result.keys()) == set(["client_secret", "uuid", "email_hash"])
        assert result["client_secret"] == client_secret
        assert Contributor.objects.filter(email=minimally_valid_data["email"]).exists()
        contribution = Contribution.objects.get(uuid=result["uuid"])
        assert result["uuid"] == str(contribution.uuid)
        assert result["email_hash"] == get_sha256_hash(contribution.contributor.email)
        assert contribution.status == ContributionStatus.PROCESSING
        assert contribution.flagged_date is None
        assert contribution.bad_actor_response == MockBadActorResponseObjectNotBad.mock_bad_actor_response_json
        assert contribution.contribution_metadata is not None

    def test_when_stripe_errors_creating_payment_intent(self, minimally_valid_data, monkeypatch):
        """Demonstrate `.create` when there's a Stripe error when creating payment intent

        A contributor and contribution should still be created as in happy path, but a GenericPaymentError should
        be raised.

        """
        contribution_count = Contribution.objects.count()
        contributor_count = Contributor.objects.count()

        monkeypatch.setattr("apps.contributions.serializers.make_bad_actor_request", mock_get_bad_actor)
        mock_create_stripe_customer = Mock()
        mock_create_stripe_customer.return_value = {"id": "some id"}
        monkeypatch.setattr(
            "apps.contributions.models.Contribution.create_stripe_customer", mock_create_stripe_customer
        )
        monkeypatch.setattr("apps.contributions.models.stripe.PaymentIntent.create", mock_stripe_call_with_error)
        request = APIRequestFactory(HTTP_REFERER="https://www.google.com").post("", {}, format="json")

        serializer = self.serializer_class(data=minimally_valid_data, context={"request": request})

        assert serializer.is_valid()
        with pytest.raises(serializers.GenericPaymentError):
            serializer.create(serializer.validated_data)

        assert Contribution.objects.count() == contribution_count + 1
        assert Contributor.objects.count() == contributor_count + 1
        assert Contributor.objects.filter(email=minimally_valid_data["email"]).exists()
        contributor = Contributor.objects.get(email=minimally_valid_data["email"])
        assert contributor.contribution_set.count() == 1
        contribution = contributor.contribution_set.first()
        assert contribution.status == ContributionStatus.PROCESSING
        assert contribution.contribution_metadata is not None

    def test_when_stripe_errors_creating_customer(self, minimally_valid_data, monkeypatch):
        """Demonstrate `.create` when there's a Stripe error when creating customer

        A contributor and contribution should still be created as in happy path, but a GenericPaymentError should
        be raised.
        """
        contribution_count = Contribution.objects.count()
        contributor_count = Contributor.objects.count()

        monkeypatch.setattr("apps.contributions.serializers.make_bad_actor_request", mock_get_bad_actor)
        monkeypatch.setattr(
            "apps.contributions.models.Contribution.create_stripe_customer", mock_stripe_call_with_error
        )

        request = APIRequestFactory(HTTP_REFERER="https://www.google.com").post("", {}, format="json")

        serializer = self.serializer_class(data=minimally_valid_data, context={"request": request})

        assert serializer.is_valid()

        with pytest.raises(serializers.GenericPaymentError):
            serializer.create(serializer.validated_data)

        assert Contribution.objects.count() == contribution_count + 1
        assert Contributor.objects.count() == contributor_count + 1
        assert Contributor.objects.filter(email=minimally_valid_data["email"]).exists()
        contributor = Contributor.objects.get(email=minimally_valid_data["email"])
        assert contributor.contribution_set.count() == 1
        contribution = contributor.contribution_set.first()
        assert contribution.status == ContributionStatus.PROCESSING
        assert contribution.contribution_metadata is not None

    def test_when_contribution_is_flagged(self, minimally_valid_data, monkeypatch):
        """Demonstrate `.create` when the contribution gets flagged

        A contributor, contribution, and Stripe entities should still be created as in happy path, but the `capture_method` on
        the PaymentIntent should be "manual"
        """
        contribution_count = Contribution.objects.count()
        contributor_count = Contributor.objects.count()
        monkeypatch.setattr(
            "apps.contributions.serializers.make_bad_actor_request",
            lambda x: mock_get_bad_actor(response=MockBadActorResponseObjectBad),
        )
        mock_create_stripe_customer = Mock()
        fake_customer_id = "fake-customer-id"
        mock_create_stripe_customer.return_value = {"id": fake_customer_id}
        monkeypatch.setattr("stripe.Customer.create", mock_create_stripe_customer)

        mock_create_stripe_one_time_payment_intent = Mock()
        client_secret = "shhhhhhh!"
        pi_id = "some payment intent id"
        mock_create_stripe_one_time_payment_intent.return_value = {
            "id": pi_id,
            "client_secret": client_secret,
            "customer": fake_customer_id,
        }
        monkeypatch.setattr("stripe.PaymentIntent.create", mock_create_stripe_one_time_payment_intent)
        request = APIRequestFactory(HTTP_REFERER="https://www.google.com").post("", {}, format="json")
        serializer = self.serializer_class(data=minimally_valid_data, context={"request": request})
        assert serializer.is_valid()
        result = serializer.create(serializer.validated_data)
        assert Contribution.objects.count() == contribution_count + 1
        assert Contributor.objects.count() == contributor_count + 1
        assert set(result.keys()) == set(["client_secret", "email_hash", "uuid"])
        assert result["client_secret"] == client_secret
        assert Contributor.objects.filter(email=minimally_valid_data["email"]).exists()
        contribution = Contribution.objects.get(uuid=result["uuid"])
        assert result["email_hash"] == get_sha256_hash(contribution.contributor.email)
        assert contribution.status == ContributionStatus.FLAGGED
        assert contribution.flagged_date is not None
        assert contribution.bad_actor_response == MockBadActorResponseObjectBad.mock_bad_actor_response_json
        assert contribution.provider_payment_id == pi_id
        mock_create_stripe_customer.assert_called_once()

        call_args = mock_create_stripe_one_time_payment_intent.call_args[1]
        # this is nested, and not necessary to test here
        call_args.pop("metadata", None)
        assert call_args == {
            "amount": contribution.amount,
            "currency": contribution.currency,
            "customer": contribution.provider_customer_id,
            "receipt_email": contribution.contributor.email,
            "statement_descriptor_suffix": None,
            "stripe_account": contribution.donation_page.revenue_program.payment_provider.stripe_account_id,
            "capture_method": "manual",
        }

    def test_when_contribution_is_rejected(self, minimally_valid_data, monkeypatch):
        """Demonstrate `.create` when the contribution gets flagged

        A contributor and contribution should still be created as in happy path, but a PermissionDenied error should occur, and
        a Stripe payment intent should not be created.
        """

        contribution_count = Contribution.objects.count()
        contributor_count = Contributor.objects.count()
        monkeypatch.setattr(
            "apps.contributions.serializers.make_bad_actor_request",
            lambda x: mock_get_bad_actor(response=MockBadActorResponseObjectSuperBad),
        )
        request = APIRequestFactory(HTTP_REFERER="https://www.google.com").post("", {}, format="json")
        serializer = self.serializer_class(data=minimally_valid_data, context={"request": request})
        assert serializer.is_valid()
        with pytest.raises(PermissionDenied):
            serializer.create(serializer.validated_data)

        assert Contribution.objects.count() == contribution_count + 1
        assert Contributor.objects.count() == contributor_count + 1
        assert Contributor.objects.filter(email=minimally_valid_data["email"]).exists()
        contributor = Contributor.objects.get(email=minimally_valid_data["email"])
        assert contributor.contribution_set.count() == 1
        contribution = contributor.contribution_set.first()
        assert contribution.status == ContributionStatus.REJECTED
        assert contribution.flagged_date is None
        assert contribution.provider_customer_id is None
        assert contribution.provider_payment_id is None
        assert contribution.contribution_metadata is not None


@pytest.mark.django_db
class TestCreateRecurringPaymentSerializer:

    serializer_class = serializers.CreateRecurringPaymentSerializer

    def test_is_subclass_of_BaseCreatePaymentSerializer(self):
        """Prove that CreateRecurringPaymentSerializer is a subclass of BaseCreatePaymentSerializer

        This is so the testing of the parent class' behavior accrues to the child.
        """
        assert issubclass(self.serializer_class, serializers.BaseCreatePaymentSerializer)

    @pytest.mark.parametrize("interval", ["month", "year"])
    def test_happy_path(self, monkeypatch, minimally_valid_data, interval):
        """Demonstrate happy path when of `.create`

        Namely, it should:

        - create a contributor
        - create a contribution that has contribution_metadata
        - add bad actor score to contribution
        - not flag the contribution
        - create a Stripe Customer
        - create a Stripe Subscription
        - return a dict with `provider_client_secret_id`
        """
        data = minimally_valid_data | {"interval": interval}
        contribution_count = Contribution.objects.count()
        contributor_count = Contributor.objects.count()

        monkeypatch.setattr("apps.contributions.serializers.make_bad_actor_request", mock_get_bad_actor)
        mock_create_stripe_customer = Mock()
        fake_customer_id = "fake-customer-id"
        mock_create_stripe_customer.return_value = {"id": fake_customer_id}
        monkeypatch.setattr("stripe.Customer.create", mock_create_stripe_customer)
        mock_create_stripe_subscription = Mock()
        client_secret = "shhhhhhh!"
        mock_create_stripe_subscription.return_value = {
            "id": "some payment intent id",
            "latest_invoice": {"payment_intent": {"client_secret": client_secret}},
            "customer": fake_customer_id,
        }
        monkeypatch.setattr("stripe.Subscription.create", mock_create_stripe_subscription)
        request = APIRequestFactory(HTTP_REFERER="https://www.google.com").post("", {}, format="json")
        serializer = self.serializer_class(data=data, context={"request": request})

        assert serializer.is_valid()
        result = serializer.create(serializer.validated_data)
        assert Contribution.objects.count() == contribution_count + 1
        assert Contributor.objects.count() == contributor_count + 1
        assert set(result.keys()) == set(["client_secret", "email_hash", "uuid"])
        assert result["client_secret"] == client_secret
        assert Contributor.objects.filter(email=minimally_valid_data["email"]).exists()
        contribution = Contribution.objects.get(uuid=result["uuid"])
        assert result["email_hash"] == get_sha256_hash(contribution.contributor.email)
        assert contribution.status == ContributionStatus.PROCESSING
        assert contribution.flagged_date is None
        assert contribution.bad_actor_response == MockBadActorResponseObjectNotBad.mock_bad_actor_response_json
        assert contribution.payment_provider_data == mock_create_stripe_subscription.return_value
        assert contribution.provider_subscription_id == mock_create_stripe_subscription.return_value["id"]
        assert contribution.contribution_metadata is not None

    def test_when_stripe_errors_creating_subscription(self, minimally_valid_data, monkeypatch):
        """Demonstrate `.create` when there's a Stripe error when creating subscription

        A contributor and contribution should still be created as in happy path, but a GenericPaymentError should
        be raised, and no Stripe subscription created.
        """
        data = minimally_valid_data | {"interval": "month"}
        contribution_count = Contribution.objects.count()
        contributor_count = Contributor.objects.count()

        monkeypatch.setattr("apps.contributions.serializers.make_bad_actor_request", mock_get_bad_actor)
        mock_create_stripe_customer = Mock()
        mock_create_stripe_customer.return_value = {"id": "some id"}
        monkeypatch.setattr("stripe.Customer.create", mock_create_stripe_customer)
        monkeypatch.setattr("apps.contributions.models.stripe.Subscription.create", mock_stripe_call_with_error)
        request = APIRequestFactory(HTTP_REFERER="https://www.google.com").post("", {}, format="json")

        serializer = self.serializer_class(data=data, context={"request": request})

        assert serializer.is_valid()
        with pytest.raises(serializers.GenericPaymentError):
            serializer.create(serializer.validated_data)

        assert Contribution.objects.count() == contribution_count + 1
        assert Contributor.objects.count() == contributor_count + 1
        assert Contributor.objects.filter(email=minimally_valid_data["email"]).exists()
        contributor = Contributor.objects.get(email=minimally_valid_data["email"])
        assert contributor.contribution_set.count() == 1
        contribution = contributor.contribution_set.first()
        assert contribution.status == ContributionStatus.PROCESSING
        assert contribution.provider_customer_id == mock_create_stripe_customer.return_value["id"]
        assert contribution.provider_subscription_id is None
        assert contribution.payment_provider_data is None
        assert contribution.contribution_metadata is not None

    def test_when_stripe_errors_creating_customer(self, monkeypatch, minimally_valid_data):
        """Demonstrate `.create` when there's a Stripe error when creating customer

        A contributor and contribution should still be created as in happy path, but a GenericPaymentError should
        be raised.
        """
        data = minimally_valid_data | {"interval": "month"}
        contribution_count = Contribution.objects.count()
        contributor_count = Contributor.objects.count()

        monkeypatch.setattr("apps.contributions.serializers.make_bad_actor_request", mock_get_bad_actor)
        monkeypatch.setattr("stripe.Customer.create", mock_stripe_call_with_error)

        request = APIRequestFactory(HTTP_REFERER="https://www.google.com").post("", {}, format="json")

        serializer = self.serializer_class(data=data, context={"request": request})

        assert serializer.is_valid()

        with pytest.raises(serializers.GenericPaymentError):
            serializer.create(serializer.validated_data)

        assert Contribution.objects.count() == contribution_count + 1
        assert Contributor.objects.count() == contributor_count + 1
        assert Contributor.objects.filter(email=minimally_valid_data["email"]).exists()
        contributor = Contributor.objects.get(email=minimally_valid_data["email"])
        assert contributor.contribution_set.count() == 1
        contribution = contributor.contribution_set.first()
        assert contribution.status == ContributionStatus.PROCESSING
        assert contribution.provider_customer_id is None
        assert contribution.provider_subscription_id is None
        assert contribution.payment_provider_data is None
        assert contribution.contribution_metadata is not None

    def test_when_contribution_is_flagged(self, minimally_valid_data, monkeypatch):
        """Demonstrate `.create` when the contribution gets flagged.

        All entities created in happy path should be created here, but the status on contribution should
        be "flagged" and the subscription should have a trial.
        """
        data = minimally_valid_data | {"interval": "month"}
        contribution_count = Contribution.objects.count()
        contributor_count = Contributor.objects.count()
        monkeypatch.setattr(
            "apps.contributions.serializers.make_bad_actor_request",
            lambda x: mock_get_bad_actor(response=MockBadActorResponseObjectBad),
        )
        mock_create_stripe_customer = Mock()
        fake_customer_id = "fake-customer-id"
        mock_create_stripe_customer.return_value = {"id": fake_customer_id}
        monkeypatch.setattr("stripe.Customer.create", mock_create_stripe_customer)
        mock_setup_intent_create = Mock()
        client_secret = "shhhhhhh!"
        setup_intent_id = "some-sub-id"
        payment_method_id = "some-payment-id"
        mock_setup_intent_create.return_value = {
            "id": setup_intent_id,
            "client_secret": client_secret,
            "payment_method": payment_method_id,
        }
        monkeypatch.setattr("stripe.SetupIntent.create", mock_setup_intent_create)
        request = APIRequestFactory(HTTP_REFERER="https://www.google.com").post("", {}, format="json")
        serializer = self.serializer_class(data=data, context={"request": request})

        assert serializer.is_valid()
        serializer.create(serializer.validated_data)
        assert Contribution.objects.count() == contribution_count + 1
        assert Contributor.objects.count() == contributor_count + 1
        assert Contributor.objects.filter(email=minimally_valid_data["email"]).exists()
        contributor = Contributor.objects.get(email=minimally_valid_data["email"])
        assert contributor.contribution_set.count() == 1
        contribution = contributor.contribution_set.first()
        assert contribution.status == ContributionStatus.FLAGGED
        assert contribution.flagged_date is not None
        assert contribution.provider_subscription_id is None
        assert contribution.provider_setup_intent_id == setup_intent_id

    def test_when_contribution_is_rejected(self, minimally_valid_data, monkeypatch):
        """Demonstrate `.create` when the contribution gets flagged.

        A contributor and contribution should still be created as in happy path, but a PermissionDenied error should occur, and
        a Stripe subscription should not be created.
        """
        data = minimally_valid_data | {"interval": "month"}
        contribution_count = Contribution.objects.count()
        contributor_count = Contributor.objects.count()
        monkeypatch.setattr(
            "apps.contributions.serializers.make_bad_actor_request",
            lambda x: mock_get_bad_actor(response=MockBadActorResponseObjectSuperBad),
        )

        request = APIRequestFactory(HTTP_REFERER="https://www.google.com").post("", {}, format="json")
        serializer = self.serializer_class(data=data, context={"request": request})

        assert serializer.is_valid()

        with pytest.raises(PermissionDenied):
            serializer.create(serializer.validated_data)

        assert Contribution.objects.count() == contribution_count + 1
        assert Contributor.objects.count() == contributor_count + 1
        assert Contributor.objects.filter(email=minimally_valid_data["email"]).exists()
        contributor = Contributor.objects.get(email=minimally_valid_data["email"])
        assert contributor.contribution_set.count() == 1
        contribution = contributor.contribution_set.first()
        assert contribution.status == ContributionStatus.REJECTED
        assert contribution.flagged_date is None
        assert contribution.provider_subscription_id is None
        assert contribution.provider_customer_id is None
        assert contribution.payment_provider_data is None
        assert contribution.contribution_metadata is not None


class SubscriptionsSerializer(TestCase):
    expected_fields = [
        "id",
        "is_modifiable",
        "is_cancelable",
        "status",
        "card_brand",
        "last4",
        "payment_type",
        "next_payment_date",
        "interval",
        "revenue_program_slug",
        "amount",
        "customer_id",
        "credit_card_expiration_date",
        "created",
        "last_payment_date",
    ]

    def setUp(self):
        self.serializer = serializers.SubscriptionsSerializer
        self.subscription = AttrDict(
            {
                "id": "sub_1234",
                "status": "incomplete",
                "card_brand": "Visa",
                "last4": "4242",
                "plan": {
                    "interval": "month",
                    "interval_count": 1,
                    "amount": 1234,
                },
                "metadata": {
                    "revenue_program_slug": "foo",
                },
                "amount": "100",
                "customer": "cus_1234",
                "current_period_end": 1654892502,
                "current_period_start": 1686428502,
                "created": 1654892502,
                "default_payment_method": {
                    "id": "pm_1234",
                    "type": "card",
                    "card": {"brand": "discover", "last4": "7834", "exp_month": "12", "exp_year": "2022"},
                },
            }
        )

    def test_returned_fields(self):
        data = self.serializer(self.subscription).data
        for field in self.expected_fields:
            self.assertIn(field, data)

    def test_card_brand(self):
        data = self.serializer(self.subscription).data
        assert data["card_brand"] == "discover"

    def test_next_payment_date(self):
        data = self.serializer(self.subscription).data
        assert data["next_payment_date"] == datetime.datetime(2022, 6, 10, 20, 21, 42, tzinfo=datetime.timezone.utc)

    def test_last_payment_date(self):
        data = self.serializer(self.subscription).data
        assert data["last_payment_date"] == datetime.datetime(2023, 6, 10, 20, 21, 42, tzinfo=datetime.timezone.utc)

    def test_created(self):
        data = self.serializer(self.subscription).data
        assert data["created"] == datetime.datetime(2022, 6, 10, 20, 21, 42, tzinfo=datetime.timezone.utc)

    def test_last4(self):
        data = self.serializer(self.subscription).data
        assert data["last4"] == "7834"

    def test_card_expiration_date(self):
        data = self.serializer(self.subscription).data
        assert data["credit_card_expiration_date"] == "12/2022"

    def test_is_modifiable(self):
        data = self.serializer(self.subscription).data
        assert data["is_modifiable"] is True
        self.subscription.status = "unpaid"
        data = self.serializer(self.subscription).data
        assert data["is_modifiable"] is False

    def test_is_cancelable(self):
        data = self.serializer(self.subscription).data
        assert data["is_cancelable"] is False
        self.subscription.status = "active"
        data = self.serializer(self.subscription).data
        assert data["is_cancelable"] is True

    def test_interval(self):
        data = self.serializer(self.subscription).data
        assert data["interval"] == ContributionInterval.MONTHLY
        self.subscription.plan.interval = "year"
        self.subscription.plan.interval_count = 1
        data = self.serializer(self.subscription).data
        assert data["interval"] == ContributionInterval.YEARLY
        with raises(ValidationError):
            self.subscription.plan.interval_count = 2
            data = self.serializer(self.subscription).data

    def test_revenue_program_slug(self):
        data = self.serializer(self.subscription).data
        assert data["revenue_program_slug"] == "foo"
        with raises(ValidationError):
            del self.subscription.metadata
            data = self.serializer(self.subscription).data

    def test_amount(self):
        data = self.serializer(self.subscription).data
        assert data["amount"] == 1234

    def test_customer_id(self):
        data = self.serializer(self.subscription).data
        assert data["customer_id"] == "cus_1234"

    def test_payment_type(self):
        data = self.serializer(self.subscription).data
        assert data["payment_type"] == "card"<|MERGE_RESOLUTION|>--- conflicted
+++ resolved
@@ -1,10 +1,6 @@
 import datetime
-<<<<<<< HEAD
 from datetime import timedelta
-from unittest.mock import Mock
-=======
 from unittest.mock import Mock, patch
->>>>>>> 71a46d84
 
 from django.conf import settings
 from django.test import TestCase
