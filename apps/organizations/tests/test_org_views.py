--- conflicted
+++ resolved
@@ -15,23 +15,13 @@
     TAX_ID_MAX_LENGTH,
     TAX_ID_MIN_LENGTH,
     Organization,
-<<<<<<< HEAD
-    OrganizationManager,
-    RevenueProgram,
-    RevenueProgramManager,
-=======
     OrganizationQuerySet,
     RevenueProgram,
     RevenueProgramQuerySet,
->>>>>>> caa49e66
 )
 from apps.organizations.tests.factories import OrganizationFactory, RevenueProgramFactory
 from apps.organizations.views import RevenueProgramViewSet, get_stripe_account_link_return_url
 from apps.users.choices import Roles
-<<<<<<< HEAD
-from apps.users.tests.factories import create_test_user
-=======
->>>>>>> caa49e66
 
 
 user_model = get_user_model()
@@ -39,250 +29,6 @@
 fake = Faker()
 
 
-<<<<<<< HEAD
-@pytest.mark.django_db
-class TestOrganizationViewSet:
-    @pytest.mark.parametrize(
-        "method,url_name,has_data",
-        (
-            ("post", "organization-list", True),
-            ("put", "organization-detail", True),
-            ("patch", "organization-detail", True),
-            ("delete", "organization-detail", False),
-        ),
-    )
-    @pytest_cases.parametrize(
-        "user",
-        (
-            pytest_cases.fixture_ref("rp_user"),
-            pytest_cases.fixture_ref("hub_admin_user"),
-            pytest_cases.fixture_ref("user_no_role_assignment"),
-            pytest_cases.fixture_ref("contributor_user"),
-            None,
-        ),
-    )
-    def test_restricted_users(self, method, url_name, has_data, api_client, user, organization):
-        """Test each combo of method and restricted user to show that server responds with appropriate status code.
-
-        Note that we do not test for absence of side-effects -- for instance, we don't prove that the count
-        of RevenuePrograms does not decrement by one when a delete call is made. We take the server code's at face value
-        and assume that the ORM layer is in sync with the semantics of the status codes.
-        """
-        url_args = () if method == "organization-list" else (organization.id,)
-        url = reverse(url_name, args=url_args)
-        if user:
-            api_client.force_authenticate(user)
-        kwargs = {}
-        if has_data:
-            kwargs["data"] = {}
-        response = getattr(api_client, method)(url, **kwargs)
-        ra = getattr(user, "get_role_assignment", lambda: str)()
-        if any(
-            [
-                user is None and method == "post",
-                ra is None and method == "post",
-                ra and method == "post",
-            ]
-        ):
-            expected_status_code = status.HTTP_404_NOT_FOUND
-        elif user is None and method != "post":
-            expected_status_code = status.HTTP_401_UNAUTHORIZED
-        else:
-            expected_status_code = status.HTTP_403_FORBIDDEN
-        assert response.status_code == expected_status_code
-
-    @pytest.mark.parametrize(
-        "method,url_name,has_data",
-        (
-            ("post", "organization-list", True),
-            ("put", "organization-detail", True),
-            ("patch", "organization-detail", True),
-            ("delete", "organization-detail", False),
-        ),
-    )
-    @pytest_cases.parametrize(
-        "user",
-        (
-            pytest_cases.fixture_ref("org_user_free_plan"),
-            pytest_cases.fixture_ref("superuser"),
-        ),
-    )
-    def test_permissive_users(self, method, url_name, has_data, api_client, user, organization):
-        """Test each combo of method and restricted user to show that server responds with appropriate status code.
-
-        There is a high level of with the method above as the if/else combinations became too complex so a bit of
-        duplicate code is a trade off for clarity/debugging capability
-        """
-        url_args = () if method == "organization-list" else (organization.id,)
-        url = reverse(url_name, args=url_args)
-        if user:
-            api_client.force_authenticate(user)
-        kwargs = {}
-        if has_data:
-            kwargs["data"] = {}
-        response = getattr(api_client, method)(url, **kwargs)
-        ra = getattr(user, "get_role_assignment", lambda: str)()
-        if any(
-            [
-                user is None and method == "post",
-                ra is None and method == "post",
-                ra and method == "post",
-            ]
-        ):
-            expected_status_code = status.HTTP_404_NOT_FOUND
-        elif (method == "put" or method == "delete") and ra.organization:
-            expected_status_code = status.HTTP_403_FORBIDDEN
-        elif method == "patch":
-            expected_status_code = status.HTTP_200_OK
-        else:
-            expected_status_code = status.HTTP_405_METHOD_NOT_ALLOWED
-        assert response.status_code == expected_status_code
-
-    @pytest_cases.parametrize(
-        "user",
-        (
-            pytest_cases.fixture_ref("org_user_free_plan"),
-            pytest_cases.fixture_ref("rp_user"),
-            pytest_cases.fixture_ref("hub_admin_user"),
-            pytest_cases.fixture_ref("superuser"),
-        ),
-    )
-    def test_retrieve_when_expected_user(self, user, api_client, mocker):
-        """Show that expected users can retrieve only permitted organizations
-
-        NB: This test treats Organization.objects.filtered_by_role_assignment as a blackbox. That function is well-tested
-        elsewhere.
-        """
-        # ensure there will be organizations that org admin and rp admin won't be able to access, but that superuser and hub admin
-        # should be able to access
-        OrganizationFactory.create_batch(size=2)
-        api_client.force_authenticate(user)
-        # superuser can retrieve all
-        if user.is_superuser:
-            query = Organization.objects.all()
-            assert query.count()
-            for id in query.values_list("id", flat=True):
-                response = api_client.get(reverse("organization-detail", args=(id,)))
-                assert response.status_code == status.HTTP_200_OK
-        else:
-            query = Organization.objects.filtered_by_role_assignment(user.roleassignment)
-            spy = mocker.spy(OrganizationManager, "filtered_by_role_assignment")
-            unpermitted = Organization.objects.exclude(id__in=query.values_list("id", flat=True))
-            assert query.count()
-            if user.roleassignment.role_type == Roles.HUB_ADMIN:
-                assert unpermitted.count() == 0
-            else:
-                assert unpermitted.count() >= 1
-            for id in query.values_list("id", flat=True):
-                response = api_client.get(reverse("organization-detail", args=(id,)))
-                assert response.status_code == status.HTTP_200_OK
-            for id in unpermitted.values_list("id", flat=True):
-                response = api_client.get(reverse("organization-detail", args=(id,)))
-                assert response.status_code == status.HTTP_404_NOT_FOUND
-            # this test is valid insofar as the spyed on method `filtered_by_role_assignment` is called, and has been
-            # tested elsewhere and proven to be valid. Here, we just need to show that it gets called for each time we tried to retrieve
-            # an Organization.
-            assert spy.call_count == Organization.objects.count()
-
-    @pytest_cases.parametrize(
-        "user",
-        (
-            pytest_cases.fixture_ref("user_no_role_assignment"),
-            pytest_cases.fixture_ref("contributor_user"),
-            None,
-        ),
-    )
-    def test_retrieve_when_unexpected_user(self, user, api_client, organization):
-        """Show that unexpected users can't retrieve organizations"""
-        api_client.force_authenticate(user)
-        response = api_client.get(reverse("organization-detail", args=(organization.id,)))
-        if not user:
-            assert response.status_code == status.HTTP_401_UNAUTHORIZED
-        else:
-            assert response.status_code == status.HTTP_403_FORBIDDEN
-
-    @pytest_cases.parametrize(
-        "user",
-        (
-            pytest_cases.fixture_ref("org_user_free_plan"),
-            pytest_cases.fixture_ref("rp_user"),
-            pytest_cases.fixture_ref("hub_admin_user"),
-            pytest_cases.fixture_ref("superuser"),
-        ),
-    )
-    def test_list_when_expected_user(self, user, api_client, mocker):
-        """Show that expected users can list only permitted organizations
-
-        NB: This test treats Organization.objects.filtered_by_role_assignment as a blackbox. That function is well-tested
-        elsewhere.
-        """
-        # ensure there will be organizations that org admin and rp admin won't be able to access, but that superuser and hub admin
-        # should be able to access
-        OrganizationFactory.create_batch(size=2)
-        api_client.force_authenticate(user)
-
-        # superuser can retrieve all
-        if user.is_superuser:
-            query = Organization.objects.all()
-            assert query.count()
-            response = api_client.get(reverse("organization-list"))
-            assert response.status_code == status.HTTP_200_OK
-            assert len(orgs := response.json()) == query.count()
-            assert set([x["id"] for x in orgs]) == set(list(query.values_list("id", flat=True)))
-
-        else:
-            query = Organization.objects.filtered_by_role_assignment(user.roleassignment)
-            spy = mocker.spy(OrganizationManager, "filtered_by_role_assignment")
-            unpermitted = Organization.objects.exclude(id__in=query.values_list("id", flat=True))
-            assert query.count()
-            if user.roleassignment.role_type == Roles.HUB_ADMIN:
-                assert unpermitted.count() == 0
-            else:
-                assert unpermitted.count() >= 1
-            response = api_client.get(reverse("organization-list"))
-            assert len(orgs := response.json()) == query.count()
-            assert set([x["id"] for x in orgs]) == set(list(query.values_list("id", flat=True)))
-
-            # this test is valid insofar as the spyed on method `filtered_by_role_assignment` is called, and has been
-            # tested elsewhere and proven to be valid. Here, we just need to show that it gets called.
-            assert spy.call_count == 1
-
-    @pytest_cases.parametrize(
-        "user",
-        (
-            pytest_cases.fixture_ref("user_no_role_assignment"),
-            pytest_cases.fixture_ref("contributor_user"),
-            None,
-        ),
-    )
-    def test_list_when_unexpected_user(self, user, api_client):
-        """Show that unexpected users can't retrieve organizations"""
-        api_client.force_authenticate(user)
-        response = api_client.get(reverse("organization-list"))
-        if not user:
-            assert response.status_code == status.HTTP_401_UNAUTHORIZED
-        else:
-            assert response.status_code == status.HTTP_403_FORBIDDEN
-
-    @pytest_cases.parametrize(
-        "user",
-        (
-            pytest_cases.fixture_ref("superuser"),
-            pytest_cases.fixture_ref("org_user_free_plan"),
-        ),
-    )
-    def test_expected_users_can_patch(self, user, api_client):
-        revenue_program = RevenueProgram.objects.first()
-        if not revenue_program:
-            # for superuser, since an org association is not required
-            revenue_program = RevenueProgramFactory()
-        new_name = "new-name"
-        api_client.force_authenticate(user)
-        data = {"name": new_name}
-        response = api_client.patch(reverse("revenue-program-detail", args=(revenue_program.id,)), data=data)
-        assert response.status_code == status.HTTP_200_OK
-        assert response.json()["name"] == new_name
-=======
 @pytest.fixture
 def org_valid_patch_data():
     return {"name": fake.pystr(min_chars=1, max_chars=Organization.name.field.max_length - 1)}
@@ -295,43 +41,8 @@
             min_chars=Organization.name.field.max_length + 1, max_chars=Organization.name.field.max_length + 100
         )
     }
->>>>>>> caa49e66
-
-    def test_cannot_patch_another_org(self, organization, api_client):
-        other_org = OrganizationFactory()
-        other_org_user = create_test_user(
-            role_assignment_data={"role_type": Roles.ORG_ADMIN, "organization": other_org}
-        )
-        api_client.force_authenticate(other_org_user)
-        revenue_program = RevenueProgramFactory(organization=organization)
-        assert other_org_user.roleassignment.organization != organization
-        response = api_client.patch(reverse("revenue-program-detail", args=(revenue_program.id,)), data={"name": "foo"})
-        assert response.status_code == status.HTTP_404_NOT_FOUND
-
-<<<<<<< HEAD
-
-@pytest.fixture
-def tax_id_valid():
-    return fake.pystr(min_chars=TAX_ID_MIN_LENGTH, max_chars=TAX_ID_MAX_LENGTH)
-
-
-@pytest.fixture
-def tax_id_invalid_too_short():
-    return fake.pystr(max_chars=TAX_ID_MIN_LENGTH - 1)
-
-
-@pytest.fixture
-def tax_id_invalid_too_long():
-    return fake.pystr(min_chars=TAX_ID_MAX_LENGTH + 1)
-
-
-@pytest.fixture
-def rp_valid_patch_data(tax_id_valid):
-    return {"tax_id": tax_id_valid}
-
-
-@pytest.fixture
-=======
+
+
 @pytest.mark.django_db
 class TestOrganizationViewSet:
     @pytest_cases.parametrize(
@@ -590,7 +301,6 @@
 
 
 @pytest.fixture
->>>>>>> caa49e66
 def rp_invalid_patch_data_tax_id_too_short(tax_id_invalid_too_short):
     return {"tax_id": tax_id_invalid_too_short}
 
@@ -601,11 +311,7 @@
 
 
 @pytest.fixture
-<<<<<<< HEAD
-def rp_invalid_patch_data_unexpected_fields():
-=======
 def invalid_patch_data_unexpected_fields():
->>>>>>> caa49e66
     return {"foo": "bar"}
 
 
@@ -643,11 +349,7 @@
                 assert response.status_code == status.HTTP_200_OK
         else:
             query = RevenueProgram.objects.filtered_by_role_assignment(user.roleassignment)
-<<<<<<< HEAD
-            spy = mocker.spy(RevenueProgramManager, "filtered_by_role_assignment")
-=======
             spy = mocker.spy(RevenueProgramQuerySet, "filtered_by_role_assignment")
->>>>>>> caa49e66
             unpermitted = RevenueProgram.objects.exclude(id__in=query.values_list("id", flat=True))
             assert query.count()
             assert unpermitted.count()
@@ -718,11 +420,7 @@
 
         else:
             query = RevenueProgram.objects.filtered_by_role_assignment(user.roleassignment)
-<<<<<<< HEAD
-            spy = mocker.spy(RevenueProgramManager, "filtered_by_role_assignment")
-=======
             spy = mocker.spy(RevenueProgramQuerySet, "filtered_by_role_assignment")
->>>>>>> caa49e66
             unpermitted = RevenueProgram.objects.exclude(id__in=query.values_list("id", flat=True))
             assert query.count()
             assert unpermitted.count()
@@ -825,11 +523,7 @@
                 False,
             ),
             (
-<<<<<<< HEAD
-                pytest_cases.fixture_ref("rp_invalid_patch_data_unexpected_fields"),
-=======
                 pytest_cases.fixture_ref("invalid_patch_data_unexpected_fields"),
->>>>>>> caa49e66
                 status.HTTP_200_OK,
                 {},
                 True,
@@ -851,11 +545,7 @@
                 for key in data:
                     assert response.json()[key] == getattr(revenue_program, key)
         else:
-<<<<<<< HEAD
-            spy = mocker.spy(RevenueProgramManager, "filtered_by_role_assignment")
-=======
             spy = mocker.spy(RevenueProgramQuerySet, "filtered_by_role_assignment")
->>>>>>> caa49e66
             assert revenue_program.id not in user.roleassignment.revenue_programs.all().values_list("id", flat=True)
             unpermitted_response = api_client.patch(reverse("revenue-program-detail", args=(revenue_program.id,)))
             assert unpermitted_response.status_code == status.HTTP_404_NOT_FOUND
@@ -894,15 +584,12 @@
         # if unexpected role assignment role type
         else:
             assert response.status_code == status.HTTP_403_FORBIDDEN
-<<<<<<< HEAD
-=======
 
     def test_patch_different_org(self, org_user_free_plan, api_client, revenue_program):
         """Show that org admins cannot patch another org's rp"""
         api_client.force_authenticate(org_user_free_plan)
         response = api_client.patch(reverse("revenue-program-detail", args=(revenue_program.id,)), data={})
         assert response.status_code == status.HTTP_404_NOT_FOUND
->>>>>>> caa49e66
 
 
 class FakeStripeProduct:
