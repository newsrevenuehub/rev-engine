--- conflicted
+++ resolved
@@ -497,11 +497,7 @@
         settings.CELERY_ALWAYS_EAGER = True
         api_client.force_authenticate(user)
         if user.is_staff or user.roleassignment.role_type == Roles.HUB_ADMIN:
-<<<<<<< HEAD
-            ContributionFactory(status=ContributionStatus.PAID, one_time=True)
-=======
             ContributionFactory(one_time=True, status=ContributionStatus.PAID)
->>>>>>> 7000cdc9
             ContributionFactory(one_time=True, flagged=True)
             ContributionFactory(one_time=True, rejected=True)
             ContributionFactory(one_time=True, canceled=True)
@@ -512,7 +508,6 @@
             assert revenue_program not in user.roleassignment.revenue_programs.all()
             unowned_page = DonationPageFactory(revenue_program=revenue_program)
             owned_page = DonationPageFactory(revenue_program=user.roleassignment.revenue_programs.first())
-<<<<<<< HEAD
             ContributionFactory(status=ContributionStatus.PAID, one_time=True, donation_page=owned_page)
             ContributionFactory(status=ContributionStatus.PAID, one_time=True, flagged=True, donation_page=owned_page)
             ContributionFactory(status=ContributionStatus.PAID, one_time=True, rejected=True, donation_page=owned_page)
@@ -535,20 +530,6 @@
             ContributionFactory(
                 status=ContributionStatus.PAID, one_time=True, processing=True, donation_page=unowned_page
             )
-=======
-            ContributionFactory(one_time=True, donation_page=owned_page, status=ContributionStatus.PAID)
-            ContributionFactory(one_time=True, flagged=True, donation_page=owned_page)
-            ContributionFactory(one_time=True, rejected=True, donation_page=owned_page)
-            ContributionFactory(one_time=True, canceled=True, donation_page=owned_page)
-            ContributionFactory(one_time=True, refunded=True, donation_page=owned_page)
-            ContributionFactory(one_time=True, processing=True, donation_page=owned_page)
-            ContributionFactory(one_time=True, status=ContributionStatus.PAID)
-            ContributionFactory(one_time=True, flagged=True, donation_page=unowned_page)
-            ContributionFactory(one_time=True, rejected=True, donation_page=unowned_page)
-            ContributionFactory(one_time=True, canceled=True, donation_page=unowned_page)
-            ContributionFactory(one_time=True, refunded=True, donation_page=unowned_page)
-            ContributionFactory(one_time=True, processing=True, donation_page=unowned_page)
->>>>>>> 7000cdc9
 
         expected = (
             Contribution.objects.all()
