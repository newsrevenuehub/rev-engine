import logging

from django.conf import settings
from django.db.models import Q
from django.utils import timezone

import stripe

from apps.contributions.bad_actor import BadActorAPIError, make_bad_actor_request
from apps.contributions.models import (
    Contribution,
    ContributionInterval,
    ContributionMetadata,
    ContributionStatus,
    Contributor,
)
from apps.contributions.serializers import (
    StripeOneTimePaymentSerializer,
    StripeRecurringPaymentSerializer,
)
from apps.contributions.utils import get_hub_stripe_api_key
from apps.organizations.models import RevenueProgram
from apps.pages.models import DonationPage


logger = logging.getLogger(f"{settings.DEFAULT_LOGGER}.{__name__}")


class PaymentProviderError(Exception):
    """
    A PaymentProviderError generalizes all the errors that might be returned by various payment providers.
    """

    pass


class PaymentBadParamsError(Exception):
    """
    PaymentBadParamsError represents a failure to find model instances from provided parameters.
    """

    pass


class PaymentManager:
    serializer_class = None
    bad_actor_score = None
    bad_actor_response = None
    validated_data = None
    flagged = None
    contribution = None
    revenue_program = None
    flagged_date = None

    def __init__(self, data=None, contribution=None):
        """
        The PaymentManager class and its subclasses behave much like a ModelSerializer,
        but they operate on multiple local models as well as models held by the payment provider.

        A PaymentManager instantiated with `data` acts as a serializer for that data.
        It is able to validate and process the data, creating new model instances both
        locally and with the payment provider.

        A PaymentManager instantiated with a `Contribution` is like a ModelSerilizer receiving an update
        to an existing instance. Here we use this class to perform updates on existing local and payment-provider
        models.
        """
        if contribution and not isinstance(contribution, Contribution):
            raise ValueError("PaymentManager contribution argument expected an instance of Contribution.")
        if contribution and data:
            raise ValueError("PaymentManager must be initialized with either data or a contribution, not both.")

        self.contribution = contribution
        self.data = data
        self.serializer_class = self.get_serializer_class(data=data, contribution=contribution)

    def bundle_metadata(self, metadata: dict, processor_obj: str):
        # First get all default metadata and all meta related to the processor object
        all_meta = ContributionMetadata.objects.filter(
            Q(processor_object=ContributionMetadata.ProcessorObjects.ALL) | Q(processor_object=processor_obj)
        )
        return ContributionMetadata.bundle_metadata(all_meta, metadata, self)

    def get_serializer_class(self, **kwargs):
        raise NotImplementedError("Subclasses of PaymentManager must implement get_serializer_class")

    def validate(self):
        serializer = self.serializer_class(data=self.data)
        serializer.is_valid(raise_exception=True)
        self.validated_data = serializer.data

    def ensure_validated_data(self):
        if not self.validated_data:
            raise ValueError("PaymentManager must call 'validate' before performing this action")

    def get_bad_actor_score(self):
        self.ensure_validated_data()

        try:
            response = make_bad_actor_request(self.validated_data)
            self.bad_actor_score = response.json()["overall_judgment"]
            self.bad_actor_response = response.json()
            if self.should_flag():
                self.flagged = True
                self.flagged_date = timezone.now()
            else:
                self.flagged = False
        except BadActorAPIError:
            self.flagged = False

    def ensure_bad_actor_score(self):
        if self.flagged is None:
            raise ValueError("PaymentManager must call 'get_bad_actor_score' before performing this action")

    def ensure_contribution(self):
        if not self.contribution:
            raise ValueError("Method requires PaymentManager to be instantiated with contribution instance")

    def should_flag(self):
        """
        BadActor API returns an "overall_judgement", between 0-5.
        """
        return self.bad_actor_score >= settings.BAD_ACTOR_FAIL_ABOVE

    def get_revenue_program(self):
        try:
            self.revenue_program = (
                self.revenue_program
                if self.revenue_program
                else RevenueProgram.objects.get(slug=self.validated_data["revenue_program_slug"])
            )
            return self.revenue_program
        except RevenueProgram.DoesNotExist:
            raise PaymentBadParamsError("PaymentManager could not find a revenue program with slug provided")

    def get_organization(self):
        revenue_program = self.get_revenue_program()
        return revenue_program.organization

    def get_donation_page(self):
        page_slug = self.validated_data.get("donation_page_slug")
        try:
            return DonationPage.objects.get(slug=page_slug) if page_slug else self.revenue_program.default_donation_page
        except DonationPage.DoesNotExist:
            raise PaymentBadParamsError("PaymentManager could not find a donation page with slug provided")

    def get_or_create_contributor(self):
        contributor, _ = Contributor.objects.get_or_create(email=self.validated_data["email"])
        return contributor

    def create_contribution(self, organization, contributor, provider_reference_instance=None, provider_customer_id=""):
        if not self.payment_provider_name:
            raise ValueError("Subclass of PaymentManager must set payment_provider_name property")

        status = ContributionStatus.FLAGGED if self.flagged else ContributionStatus.PROCESSING
        donation_page = self.get_donation_page()
        provider_payment_id = provider_reference_instance.id if provider_reference_instance else None
        provider_payment_method_id = self.validated_data.get("payment_method_id", "")

        return Contribution.objects.create(
            amount=self.validated_data["amount"],
<<<<<<< HEAD
=======
            reason=self.validated_data.get("reason", ""),
>>>>>>> 37fd3a06
            interval=self.validated_data["interval"],
            status=status,
            donation_page=donation_page,
            organization=organization,
            contributor=contributor,
            payment_provider_used=self.payment_provider_name,
            payment_provider_data=provider_reference_instance,
            provider_payment_id=provider_payment_id,
            provider_customer_id=provider_customer_id,
            provider_payment_method_id=provider_payment_method_id,
            flagged_date=self.flagged_date,
            bad_actor_score=self.bad_actor_score,
            bad_actor_response=self.bad_actor_response,
        )

    @staticmethod
    def get_subclass(contribution):
        payment_provider_used = contribution.payment_provider_used
        if payment_provider_used == "Stripe":
            return StripePaymentManager

    def complete_payment(self, **kwargs):  # pragma: no cover
        raise NotImplementedError("Subclass of PaymentManager must implement complete_payment.")


class StripePaymentManager(PaymentManager):
    payment_provider_name = "Stripe"

    def get_serializer_class(self, data=None, contribution=None):
        """
        Get serializer class based on whether data or contribution instance have interval of one-time,
        or something else.
        """
        interval = contribution.interval if contribution else data["interval"]
        if interval == ContributionInterval.ONE_TIME:
            return StripeOneTimePaymentSerializer
        return StripeRecurringPaymentSerializer

    def create_one_time_payment(self):
        """
        A one-time payment creates a simple Stripe PaymentIntent. This PaymentIntent can be
        executed immediately with `capture_method="automatic"`, or capture can be deferred. If
        `capture_method` is set to "manual", Stripe will hold the funds in the customer's bank
        for seven days.
        """
        self.ensure_validated_data()
        self.ensure_bad_actor_score()
        organization = self.get_organization()
        contributor = self.get_or_create_contributor()
        capture_method = "manual" if self.flagged else "automatic"
        meta = self.bundle_metadata(self.data, ContributionMetadata.ProcessorObjects.PAYMENT)
        stripe_payment_intent = stripe.PaymentIntent.create(
            amount=self.validated_data["amount"],
            currency=settings.DEFAULT_CURRENCY,
            payment_method_types=["card"],
            api_key=get_hub_stripe_api_key(),
            stripe_account=organization.stripe_account_id,
            capture_method=capture_method,
            receipt_email=self.validated_data["email"],
            metadata=meta,
        )
        self.create_contribution(organization, contributor, provider_reference_instance=stripe_payment_intent)
        return stripe_payment_intent

    def create_subscription(self):
        """
        Unlike PaymentIntents, Stripe Subscriptions do not have a concept of a "capture_method".
        So far, it seems like the best way to delay the "capture" of a flagged contribution is to
        simply not create it until it's been approved.
        """
        self.ensure_validated_data()
        self.ensure_bad_actor_score()
        organization = self.get_organization()

        # Create customer on org...
        contributor = self.get_or_create_contributor()
        stripe_customer = self.create_organization_customer(organization)
        # ...attach paymentMethod to that customer.
        self.attach_payment_method_to_customer(stripe_customer.id, organization.stripe_account_id)

        contribution = self.create_contribution(organization, contributor, provider_customer_id=stripe_customer.id)
        if not self.flagged:
            self.contribution = contribution
            self.complete_payment(reject=False)

    def create_organization_customer(self, organization):
        meta = self.bundle_metadata(self.data, ContributionMetadata.ProcessorObjects.CUSTOMER)
        return stripe.Customer.create(
            email=self.validated_data["email"],
            api_key=get_hub_stripe_api_key(),
            stripe_account=organization.stripe_account_id,
            metadata=meta,
        )

    def attach_payment_method_to_customer(self, stripe_customer_id, org_strip_account, payment_method_id=None):
        try:
            stripe.PaymentMethod.attach(
                payment_method_id if payment_method_id else self.validated_data["payment_method_id"],
                customer=stripe_customer_id,
                api_key=get_hub_stripe_api_key(),
                stripe_account=org_strip_account,
            )
        except stripe.error.StripeError as stripe_error:
            logger.error(f"stripe.PaymentMethod.attach returned a StripeError: {str(stripe_error)}")
            self._handle_stripe_error(stripe_error)

    def cancel_recurring_payment(self):
        self.ensure_contribution()
        organization = self.contribution.organization
        try:
            stripe.Subscription.delete(
                self.contribution.provider_subscription_id,
                api_key=get_hub_stripe_api_key(),
                stripe_account=organization.stripe_account_id,
            )
        except stripe.error.StripeError as stripe_error:
            logger.error(f"stripe.Subscription.modify returned a StripeError: {str(stripe_error)}")
            self._handle_stripe_error(stripe_error)

    def update_payment_method(self, payment_method_id):
        self.ensure_contribution()

        customer_id = self.contribution.provider_customer_id
        organization = self.contribution.organization
        self.attach_payment_method_to_customer(customer_id, organization.stripe_account_id, payment_method_id)
        try:
            stripe.Subscription.modify(
                self.contribution.provider_subscription_id,
                default_payment_method=payment_method_id,
                stripe_account=organization.stripe_account_id,
                api_key=get_hub_stripe_api_key(),
            )
        except stripe.error.StripeError as stripe_error:
            logger.error(f"stripe.Subscription.modify returned a StripeError: {str(stripe_error)}")
            self._handle_stripe_error(stripe_error)

    def complete_payment(self, reject=False):
        if self.contribution.interval == ContributionInterval.ONE_TIME:
            self.complete_one_time_payment(reject)
        elif self.contribution.interval:
            self.complete_recurring_payment(reject)

    def complete_one_time_payment(self, reject=False):
        organization = self.contribution.organization
        previous_status = self.contribution.status
        self.contribution.status = ContributionStatus.PROCESSING
        self.contribution.save()

        try:
            if reject:
                stripe.PaymentIntent.cancel(
                    self.contribution.provider_payment_id,
                    stripe_account=organization.stripe_account_id,
                    api_key=get_hub_stripe_api_key(),
                    cancellation_reason="fraudulent",
                )
            else:
                stripe.PaymentIntent.capture(
                    self.contribution.provider_payment_id,
                    stripe_account=organization.stripe_account_id,
                    api_key=get_hub_stripe_api_key(),
                )

        except stripe.error.InvalidRequestError as invalid_request_error:
            self.contribution.status = previous_status
            self.contribution.save()
            logger.warning(
                f"Stripe returned an InvalidRequestError at {timezone.now()}. This was caused by attempting to {'reject' if reject else 'capture'} a payment that was flagged in our system, but was already captured or rejected in Stripe's system.",
            )
            raise PaymentProviderError(invalid_request_error)
        except stripe.error.StripeError as stripe_error:
            self._handle_stripe_error(stripe_error, previous_status=previous_status)

    def complete_recurring_payment(self, reject=False):
        if reject:
            """
            If flagged, creation of the Stripe Subscription is defered until it is "accepted".
            So to "reject", just don't create it. Set status of Contribution to "rejected"
            """
            self.contribution.status = ContributionStatus.REJECTED
            self.contribution.save()
            return

        organization = self.contribution.organization
        previous_status = self.contribution.status
        self.contribution.status = ContributionStatus.PROCESSING
        self.contribution.save()
        meta = self.bundle_metadata(self.data, ContributionMetadata.ProcessorObjects.PAYMENT)
        try:
            price_data = {
                "unit_amount": self.contribution.amount,
                "currency": self.contribution.currency,
                "product": organization.stripe_product_id,
                "recurring": {
                    "interval": self.contribution.interval,
                },
            }
            subscription = stripe.Subscription.create(
                customer=self.contribution.provider_customer_id,
                default_payment_method=self.contribution.provider_payment_method_id,
                items=[{"price_data": price_data}],
                stripe_account=organization.stripe_account_id,
                api_key=get_hub_stripe_api_key(),
                metadata=meta,
            )
        except stripe.error.StripeError as stripe_error:
            self._handle_stripe_error(stripe_error, previous_status=previous_status)

        self.contribution.payment_provider_data = subscription
        self.contribution.provider_subscription_id = subscription.id
        self.contribution.save()

    def _handle_stripe_error(self, stripe_error, previous_status=None):
        if previous_status:
            self.contribution.status = previous_status
            self.contribution.save()
        message = stripe_error.error.message if stripe_error.error else "Could not complete payment"
        raise PaymentProviderError(message)

    def _get_interval(self):  # pragma: no cover
        """
        Utility to permit toggled debug intervals for testing.
        Unfortunately, Stripe has a narrow range of supported intervals here.
        Switching 'monthly' to 'daily' and 'yearly' to 'weekly' is ok, but not great.
        It would be really swell if there was a way to set it to minutes/hours.
        """
        if not settings.USE_DEBUG_INTERVALS == "True":
            return self.contribution.interval
        logger.warn("Using debug intervals for Stripe Subscriptions")
        if self.contribution.interval == Contribution.INTERVAL_MONTHLY:
            return "daily"

        if self.contribution.interval == Contribution.INTERVAL_YEARLY:
            return "weekly"<|MERGE_RESOLUTION|>--- conflicted
+++ resolved
@@ -159,10 +159,6 @@
 
         return Contribution.objects.create(
             amount=self.validated_data["amount"],
-<<<<<<< HEAD
-=======
-            reason=self.validated_data.get("reason", ""),
->>>>>>> 37fd3a06
             interval=self.validated_data["interval"],
             status=status,
             donation_page=donation_page,
