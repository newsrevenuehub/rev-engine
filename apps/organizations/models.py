--- conflicted
+++ resolved
@@ -204,7 +204,6 @@
     def user_is_owner(self, user):
         return user in [through.user for through in self.user_set.through.objects.filter(is_owner=True)]
 
-<<<<<<< HEAD
     @classmethod
     def generate_unique_name(cls, name: str) -> str:
         """Generate a unique organization name based on input name
@@ -227,7 +226,7 @@
     @staticmethod
     def generate_slug_from_name(name):
         return normalize_slug(name=name, max_length=ORG_SLUG_MAX_LENGTH)
-=======
+
     def downgrade_to_free_plan(self):
         """Downgrade an org to the free plan
 
@@ -245,7 +244,6 @@
         with reversion.create_revision():
             self.save(update_fields={"stripe_subscription_id", "plan_name", "modified"})
             reversion.set_comment("`handle_customer_subscription_deleted_event` downgraded this org")
->>>>>>> d4069a4b
 
 
 class Benefit(IndexedTimeStampedModel):
