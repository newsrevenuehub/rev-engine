import logging

from django.conf import settings
<<<<<<< HEAD
from django.utils.decorators import method_decorator
from django.views.decorators.csrf import ensure_csrf_cookie
=======
from django.urls import reverse
>>>>>>> 8e2ff699

import django_filters
from rest_framework import filters, status, viewsets
from rest_framework.decorators import action
from rest_framework.permissions import IsAuthenticated
from rest_framework.response import Response
from reversion.views import RevisionMixin

from apps.api.permissions import HasRoleAssignment
from apps.element_media.models import MediaImage
from apps.organizations.models import RevenueProgram
from apps.pages import serializers
from apps.pages.filters import StyleFilter
from apps.pages.models import DonationPage, Font, Style, Template
from apps.public.permissions import IsActiveSuperUser
from apps.users.views import FilterQuerySetByUserMixin, PerUserDeletePermissionsMixin


logger = logging.getLogger(f"{settings.DEFAULT_LOGGER}.{__name__}")


class PageDetailError(Exception):
    def __init__(self, message, *args, status=status.HTTP_404_NOT_FOUND, **kwargs):
        super().__init__(*args, **kwargs)
        self.message = message
        self.status = status


class PageFullDetailHelper:
    def __init__(self, request, live=False):
        self.request = request
        self.live = live
        try:
            self.revenue_program_slug = request.GET["revenue_program"]
            self.page_slug = request.GET.get("page")
        except KeyError:
            raise PageDetailError("Missing required parameter", status=status.HTTP_400_BAD_REQUEST)
        try:
            self.revenue_program = RevenueProgram.objects.get(slug=self.revenue_program_slug)
        except RevenueProgram.DoesNotExist:
            logger.info('Request for page with non-existent RevenueProgram by slug "%s"', self.revenue_program_slug)
            raise PageDetailError("Could not find revenue program matching those parameters")
        self.donation_page = (
            self.revenue_program.donationpage_set.filter(slug=self.page_slug).first()
            if self.page_slug
            else self.revenue_program.default_donation_page
        )
        if not self.donation_page:
            if self.page_slug:
                logger.info('Request for non-existent page by slug "%s"', self.page_slug)
            else:
                logger.info(
                    'Request for default donation page, but no default page set for revenue program "%s"',
                    self.revenue_program.name,
                )
            raise PageDetailError("Could not find page matching those parameters")
        self._validate_page_request()

    def get_data(self):
        """Serialize Donation Page and return JSON."""
        page_serializer = serializers.DonationPageFullDetailSerializer(
            instance=self.donation_page, context={"live": self.live}
        )
        return page_serializer.data

    def _validate_page_request(self):
        """Ensure valid request

        - If page is not requested live, check nothing.
        - If page is requested live, the donation page IS live aka "published".
        - If page is requested live, the Organization has a verified payment provider.
        """
        if not self.live:
            return
        if not self.donation_page.is_live:
            logger.info('Request for un-published page "%s"', self.donation_page)
            raise PageDetailError(message="This page has not been published", status=status.HTTP_404_NOT_FOUND)
        if not self.revenue_program.payment_provider:
            logger.error(
                (
                    'Request made for live page "%s", but RP "%s" does not have a payment provider configured. '
                    "The RP can be updated at %s"
                ),
                self.donation_page,
                self.donation_page.revenue_program.name,
                reverse("admin:organizations_revenueprogram_change", args=(self.revenue_program.id,)),
            )
            raise PageDetailError(
                message="RevenueProgram does not have a payment provider configured",
                status=status.HTTP_404_NOT_FOUND,
            )
        if not self.revenue_program.payment_provider.is_verified_with_default_provider():
            logger.error(
                (
                    'Request made for live page "%s", but RP "%s" is not verified with its default payment provider. '
                    "Payment provider can be updated at %s"
                ),
                self.donation_page,
                self.donation_page.revenue_program.name,
                reverse("admin:organizations_paymentprovider_change", args=(self.revenue_program.payment_provider.id,)),
            )
            raise PageDetailError("RevenueProgram does not have a fully verified payment provider")


class PageViewSet(RevisionMixin, viewsets.ModelViewSet, FilterQuerySetByUserMixin, PerUserDeletePermissionsMixin):
    """Donation pages exposed through API

    Only superusers and users with role assignments are meant to have access. Results of lists are filtered
    on per user basis.
    """

    model = DonationPage
    filter_backends = [
        filters.OrderingFilter,
    ]
    permission_classes = [
        IsAuthenticated,
        IsActiveSuperUser | HasRoleAssignment,
    ]
    ordering_fields = ["username", "email"]
    ordering = ["published_date", "name"]
    # We don't expect orgs to have a huge number of pages here.
    # In the future, we may wish to turn pagination back on (which will require frontend changes) if
    # pages are ever accessed via api and not restricted by org.
    pagination_class = None

    def get_queryset(self):
        # supplied by FilterQuerySetByUserMixin
        return self.filter_queryset_for_user(self.request.user, self.model.objects.all())

    def get_serializer_class(self):
        if self.action in ("partial_update", "create", "retrieve"):
            return serializers.DonationPageFullDetailSerializer
        else:
            return serializers.DonationPageListSerializer

    @method_decorator(ensure_csrf_cookie)
    @action(detail=False, methods=["get"], permission_classes=[], authentication_classes=[], url_path="live-detail")
    def live_detail(self, request):
        """This is the action requested when a published page needs to be viewed.

        Permission and authentication classes are reset because meant to be open access.
        """
        try:
            donation_page = PageFullDetailHelper(request, live=True)
            return Response(donation_page.get_data(), status=status.HTTP_200_OK)
        except PageDetailError as e:
            return Response({"detail": e.message}, status=e.status)

    @action(detail=False, methods=["get"], url_path="draft-detail")
    def draft_detail(self, request):
        """Get a page by revenue program slug + page slug.

        NB: This endpoint use to serve a different purpose which informed the method name and url path.
        This endpoint gets used by the SPA in contexts where the RP and page slugs are available and known,
        but not the page ID.

        Access control is ensured by implementation of `get_queryset` above. In short, you can't retrieve
        a page by this method that you don't own (it's owned by diff org or rp)
        or have access to (via being superuser or hub admin).
        """
        try:
            donation_page = PageFullDetailHelper(request, live=False)
            return Response(donation_page.get_data(), status=status.HTTP_200_OK)
        except PageDetailError as e:
            return Response({"detail": e.message}, status=e.status)

    def partial_update(self, request, *args, **kwargs):
        response = super().partial_update(request, *args, **kwargs)
        if request.FILES and request.data.get("sidebar_elements", None):
            # Link up thumbs and MediaImages
            data = MediaImage.create_from_request(request.POST, request.FILES, kwargs["pk"])
            response.data["sidebar_elements"] = data.get("sidebar_elements")
            page = DonationPage.objects.get(pk=kwargs["pk"])
            page.sidebar_elements = response.data["sidebar_elements"]
            page.save()
        return response

    def destroy(self, request, pk):
        try:
            page = self.model.objects.get(pk=pk)
        except DonationPage.DoesNotExist:
            logger.error('Request for non-existent page with ID "%s"', pk)
            return Response({"detail": "Could not find page with that ID"}, status=status.HTTP_404_NOT_FOUND)
        self.check_object_permissions(request, page)
        page.delete()
        return Response(status=status.HTTP_204_NO_CONTENT)


class TemplateViewSet(RevisionMixin, viewsets.ModelViewSet, FilterQuerySetByUserMixin):
    """Donation Page templates as exposed through API

    Only superusers and users with role assignments are meant to have access. Results of lists are filtered
    on per user basis.
    """

    model = Template
    queryset = Template.objects.all()
    pagination_class = None

    permission_classes = [
        IsAuthenticated,
        IsActiveSuperUser | HasRoleAssignment,
    ]

    def get_queryset(self):
        return self.filter_queryset_for_user(self.request.user, self.model.objects.all())

    def get_serializer_class(self):
        return (
            serializers.TemplateDetailSerializer
            if self.action
            in (
                "retrieve",
                "create",
            )
            else serializers.TemplateListSerializer
        )


class StyleViewSet(RevisionMixin, viewsets.ModelViewSet, FilterQuerySetByUserMixin, PerUserDeletePermissionsMixin):
    """Donation Page Template styles exposed through API

    Only superusers and users with role assignments are meant to have access. Results of lists are filtered
    on per user basis.
    """

    model = Style
    queryset = Style.objects.all()
    serializer_class = serializers.StyleListSerializer
    pagination_class = None
    permission_classes = [IsAuthenticated, IsActiveSuperUser | HasRoleAssignment]
    filter_backends = [django_filters.rest_framework.DjangoFilterBackend]
    filterset_class = StyleFilter

    def get_queryset(self):
        return self.filter_queryset_for_user(self.request.user, self.model.objects.all())


class FontViewSet(viewsets.ReadOnlyModelViewSet):
    model = Font
    queryset = Font.objects.all()
    permission_classes = [IsAuthenticated]  # anyone who is authenticated read
    serializer_class = serializers.FontSerializer
    pagination_class = None<|MERGE_RESOLUTION|>--- conflicted
+++ resolved
@@ -1,12 +1,9 @@
 import logging
 
 from django.conf import settings
-<<<<<<< HEAD
+from django.urls import reverse
 from django.utils.decorators import method_decorator
 from django.views.decorators.csrf import ensure_csrf_cookie
-=======
-from django.urls import reverse
->>>>>>> 8e2ff699
 
 import django_filters
 from rest_framework import filters, status, viewsets
