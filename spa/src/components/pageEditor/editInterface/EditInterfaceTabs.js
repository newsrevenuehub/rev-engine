import * as S from './EditInterfaceTabs.styled';

<<<<<<< HEAD
const TABS = ['Layout', 'Sidebar', 'Setup', 'Styles'];
=======
export const EDIT_INTERFACE_TABS = ['Layout', 'Setup', 'Styles'];
>>>>>>> d63dcc29

function EditInterfaceTabs({ tab, setTab }) {
  return (
    <S.EditInterfaceTabs>
      {EDIT_INTERFACE_TABS.map((tabName, i) => (
        <S.Tab
          key={tabName + i}
          selected={i === tab}
          onClick={() => setTab(i)}
          data-testid={`${tabName.toLowerCase()}-tab`}
        >
          {tabName}
        </S.Tab>
      ))}
    </S.EditInterfaceTabs>
  );
}

export default EditInterfaceTabs;<|MERGE_RESOLUTION|>--- conflicted
+++ resolved
@@ -1,10 +1,6 @@
 import * as S from './EditInterfaceTabs.styled';
 
-<<<<<<< HEAD
-const TABS = ['Layout', 'Sidebar', 'Setup', 'Styles'];
-=======
-export const EDIT_INTERFACE_TABS = ['Layout', 'Setup', 'Styles'];
->>>>>>> d63dcc29
+export const EDIT_INTERFACE_TABS = ['Layout', 'Sidebar', 'Setup', 'Styles'];
 
 function EditInterfaceTabs({ tab, setTab }) {
   return (
