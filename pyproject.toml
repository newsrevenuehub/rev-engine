[tool.black]
line-length = 120
target-version = ['py38']
include = '\.pyi?$'
exclude = '''
/(
    \.eggs
  | \.git
  | \.hg
  | \.mypy_cache
  | \.tox
  | \.venv
  | _build
  | build
  | dist
  | env
  | htmlcov
  | node_modules
  | public
  | venv
)/
'''

[tool.poetry]
name = "rev-engine"
version = "0.1.0"
description = ""
authors = ["Caktus Group, LLC <teams@caktusgroup.com>"]

[tool.poetry.dependencies]
python = "^3.9"
django = "^3.2"
celery = "^5"
django-celery-beat = "2.2.0"
dj-database-url = "0.5.0"
django-compressor = "2.4"
django-honeypot = "0.9.0"
django-phonenumber-field = "5.1.0"
django-extensions = "3.1.5"
django-model-utils = "4.1.1"
django-storages = "1.12.3"
django-redis = "4.12.1"
django-taggit = "1.3.0"
phonenumberslite = "8.12.46"
whitenoise = "5.2.0"
python3-memcached= "1.51"
newrelic = "7.10.0.175"
sentry-sdk = "^1"
uwsgi = "2.0.19.1"
djangorestframework = "^3.12.4"
djangorestframework-simplejwt = "^4.6.0"
Pillow = "^9.1.0"
stripe = "^2"
google-cloud-storage = "^1.38.0"
google-auth = "^1.30.0"
requests = "^2.25.1"
responses = "^0.13.3"
sorl-thumbnail = "^12.7.0"
sorl-thumbnail-serializer-field = "^0.2.1"
psycopg2-binary = "^2.9.1"
django-filter = "^2.4.0"
django-solo = "^1.1.5"
slack-sdk = "^3.7.0"
django-anymail = "^8.3"
django-json-widget = "^1.1.1"
django-safedelete = "^1.0.0"
django-reverse-admin = "^2.9.6"
django-health-check = "^3.16.4"
pycountry = "^20.7.3"
django-csp = "^3.7"
cloudflare = "^2.8.15"
heroku3 = "^5.1.4"
<<<<<<< HEAD
drf-extra-fields = "^3"
django-simple-history = "3.0.0"
=======
django-waffle = "^2.4.1"
>>>>>>> 698b8c54

[tool.poetry.dev-dependencies]
appnope = "*"
beautifulsoup4 = "*"
black = "*"
colorama = "*"
coverage = "*"
django-debug-toolbar = "*"
factory_boy = "*"
flake8 = "*"
importlib-metadata = "3.10.1"
invoke = "*"
ipython = "*"
isort = "*"
pre-commit = "*"
pytest = "*"
pytest-cov = "*"
pytest-django = "*"
pyyaml = "*"

[build-system]
requires = ["poetry-core>=1.0.0"]
build-backend = "poetry.core.masonry.api"<|MERGE_RESOLUTION|>--- conflicted
+++ resolved
@@ -70,12 +70,9 @@
 django-csp = "^3.7"
 cloudflare = "^2.8.15"
 heroku3 = "^5.1.4"
-<<<<<<< HEAD
 drf-extra-fields = "^3"
 django-simple-history = "3.0.0"
-=======
 django-waffle = "^2.4.1"
->>>>>>> 698b8c54
 
 [tool.poetry.dev-dependencies]
 appnope = "*"
