import { useRef, useState, useEffect, createContext, useContext } from 'react';
import { useMutation } from '@tanstack/react-query';
import { useCookies } from 'react-cookie';
import { useAlert } from 'react-alert';

import * as S from './DonationPage.styled';
import axios from 'ajax/axios';
import useReCAPTCHAScript from 'hooks/useReCAPTCHAScript';
import useQueryString from 'hooks/useQueryString';
import useErrorFocus from 'hooks/useErrorFocus';
import useClearbit from 'hooks/useClearbit';
import * as getters from 'components/donationPage/pageGetters';
import { getDefaultAmountForFreq } from './amountUtils';
import { frequencySort } from 'components/donationPage/pageContent/DFrequency';
import {
  GRECAPTCHA_SITE_KEY,
  SALESFORCE_CAMPAIGN_ID_QUERYPARAM,
  FREQUENCY_QUERYPARAM,
  AMOUNT_QUERYPARAM,
  CSRF_HEADER
} from 'appSettings';
import DonationPageSidebar from 'components/donationPage/DonationPageSidebar';
import DonationPageFooter from 'components/donationPage/DonationPageFooter';
import StripePaymentWrapper from 'components/paymentProviders/stripe/StripePaymentWrapper';
import Modal from 'elements/modal/Modal';
import LiveErrorFallback from './live/LiveErrorFallback';
import { SubmitButton } from './DonationPage.styled';
import GenericErrorBoundary from 'components/errors/GenericErrorBoundary';
import { AUTHORIZE_STRIPE_PAYMENT_ROUTE } from 'ajax/endpoints';
import { serializeData } from 'components/paymentProviders/stripe/stripeFns';
import calculateStripeFee from 'utilities/calculateStripeFee';
import { CONTRIBUTION_INTERVALS } from 'constants/contributionIntervals';

function authorizePayment(paymentData, csrftoken) {
  // we manually set the X-CSRFTOKEN value in header here. This is an unauthed endpoint
  // that on the backend requires csrf header, which will be in cookie returned by request
  // for page data (that happens in parent context)
  return axios
    .post(AUTHORIZE_STRIPE_PAYMENT_ROUTE, paymentData, { headers: { [CSRF_HEADER]: csrftoken } })
    .then(({ data }) => data);
}

function cancelPayment(paymentId, csrftoken) {
  const endpoint = `${AUTHORIZE_STRIPE_PAYMENT_ROUTE}${paymentId}/`;
  // we manually set the X-CSRFTOKEN value in header here. This is an unauthed endpoint
  // that on the backend requires csrf header, which will be in cookie returned by request
  // for page data (that happens in parent context)

  return axios.delete(endpoint, { headers: { [CSRF_HEADER]: csrftoken } }).then(({ data }) => data);
}

export const DonationPageContext = createContext({});

export const CANCEL_PAYMENT_FAILURE_MESSAGE =
  "Something went wrong, but don't worry, you haven't been charged. Try refreshing.";
class DonationPageUnrecoverableError extends Error {
  constructor(message) {
    super(message);
    this.name = 'DonationPageUnrecoverableError';
  }
}

function DonationPage({ page, live = false }) {
  const alert = useAlert();
  const formRef = useRef();
  const salesforceCampaignId = useQueryString(SALESFORCE_CAMPAIGN_ID_QUERYPARAM);
  const freqQs = useQueryString(FREQUENCY_QUERYPARAM);
  const amountQs = useQueryString(AMOUNT_QUERYPARAM);
  const [frequency, setFrequency] = useState();
  const [amount, setAmount] = useState(0);
  const [feeAmount, setFeeAmount] = useState(0);
  const [userAgreesToPayFees, setUserAgreesToPayFees] = useState(() => {
    return (page?.elements?.find((el) => el.type === 'DPayment') || {})?.content?.payFeesDefault === true;
  });
  const [totalAmount, setTotalAmount] = useState(0);
  const [displayErrorFallback, setDisplayErrorFallback] = useState(false);
  const [stripeClientSecret, setStripeClientSecret] = useState();
  const [emailHash, setEmailHash] = useState();
  const [displayStripePaymentForm, setDisplayStripePaymentForm] = useState(false);
  const [contributorEmail, setContributorEmail] = useState();
  const [mailingCountry, setMailingCountry] = useState();
  const [stripeBillingDetails, setStripeBillingDetails] = useState();
  const [contributionUuid, setContributionUuid] = useState();

  const [cookies] = useCookies(['csrftoken']);

  // we use this on form submission to authorize a one-time payment or subscription. Note that the function
  // passed to `useMutation` must return a promise.
  const { mutate: createPayment, isLoading: createPaymentIsLoading } = useMutation((paymentData) =>
    authorizePayment(paymentData, cookies.csrftoken)
  );

  const { mutate: deletePayment } = useMutation((paymentId) => cancelPayment(paymentId, cookies.csrftoken), {
    onError: (err) => {
      // calling console.error will create a Sentry error.
      console.error(err);
      alert.error(CANCEL_PAYMENT_FAILURE_MESSAGE);
    }
  });

  /*
  If window.grecaptcha is defined-- which should be done in useReCAPTCHAScript hook--
  listen for readiness and resolve promise with resulting reCAPTCHA token.
  @returns {Promise} - resolves to token or error
  */
  const getReCAPTCHAToken = () =>
    new Promise((resolve, reject) => {
      if (window.grecaptcha) {
        window.grecaptcha.ready(async function () {
          try {
            const token = window.grecaptcha.execute(GRECAPTCHA_SITE_KEY, { action: 'submit' });
            resolve(token);
          } catch (error) {
            reject(error);
          }
        });
      } else {
        // TODO: [DEV-2372] Make Google Recaptcha integration less brittle
        reject(new Error('window.grecaptcha not defined at getReCAPTCHAToken call time'));
      }
    });

  useReCAPTCHAScript();

  // overrideAmount causes only the custom amount to show (initially)
  const [overrideAmount, setOverrideAmount] = useState(false);
  const [errors, setErrors] = useState({});

  // Focus the first input on the page that has an error
  useErrorFocus(formRef, errors);

  // initialize clearbit.js
  useClearbit(live);

  useEffect(() => {
    setFrequency(getInitialFrequency(page, freqQs, amountQs));
  }, [freqQs, amountQs, page]);

  useEffect(() => {
    const freq = getInitialFrequency(page, freqQs, amountQs);
    setAmount(getInitialAmount(freq, page, amountQs, setOverrideAmount));
  }, [amountQs, setOverrideAmount, freqQs, page]);

  // update the fee amount as amount and frequency change
  useEffect(() => {
    // when a user focuses on the custom amount field in the DAmount component,
    // the amount value is set to empty string initially. This is the only time
    // it should be able to have a non-numeric value. If there's already a feeAmount,
    // and amount changes to '', we want to update the fee amount, so we resolve to
    // 0. When the user enters a new numeric amount, fee still gets updated.
    const resolvedAmount = amount ?? 0;
    if (typeof resolvedAmount === 'number' && frequency && page?.revenue_program_is_nonprofit !== null) {
      setFeeAmount(calculateStripeFee(resolvedAmount, frequency, page.revenue_program_is_nonprofit));
    }
  }, [amount, frequency, page.revenue_program_is_nonprofit]);

  // update total amount based on amount, fee amount, and if user agrees to pay fees
  useEffect(() => {
    setTotalAmount(userAgreesToPayFees ? amount + feeAmount : amount);
  }, [amount, feeAmount, userAgreesToPayFees]);

  // Used for pre-submission validation below.
  const isValidTotalAmount = Number.isFinite(totalAmount);

  const getCheckoutData = async () => {
    let reCAPTCHAToken = '';
    // getReCAPTCHAToken returns rejected promise if window.grecaptcha is not defined when function runs.
    // In tests, and quite possibly in deployed environments, this causes form submission to fail if grecaptcha
    // hasn't loaded. We don't want tests to fail or users to be blocked from making a contribution just because
    // this script hasn't loaded, so if error occurs, we just go with default empty string value for token, and log.
    try {
      reCAPTCHAToken = await getReCAPTCHAToken();
    } catch (error) {
      console.error('No recaptcha token, defaulting to empty string');
    }
    return serializeData(formRef.current, {
      amount,
      frequency,
      reCAPTCHAToken,
      pageId: page.id,
      payFee: userAgreesToPayFees,
      rpIsNonProfit: page.revenue_program_is_nonprofit,
      salesforceCampaignId
    });
  };

  const handleCheckoutSubmit = async (e) => {
    e.preventDefault();
    const data = await getCheckoutData();
    // we grab form data and set it different state objects, some of which in turn gets
    // passed in donation page context, so will be available in usePage, when `StripePaymentForm` loads.
    // ideally, we'd use a library like React Hook Form for and we could watch the relevant form fields
    // and pass along to context that way, but that was not feasible in short term.
    setContributorEmail(data.email);
    setStripeBillingDetails({
      name: `${data.first_name}${data.first_name ? ' ' : ''}${data.last_name}`,
      email: data.email,
      phone: data.phone || '', // stripe will complain if its null or undefined, and it's an optional field
      address: {
        city: data.mailing_city,
        country: data.mailing_country,
        line1: data.mailing_street,
        line2: '', // stripe complains if this is missing
        postal_code: data.mailing_postal_code,
        state: data.mailing_state
      }
    });
    createPayment(data, {
      onSuccess: ({ client_secret, email_hash, uuid }) => {
        setStripeClientSecret(client_secret);
        setEmailHash(email_hash);
        setDisplayStripePaymentForm(true);
        setContributionUuid(uuid);
      },
      onError: ({ name, message, response }) => {
        // this would happen on client side if request couldn't be made. See above.
        if (name === DonationPageUnrecoverableError.name) {
          console.error(message);
          setDisplayErrorFallback(true);
          // This would happen if the server returned validation errors on the form
        } else if (response?.status === 400 && response?.data) {
          setErrors(response.data);
        } else {
          // This happens if something really unexpected happens, or if there was a 403
          console.error('Something unexpected happened', name, message);
          setDisplayErrorFallback(true);
        }
      }
    });
  };

<<<<<<< HEAD
  const getCheckoutSubmitButtonText = (currencySymbol, totalAmount, frequency) => {
    if (!isValidTotalAmount) {
      return 'Enter a valid amount';
    }

    return `Give ${currencySymbol}${formatStringAmountForDisplay(totalAmount)} ${getFrequencyAdverb(frequency)}`;
  };

  useEffect(() => {
    if (page?.currency?.symbol && !isNaN(totalAmount) && frequency) {
      setPaymentSubmitButtonText(
        `Give ${page.currency.symbol}${formatStringAmountForDisplay(totalAmount)} ${getFrequencyAdverb(frequency)}`
      );
    }
  }, [frequency, page.currency?.symbol, totalAmount]);
=======
>>>>>>> 07c1c12c
  return (
    <DonationPageContext.Provider
      value={{
        page,
        frequency,
        setFrequency,
        userAgreesToPayFees,
        setUserAgreesToPayFees,
        formRef,
        amount,
        setAmount,
        overrideAmount,
        setOverrideAmount,
        errors,
        setErrors,
        feeAmount,
        totalAmount,
        emailHash,
        stripeBillingDetails,
        contributorEmail,
        stripeClientSecret,
        mailingCountry,
        setMailingCountry,
<<<<<<< HEAD
        paymentSubmitButtonText,
        contributionUuid,
=======
>>>>>>> 07c1c12c
        cancelPayment: () => {
          deletePayment(contributionUuid);
          setDisplayStripePaymentForm(false);
        }
      }}
    >
      <S.DonationPage data-testid="donation-page">
        {getters.getHeaderBarElement()}
        <S.PageMain>
          <S.SideOuter>
            <S.SideInner>
              {getters.getPageHeadingElement()}
              <S.DonationContent>
                {getters.getGraphicElement()}
                {displayErrorFallback ? (
                  <LiveErrorFallback />
                ) : (
                  <form onSubmit={handleCheckoutSubmit} ref={formRef}>
                    <S.PageElements>
                      {(!live && !page?.elements) ||
                        (page?.elements?.length === 0 && (
                          <S.NoElements>Open the edit interface to start adding content</S.NoElements>
                        ))}
                      {page?.elements
                        // The DPayment element in page data has some data we need to configure subsequent form
                        // user encounters after this form is submitted, so we filter out here.
                        ?.filter((element) => element.type !== 'DPayment')
                        .map((element, idx) => (
                          <GenericErrorBoundary key={idx}>
                            {getters.getDynamicElement(element, live)}
                          </GenericErrorBoundary>
                        ))}
                    </S.PageElements>
                    <SubmitButton
                      disabled={!isValidTotalAmount || createPaymentIsLoading}
                      loading={createPaymentIsLoading}
                      type="submit"
                    >
                      {isValidTotalAmount ? 'Continue to Payment' : 'Enter a valid amount'}
                    </SubmitButton>
                  </form>
                )}

                {displayStripePaymentForm && (
                  <Modal isOpen={displayStripePaymentForm}>
                    <StripePaymentWrapper />
                  </Modal>
                )}
              </S.DonationContent>
            </S.SideInner>
          </S.SideOuter>
          <DonationPageSidebar sidebarContent={page?.sidebar_elements} live={live} />
        </S.PageMain>
        <DonationPageFooter page={page} />
      </S.DonationPage>
    </DonationPageContext.Provider>
  );
}

export const usePage = () => useContext(DonationPageContext);

export default DonationPage;

// Keys are the strings expected as querys params, values are our version.
const mapQSFreqToProperFreq = {
  once: CONTRIBUTION_INTERVALS.ONE_TIME,
  monthly: CONTRIBUTION_INTERVALS.MONTHLY,
  yearly: CONTRIBUTION_INTERVALS.ANNUAL
};

/**
 * getInitialFrequency
 * @param {object} page - page object
 * @param {string} freqQs - frequency query string
 * @param {string} amountQs - amount query string
 */
export function getInitialFrequency(page, freqQs, amountQs) {
  // First, respond to qs if present.
  // If there's a freqQs, it's simple, just set frequency to that qs
  const freqFromQs = mapQSFreqToProperFreq[freqQs];
  if (freqFromQs) return freqFromQs;
  // If there's an amountQs, but no freqQs, we want to show that amount as "one-time"
  if (!freqFromQs && amountQs) return CONTRIBUTION_INTERVALS.ONE_TIME;
  // Otherwise, if there's no freq or amount QS, set default normally, which means...
  const frequencyElement = page?.elements?.find((el) => el.type === 'DFrequency');
  if (frequencyElement?.content) {
    // If there's a default frequency, use it...
    const defaultFreq = frequencyElement.content?.find((freq) => freq.isDefault);
    if (defaultFreq) return defaultFreq.value;

    // ...otherwise, use the "first" in the list.
    const content = frequencyElement.content || [];
    const sortedOptions = content.sort(frequencySort);
    return sortedOptions[0]?.value || '';
  }
  // Or, if for some reason non of these conditions are met, just return one_time
  return CONTRIBUTION_INTERVALS.ONE_TIME;
}

/**
 * getInitialAmount
 * @param {string} frequency - The frequency to get the default for
 * @param {object} page - page object
 * @param {string} amountQs - amount query string
 */
export function getInitialAmount(frequency, page, amountQs, setOverrideAmount) {
  // If there's an amountQs, set it.
  if (amountQs) {
    const amountElement = page?.elements?.find((el) => el.type === 'DAmount');
    const amounts = (amountElement?.content?.options && amountElement.content.options[frequency]) || [];
    const amountIsPreset = amounts.map((a) => parseFloat(a)).includes(parseFloat(amountQs));
    // If amountQs isn't in this freqs amounts, set override
    if (!amountIsPreset) {
      setOverrideAmount(true);
    }
    return parseFloat(amountQs);
  } else {
    const defaultAmountForFreq = getDefaultAmountForFreq(frequency, page);
    return defaultAmountForFreq;
  }
}<|MERGE_RESOLUTION|>--- conflicted
+++ resolved
@@ -229,24 +229,6 @@
     });
   };
 
-<<<<<<< HEAD
-  const getCheckoutSubmitButtonText = (currencySymbol, totalAmount, frequency) => {
-    if (!isValidTotalAmount) {
-      return 'Enter a valid amount';
-    }
-
-    return `Give ${currencySymbol}${formatStringAmountForDisplay(totalAmount)} ${getFrequencyAdverb(frequency)}`;
-  };
-
-  useEffect(() => {
-    if (page?.currency?.symbol && !isNaN(totalAmount) && frequency) {
-      setPaymentSubmitButtonText(
-        `Give ${page.currency.symbol}${formatStringAmountForDisplay(totalAmount)} ${getFrequencyAdverb(frequency)}`
-      );
-    }
-  }, [frequency, page.currency?.symbol, totalAmount]);
-=======
->>>>>>> 07c1c12c
   return (
     <DonationPageContext.Provider
       value={{
@@ -270,11 +252,7 @@
         stripeClientSecret,
         mailingCountry,
         setMailingCountry,
-<<<<<<< HEAD
-        paymentSubmitButtonText,
         contributionUuid,
-=======
->>>>>>> 07c1c12c
         cancelPayment: () => {
           deletePayment(contributionUuid);
           setDisplayStripePaymentForm(false);
