from datetime import datetime
from urllib.parse import urlparse

from django.conf import settings
from django.middleware import csrf

from rest_framework import status
from rest_framework.response import Response
from rest_framework.views import APIView
from rest_framework_simplejwt import exceptions
from rest_framework_simplejwt import views as simplejwt_views

from apps.api.authentication import ShortLivedTokenAuthentication
from apps.api.serializers import (
    ContributorObtainTokenSerializer,
    NoSuchContributorError,
    TokenObtainPairCookieSerializer,
)
from apps.api.throttling import ContributorRateThrottle
from apps.api.tokens import ContributorRefreshToken
from apps.contributions.serializers import ContributorSerializer
from apps.emails.tasks import send_donor_email


COOKIE_PATH = "/"


<<<<<<< HEAD
def _construct_rp_domain(subdomain, referer):
=======
def _construct_pr_domain(subdomain, referer):
>>>>>>> 86f6a0d8
    """Find Revenue Program specific subdomain and use it to construct magic link host.

    Return RP specific domain or None if not found.
    """
    if ":" in subdomain:  # Assume full url.
        subdomain = urlparse(subdomain).hostname.split(".")[0]
    if not subdomain and referer:
        bits = urlparse(referer).hostname.split(".")
        if len(bits) > 2:
            subdomain = bits[0]
    if not subdomain:
        return None
    parsed = urlparse(settings.SITE_URL)
    domain_bits = parsed.hostname.split(".")
    if len(domain_bits) > 2:
        domain_bits = domain_bits[1:]  # All but leaf subdomain.
    domain = ".".join(
        [
            subdomain,
        ]
        + domain_bits
    )
    if parsed.port:
        domain += f":{parsed.port}"
    return domain


def set_token_cookie(response, token, expires):
    response.set_cookie(
        # get cookie key from settings
        settings.AUTH_COOKIE_KEY,
        # pull access token out of validated_data
        token,
        # expire access token when refresh token expires
        expires=expires,
        # we can tie the cookie to a specific domain for added security
        domain=getattr(settings, "AUTH_COOKIE_DOMAIN", None),
        path=COOKIE_PATH,
        # browsers should only send the cookie using HTTPS
        secure=not settings.DEBUG,
        # browsers should not allow javascript access to this cookie
        httponly=True,
        samesite=settings.AUTH_COOKIE_SAMESITE,
    )
    return response


class TokenObtainPairCookieView(simplejwt_views.TokenObtainPairView):
    """
    Subclasses simplejwt's TokenObtainPairView to handle tokens in cookies

    NB: sets permission_classes to an empty list, in case permissions are
    set as defaults in parent context. The JWT resource inherently needs to be
    accessible.
    """

    permission_classes = []
    serializer_class = TokenObtainPairCookieSerializer

    def post(self, request, *args, **kwargs):
        serializer = self.get_serializer(data=request.data)

        try:
            serializer.is_valid(raise_exception=True)
        except exceptions.TokenError as e:
            raise exceptions.InvalidToken(e.args[0])

        response = Response(serializer.validated_data, status=status.HTTP_200_OK)
        csrf_token = csrf.get_token(self.request)

        response = set_token_cookie(
            response, serializer.validated_data["access"], datetime.now() + settings.SIMPLE_JWT["ACCESS_TOKEN_LIFETIME"]
        )

        # We don't want 'access' or 'refresh' in response body
        response.data = {
            "detail": "success",
            "user": serializer.validated_data["user"],
            "csrftoken": csrf_token,
        }

        return response

    def delete(self, request, *args, **kwargs):
        response = Response({})
        response.delete_cookie(
            settings.AUTH_COOKIE_KEY,
            domain=getattr(settings, "AUTH_COOKIE_DOMAIN", None),
            path=COOKIE_PATH,
        )

        response.data = {"detail": "success"}

        return response


class RequestContributorTokenEmailView(APIView):
    """
    Contributors enter their email address in to a form and request a magic link.

    Here we validate that email address, check if they exist. If they don't,
    we send the same response as if they did. We don't want to expose
    contributors here. We also rate-limit this endpoint by email requested to
    prevent reverse brute-forcing tokens (though that's nearly impossible
    without this protection).
    """

    authentication_classes = []
    permission_classes = []
    filter_backends = []
    throttle_classes = [ContributorRateThrottle]

    def post(self, request, *args, **kwargs):
        serializer = ContributorObtainTokenSerializer(data=request.data)

        try:
            serializer.is_valid(raise_exception=True)
            data = serializer.data
            email = data["email"]
            token = data["access"]
<<<<<<< HEAD
            domain = _construct_rp_domain(data.get("subdomain", ""), request.headers.get("Referer", ""))
=======
            domain = _construct_pr_domain(data.get("subdomain", ""), request.headers.get("Referer", ""))
>>>>>>> 86f6a0d8
            if not domain:
                return Response({"detail": "Missing Revenue Program subdomain"}, status=status.HTTP_404_NOT_FOUND)
            magic_link = f"{domain}/{settings.CONTRIBUTOR_VERIFY_URL}?token={token}&email={email}"

            send_donor_email(
                identifier=settings.EMAIL_TEMPLATE_IDENTIFIER_MAGIC_LINK_DONOR,
                to=email,
                subject="Manage your contributions",
                template_data={"magic_link": magic_link},
            )
        except NoSuchContributorError:
            # Send same response as "success". We don't want to indicate whether or not a given address is in our system.
            pass

        # Email is async task. We won't know if it succeeds or not so optimistically send OK.
        return Response({"detail": "success"}, status=status.HTTP_200_OK)


class VerifyContributorTokenView(APIView):
    """
    This view verifies a short-lived token using ShortLivedTokenAuthentication. Authenticated requests
    then return a simple "OK" response, but with our regular authentication scheme in place, including
    HTTP-only, samesite, secure Cookie stored JWT and anti-CSRF token.
    """

    authentication_classes = [ShortLivedTokenAuthentication]
    permission_classes = []

    def post(self, request, *args, **kwargs):
        response = Response(status=status.HTTP_200_OK)

        # Serializer contributor for response
        contributor_serializer = ContributorSerializer(request.user)

        # Generate parent token (refresh token) for contributor
        refresh = ContributorRefreshToken.for_contributor(request.user.uuid)

        # Generate long-lived token
        long_lived_token = str(refresh.long_lived_access_token)

        # Get anti-CSRF token
        csrf_token = csrf.get_token(self.request)

        # Set  access token using create_cookie directive
        response = set_token_cookie(
            response, long_lived_token, datetime.now() + settings.CONTRIBUTOR_LONG_TOKEN_LIFETIME
        )

        # Return generic response + csrf token
        response.data = {
            "detail": "success",
            "contributor": contributor_serializer.data,
            "csrftoken": csrf_token,
        }

        return response<|MERGE_RESOLUTION|>--- conflicted
+++ resolved
@@ -25,11 +25,7 @@
 COOKIE_PATH = "/"
 
 
-<<<<<<< HEAD
 def _construct_rp_domain(subdomain, referer):
-=======
-def _construct_pr_domain(subdomain, referer):
->>>>>>> 86f6a0d8
     """Find Revenue Program specific subdomain and use it to construct magic link host.
 
     Return RP specific domain or None if not found.
@@ -150,11 +146,8 @@
             data = serializer.data
             email = data["email"]
             token = data["access"]
-<<<<<<< HEAD
             domain = _construct_rp_domain(data.get("subdomain", ""), request.headers.get("Referer", ""))
-=======
-            domain = _construct_pr_domain(data.get("subdomain", ""), request.headers.get("Referer", ""))
->>>>>>> 86f6a0d8
+
             if not domain:
                 return Response({"detail": "Missing Revenue Program subdomain"}, status=status.HTTP_404_NOT_FOUND)
             magic_link = f"{domain}/{settings.CONTRIBUTOR_VERIFY_URL}?token={token}&email={email}"
