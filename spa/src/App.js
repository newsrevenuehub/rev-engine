--- conflicted
+++ resolved
@@ -17,11 +17,6 @@
 // Routing
 import MainLayout from 'components/MainLayout';
 
-<<<<<<< HEAD
-export const HUB_STRIPE_PUBLISHABLE_KEY = 'pk_live_nSliOehjuvUhtlsHtk9r94tc'; // process.env.REACT_APP_HUB_STRIPE_PUBLISHABLE_KEY
-
-=======
->>>>>>> 250aaf86
 function App() {
   return (
     <ThemeProvider theme={revEngineTheme}>
