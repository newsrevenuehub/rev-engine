--- conflicted
+++ resolved
@@ -85,13 +85,8 @@
     });
   });
   context('User DOES have content section access flag', () => {
-<<<<<<< HEAD
     it('should show `Content= section and sidbar element', () => {
       cy.intercept({ method: 'GET', pathname: getEndpoint(USER) }, { body: hubAdminWithAllAccessFlags });
-=======
-    it('should show `Content= section and sidebar element', () => {
-      cy.intercept({ method: 'GET', pathname: getEndpoint(USER) }, { body: hubAdminWithAllFlags });
->>>>>>> b193b596
       cy.visit(DONATIONS_SLUG);
       cy.getByTestId('nav-pages-item').should('exist');
       cy.visit(CONTENT_SLUG);
