import { useRef, useState, useEffect, createContext, useContext } from 'react';
import * as S from './DonationPage.styled';

import { useLocation } from 'react-router-dom';

// Util
import * as getters from 'components/donationPage/pageGetters';
import { frequencySort } from 'components/donationPage/pageContent/DFrequency';

// Deps// Deps
import queryString from 'query-string';

const SALESFORCE_CAMPAIGN_ID_QUERYPARAM = process.env.REACT_APP_SALESFORCE_CAMPAIGN_ID_QUERYPARAM || 'campaign';

const DonationPageContext = createContext({});

<<<<<<< HEAD
function DonationPage({ page, live = false, trackDonation }) {
=======
function DonationPage({ page, live = false }) {
  const location = useLocation();
>>>>>>> 46b291af
  const formRef = useRef();
  const [frequency, setFrequency] = useState(getInitialFrequency(page));
  const [payFee, setPayFee] = useState(false);
  const [amount, setAmount] = useState();
  const [errors, setErrors] = useState({});
  const [salesforceCampaignId, setSalesforceCampaignId] = useState();

  useEffect(() => {
    const qs = queryString.parse(location.search);
    if (qs[SALESFORCE_CAMPAIGN_ID_QUERYPARAM]) setSalesforceCampaignId(qs[SALESFORCE_CAMPAIGN_ID_QUERYPARAM]);
  }, [location.search, setSalesforceCampaignId]);

  return (
    <DonationPageContext.Provider
      value={{
        page,
        frequency,
        setFrequency,
        payFee,
        setPayFee,
        formRef,
        amount,
        setAmount,
        errors,
        setErrors,
<<<<<<< HEAD
        trackDonation
=======
        salesforceCampaignId
>>>>>>> 46b291af
      }}
    >
      <S.DonationPage data-testid="donation-page">
        {getters.getHeaderBarElement()}
        <S.PageMain>
          <S.SideOuter>
            <S.SideInner>
              {getters.getPageHeadingElement()}
              <S.DonationContent>
                {getters.getGraphicElement()}
                <form ref={formRef} data-testid="donation-page-form">
                  <S.PageElements>
                    {(!live && !page?.elements) ||
                      (page?.elements.length === 0 && (
                        <S.NoElements>Open the edit interface to start adding content</S.NoElements>
                      ))}
                    {page?.elements?.map((element) => getters.getDynamicElement(element, live))}
                  </S.PageElements>
                </form>
              </S.DonationContent>
            </S.SideInner>
          </S.SideOuter>
          {page.donor_benefits && getters.getBenefitsElement()}
        </S.PageMain>
      </S.DonationPage>
    </DonationPageContext.Provider>
  );
}

export const usePage = () => useContext(DonationPageContext);

export default DonationPage;

function getInitialFrequency(page) {
  const frequencyElement = page?.elements?.find((el) => el.type === 'DFrequency');
  if (frequencyElement) {
    const content = frequencyElement.content || [];
    const sortedOptions = content.sort(frequencySort);
    return sortedOptions[0]?.value || '';
  }
  return 'one_time';
}<|MERGE_RESOLUTION|>--- conflicted
+++ resolved
@@ -14,12 +14,8 @@
 
 const DonationPageContext = createContext({});
 
-<<<<<<< HEAD
 function DonationPage({ page, live = false, trackDonation }) {
-=======
-function DonationPage({ page, live = false }) {
   const location = useLocation();
->>>>>>> 46b291af
   const formRef = useRef();
   const [frequency, setFrequency] = useState(getInitialFrequency(page));
   const [payFee, setPayFee] = useState(false);
@@ -45,11 +41,8 @@
         setAmount,
         errors,
         setErrors,
-<<<<<<< HEAD
-        trackDonation
-=======
+        trackDonation,
         salesforceCampaignId
->>>>>>> 46b291af
       }}
     >
       <S.DonationPage data-testid="donation-page">
