<<<<<<< HEAD
import { useMemo } from 'react';
import { ReactComponent as InfoIcon } from '@material-design-icons/svg/outlined/info.svg';
import { Controller, useForm } from 'react-hook-form';
import MaskedInput from 'react-input-mask';

import { MenuItem, TextField } from 'components/base';
import HeaderSection from 'components/common/HeaderSection';
import SettingsSection from 'components/common/SettingsSection';
import SubheaderSection from 'components/common/SubheaderSection';
=======
import { useMutation, useQueryClient } from '@tanstack/react-query';
import { useCallback, useMemo } from 'react';
import { useAlert } from 'react-alert';
import { Controller, useForm } from 'react-hook-form';
import MaskedInput from 'react-input-mask';

import axios from 'ajax/axios';
import { PATCH_ORGANIZATION, PATCH_REVENUE_PROGRAM } from 'ajax/endpoints';
import { Button, MenuItem, TextField } from 'components/base';
import HeaderSection from 'components/common/HeaderSection';
import SettingsSection from 'components/common/SettingsSection';
import SubheaderSection from 'components/common/SubheaderSection';
import { TAX_STATUS } from 'constants/fiscalStatus';
import { HELP_URL } from 'constants/helperUrls';
import { GENERIC_ERROR } from 'constants/textConstants';
>>>>>>> 2b1928a8
import GlobalLoading from 'elements/GlobalLoading';
import useUser from 'hooks/useUser';
import { getUserRole } from 'utilities/userRoleType';

import {
  ActionWrapper,
  ContentForm,
  Disclaimer,
  FieldLabelOptional,
  InfoTooltip,
  InputWrapper,
  Link,
  StyledTextField,
<<<<<<< HEAD
  TaxStatusContainer,
  TaxStatusInfoTooltip,
  WarningMessage,
=======
  TooltipContainer,
>>>>>>> 2b1928a8
  Wrapper
} from './Organization.styled';

export type OrganizationFormFields = {
  companyName: string;
  companyTaxStatus: string;
  taxId: string;
};

const Organization = () => {
  const alert = useAlert();
  const queryClient = useQueryClient();
  const { user, isLoading } = useUser();
  const currentOrganization = useMemo(
    () => (user?.organizations?.length === 1 ? user?.organizations?.[0] : undefined),
    [user?.organizations]
  );
  const revenueProgramFromCurrentOrg = useMemo(
    () => user?.revenue_programs?.filter((rp) => rp.organization === currentOrganization?.id),
    [currentOrganization?.id, user?.revenue_programs]
  );
  const hasMultipleRPs = revenueProgramFromCurrentOrg && revenueProgramFromCurrentOrg?.length > 1;

  const { isOrgAdmin } = getUserRole(user);

<<<<<<< HEAD
  const { control, watch } = useForm({
    defaultValues: {
      // TODO: update values when BE returns the correct data
      companyName: currentOrganization?.name ?? '',
      companyTaxStatus: currentOrganization?.fiscal_status ?? '',
      taxId: currentOrganization?.tax_id ?? ''
=======
  const {
    control,
    watch,
    reset,
    handleSubmit
    // formState: { errors }
  } = useForm<OrganizationFormFields>({
    defaultValues: {
      companyName: currentOrganization?.name ?? '',
      companyTaxStatus: revenueProgramFromCurrentOrg?.[0]?.fiscal_status ?? '',
      taxId: revenueProgramFromCurrentOrg?.[0]?.tax_id ?? ''
>>>>>>> 2b1928a8
    }
  });
  const companyName = watch('companyName');
  const companyTaxStatus = watch('companyTaxStatus');
  const taxId = watch('taxId');

  const isDifferent = useMemo(
    () => ({
      companyName: companyName !== currentOrganization?.name,
      companyTaxStatus: companyTaxStatus !== revenueProgramFromCurrentOrg?.[0]?.fiscal_status,
      taxId: taxId.replace(/-/g, '') !== revenueProgramFromCurrentOrg?.[0]?.tax_id
    }),
    [companyName, companyTaxStatus, currentOrganization, revenueProgramFromCurrentOrg, taxId]
  );

  const updateOrganizationNameMutation = useMutation(
    (name: string) => {
      if (!currentOrganization) {
        throw new Error('Organization is not yet defined');
      }

      return axios.patch(`${PATCH_ORGANIZATION}${currentOrganization.id}/`, { name });
    },
    {
      onSuccess: () => queryClient.invalidateQueries({ queryKey: ['user'] })
    }
  );

  const updateRevenueProgramMutation = useMutation(
    ({ tax_id, fiscal_status }: { tax_id: string; fiscal_status: string }) => {
      if (!revenueProgramFromCurrentOrg?.length) {
        throw new Error('Revenue Program is not yet defined');
      }
      return axios.patch(`${PATCH_REVENUE_PROGRAM}${revenueProgramFromCurrentOrg[0].id}/`, {
        tax_id: tax_id.replace('-', ''),
        fiscal_status
      });
    },
    {
      onSuccess: () => queryClient.invalidateQueries({ queryKey: ['user'] })
    }
  );

  const submit = useCallback(
    async (form: OrganizationFormFields) => {
      try {
        if (isDifferent.companyName) {
          await updateOrganizationNameMutation.mutateAsync(form.companyName);
        }
        if (isDifferent.companyTaxStatus || isDifferent.taxId) {
          await updateRevenueProgramMutation.mutateAsync({
            tax_id: form.taxId,
            fiscal_status: form.companyTaxStatus
          });
        }
      } catch (error) {
        console.error(error);
        alert.error(GENERIC_ERROR);
      }
    },
    [
      alert,
      isDifferent.companyName,
      isDifferent.companyTaxStatus,
      isDifferent.taxId,
      updateOrganizationNameMutation,
      updateRevenueProgramMutation
    ]
  );

  const companyName = watch('companyName');
  const companyTaxStatus = watch('companyTaxStatus');
  const taxId = watch('taxId');

  const isDifferent = useMemo(
    () => ({
      companyName: companyName !== currentOrganization?.name,
      companyTaxStatus: companyTaxStatus !== currentOrganization?.fiscal_status,
      taxId: taxId.replace(/-/g, '') !== currentOrganization?.tax_id
    }),
    [
      companyName,
      companyTaxStatus,
      currentOrganization?.fiscal_status,
      currentOrganization?.name,
      currentOrganization?.tax_id,
      taxId
    ]
  );

  if (isLoading) return <GlobalLoading />;

  return (
    <Wrapper>
      <HeaderSection title="Settings" />
      <SubheaderSection title="Organization" />
      <ContentForm onSubmit={handleSubmit(submit)}>
        <SettingsSection title="Details" subtitle="Update your Organization details and settings here." />
        <SettingsSection
          title="Organization Name"
          subtitle="This will update the name displayed in the navigation menu."
        >
          <Controller
            name="companyName"
            control={control}
            render={({ field }) => (
              <TextField fullWidth id="settings-company-name" label="Display Name" disabled={!isOrgAdmin} {...field} />
            )}
          />
        </SettingsSection>
        <SettingsSection
          title="Organization Tax Status"
          subtitle={
            hasMultipleRPs ? (
              <>
                Your Organization's tax status and EIN are managed by our Staff. For help, please contact{' '}
                <Link href={HELP_URL} target="_blank" rel="noreferrer">
                  Support
                </Link>
                .{' '}
                <Disclaimer>
                  The status is used to calculate fees associated with contributions. For nonprofits, tax ID (EIN) will
                  be included on contributor receipts.
                </Disclaimer>
              </>
            ) : (
              'The status is used to calculate fees associated with contributions. For nonprofits, tax ID (EIN) will be included on contributor receipts.'
            )
          }
        >
<<<<<<< HEAD
          <InputWrapper>
            <TaxStatusContainer>
              <Controller
                name="companyTaxStatus"
                control={control}
                render={({ field }) => (
                  <TextField fullWidth id="settings-company-tax-status" label="Tax Status" {...field} select>
                    <MenuItem value="nonprofit">Nonprofit</MenuItem>
                    <MenuItem value="for-profit">For-profit</MenuItem>
                  </TextField>
                )}
              />
              <TaxStatusInfoTooltip
                buttonLabel="Help for Company Tax Status"
                title="Your tax status determines the contribution fees charged through Stripe."
              />
            </TaxStatusContainer>
            <Controller
              name="taxId"
              control={control}
              rules={{ pattern: { value: /[0-9]{2}-[0-9]{7}/, message: 'EIN must have 9 digits' } }}
              render={({ field }) => (
                <MaskedInput mask="99-9999999" {...field}>
                  {(inputProps: any) => (
                    <StyledTextField
                      id="settings-tax-id"
                      data-testid="profile-tax-id"
                      placeholder="XX-XXXXXXX"
                      label={
                        <>
                          EIN <FieldLabelOptional>Optional</FieldLabelOptional>
                        </>
                      }
                      {...inputProps}
                    />
=======
          {!hasMultipleRPs && (
            <InputWrapper>
              <TooltipContainer>
                <Controller
                  name="companyTaxStatus"
                  control={control}
                  render={({ field }) => (
                    <TextField fullWidth id="settings-company-tax-status" label="Tax Status" {...field} select>
                      <MenuItem value={TAX_STATUS.NONPROFIT}>Nonprofit</MenuItem>
                      <MenuItem value={TAX_STATUS.FOR_PROFIT}>For-profit</MenuItem>
                    </TextField>
                  )}
                />
                <InfoTooltip
                  buttonLabel="Help for Company Tax Status"
                  title="Your tax status determines the contribution fees charged through Stripe."
                />
              </TooltipContainer>
              <TooltipContainer>
                <Controller
                  name="taxId"
                  control={control}
                  rules={{ pattern: { value: /[0-9]{2}-[0-9]{7}|[0-9]{9}/, message: 'EIN must have 9 digits' } }}
                  render={({ field }) => (
                    <MaskedInput mask="99-9999999" {...field} disabled={!isOrgAdmin}>
                      {(inputProps: any) => (
                        <StyledTextField
                          fullWidth
                          disabled={!isOrgAdmin}
                          id="settings-tax-id"
                          data-testid="profile-tax-id"
                          placeholder="XX-XXXXXXX"
                          label={
                            <>
                              EIN <FieldLabelOptional>Optional</FieldLabelOptional>
                            </>
                          }
                          {...inputProps}
                        />
                      )}
                    </MaskedInput>
>>>>>>> 2b1928a8
                  )}
                />
              </TooltipContainer>
            </InputWrapper>
          )}
        </SettingsSection>
<<<<<<< HEAD
        {isDifferent.companyTaxStatus && (
          <WarningMessage>
            <InfoIcon />
            <p>
              Changing your tax status will affect the fees shown on your contribution pages. Failure to match Stripe
              tax settings may result in a loss of funds.
            </p>
          </WarningMessage>
        )}
      </Content>
=======
        {Object.values(isDifferent).includes(true) && (
          <ActionWrapper>
            <Button
              color="secondary"
              onClick={() => {
                reset(undefined, { keepDefaultValues: true });
              }}
            >
              Undo
            </Button>
            <Button color="secondary" type="submit">
              Save
            </Button>
          </ActionWrapper>
        )}
      </ContentForm>
>>>>>>> 2b1928a8
    </Wrapper>
  );
};

export default Organization;<|MERGE_RESOLUTION|>--- conflicted
+++ resolved
@@ -1,30 +1,22 @@
-<<<<<<< HEAD
+import { ReactComponent as InfoIcon } from '@material-design-icons/svg/outlined/info.svg';
 import { useMemo } from 'react';
-import { ReactComponent as InfoIcon } from '@material-design-icons/svg/outlined/info.svg';
 import { Controller, useForm } from 'react-hook-form';
 import MaskedInput from 'react-input-mask';
 
+import { useMutation, useQueryClient } from '@tanstack/react-query';
 import { MenuItem, TextField } from 'components/base';
 import HeaderSection from 'components/common/HeaderSection';
 import SettingsSection from 'components/common/SettingsSection';
 import SubheaderSection from 'components/common/SubheaderSection';
-=======
-import { useMutation, useQueryClient } from '@tanstack/react-query';
-import { useCallback, useMemo } from 'react';
+import { useCallback } from 'react';
 import { useAlert } from 'react-alert';
-import { Controller, useForm } from 'react-hook-form';
-import MaskedInput from 'react-input-mask';
 
 import axios from 'ajax/axios';
 import { PATCH_ORGANIZATION, PATCH_REVENUE_PROGRAM } from 'ajax/endpoints';
-import { Button, MenuItem, TextField } from 'components/base';
-import HeaderSection from 'components/common/HeaderSection';
-import SettingsSection from 'components/common/SettingsSection';
-import SubheaderSection from 'components/common/SubheaderSection';
+import { Button } from 'components/base';
 import { TAX_STATUS } from 'constants/fiscalStatus';
 import { HELP_URL } from 'constants/helperUrls';
 import { GENERIC_ERROR } from 'constants/textConstants';
->>>>>>> 2b1928a8
 import GlobalLoading from 'elements/GlobalLoading';
 import useUser from 'hooks/useUser';
 import { getUserRole } from 'utilities/userRoleType';
@@ -38,13 +30,8 @@
   InputWrapper,
   Link,
   StyledTextField,
-<<<<<<< HEAD
-  TaxStatusContainer,
-  TaxStatusInfoTooltip,
+  TooltipContainer,
   WarningMessage,
-=======
-  TooltipContainer,
->>>>>>> 2b1928a8
   Wrapper
 } from './Organization.styled';
 
@@ -70,14 +57,6 @@
 
   const { isOrgAdmin } = getUserRole(user);
 
-<<<<<<< HEAD
-  const { control, watch } = useForm({
-    defaultValues: {
-      // TODO: update values when BE returns the correct data
-      companyName: currentOrganization?.name ?? '',
-      companyTaxStatus: currentOrganization?.fiscal_status ?? '',
-      taxId: currentOrganization?.tax_id ?? ''
-=======
   const {
     control,
     watch,
@@ -89,7 +68,6 @@
       companyName: currentOrganization?.name ?? '',
       companyTaxStatus: revenueProgramFromCurrentOrg?.[0]?.fiscal_status ?? '',
       taxId: revenueProgramFromCurrentOrg?.[0]?.tax_id ?? ''
->>>>>>> 2b1928a8
     }
   });
   const companyName = watch('companyName');
@@ -157,26 +135,6 @@
       isDifferent.taxId,
       updateOrganizationNameMutation,
       updateRevenueProgramMutation
-    ]
-  );
-
-  const companyName = watch('companyName');
-  const companyTaxStatus = watch('companyTaxStatus');
-  const taxId = watch('taxId');
-
-  const isDifferent = useMemo(
-    () => ({
-      companyName: companyName !== currentOrganization?.name,
-      companyTaxStatus: companyTaxStatus !== currentOrganization?.fiscal_status,
-      taxId: taxId.replace(/-/g, '') !== currentOrganization?.tax_id
-    }),
-    [
-      companyName,
-      companyTaxStatus,
-      currentOrganization?.fiscal_status,
-      currentOrganization?.name,
-      currentOrganization?.tax_id,
-      taxId
     ]
   );
 
@@ -220,43 +178,6 @@
             )
           }
         >
-<<<<<<< HEAD
-          <InputWrapper>
-            <TaxStatusContainer>
-              <Controller
-                name="companyTaxStatus"
-                control={control}
-                render={({ field }) => (
-                  <TextField fullWidth id="settings-company-tax-status" label="Tax Status" {...field} select>
-                    <MenuItem value="nonprofit">Nonprofit</MenuItem>
-                    <MenuItem value="for-profit">For-profit</MenuItem>
-                  </TextField>
-                )}
-              />
-              <TaxStatusInfoTooltip
-                buttonLabel="Help for Company Tax Status"
-                title="Your tax status determines the contribution fees charged through Stripe."
-              />
-            </TaxStatusContainer>
-            <Controller
-              name="taxId"
-              control={control}
-              rules={{ pattern: { value: /[0-9]{2}-[0-9]{7}/, message: 'EIN must have 9 digits' } }}
-              render={({ field }) => (
-                <MaskedInput mask="99-9999999" {...field}>
-                  {(inputProps: any) => (
-                    <StyledTextField
-                      id="settings-tax-id"
-                      data-testid="profile-tax-id"
-                      placeholder="XX-XXXXXXX"
-                      label={
-                        <>
-                          EIN <FieldLabelOptional>Optional</FieldLabelOptional>
-                        </>
-                      }
-                      {...inputProps}
-                    />
-=======
           {!hasMultipleRPs && (
             <InputWrapper>
               <TooltipContainer>
@@ -298,14 +219,12 @@
                         />
                       )}
                     </MaskedInput>
->>>>>>> 2b1928a8
                   )}
                 />
               </TooltipContainer>
             </InputWrapper>
           )}
         </SettingsSection>
-<<<<<<< HEAD
         {isDifferent.companyTaxStatus && (
           <WarningMessage>
             <InfoIcon />
@@ -315,8 +234,6 @@
             </p>
           </WarningMessage>
         )}
-      </Content>
-=======
         {Object.values(isDifferent).includes(true) && (
           <ActionWrapper>
             <Button
@@ -333,7 +250,6 @@
           </ActionWrapper>
         )}
       </ContentForm>
->>>>>>> 2b1928a8
     </Wrapper>
   );
 };
