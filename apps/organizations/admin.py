from functools import partial
from pathlib import Path

from django.contrib import admin
from django.db.models import Q

from django_reverse_admin import ReverseModelAdmin
from sorl.thumbnail.admin import AdminImageMixin

from apps.common.admin import RevEngineSimpleHistoryAdmin
from apps.organizations.forms import FeatureForm
from apps.organizations.models import (
    Benefit,
    BenefitLevel,
    Feature,
    Organization,
    PaymentProvider,
    Plan,
    RevenueProgram,
)


class NoRelatedInlineAddEditAdminMixin:  # pragma: no cover
    related_fieldname = None

    def get_formset(self, request, obj=None, **kwargs):
        """
        Override get_formset to adjust the properties of the related field
        such that users are unable to create or edit them inline (only add existing).
        """
        formset = super().get_formset(request, obj, **kwargs)

        if self.related_fieldname:
            form = formset.form
            form.base_fields[self.related_fieldname].widget.can_add_related = False
            form.base_fields[self.related_fieldname].widget.can_change_related = False
        return formset


class ReadOnlyOrgLimitedTabularInlineMixin(admin.TabularInline):  # pragma: no cover
    related_fieldname = None
    org_limited_fieldname = None

    def formfield_for_foreignkey(self, db_field, request=None, **kwargs):
        """
        Here we limit the choices of "benefit_level" inlines to those related by org.
        """
        formfield = super().formfield_for_foreignkey(db_field, request, **kwargs)
        if self.related_fieldname:
            try:
                parent_id = int(Path(request.path).parts[-2])
            except ValueError:
                parent_id = None
            if db_field.name == self.related_fieldname and parent_id:
                parent_instance = self.parent_model.objects.filter(pk=parent_id).first()
                formfield.limit_choices_to = Q(revenue_program=parent_instance.revenue_program)
        return formfield


class RevenueProgramBenefitLevelInline(NoRelatedInlineAddEditAdminMixin, ReadOnlyOrgLimitedTabularInlineMixin):
    model = BenefitLevel
    verbose_name = "Benefit level"
    verbose_name_plural = "Benefit levels"
    extra = 0


class BenefitLevelBenefit(NoRelatedInlineAddEditAdminMixin, ReadOnlyOrgLimitedTabularInlineMixin):
    model = BenefitLevel.benefits.through
    verbose_name = "Benefit"
    verbose_name_plural = "Benefits"
    extra = 0

    related_fieldname = "benefit"


@admin.register(Organization)
class OrganizationAdmin(RevEngineSimpleHistoryAdmin, ReverseModelAdmin):  # pragma: no cover
    organization_fieldset = (
        (
            "Organization",
            {
                "fields": (
                    "name",
                    "slug",
                )
            },
        ),
        (None, {"fields": ("salesforce_id",)}),
        (
            "Plan",
            {"fields": ("plan",)},
        ),
        (
            "Email Templates",
            {"fields": ("uses_email_templates",)},
        ),
    )

    fieldsets = organization_fieldset

    list_display = ["name", "plan"]

    list_filter = ["name", "plan", "address__state"]

    inline_type = "stacked"
    inline_reverse = [("address", {"fields": ["address1", "address2", "city", "state", "postal_code", "country"]})]

    readonly_fields = ["name"]

    def get_readonly_fields(self, request, obj=None):
        if Path(request.path).parts[-1] == "add":
            return []
        return ["name"]


@admin.register(Benefit)
class BenefitAdmin(RevEngineSimpleHistoryAdmin):
    list_display = ["name", "description", "revenue_program"]

    list_filter = ["revenue_program"]

    fieldsets = ((None, {"fields": ("name", "description", "revenue_program")}),)


@admin.register(BenefitLevel)
<<<<<<< HEAD
class BenefitLevelAdmin(RevEngineSimpleHistoryAdmin):  # pragma: no cover
    list_display = ["name", "donation_range", "organization"]
=======
class BenefitLevelAdmin(RevEngineSimpleHistoryAdmin):
    list_display = ["name", "donation_range", "revenue_program"]
>>>>>>> 649ff893

    list_filter = ["revenue_program"]

    fieldsets = (
        (
            None,
            {
                "fields": ("name", "currency", "lower_limit", "upper_limit", "level", "revenue_program"),
            },
        ),
    )

    # currency is readonly for now, since we don't support intl currencies
    readonly_fields = ["currency"]

    inlines = [BenefitLevelBenefit]

    # Overriding this template to add the `admin_limited_select` inclusion tag
    change_form_template = "organizations/benefitlevel_changeform.html"

    def get_readonly_fields(self, request, obj=None):
        """
        Organization becomes readonly after initial creation.
        """
        if obj:
            return self.readonly_fields + ["revenue_program"]
        return self.readonly_fields


@admin.register(RevenueProgram)
class RevenueProgramAdmin(RevEngineSimpleHistoryAdmin, ReverseModelAdmin, AdminImageMixin):  # pragma: no cover
    raw_id_fields = ("payment_provider",)

    fieldsets = (
        (
            "RevenueProgram",
<<<<<<< HEAD
            {
                "fields": (
                    "name",
                    "slug",
                    "contact_email",
                    "organization",
                    "default_donation_page",
                    "non_profit",
                )
            },
=======
            {"fields": ("name", "slug", "contact_email", "organization", "default_donation_page")},
>>>>>>> 649ff893
        ),
        (
            "Stripe",
            {
                "fields": ("stripe_statement_descriptor_suffix", "domain_apple_verified_date", "payment_provider"),
            },
        ),
        (
            "Analytics",
            {
                "fields": (
                    "google_analytics_v3_domain",
                    "google_analytics_v3_id",
                    "google_analytics_v4_id",
                    "facebook_pixel_id",
                )
            },
        ),
        (
            "Social media",
            {
                "fields": (
                    "twitter_handle",
                    "website_url",
                ),
            },
        ),
        (
            "Other",
            {
                "fields": ("allow_offer_nyt_comp",),
            },
        ),
    )

    list_display = ["name", "organization", "slug"]

    list_filter = ["name"]

    inline_type = "stacked"
    inline_reverse = [
        ("social_meta", {"fields": ["title", "description", "url", "card"]}),
        ("address", {"fields": ["address1", "address2", "city", "state", "postal_code"]}),
    ]
    inlines = [RevenueProgramBenefitLevelInline]

    # Overriding this template to add the `admin_limited_select` inclusion tag
    change_form_template = "organizations/revenueprogram_changeform.html"

    def get_readonly_fields(self, request, obj=None):
        # If it's a changeform
        if obj:
            return ["name", "slug", "organization"]
        # If it's an addform
        # We can't allow setting default_donation_page until the RevenueProgram has been defined
        # because we need to limit the donation_page choices based on this instance.
        if not obj:
            return ["default_donation_page"]

    def get_form(self, request, obj=None, **kwargs):
        # This bit of trickery uses a pattern used by Django's modelform_factory. Django uses
        # the `formfield_callback` defined by its metaclass to turn model fields in to form fields.
        # Here, we set the callback to a partial derivation of the method is was going to use anyway,
        # self.formfield_for_dbfield, and pass in an extra argument, obj. In this way, we're passing
        # the model instance downstream to the formfield_for_dbfield method.
        kwargs["formfield_callback"] = partial(self.formfield_for_dbfield, request=request, obj=obj)
        form = super().get_form(request, obj, **kwargs)

        if default_dp_field := form.base_fields.get("default_donation_page", None):
            default_dp_field.widget.can_add_related = False
            default_dp_field.widget.can_change_related = False
            default_dp_field.widget.can_delete_related = False

        return form

    def formfield_for_dbfield(self, db_field, **kwargs):
        # Here, use the `obj` arg added to the partial derivation of this method above to get the instance.
        revenue_program = kwargs.pop("obj", None)
        formfield = super().formfield_for_dbfield(db_field, **kwargs)

        # There might not be an instance (addform rather than changeform).
        if db_field.name == "default_donation_page" and revenue_program:
            # Then set the limit_choices_to property of the concerned field. This property can be a callable, a dict, or a Q object.
            # Here we limit the default_donation_page options using the subquery `revenue_program`="this instance"
            formfield.limit_choices_to = Q(revenue_program=revenue_program)
        return formfield


@admin.register(Plan)
class PlanAdmin(RevEngineSimpleHistoryAdmin):  # pragma: no cover
    fieldsets = (("Plan", {"fields": ("name", "features")}),)

    list_display = ["name"]

    list_filter = ["name"]


@admin.register(Feature)
class FeatureAdmin(RevEngineSimpleHistoryAdmin):  # pragma: no cover
    form = FeatureForm
    fieldsets = (("Feature", {"fields": ("name", "feature_type", "feature_value", "description")}),)

    list_display = ["name", "feature_type", "feature_value"]

    list_filter = ["name", "feature_type"]


@admin.register(PaymentProvider)
class PaymentProviderAdmin(RevEngineSimpleHistoryAdmin):  # pragma: no cover
    search_fields = ("stripe_account_id",)
    list_display = [
        "stripe_account_id",
        "stripe_product_id",
        "currency",
        "default_payment_provider",
        "stripe_oauth_refresh_token",
        "stripe_verified",
    ]
    list_per_page = 20
    fieldsets = (
        (
            None,
            {
                "fields": (
                    "stripe_account_id",
                    "stripe_product_id",
                    "currency",
                    "default_payment_provider",
                    "stripe_oauth_refresh_token",
                    "stripe_verified",
                    "domain_apple_verified_date",
                ),
            },
        ),
    )<|MERGE_RESOLUTION|>--- conflicted
+++ resolved
@@ -123,13 +123,8 @@
 
 
 @admin.register(BenefitLevel)
-<<<<<<< HEAD
-class BenefitLevelAdmin(RevEngineSimpleHistoryAdmin):  # pragma: no cover
-    list_display = ["name", "donation_range", "organization"]
-=======
 class BenefitLevelAdmin(RevEngineSimpleHistoryAdmin):
     list_display = ["name", "donation_range", "revenue_program"]
->>>>>>> 649ff893
 
     list_filter = ["revenue_program"]
 
@@ -166,20 +161,7 @@
     fieldsets = (
         (
             "RevenueProgram",
-<<<<<<< HEAD
-            {
-                "fields": (
-                    "name",
-                    "slug",
-                    "contact_email",
-                    "organization",
-                    "default_donation_page",
-                    "non_profit",
-                )
-            },
-=======
             {"fields": ("name", "slug", "contact_email", "organization", "default_donation_page")},
->>>>>>> 649ff893
         ),
         (
             "Stripe",
