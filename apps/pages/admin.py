--- conflicted
+++ resolved
@@ -10,14 +10,10 @@
 from apps.pages.models import Benefit, BenefitTier, DonationPage, DonorBenefit, Style, Template
 
 
-<<<<<<< HEAD
+logger = logging.getLogger(f"{settings.DEFAULT_LOGGER}.{__name__}")
+
+
 class DonationPageAdminAbstract(AdminImageMixin, admin.ModelAdmin):
-=======
-logger = logging.getLogger(f"{settings.DEFAULT_LOGGER}.{__name__}")
-
-
-class DonationPageAdminAbstract(admin.ModelAdmin):
->>>>>>> 9f602986
     fieldsets = (
         (None, {"fields": ("name",)}),
         (
