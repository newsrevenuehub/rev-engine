import cloneDeep from 'lodash.clonedeep';

import { CONTRIBUTOR_ENTRY, CONTRIBUTOR_VERIFY, CONTRIBUTOR_DASHBOARD, LOGIN } from 'routes';

import livePageFixture from '../fixtures/pages/live-page-1.json';
import { FULL_PAGE, ORG_STRIPE_ACCOUNT_ID } from 'ajax/endpoints';
import { getEndpoint } from '../support/util';
import { HUB_GA_V3_ID } from 'constants/analyticsConstants';

const LIVE_DONATION_PAGE_ROUTE = 'myprogram/mypage';

describe('HubTrackedPage component', () => {
  beforeEach(() => {
    const gaGetScriptUrl = 'https://www.google-analytics.com/analytics.js';
    const gaV3CollectUrl = 'https://www.google-analytics.com/j/collect*';
    cy.intercept(gaGetScriptUrl, {
      fixture: '../fixtures/analytics/ga_v3_script'
    }).as('getGaV3Analytics');
    cy.intercept({ url: gaV3CollectUrl }).as('collect');
    cy.intercept(getEndpoint(ORG_STRIPE_ACCOUNT_ID));
  });
  it('should add a Google Analytics V3 tracker for the Hub', () => {
    const hubTrackedPages = [LOGIN, CONTRIBUTOR_ENTRY, CONTRIBUTOR_VERIFY, CONTRIBUTOR_DASHBOARD];
    hubTrackedPages.forEach((page) => {
      cy.visit(page);
      cy.wait('@getGaV3Analytics');
      cy.wait('@collect').then((interception) => {
        const searchParams = new URLSearchParams(interception.request.url.split('?')[1]);
        expect(searchParams.get('t')).to.equal('pageview');
        expect(searchParams.get('tid')).to.equal(HUB_GA_V3_ID);
      });
    });
  });
});

describe('OrgAndHubTrackedPage component on live donation page', () => {
  beforeEach(() => {
    // Intercepts for analytics plugins
    const gaV3CollectUrl = new URL('https://www.google-analytics.com/j/collect');

    const gaV4CollectUrl = new URL('https://www.google-analytics.com/g/collect');
    cy.intercept({ hostname: gaV3CollectUrl.hostname, pathname: gaV3CollectUrl.pathname }).as('collectGaV3');

    cy.intercept({
      // method: 'POST',
      hostname: gaV4CollectUrl.hostname,
      pathname: gaV4CollectUrl.pathname,
      query: { v: '2' }
    }).as('collectGaV4');

    // Intercepts for stripe
    cy.intercept({ pathname: getEndpoint(ORG_STRIPE_ACCOUNT_ID) }, { statusCode: 200 }).as('getStripe');
  });

  it('tracks page view for Hub only when no org GA data', () => {
    const updatedFixture = cloneDeep(livePageFixture);
<<<<<<< HEAD
    updatedFixture.revenue_program.org_google_analytics_v3_id = null;
    updatedFixture.revenue_program.org_google_analytics_v3_domain = null;
=======
    updatedFixture.revenue_program.google_analytics_v3_id = null;
    updatedFixture.revenue_program.google_analytics_v3_domain = null;
>>>>>>> f4402d07
    cy.intercept({ method: 'GET', pathname: getEndpoint(FULL_PAGE) }, { body: updatedFixture, statusCode: 200 }).as(
      'getPageDetail'
    );

    cy.visit(LIVE_DONATION_PAGE_ROUTE);
    cy.wait('@getPageDetail');
    cy.wait('@getStripe');
    cy.wait('@collectGaV3').then((interception) => {
      const searchParams = new URLSearchParams(interception.request.url.split('?')[1]);
      expect(searchParams.get('t')).to.equal('pageview');
      expect(searchParams.get('tid')).to.equal(HUB_GA_V3_ID);
    });
  });

  it('tracks a page view for both Hub and Org when org has enabled Google Analytics v3', () => {
    cy.intercept({ method: 'GET', pathname: getEndpoint(FULL_PAGE) }, { body: livePageFixture, statusCode: 200 }).as(
      'getPageDetail'
    );
    cy.visit(LIVE_DONATION_PAGE_ROUTE);
    cy.wait(['@getPageDetail', '@getStripe']);
    cy.wait('@collectGaV3').then((interception) => {
      const searchParams = new URLSearchParams(interception.request.url.split('?')[1]);
      expect(searchParams.get('t')).to.equal('pageview');
      expect(searchParams.get('tid')).to.equal(HUB_GA_V3_ID);
    });
    cy.wait('@collectGaV3').then((interception) => {
      const searchParams = new URLSearchParams(interception.request.url.split('?')[1]);
      expect(searchParams.get('t')).to.equal('pageview');
<<<<<<< HEAD
      expect(searchParams.get('tid')).to.equal(livePageFixture.revenue_program.org_google_analytics_v3_id);
    });
  });

  it('tracks a pageview in Google Analytics v4 for org when org has enabled Google Analytics v4', () => {
    const updatedFixture = cloneDeep(livePageFixture);
    updatedFixture.revenue_program.org_google_analytics_v3_id = null;
    updatedFixture.revenue_program.org_google_analytics_v3_domain = null;
    cy.intercept({ method: 'GET', pathname: getEndpoint(FULL_PAGE) }, { body: updatedFixture, statusCode: 200 }).as(
      'getPageDetail'
    );
    cy.visit(LIVE_DONATION_PAGE_ROUTE);
    cy.wait(['@getPageDetail', '@getStripe', '@collectGaV3']);
    cy.wait('@collectGaV4', { timeout: 10000 }).then((interception) => {
      const searchParams = new URLSearchParams(interception.request.url.split('?')[1]);
      expect(searchParams.get('en')).to.equal('page_view');
      expect(searchParams.get('tid')).to.equal(updatedFixture.revenue_program.org_google_analytics_v4_id);
=======
      expect(searchParams.get('tid')).to.equal(livePageFixture.revenue_program.google_analytics_v3_id);
>>>>>>> f4402d07
    });
  });
});<|MERGE_RESOLUTION|>--- conflicted
+++ resolved
@@ -54,18 +54,6 @@
 
   it('tracks page view for Hub only when no org GA data', () => {
     const updatedFixture = cloneDeep(livePageFixture);
-<<<<<<< HEAD
-    updatedFixture.revenue_program.org_google_analytics_v3_id = null;
-    updatedFixture.revenue_program.org_google_analytics_v3_domain = null;
-=======
-    updatedFixture.revenue_program.google_analytics_v3_id = null;
-    updatedFixture.revenue_program.google_analytics_v3_domain = null;
->>>>>>> f4402d07
-    cy.intercept({ method: 'GET', pathname: getEndpoint(FULL_PAGE) }, { body: updatedFixture, statusCode: 200 }).as(
-      'getPageDetail'
-    );
-
-    cy.visit(LIVE_DONATION_PAGE_ROUTE);
     cy.wait('@getPageDetail');
     cy.wait('@getStripe');
     cy.wait('@collectGaV3').then((interception) => {
@@ -89,15 +77,14 @@
     cy.wait('@collectGaV3').then((interception) => {
       const searchParams = new URLSearchParams(interception.request.url.split('?')[1]);
       expect(searchParams.get('t')).to.equal('pageview');
-<<<<<<< HEAD
-      expect(searchParams.get('tid')).to.equal(livePageFixture.revenue_program.org_google_analytics_v3_id);
+      expect(searchParams.get('tid')).to.equal(livePageFixture.revenue_program.google_analytics_v3_id);
     });
   });
 
   it('tracks a pageview in Google Analytics v4 for org when org has enabled Google Analytics v4', () => {
     const updatedFixture = cloneDeep(livePageFixture);
-    updatedFixture.revenue_program.org_google_analytics_v3_id = null;
-    updatedFixture.revenue_program.org_google_analytics_v3_domain = null;
+    updatedFixture.revenue_program.google_analytics_v3_id = null;
+    updatedFixture.revenue_program.google_analytics_v3_domain = null;
     cy.intercept({ method: 'GET', pathname: getEndpoint(FULL_PAGE) }, { body: updatedFixture, statusCode: 200 }).as(
       'getPageDetail'
     );
@@ -107,9 +94,6 @@
       const searchParams = new URLSearchParams(interception.request.url.split('?')[1]);
       expect(searchParams.get('en')).to.equal('page_view');
       expect(searchParams.get('tid')).to.equal(updatedFixture.revenue_program.org_google_analytics_v4_id);
-=======
-      expect(searchParams.get('tid')).to.equal(livePageFixture.revenue_program.google_analytics_v3_id);
->>>>>>> f4402d07
     });
   });
 });