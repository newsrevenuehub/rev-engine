--- conflicted
+++ resolved
@@ -16,20 +16,15 @@
     },
     {"type": "DDonorInfo", "uuid": "testDonorInfo1", "requiredFields": [], "content": { "askPhone": true }},
     {"type": "DDonorAddress", "uuid": "testDonorAddress1"},
-<<<<<<< HEAD
-    {"type": "DAdditionalInfo", "uuid": "testAdditionalInfo", "requiredFields": [], "content": []},
-    {"type": "DSwag", "uuid": "testMemberBenefits", "requiredFields": [], "content": {
-=======
-    {"type": "DAdditionalInfo", "uuid": "testAdditionalInfo", "content": []},
-    {"type": "DReason", "uuid": "testReason", "content": {
+    {"type": "DAdditionalInfo", "uuid": "testAdditionalInfo", "requiredFields": [] ,"content": []},
+    {"type": "DReason", "uuid": "testReason", "requiredFields": [] ,"content": {
         "askReason": true,
         "reasons": ["test1", "test2", "test3"],
         "askHonoree": true,
         "askInMemoryOf": true
       }
     },
-    {"type": "DSwag", "uuid": "testMemberBenefits", "content": {
->>>>>>> 28caed6e
+    {"type": "DSwag", "uuid": "testMemberBenefits", "requiredFields": [], "content": {
       "optOutDefault": false,
       "swagThreshold": 240,
       "swags": [
