--- conflicted
+++ resolved
@@ -84,12 +84,7 @@
         "apps.api.authentication.JWTHttpOnlyCookieAuthentication",
     ],
     "DEFAUL_PERMISSION_CLASSES": [
-<<<<<<< HEAD
-        "apps.api.permissions.IsAuthenticated",
-        # 'rest_framework.permissions.IsAuthenticated',
-=======
         "rest_framework.permissions.IsAuthenticated",
->>>>>>> 5c43ed3e
     ],
     # https://www.django-rest-framework.org/api-guide/pagination/#setting-the-pagination-style
     "DEFAULT_PAGINATION_CLASS": "rest_framework.pagination.LimitOffsetPagination",
