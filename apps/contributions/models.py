import datetime
import logging
import uuid
from typing import List, TypedDict
from urllib.parse import quote_plus

from django.conf import settings
from django.db import models
from django.utils.safestring import SafeString, mark_safe

import reversion
import stripe
from addict import Dict as AttrDict
from stripe.error import StripeError

from apps.api.tokens import ContributorRefreshToken
from apps.common.models import IndexedTimeStampedModel
from apps.emails.tasks import send_thank_you_email
from apps.organizations.models import RevenueProgram
from apps.users.choices import Roles
from apps.users.models import RoleAssignment
from revengine.settings.base import CurrencyDict


logger = logging.getLogger(f"{settings.DEFAULT_LOGGER}.{__name__}")


class ContributionIntervalError(Exception):
    pass


class ContributionStatusError(Exception):
    pass


class Contributor(IndexedTimeStampedModel):
    uuid = models.UUIDField(default=uuid.uuid4, primary_key=False, editable=False)
    email = models.EmailField(unique=True)

    @property
    def contributions_count(self):
        return self.contribution_set.count()

    @property
    def most_recent_contribution(self):
        return self.contribution_set.filter(status="paid").latest()

    @property
    def is_authenticated(self):
        """
        Copy django.contrib.auth.models import AbstractBaseUser for request.user.is_authenticated

        Always return True. This is a way to tell if the user has been
        authenticated in templates.
        """
        return True

    @property
    def is_superuser(self):
        """
        Contributors essentially impersonate Users. Ensure that they can never be superusers.
        Note: It's useful to keep this as a property, since properties defined this way are immutable.
        """
        return False

    def __str__(self):
        return self.email

    def create_stripe_customer(
        self,
        rp_stripe_account_id,
        customer_name=None,
        phone=None,
        street=None,
        city=None,
        state=None,
        postal_code=None,
        country=None,
        metadata=None,
    ):
        """Create a Stripe customer using contributor email"""
        address = {
            "line1": street,
            "city": city,
            "state": state,
            "postal_code": postal_code,
            "country": country,
        }
        return stripe.Customer.create(
            email=self.email,
            address=address,
            shipping={"address": address, "name": customer_name},
            name=customer_name,
            phone=phone,
            stripe_account=rp_stripe_account_id,
            metadata=metadata,
        )

    @staticmethod
    def create_magic_link(contribution: "Contribution") -> SafeString:
        """Create a magic link value that can be inserted into Django templates (for instance, in contributor-facing emails)"""
        from apps.api.views import construct_rp_domain  # vs. circular import

        if not isinstance(contribution, Contribution):
            logger.error("`Contributor.create_magic_link` called with invalid contributon value: %s", contribution)
            raise ValueError("Invalid value provided for `contribution`")
        token = str(ContributorRefreshToken.for_contributor(contribution.contributor.uuid).short_lived_access_token)
        return mark_safe(
            f"https://{construct_rp_domain(contribution.donation_page.revenue_program.slug)}/{settings.CONTRIBUTOR_VERIFY_URL}"
            f"?token={token}&email={quote_plus(contribution.contributor.email)}"
        )


class ContributionInterval(models.TextChoices):
    ONE_TIME = "one_time", "One time"
    MONTHLY = "month", "Monthly"
    YEARLY = "year", "Yearly"


class ContributionStatus(models.TextChoices):
    PROCESSING = "processing", "processing"
    PAID = "paid", "paid"
    CANCELED = "canceled", "canceled"
    FAILED = "failed", "failed"
    FLAGGED = "flagged", "flagged"
    REJECTED = "rejected", "rejected"
    REFUNDED = "refunded", "refunded"


class CardBrand(models.TextChoices):
    AMEX = "amex", "Amex"
    DINERS = "diners", "Diners"
    DISCOVER = "discover", "Discover"
    JCB = "jcb", "JCB"
    MASTERCARD = "mastercard", "Mastercard"
    UNIONPAY = "unionpay", "UnionPay"
    VISA = "visa", "Visa"
    UNKNOWN = "unknown", "Unknown"


class PaymentType(models.TextChoices):
    ACH_CREDIT_TRANSFER = "ach_credit_transfer", "ACH Credit Transfer"
    ACH_DEBIT = "ach_debit", "ACH Debit"
    ACSS_DEBIT = "acss_debit", "ACSS Debit"
    ALIPAY = "alipay", "AliPay"
    AU_BECS_DEBIT = "au_becs_debit", "AU BECS Debit"
    BANCONTACT = "bancontact", "Bancontact"
    CARD = "card", "Card"
    CARD_PRESENT = "card_present", "Card Present"
    EPS = "eps", "EPS"
    GIROPAY = "giropay", "Giropay"
    IDEAL = "ideal", "Ideal"
    KLARNA = "klarna", "Klarna"
    MULTIBANCO = "multibanco", "Multibanco"
    P24 = "p24", "p24"
    SEPA_DEBIT = "sepa_debit", "Sepa Debit"
    SOFORT = "sofort", "Sofort"
    STRIPE_ACCOUNT = "stripe_account", "Stripe Account"
    WECHAT = "wechat", "WeChat"


class BadActorScores(models.IntegerChoices):
    INFORMATION = 0, "0 - Information"
    UNKNOWN = 1, "1 - Unknown"
    GOOD = 2, "2 - Good"
    SUSPECT = 3, "3 - Suspect"
    BAD = 4, "4 - Bad"
    SUPERBAD = 5, "5 - Very Bad"


class CachedStripeContributionResult(TypedDict):
    revenue_program: str
    payment_type: str


class ContributionQuerySet(models.QuerySet):
    def one_time(self):
        return self.filter(interval=ContributionInterval.ONE_TIME)

    def recurring(self):
        return self.filter(interval__in=[ContributionInterval.MONTHLY, ContributionInterval.YEARLY])

    def having_org_viewable_status(self) -> models.QuerySet:
        """Exclude contributions with statuses that should not be seen by org users from the queryset"""
        return self.exclude(
            status__in=[
                ContributionStatus.FLAGGED,
                ContributionStatus.REJECTED,
                ContributionStatus.PROCESSING,
            ]
        )

    def filter_queryset_for_contributor(
        self, contributor: Contributor, revenue_program: RevenueProgram
    ) -> List[CachedStripeContributionResult]:
        # vs circular import
        from apps.contributions.stripe_contributions_provider import ContributionsCacheProvider
        from apps.contributions.tasks import task_pull_serialized_stripe_contributions_to_cache

        cache_provider = ContributionsCacheProvider(contributor.email, revenue_program.stripe_account_id)
        contributions = cache_provider.load()
        # trigger celery task to pull contributions and load to cache if the cache is empty
        if not contributions:
            # log
            task_pull_serialized_stripe_contributions_to_cache.delay(
                contributor.email, revenue_program.stripe_account_id
            )
        return [
            x
            for x in contributions
            if x.get("revenue_program") == revenue_program.slug and x.get("payment_type") is not None
        ]

    def filtered_by_role_assignment(self, role_assignment: RoleAssignment) -> models.QuerySet:
        """Return results based on user's role type"""
        match role_assignment.role_type:
            case Roles.HUB_ADMIN:
                return self.having_org_viewable_status()
            case Roles.ORG_ADMIN:
                return self.having_org_viewable_status().filter(
                    donation_page__revenue_program__organization=role_assignment.organization
                )
            case Roles.RP_ADMIN:
                return self.having_org_viewable_status().filter(
                    donation_page__revenue_program__in=role_assignment.revenue_programs.all()
                )
            case _:
                return self.none()


class ContributionManager(models.Manager):
    pass


class Contribution(IndexedTimeStampedModel):
    amount = models.IntegerField(help_text="Stored in cents")
    currency = models.CharField(max_length=3, default="usd")
    reason = models.CharField(max_length=255, blank=True)

    interval = models.CharField(max_length=8, choices=ContributionInterval.choices)

    payment_provider_used = models.CharField(max_length=64)
    payment_provider_data = models.JSONField(null=True)
    provider_payment_id = models.CharField(max_length=255, blank=True, null=True)
    provider_setup_intent_id = models.CharField(max_length=255, blank=True, null=True)
    provider_subscription_id = models.CharField(max_length=255, blank=True, null=True)
    provider_customer_id = models.CharField(max_length=255, blank=True, null=True)
    provider_payment_method_id = models.CharField(max_length=255, blank=True, null=True)
    provider_payment_method_details = models.JSONField(null=True)

    last_payment_date = models.DateTimeField(null=True)

    contributor = models.ForeignKey("contributions.Contributor", on_delete=models.SET_NULL, null=True)
    donation_page = models.ForeignKey("pages.DonationPage", on_delete=models.PROTECT, null=True)

    bad_actor_score = models.IntegerField(null=True, choices=BadActorScores.choices)
    bad_actor_response = models.JSONField(null=True)
    flagged_date = models.DateTimeField(null=True)
    contribution_metadata = models.JSONField(null=True)

    status = models.CharField(max_length=10, choices=ContributionStatus.choices, null=True)
    # This is used in the `BaseCreatePaymentSerializer` and provides a way for the SPA
    # to signal to the server that a contribution has been canceled, without relying on easy-to-guess,
    # integer ID value.
    uuid = models.UUIDField(default=uuid.uuid4, primary_key=False, editable=False)

    objects = ContributionManager.from_queryset(ContributionQuerySet)()

    class Meta:
        get_latest_by = "modified"
        ordering = ["-created"]
        constraints = [
            models.CheckConstraint(
                name="%(app_label)s_%(class)s_bad_actor_score_valid",
                check=models.Q(bad_actor_score__in=BadActorScores.values),
            )
        ]

    def __str__(self):
        return f"{self.formatted_amount}, {self.created.strftime('%Y-%m-%d %H:%M:%S')}"

    @property
    def formatted_amount(self) -> str:
        currency = self.get_currency_dict()
        return f"{currency['symbol']}{'{:.2f}'.format(self.amount / 100)} {currency['code']}"

    @property
    def revenue_program(self):
        if self.donation_page:
            return self.donation_page.revenue_program
        return None

    @property
    def stripe_account_id(self):
        if self.revenue_program and self.revenue_program.payment_provider:
            return self.revenue_program.payment_provider.stripe_account_id
        return None

    @property
    def billing_details(self) -> AttrDict:
        return AttrDict(self.provider_payment_method_details).billing_details

    @property
    def billing_name(self) -> str:
        return self.billing_details.name or ""

    @property
    def billing_email(self) -> str:
        return self.billing_details.email or ""

    @property
    def billing_phone(self) -> str:
        return self.billing_details.phone or ""

    @property
    def billing_address(self) -> str:
        order = ("line1", "line2", "city", "state", "postal_code", "country")
        return ",".join([self.billing_details.address[x] or "" for x in order])

    @property
    def formatted_donor_selected_amount(self) -> str:
        if not (amt := (self.contribution_metadata or {}).get("donor_selected_amount", None)):
            logger.warning(
                (
                    "`Contribution.formatted_donor_selected_amount` called on contribution with ID %s that "
                    "does not have a value set for `contribution_metadata['donor_selected_amount']`"
                ),
                self.id,
            )
            return ""
        try:
            return f"{'{:.2f}'.format(float(amt))} {self.currency.upper()}"
        except ValueError:
            logger.warning(
                (
                    "`Contribution.formatted_donor_selected_amount` called on contribution with ID %s whose "
                    "value set for `contribution_metadata['donor_selected_amount']` is %s which cannot be cast to an integer."
                ),
                self.id,
                amt,
            )
            return ""

    BAD_ACTOR_SCORES = (
        (
            0,
            "0 - Information",
        ),
        (
            1,
            "1 - Unknown",
        ),
        (
            2,
            "2 - Good",
        ),
        (
            3,
            "3 - Suspect",
        ),
        (
            4,
            "4 - Bad",
        ),
        (
            5,
            "5 - Very Bad",
        ),
    )

<<<<<<< HEAD
=======
    @property
    def expanded_bad_actor_score(self):
        if not self.bad_actor_score:
            return None
        return self.BAD_ACTOR_SCORES[self.bad_actor_score][1]

    def get_currency_dict(self) -> CurrencyDict:
        """
        Returns code (i.e. USD) and symbol (i.e. $) for this contribution.
        """
        try:
            return {"code": self.currency.upper(), "symbol": settings.CURRENCIES[self.currency.upper()]}
        except KeyError:
            logger.error(
                'Currency settings for stripe account "%s" misconfigured. Tried to access "%s", but valid options are: %s',
                self.stripe_account_id,
                self.currency.upper(),
                settings.CURRENCIES,
            )
            return {"code": "", "symbol": ""}

>>>>>>> 4e62db3a
    def get_payment_manager_instance(self):
        """
        Selects the correct payment manager for this Contribution, then instantiates it.
        """
        from apps.contributions.payment_managers import PaymentManager

        manager_class = PaymentManager.get_subclass(self)
        return manager_class(contribution=self)

    def process_flagged_payment(self, reject=False):
        logger.info("Contribution.process_flagged_payment - processing flagged payment for contribution %s", self.pk)
        payment_manager = self.get_payment_manager_instance()
        payment_manager.complete_payment(reject=reject)
        logger.info("Contribution.process_flagged_payment - processing for contribution %s complete", self.pk)

    def fetch_stripe_payment_method(self, provider_payment_method_id: str = None):
        pm_id = provider_payment_method_id or self.provider_payment_method_id
        if not pm_id:
            raise ValueError("Cannot fetch PaymentMethod without provider_payment_method_id")
        try:
            return stripe.PaymentMethod.retrieve(
                pm_id,
                stripe_account=self.revenue_program.payment_provider.stripe_account_id,
            )
        except StripeError:
            logger.exception(
                "Contribution.fetch_stripe_payment_method encountered a Stripe error when attempting to fetch payment method with id %s for contribution with id %s",
                self.provider_payment_method_id,
                self.id,
            )
            return None

    def save(self, *args, **kwargs):
        previous = self.__class__.objects.filter(pk=self.pk).first()
        logger.info(
            "`Contribution.save` called. Existing contribution has id: %s and provider_payment_method_id: %s \n The save value for provider_payment_method_id is %s",
            getattr(previous, "id", None),
            getattr(previous, "provider_payment_method_id", None),
            self.provider_payment_method_id,
        )
        if (
            (
                previous
                and previous.provider_payment_method_id != self.provider_payment_method_id
                and not self.provider_payment_method_details
            )
            or not previous
            and self.provider_payment_method_id
        ):
            # If it's an update and the previous pm is different from the new pm, or it's new and there's a pm id...
            # ...get details on payment method
            pm = self.fetch_stripe_payment_method()
            # We do this so we can stop this behavior in testing by setting return value of `fetch_stripe_payment_method` to `None`
            if pm:
                self.provider_payment_method_details = pm
        super().save(*args, **kwargs)

    def create_stripe_customer(
        self,
        first_name=None,
        last_name=None,
        phone=None,
        mailing_street=None,
        mailing_city=None,
        mailing_state=None,
        mailing_postal_code=None,
        mailing_country=None,
        **kwargs,
    ):
        """Create a Stripe customer using contributor email"""
        address = {
            "line1": mailing_street,
            "city": mailing_city,
            "state": mailing_state,
            "postal_code": mailing_postal_code,
            "country": mailing_country,
        }
        name = " ".join(x for x in [first_name, last_name] if x)
        return stripe.Customer.create(
            email=self.contributor.email,
            address=address,
            shipping={"address": address, "name": name},
            name=name,
            phone=phone,
            stripe_account=self.donation_page.revenue_program.payment_provider.stripe_account_id,
        )

    def create_stripe_one_time_payment_intent(self, save=True):
        """Create a Stripe PaymentIntent

        See https://stripe.com/docs/api/payment_intents/create for more info
        """
        return stripe.PaymentIntent.create(
            amount=self.amount,
            currency=self.currency,
            customer=self.provider_customer_id,
            metadata=self.contribution_metadata,
            receipt_email=self.contributor.email,
            statement_descriptor_suffix=self.donation_page.revenue_program.stripe_statement_descriptor_suffix,
            stripe_account=self.donation_page.revenue_program.stripe_account_id,
            capture_method="manual" if self.status == ContributionStatus.FLAGGED else "automatic",
        )

    def create_stripe_setup_intent(self, metadata):
        return stripe.SetupIntent.create(
            customer=self.provider_customer_id,
            stripe_account=self.donation_page.revenue_program.payment_provider.stripe_account_id,
            metadata=metadata,
        )

    def create_stripe_subscription(
        self, metadata=None, default_payment_method=None, off_session=False, error_if_incomplete=False
    ):
        """Create a Stripe Subscription and attach its data to the contribution

        See https://stripe.com/docs/api/subscriptions/create for more info
        """
        price_data = {
            "unit_amount": self.amount,
            "currency": self.currency,
            "product": self.donation_page.revenue_program.payment_provider.stripe_product_id,
            "recurring": {
                "interval": self.interval,
            },
        }
        subscription = stripe.Subscription.create(
            customer=self.provider_customer_id,
            default_payment_method=default_payment_method,
            items=[
                {
                    "price_data": price_data,
                }
            ],
            stripe_account=self.donation_page.revenue_program.payment_provider.stripe_account_id,
            metadata=metadata,
            payment_behavior="error_if_incomplete" if error_if_incomplete else "default_incomplete",
            payment_settings={"save_default_payment_method": "on_subscription"},
            expand=["latest_invoice.payment_intent"],
            off_session=off_session,
        )
        return subscription

    def cancel(self):
        if self.status not in (ContributionStatus.PROCESSING, ContributionStatus.FLAGGED):
            logger.warning(
                "`Contribution.cancel` called on contribution (ID: %s) with unexpected status %s",
                self.id,
                self.status,
            )
            raise ContributionStatusError()
        elif self.interval == ContributionInterval.ONE_TIME:
            stripe.PaymentIntent.cancel(
                self.provider_payment_id,
                stripe_account=self.donation_page.revenue_program.stripe_account_id,
            )
        elif self.interval not in (ContributionInterval.MONTHLY, ContributionInterval.YEARLY):
            logger.warning(
                "`Contribution.cancel` called on contribution (ID: %s) with unexpected interval %s",
                self.id,
                self.interval,
            )
            raise ContributionIntervalError()
        elif self.status == ContributionStatus.PROCESSING:
            stripe.Subscription.delete(
                self.provider_subscription_id,
                stripe_account=self.donation_page.revenue_program.stripe_account_id,
            )
        elif self.status == ContributionStatus.FLAGGED and self.provider_payment_method_id:
            stripe.PaymentMethod.retrieve(
                self.provider_payment_method_id,
                stripe_account=self.donation_page.revenue_program.stripe_account_id,
            ).detach()

        self.status = ContributionStatus.CANCELED
        with reversion.create_revision():
            self.save(update_fields={"status", "modified"})
            reversion.set_comment(f"`Contribution.cancel` saved changes to contribution with ID {self.id}")

    def handle_thank_you_email(self):
        """Send a thank you email to contribution's contributor if org is configured to have NRE send thank you email"""
        logger.info("`Contribution.handle_thank_you_email` called on contribution with ID %s", self.id)
        if self.revenue_program.organization.send_receipt_email_via_nre:
            send_thank_you_email.delay(self.id)

    def send_recurring_contribution_email_reminder(self, next_charge_date: datetime.date) -> None:
        # vs. circular import
        from apps.api.views import construct_rp_domain
        from apps.emails.tasks import send_templated_email

        if self.interval == ContributionInterval.ONE_TIME:
            logger.warning(
                "`Contribution.send_recurring_contribution_email_reminder` was called on an instance (ID: %s) whose interval is one-time",
                self.id,
            )
            return
        token = str(ContributorRefreshToken.for_contributor(self.contributor.uuid).short_lived_access_token)
        send_templated_email.delay(
            self.contributor.email,
            f"Reminder: {self.donation_page.revenue_program.name} scheduled contribution",
            "recurring-contribution-email-reminder.txt",
            "recurring-contribution-email-reminder.html",
            {
                "rp_name": self.donation_page.revenue_program.name,
                # nb, we have to send this as pre-formatted because this data will be serialized
                # when sent to the Celery worker.
                "contribution_date": next_charge_date.strftime("%m/%d/%Y"),
                "contribution_amount": self.formatted_amount,
                "contribution_interval_display_value": self.interval,
                "non_profit": self.donation_page.revenue_program.non_profit,
                "contributor_email": self.contributor.email,
                "tax_id": self.donation_page.revenue_program.tax_id,
                "fiscal_status": self.donation_page.revenue_program.fiscal_status,
                "fiscal_sponsor_name": self.donation_page.revenue_program.fiscal_sponsor_name,
                "magic_link": mark_safe(
                    f"https://{construct_rp_domain(self.donation_page.revenue_program.slug)}/{settings.CONTRIBUTOR_VERIFY_URL}"
                    f"?token={token}&email={quote_plus(self.contributor.email)}"
                ),
            },
        )

    @staticmethod
    def stripe_metadata(contributor, validated_data, referer):
        """Generate dict of metadata to be sent to Stripe when creating a PaymentIntent or Subscription"""
        return {
            "source": settings.METADATA_SOURCE,
            "schema_version": settings.METADATA_SCHEMA_VERSION,
            "contributor_id": contributor.id,
            "agreed_to_pay_fees": validated_data["agreed_to_pay_fees"],
            "donor_selected_amount": validated_data["donor_selected_amount"],
            "reason_for_giving": validated_data["reason_for_giving"],
            "honoree": validated_data.get("honoree"),
            "in_memory_of": validated_data.get("in_memory_of"),
            "comp_subscription": validated_data.get("comp_subscription"),
            "swag_opt_out": validated_data.get("swag_opt_out"),
            "swag_choice": validated_data.get("swag_choice"),
            "referer": referer,
            "revenue_program_id": validated_data["page"].revenue_program.id,
            "revenue_program_slug": validated_data["page"].revenue_program.slug,
            "sf_campaign_id": validated_data.get("sf_campaign_id"),
        }

    @property
    def stripe_setup_intent(self) -> stripe.SetupIntent | None:
        if not (
            (si_id := self.provider_setup_intent_id)
            and (acct_id := self.donation_page.revenue_program.payment_provider.stripe_account_id)
        ):
            return None
        else:
            try:
                return stripe.SetupIntent.retrieve(si_id, stripe_account=acct_id)
            except stripe.error.StripeError:
                logger.exception(
                    (
                        "`Contribution.stripe_setup_intent` encountered a Stripe error trying to retrieve stripe setup intent "
                        "with ID %s and stripe account ID %s for contribution with ID %s"
                    ),
                    si_id,
                    acct_id,
                    self.id,
                )
                return None

    @property
    def stripe_payment_intent(self) -> stripe.PaymentIntent | None:
        if not (
            (pi_id := self.provider_payment_id)
            and (acct_id := self.donation_page.revenue_program.payment_provider.stripe_account_id)
        ):
            return None
        else:
            try:
                return stripe.PaymentIntent.retrieve(pi_id, stripe_account=acct_id)
            except stripe.error.StripeError:
                logger.exception(
                    (
                        "`Contribution.stripe_payment_intent` encountered a Stripe error trying to retrieve stripe payment intent "
                        "with ID %s and stripe account ID %s for contribution with ID %s"
                    ),
                    pi_id,
                    acct_id,
                    self.id,
                )
                return None

    @property
    def stripe_subscription(self) -> stripe.Subscription | None:
        if not all(
            [
                sub_id := self.provider_subscription_id,
                acct_id := self.donation_page.revenue_program.payment_provider.stripe_account_id,
            ]
        ):
            return None
        else:
            try:
                return stripe.Subscription.retrieve(sub_id, stripe_account=acct_id)
            except stripe.error.StripeError:
                logger.exception(
                    (
                        "`Contribution.stripe_subscription` encountered a Stripe error trying to retrieve stripe subscription "
                        "with ID %s and stripe account ID %s for contribution with ID %s"
                    ),
                    sub_id,
                    acct_id,
                    self.id,
                )
                return None

    @staticmethod
    def fix_contributions_stuck_in_processing(dry_run: bool = False) -> None:
        """Update status to PAID if contribution appears to be incorrectly stuck in PROCESSING


        We compare a subset of local contributions to fresh Stripe data and update status to PAID if it
        makes sense to do so. See discussion of Stripe webhook reciever race conditions in this JIRA ticket:
        https://news-revenue-hub.atlassian.net/browse/DEV-3010
        """
        updated = 0
        eligible_one_time = Contribution.objects.one_time().filter(
            provider_payment_id__isnull=False, status=ContributionStatus.PROCESSING
        )
        eligible_recurring = Contribution.objects.recurring().filter(
            provider_subscription_id__isnull=False,
            status=ContributionStatus.PROCESSING,
        )
        for contribution in eligible_one_time | eligible_recurring:
            update_data = {}
            pi = contribution.stripe_payment_intent or AttrDict()
            sub = contribution.stripe_subscription or AttrDict()
            if any(
                [
                    contribution.interval == ContributionInterval.ONE_TIME and pi.status == "succeeded",
                    contribution.interval != ContributionInterval.ONE_TIME and sub.status == "active",
                ]
            ):
                logger.info(
                    "Contribution with ID %s has a stale status of PROCESSING. Updating status to PAID",
                    contribution.id,
                )
                update_data["status"] = ContributionStatus.PAID
            if any(
                [
                    contribution.interval == ContributionInterval.ONE_TIME and pi.created and pi.status == "succeeded",
                    contribution.interval != ContributionInterval.ONE_TIME
                    and pi.created
                    and pi.status == "succeeded"
                    and sub.status == "active",
                ]
            ):
                logger.info(
                    "Contribution with ID %s has a stale last_payment_date. Updating last_payment_date to %s",
                    contribution.id,
                    pi.created,
                )
                update_data["last_payment_date"] = datetime.datetime.fromtimestamp(pi.created, tz=datetime.timezone.utc)
            if any(
                [
                    contribution.interval == ContributionInterval.ONE_TIME
                    and (pm_id := pi.payment_method)
                    and not contribution.provider_payment_method_id,
                    contribution.interval != ContributionInterval.ONE_TIME
                    and (pm_id := sub.default_payment_method)
                    and not contribution.provider_payment_method_id,
                ]
            ):
                logger.info(
                    "`Contribution.fix_contributions_stuck_in_processing` Setting payment method on contribution with ID %s to %s",
                    contribution.id,
                    pi.payment_method,
                )
                update_data.update(
                    {
                        "provider_payment_method_id": pm_id,
                        "provider_payment_method_details": contribution.fetch_stripe_payment_method(
                            provider_payment_method_id=pm_id
                        ),
                    }
                )
            if dry_run:
                updated += 1
                continue
            elif update_data:
                with reversion.create_revision():
                    logger.info(
                        (
                            "`Contribution.fix_contributions_stuck_in_processing` is saving updates to contribution with"
                            "ID %s with the following data: %s"
                        ),
                        contribution.id,
                        update_data,
                    )
                    contribution.save(update_fields=set(update_data.keys()).union({"modified"}))
                    updated += 1
                    reversion.set_comment(
                        f"`Contribution.fix_contributions_stuck_in_processing` updated contribution with ID {contribution.id}"
                    )
        logger.info(
            "Contribution.fix_contributions_stuck_in_processing %sUpdated  %s contributions",
            "[DRY-RUN] " if dry_run else "",
            updated,
        )

    @staticmethod
    def fix_missing_provider_payment_method_id(dry_run: bool = False) -> None:
        """Add provider_payment_method_id from Stripe where empty in our model and available in Stripe"""
        eligible_one_time = (
            Contribution.objects.one_time()
            .filter(provider_payment_method_id__isnull=True)
            .filter(provider_payment_id__isnull=False)
        ).annotate(type=models.Value("one_time"))
        eligible_recurring_with_subscription = (
            Contribution.objects.recurring()
            .filter(provider_payment_method_id__isnull=True, provider_subscription_id__isnull=False)
            .annotate(type=models.Value("recurring_with_subscription"))
        )
        eligible_recurring_with_setup_intent = (
            Contribution.objects.recurring()
            .filter(provider_payment_method_id__isnull=True, provider_subscription_id__isnull=False)
            .annotate(type=models.Value("recurring_with_setup_intent"))
        )
        logger.info(
            (
                "Contribution.fix_missing_provider_payment_method_id found %s eligible one-time contributions, "
                "%s eligible recurring contributions with a subscription, and %s eligible recurring "
                "contributions with a setup intent."
            ),
            eligible_one_time.count(),
            eligible_recurring_with_subscription.count(),
            eligible_recurring_with_setup_intent.count(),
        )
        updated = 0
        for contribution in (
            eligible_one_time | eligible_recurring_with_subscription | eligible_recurring_with_setup_intent
        ):
            pi = contribution.stripe_payment_intent
            sub = contribution.stripe_subscription
            si = contribution.stripe_setup_intent
            if any(
                [
                    contribution.type == "one_time" and pi and (pm_id := pi.payment_method),
                    contribution.type == "recurring_with_subscription"
                    and sub
                    and (pm_id := sub.default_payment_method),
                    contribution.type == "recurring_with_setup_intent" and si and (pm_id := si.payment_method),
                ]
            ):
                contribution.provider_payment_method_id = pm_id
                contribution.provider_payment_method_details = contribution.fetch_stripe_payment_method(
                    provider_payment_method_id=pm_id
                )
                if dry_run:
                    updated += 1
                    continue
                else:
                    with reversion.create_revision():
                        logger.info(
                            "Contributions.fix_missing_provider_payment_method_id updating and saving contribution with ID %s",
                            contribution.id,
                        )
                        contribution.save(
                            update_fields={
                                "provider_payment_method_details",
                                "provider_payment_method_id",
                                "modified",
                            }
                        )
                        reversion.set_comment(
                            "Contribution.fix_missing_provider_payment_method_id updated contribution"
                        )

    @staticmethod
    def fix_missing_payment_method_details_data(dry_run: bool = False) -> None:
        """Retrieve provider_payment_method_details from Stripe if it's None and it appears that this should not be the case.

        For the eligible subset of contributions, we retrieve the payment data from Stripe and set `provider_payment_method_details`
        on the NRE contribution.

        For optimal data integrity, this function should be run only after `fix_contributions_stuck_in_processing`.

        For discussion of need for this method, see discussion of Stripe webhook reciever race conditions in this JIRA ticket:
        https://news-revenue-hub.atlassian.net/browse/DEV-3010"""
        kwargs = {
            "status__in": [
                ContributionStatus.PAID,
                ContributionStatus.FLAGGED,
                ContributionStatus.REJECTED,
                ContributionStatus.CANCELED,
            ],
            "provider_payment_method_id__isnull": False,
            "provider_payment_method_details__isnull": True,
        }
        updated = 0
        for contribution in Contribution.objects.exclude(provider_payment_method_id="").filter(**kwargs):
            logger.info(
                "Contribution with ID %s has missing `provider_payment_method_details` data that can be synced from Stripe",
                contribution.id,
            )
            contribution.provider_payment_method_details = contribution.fetch_stripe_payment_method()
            if dry_run:
                updated += 1
                continue
            else:
                with reversion.create_revision():
                    contribution.save(update_fields={"provider_payment_method_details", "modified"})
                    updated += 1
                    reversion.set_comment(
                        "`Contribution.fix_missing_payment_method_details_data` synced `provider_payment_method_details` from Stripe"
                    )
        logger.info("Synced `provider_payment_method_details` updated %s contributions", updated)

    @staticmethod
    def _stripe_metadata_is_valid_for_contribution_metadata_backfill(metadata):
        logger.debug(
            "`Contribution._stripe_metadata_is_valid_for_contribution_metadata_backfill` called with the following metadata: %s",
            metadata,
        )
        required_keys = (
            "agreed_to_pay_fees",
            "contributor_id",
            "donor_selected_amount",
            "referer",
            "revenue_program_id",
            "revenue_program_slug",
            "schema_version",
            "source",
        )
        missing = set(required_keys).difference(set(metadata.keys()))
        if missing:
            logger.info(
                "`Contribution._stripe_metadata_is_valid_for_contribution_metadata_backfill` was sent metadata with the following missing keys: %s",
                ", ".join(missing),
            )
            return False
        else:
            return True

    @classmethod
    def fix_missing_contribution_metadata(cls, dry_run: bool = False) -> None:
        """Attempt to backfill missing `contribution_metadata` with data pulled from Stripe."""
        updated_count = 0
        eligible = Contribution.objects.exclude(provider_payment_method_id="").filter(
            contribution_metadata__isnull=True
        )
        logger.info(
            "`Contribution.fix_missing_contribution_metadata` found %s eligible contributions missing `contribution_metadata`.",
            eligible.count(),
        )
        for contribution in eligible:
            logger.info(
                "`Contribution.fix_missing_contribution_metadata` attempting to retrieve  %s",
                contribution.id,
            )
            # one-time contributions whether flagged or non-flagged should have an associated payment intent with the data we need
            # recurring contributions that were never flagged will have a subscription that has the data we need, while
            # recurring contributions that were flagged will have a setup_intent with the data.
            if contribution.interval == ContributionInterval.ONE_TIME:
                stripe_entity = contribution.stripe_payment_intent
            elif contribution.interval != ContributionInterval.ONE_TIME and contribution.stripe_setup_intent:
                stripe_entity = contribution.stripe_setup_intent
            else:
                stripe_entity = contribution.stripe_subscription
            if not stripe_entity:
                logger.warning(
                    (
                        "`Contribution.fix_missing_contribution_metadata` could not find any data on "
                        "Stripe to backfill contribution with ID  %s",
                    ),
                    contribution.id,
                )
                continue

            if cls._stripe_metadata_is_valid_for_contribution_metadata_backfill(stripe_entity.metadata):
                logger.info(
                    (
                        "`Contribution.fix_missing_contribution_metadata` found valid backfill data for "
                        "contribution_metadata for contribution with ID %s"
                    ),
                    contribution.id,
                )
                contribution.contribution_metadata = stripe_entity.metadata
                if dry_run:
                    updated_count += 1
                    continue
                else:
                    with reversion.create_revision():
                        contribution.save(update_fields={"contribution_metadata", "modified"})
                        logger.info(
                            "`Contribution.fix_missing_contribution_metadata` updated contribution_metadata on contribution with ID %s",
                            contribution.id,
                        )
                        updated_count += 1
                        reversion.set_comment("`Contribution.fix_missing_contribution_metadata` updated contribution")
            else:
                logger.warning(
                    (
                        "`Contribution.fix_missing_contribution_metadata` could not find any valid backfill data for "
                        "contribution_metadata for contribution with ID %s"
                    ),
                    contribution.id,
                )
        logger.info(
            "`Contribution.fix_missing_contribution_metadata` %s %s contributions",
            "would update" if dry_run else "updated",
            updated_count,
        )<|MERGE_RESOLUTION|>--- conflicted
+++ resolved
@@ -368,8 +368,6 @@
         ),
     )
 
-<<<<<<< HEAD
-=======
     @property
     def expanded_bad_actor_score(self):
         if not self.bad_actor_score:
@@ -391,7 +389,6 @@
             )
             return {"code": "", "symbol": ""}
 
->>>>>>> 4e62db3a
     def get_payment_manager_instance(self):
         """
         Selects the correct payment manager for this Contribution, then instantiates it.
