--- conflicted
+++ resolved
@@ -5,11 +5,7 @@
 from django.test import override_settings
 
 import pytest
-<<<<<<< HEAD
-=======
 from addict import Dict as AttrDict
-from faker import Faker
->>>>>>> 8e2ff699
 from rest_framework import status
 from rest_framework.reverse import reverse
 from rest_framework.test import APIClient, APITestCase
@@ -22,18 +18,12 @@
 from apps.api.tokens import ContributorRefreshToken
 from apps.common.constants import CONTRIBUTIONS_API_ENDPOINT_ACCESS_FLAG_NAME
 from apps.common.tests.test_resources import AbstractTestCase
-<<<<<<< HEAD
 from apps.contributions.models import Contribution, Contributor
 from apps.contributions.payment_managers import PaymentProviderError
-from apps.contributions.serializers import PaymentProviderContributionSerializer
-=======
-from apps.contributions.models import Contribution, ContributionInterval
-from apps.contributions.payment_managers import PaymentBadParamsError, PaymentProviderError
 from apps.contributions.serializers import (
     PaymentProviderContributionSerializer,
     SubscriptionsSerializer,
 )
->>>>>>> 8e2ff699
 from apps.contributions.tests.factories import (
     ContributionFactory,
     ContributorFactory,
@@ -53,232 +43,6 @@
 from apps.users.tests.factories import create_test_user
 
 
-<<<<<<< HEAD
-=======
-faker = Faker()
-
-test_client_secret = "secret123"
-test_stripe_payment_email = "tester@testing.com"
-
-
-EXPECTED_CONTRIBUTION_CONFIRMATION_TEMPLATE_KEYS = (
-    "contribution_date",
-    "contributor_email",
-    "contribution_amount",
-    "contribution_interval",
-    "contribution_interval_display_value",
-    "copyright_year",
-    "org_name",
-)
-
-
-class MockPaymentIntent(StripeObject):
-    def __init__(self, *args, **kwargs):
-        self.id = "test"
-        self.client_secret = test_client_secret
-
-
-class StripePaymentViewTestAbstract(AbstractTestCase):
-    def setUp(self):
-        super().setUp()
-        self.set_up_domain_model()
-
-    @classmethod
-    def setUpClass(cls):
-        super().setUpClass()
-        cls.payment_amount = "10.00"
-        cls.ip = faker.ipv4()
-        cls.referer = faker.url()
-        cls.url = reverse("stripe-payment")
-
-    def _create_request(self, donation_page, email=test_stripe_payment_email, interval=None, payment_method_id=None):
-        factory = APIRequestFactory()
-        request = factory.post(
-            self.url,
-            {
-                "email": email,
-                "first_name": "Test",
-                "last_name": "Tester",
-                "amount": self.payment_amount,
-                "donor_selected_amount": self.payment_amount,
-                "mailing_postal_code": 12345,
-                "mailing_street": "123 Fake Street",
-                "mailing_city": "Fakerton",
-                "mailing_state": "FK",
-                "mailing_country": "Fakeland",
-                "revenue_program_country": "US",
-                "currency": "cad",
-                "phone": "123-456-7890",
-                "revenue_program_slug": donation_page.revenue_program.slug,
-                "donation_page_slug": donation_page.slug,
-                "interval": interval if interval else ContributionInterval.ONE_TIME,
-                "payment_method_id": payment_method_id,
-                "page_id": donation_page.pk,
-            },
-            format="json",
-        )
-        request.META["HTTP_REFERER"] = self.referer
-        request.META["HTTP_X_FORWARDED_FOR"] = self.ip
-        return request
-
-    def _post_valid_payment(self, **kwargs):
-        return stripe_payment(self._create_request(self.page, **kwargs))
-
-
-class CreateStripePaymentErrorConditionsTest(StripePaymentViewTestAbstract):
-    """Branch coverage for various errors."""
-
-    @override_settings(CELERY_TASK_ALWAYS_EAGER=True)
-    def atest_intervals(self):  # TODO: DEV-2295 njharman forgot to reenable/fix this test
-        # Due to serializer validation can't actually set "bad" interval.
-        # Instead we iterate over all the model choices. Which if new one is
-        # added but not handled here we will trigger exception.
-        with mock.patch("apps.contributions.payment_managers.make_bad_actor_request"):
-            page = DonationPage.objects.filter(revenue_program=self.org1_rp1).first()
-            print("b", [x for x in ContributionInterval])
-            for interval in ContributionInterval:
-                print(str(interval), dir(interval))
-                stripe_payment(self._create_request(page, interval=str(interval)))
-            assert False
-
-
-@override_settings(CELERY_TASK_ALWAYS_EAGER=True)
-class StripeOneTimePaymentViewTest(StripePaymentViewTestAbstract):
-    def setUp(self):
-        super().setUp()
-        self.page = DonationPage.objects.filter(revenue_program=self.org1_rp1).first()
-        self.assertIsNotNone(self.page)
-
-    @mock.patch("apps.contributions.views.StripePaymentManager.create_one_time_payment", side_effect=MockPaymentIntent)
-    def test_one_time_payment_serializer_validates(self, *args):
-        # Email is required
-        response = self._post_valid_payment(email=None)
-        self.assertEqual(response.status_code, 400)
-        self.assertIn("email", response.data)
-        self.assertEqual(str(response.data["email"][0]), "This field may not be null.")
-
-    @mock.patch("apps.contributions.views.send_templated_email.delay")
-    @mock.patch("apps.contributions.views.StripePaymentManager.create_one_time_payment", side_effect=MockPaymentIntent)
-    def test_one_time_payment_serializer_gets_uid_as_email_hash(self, *args):
-        response = self._post_valid_payment(email=test_stripe_payment_email)
-        self.assertEqual(response.status_code, 200)
-        self.assertIn("email_hash", response.data)
-        self.assertEqual(str(response.data["email_hash"]), get_sha256_hash(test_stripe_payment_email))
-
-    @mock.patch("apps.contributions.views.send_templated_email.delay")
-    @mock.patch("apps.contributions.views.StripePaymentManager.create_one_time_payment", side_effect=MockPaymentIntent)
-    def test_happy_path_no_confirmation_email(self, mock_one_time_payment, mock_send_confirmation_email):
-        # `self.page` is referenced inside `_post_valid_payment` and determines which org is referenced re: contribution
-        # confirmation emails
-        self.page.revenue_program.organization.send_receipt_email_via_nre = False
-        self.page.revenue_program.organization.save()
-        response = self._post_valid_payment(email=self.contributor_user.email)
-        self.assertEqual(response.status_code, 200)
-        self.assertEqual(response.data["clientSecret"], test_client_secret)
-        mock_one_time_payment.assert_called_once()
-        self.assertFalse(mock_send_confirmation_email.called)
-
-    @mock.patch("apps.contributions.views.send_templated_email.delay")
-    @mock.patch("apps.contributions.views.StripePaymentManager.create_one_time_payment", side_effect=MockPaymentIntent)
-    def test_happy_path_with_confirmation_email(self, mock_one_time_payment, mock_send_confirmation_email):
-        # `self.page` is referenced inside `_post_valid_payment` and determines which org is referenced re: contribution
-        # confirmation emails
-        self.page.revenue_program.organization.send_receipt_email_via_nre = True
-        self.page.revenue_program.organization.save()
-        response = self._post_valid_payment(email=self.contributor_user.email)
-        self.assertEqual(response.status_code, 200)
-        self.assertEqual(response.data["clientSecret"], test_client_secret)
-        mock_one_time_payment.assert_called_once()
-        mock_send_confirmation_email.assert_called_once()
-        self.assertEqual(mock_send_confirmation_email.call_args.args[0], self.contributor_user.email)
-        template_data = mock_send_confirmation_email.call_args[0][4]
-        self.assertEqual(set(EXPECTED_CONTRIBUTION_CONFIRMATION_TEMPLATE_KEYS), set(template_data.keys()))
-        self.assertIsNone(template_data["contribution_interval_display_value"])
-        # we show that truthy values get passed all other keys
-        self.assertTrue(
-            all(val for (key, val) in template_data.items() if key != "contribution_interval_display_value")
-        )
-
-    @mock.patch(
-        "apps.contributions.views.StripePaymentManager.create_one_time_payment", side_effect=PaymentBadParamsError
-    )
-    def test_response_when_bad_params_error(self, mock_one_time_payment):
-        response = self._post_valid_payment()
-        mock_one_time_payment.assert_called_once()
-        self.assertEqual(response.status_code, 400)
-        self.assertEqual(response.data["detail"], "There was an error processing your payment.")
-
-    @mock.patch("apps.contributions.views.send_templated_email.delay")
-    @mock.patch(
-        "apps.contributions.views.StripePaymentManager.create_one_time_payment", side_effect=PaymentProviderError
-    )
-    def test_response_when_payment_provider_error(self, mock_one_time_payment, mock_send_confirmation_email):
-        response = self._post_valid_payment()
-        mock_one_time_payment.assert_called_once()
-        self.assertEqual(response.status_code, 400)
-
-
-@override_settings(CELERY_TASK_ALWAYS_EAGER=True)
-@mock.patch("apps.contributions.views.StripePaymentManager.create_subscription")
-class CreateStripeRecurringPaymentViewTest(StripePaymentViewTestAbstract):
-    def setUp(self):
-        super().setUp()
-        self.page = DonationPage.objects.filter(revenue_program=self.org1_rp1).first()
-        self.assertIsNotNone(self.page)
-
-    def test_recurring_payment_serializer_validates(self, *args):
-        # StripeRecurringPaymentSerializer requires payment_method_id
-        response = self._post_valid_payment(interval=ContributionInterval.MONTHLY)
-        # This also verifies that the view is using the correct serializer.
-        # Test failures here may indicate that the wrong serializer is being used.
-        self.assertEqual(response.status_code, 400)
-        self.assertIn("payment_method_id", response.data)
-        self.assertEqual(str(response.data["payment_method_id"][0]), "This field may not be null.")
-
-    @mock.patch("apps.contributions.views.send_templated_email.delay")
-    def test_happy_path_when_no_confirmation_email(self, mock_send_confirmation_email, mock_subscription_create):
-        """
-        Verify that we're getting the response we expect from a valid contribition
-        """
-        # `self.page` is referenced inside `_post_valid_payment` and determines which org is referenced re: contribution
-        # confirmation emails
-        self.page.revenue_program.organization.send_receipt_email_via_nre = False
-        self.page.revenue_program.organization.save()
-        response = self._post_valid_payment(
-            interval=ContributionInterval.MONTHLY,
-            payment_method_id="test_payment_method_id",
-            email=self.contributor_user.email,
-        )
-        self.assertEqual(response.status_code, 200)
-        mock_subscription_create.assert_called_once()
-        self.assertFalse(mock_send_confirmation_email.called)
-
-    @mock.patch("apps.contributions.views.send_templated_email.delay")
-    def test_happy_path_when_confirmation_email(self, mock_send_confirmation_email, mock_subscription_create):
-        """
-        Verify that we're getting the response we expect from a valid contribition
-        """
-        # `self.page` is referenced inside `_post_valid_payment` and determines which org is referenced re: contribution
-        # confirmation emails
-        self.page.revenue_program.organization.send_receipt_email_via_nre = True
-        self.page.revenue_program.organization.save()
-        response = self._post_valid_payment(
-            interval=ContributionInterval.MONTHLY,
-            payment_method_id="test_payment_method_id",
-            email=self.contributor_user.email,
-        )
-        self.assertEqual(response.status_code, 200)
-        mock_subscription_create.assert_called_once()
-        mock_send_confirmation_email.assert_called_once()
-        self.assertEqual(mock_send_confirmation_email.call_args.args[0], self.contributor_user.email)
-
-        template_data = mock_send_confirmation_email.call_args[0][4]
-        self.assertEqual(set(EXPECTED_CONTRIBUTION_CONFIRMATION_TEMPLATE_KEYS), set(template_data.keys()))
-        # we show that truthy values get passed for all kwargs
-        self.assertTrue(all(template_data.items()))
-
-
->>>>>>> 8e2ff699
 TEST_STRIPE_ACCOUNT_ID = "testing_123"
 
 
