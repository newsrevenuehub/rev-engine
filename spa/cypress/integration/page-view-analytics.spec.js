--- conflicted
+++ resolved
@@ -13,11 +13,7 @@
 
 import livePageFixture from '../fixtures/pages/live-page-1.json';
 import { LIVE_PAGE_DETAIL } from 'ajax/endpoints';
-<<<<<<< HEAD
-import { getEndpoint } from '../support/util';
-=======
 import { getEndpoint, getTestingDonationPageUrl, EXPECTED_RP_SLUG } from '../support/util';
->>>>>>> 59a00be1
 import { HUB_GA_V3_ID } from 'constants/analyticsConstants';
 
 const REVENUE_PROGRAM = EXPECTED_RP_SLUG;
@@ -168,36 +164,6 @@
     ).as('trackPageViewOnOrgFbPixel');
   });
 
-<<<<<<< HEAD
-  HUB_AND_ORG_TRACKED_PAGES.forEach((page) => {
-    it(`should track a page view for the page ${page} on Hub GAv3 and enabled Org analytics plugins`, () => {
-      cy.intercept(
-        { method: 'GET', pathname: getEndpoint(LIVE_PAGE_DETAIL) },
-        { body: livePageFixture, statusCode: 200 }
-      ).as('getPageDetail');
-      cy.visit(page);
-      cy.wait('@getPageDetail');
-      cy.wait('@trackPageViewOnHubGaV3').then((interception) => {
-        const queryParams = new URLSearchParams(interception.request.url.split('?')[1]);
-        const trackedUrl = new URL(queryParams.get('dl'));
-        cy.wrap(trackedUrl.pathname).should('equal', page);
-      });
-      cy.wait('@trackPageViewOnOrgGaV3').then((interception) => {
-        const queryParams = new URLSearchParams(interception.request.url.split('?')[1]);
-        const trackedUrl = new URL(queryParams.get('dl'));
-        cy.wrap(trackedUrl.pathname).should('equal', page);
-      });
-      cy.wait('@trackPageViewOnOrgGaV4').then((interception) => {
-        const queryParams = new URLSearchParams(interception.request.url.split('?')[1]);
-        const trackedUrl = new URL(queryParams.get('dl'));
-        cy.wrap(trackedUrl.pathname).should('equal', page);
-      });
-      cy.wait('@trackPageViewOnOrgFbPixel').then((interception) => {
-        const queryParams = new URLSearchParams(interception.request.url.split('?')[1]);
-        const trackedUrl = new URL(queryParams.get('dl'));
-        cy.wrap(trackedUrl.pathname).should('equal', page);
-      });
-=======
   it('should track a page view for Donatino Pages on Hub GAv3 and enabled Org analytics plugins', () => {
     cy.intercept(
       { method: 'GET', pathname: getEndpoint(LIVE_PAGE_DETAIL) },
@@ -226,7 +192,6 @@
       const queryParams = new URLSearchParams(interception.request.url.split('?')[1]);
       const trackedUrl = new URL(queryParams.get('dl'));
       cy.wrap(trackedUrl.pathname).should('equal', expectedPath);
->>>>>>> 59a00be1
     });
   });
 });