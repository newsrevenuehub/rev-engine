--- conflicted
+++ resolved
@@ -7,14 +7,12 @@
 // Router
 import { useParams } from 'react-router-dom';
 
-<<<<<<< HEAD
 // Utils
 import isEmpty from 'lodash.isempty';
-=======
+
 // Analytics
 import { useAnalyticsContext } from 'components/analytics/AnalyticsContext';
 import { HUB_GA_V3_ID } from 'constants/analyticsConstants';
->>>>>>> 2bea6321
 
 // Children
 import SegregatedStyles from 'components/donationPage/SegregatedStyles';
@@ -60,13 +58,8 @@
   }
 };
 
-<<<<<<< HEAD
-function DonationPageRouter({ setOrgAnalytics }) {
+function DonationPageRouter() {
   const [{ loading, errors, data }, dispatch] = useReducer(livePageReducer, initialState);
-=======
-function DonationPageRouter() {
-  const [{ loading, error, data }, dispatch] = useReducer(livePageReducer, initialState);
->>>>>>> 2bea6321
   const params = useParams();
   const requestFullPage = useRequest();
   const requestOrgStripeAccountId = useRequest();
@@ -110,13 +103,8 @@
             google_analytics_v4_id: orgGaV4Id,
             facebook_pixel_id: orgFbPixelId
           } = data?.revenue_program;
-<<<<<<< HEAD
-          setOrgAnalytics(orgGaV3Id, orgGaDomain, orgGaV4Id);
+          setAnalyticsConfig({ hubGaV3Id: HUB_GA_V3_ID, orgGaV3Id, orgGaV3Domain, orgGaV4Id, orgFbPixelId });
           dispatch({ type: FETCH_SUCCESS, payload: { [PAGE]: data } });
-=======
-          setAnalyticsConfig({ hubGaV3Id: HUB_GA_V3_ID, orgGaV3Id, orgGaV3Domain, orgGaV4Id, orgFbPixelId });
-          dispatch({ type: PAGE_FETCH_SUCCESS, payload: data });
->>>>>>> 2bea6321
         },
         onFailure: (e) => dispatch({ type: FETCH_ERROR, payload: { [PAGE]: e } })
       }
