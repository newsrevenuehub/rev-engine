# adapted from:
# https://ljvmiranda921.github.io/notebook/2018/06/21/precommits-using-black-and-flake8/
# https://github.com/psf/black/issues/429
[flake8]
max-complexity = 18
select = B,C,E,F,W,T4,B9
<<<<<<< HEAD
exclude=docs,migrations,node_modules,revengine/settings
=======
exclude=migrations,docs,node_modules,revengine/settings
enable-extensions=G
>>>>>>> 038c287d
ignore =
    E2,     # missing whitespace after ','
    W503,   # line break before binary operator
    E501,   # Line too long (handled by black)
    E731,   # Do not assign a lambda expression<|MERGE_RESOLUTION|>--- conflicted
+++ resolved
@@ -4,14 +4,10 @@
 [flake8]
 max-complexity = 18
 select = B,C,E,F,W,T4,B9
-<<<<<<< HEAD
 exclude=docs,migrations,node_modules,revengine/settings
-=======
-exclude=migrations,docs,node_modules,revengine/settings
 enable-extensions=G
->>>>>>> 038c287d
 ignore =
-    E2,     # missing whitespace after ','
-    W503,   # line break before binary operator
+    E2,     # Missing whitespace after ','
+    W503,   # Line break before binary operator
     E501,   # Line too long (handled by black)
     E731,   # Do not assign a lambda expression