--- conflicted
+++ resolved
@@ -30,11 +30,7 @@
 COOKIE_PATH = "/"
 
 
-<<<<<<< HEAD
-def _construct_rp_domain(subdomain, referer=None):
-=======
 def construct_rp_domain(subdomain, referer=None):
->>>>>>> a477a02d
     """Find Revenue Program specific subdomain and use it to construct magic link host.
 
     Return RP specific domain or None if not found.
