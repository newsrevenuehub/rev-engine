import datetime
<<<<<<< HEAD
import logging
import re
from typing import Any, ClassVar, Literal, Optional, TypedDict
=======
from typing import Any, Literal, TypedDict
>>>>>>> d6a6928b

from django.conf import settings

import pydantic
import stripe
from pydantic import BaseModel

from apps.contributions.choices import ContributionInterval, ContributionStatus


logger = logging.getLogger(f"{settings.DEFAULT_LOGGER}.{__name__}")


class StripePiAsPortalContribution(BaseModel):
    amount: int
    card_brand: str | None
    created: datetime.datetime
    credit_card_expiration_date: str | None
    id: str
    interval: ContributionInterval
    is_cancelable: bool
    is_modifiable: bool
    # this can be None in case of uninvoiced subscriptions (aka, legacy contributions that have been imported)
    last_payment_date: datetime.datetime | None
    last4: int | None
    payment_type: str | None
    provider_customer_id: str
    revenue_program: str
    status: ContributionStatus
    stripe_account_id: str
    subscription_id: str | None

    class Config:
        extra = "forbid"


class StripePiSearchResponse(BaseModel):
    """
    Wrapper for Stripe PaymentIntent search response as documented in Stripe API docs.


    Its expected usage is converting the attrdict like Stripe object returned by .search to a StripePiSearchResponse.

    This is desirable from a type safety perspective as it allows us to refer to be more specific than typing.Any given
    that Stripe does not provide type hints for the objects returned by .search.
    """

    url: str
    has_more: bool
    data: list[stripe.PaymentIntent]
    next_page: str | None = None
    object: Literal["search_result"] = "search_result"

    class Config:
        # we do this to enable using `stripe.PaymentIntent` in data field type hint. Without this, pydantic will
        # raise an error because it expects stripe.PaymentIntent to be JSON serializable, which it is not.
        arbitrary_types_allowed = True


class StripeEventData(TypedDict):
    id: str
    object: str
    account: str
    api_version: str
    created: int
    data: Any
    livemode: bool
    pending_webhooks: int
<<<<<<< HEAD


class StripeMetadataSchemaBase(pydantic.BaseModel):
    """

    This schema:
    - validates that all required fields are present
    - validates that extra fields are not present
    - provides default values for some optional fields
    - normalizes boolean values
    """

    class Config:
        extra = pydantic.Extra.forbid  # don't allow extra fields

    schema_version: Literal["1.4"]
    source: Literal["rev-engine"]

    @classmethod
    def normalize_boolean(cls, v: Any) -> bool | None:
        """Normalize boolean values

        Convert some known values to their boolean counterpart, while still allowing
        for a `None` value which indicates that the value was not provided.
        """
        logger.debug("Normalizing boolean value %s", v)
        if any([isinstance(v, bool), v is None]):
            return v
        if isinstance(v, str):
            if v.lower().strip() in ["false", "none", "no", "n"]:
                return False
            if v.lower().strip() in ["true", "yes", "y"]:
                return True
        raise ValueError("Value must be a boolean, None, or castable string")


class StripePaymentMetadataSchemaV1_4(StripeMetadataSchemaBase):
    """Schema used for generating metadata on Stripe payment intents and subscriptions"""

    agreed_to_pay_fees: bool
    donor_selected_amount: float
    referer: pydantic.HttpUrl
    revenue_program_id: str
    revenue_program_slug: str

    contributor_id: Optional[str] = None
    comp_subscription: Optional[str] = None
    company_name: Optional[str] = None
    honoree: Optional[str] = None
    in_memory_of: Optional[str] = None
    reason_for_giving: Optional[str] = None
    sf_campaign_id: Optional[str] = None
    swag_choices: Optional[str] = None
    swag_opt_out: Optional[bool] = False
    schema_version: Literal["1.4"]

    SWAG_CHOICES_DELIMITER: ClassVar[str] = ";"
    SWAG_SUB_CHOICE_DELIMITER: ClassVar[str] = ":"

    @pydantic.validator("contributor_id", "revenue_program_id", pre=True)
    @classmethod
    def convert_id_to_string(cls, v: Any) -> str | None:
        """Convert id to string

        This validator is responsible for ensuring that the field is a string. These fields are naturally
        integers on their way in, but the metadata schema in Switchboard calls for them to be strings.
        """
        if v is None:
            return v
        return str(v)

    @pydantic.validator("agreed_to_pay_fees", "swag_opt_out")
    @classmethod
    def validate_booleans(cls, v: Any) -> bool | None:
        """Validate booleans

        This validator is responsible for ensuring that the agreed_to_pay_fees and swag_opt_out fields are valid.
        """
        return cls.normalize_boolean(v)

    @pydantic.validator("swag_choices")
    @classmethod
    def validate_swag_choices(cls, v: Any) -> str | None:
        """Validate swag_choices

        This validator is responsible for ensuring that the swag_choices field is valid.
        """
        # if empty or none, return
        if not v:
            return v
        if len(v) > settings.METADATA_MAX_SWAG_CHOICES_LENGTH:
            raise ValueError("swag_choices is too long")
        choices = v.split(cls.SWAG_CHOICES_DELIMITER)
        # for instance, "tshirt" or "tshirt:hoodie"
        choice_pattern = rf"[\w-]+({cls.SWAG_SUB_CHOICE_DELIMITER}[\w]+)?"
        for choice in choices:
            # we check if choice is truthy to allow for case of a hanging `;` leading to an empty choice
            if choice and not re.fullmatch(choice_pattern, choice):
                raise ValueError("swag_choices is not valid")
        return v
=======
    type: str
>>>>>>> d6a6928b
<|MERGE_RESOLUTION|>--- conflicted
+++ resolved
@@ -1,11 +1,7 @@
 import datetime
-<<<<<<< HEAD
 import logging
 import re
 from typing import Any, ClassVar, Literal, Optional, TypedDict
-=======
-from typing import Any, Literal, TypedDict
->>>>>>> d6a6928b
 
 from django.conf import settings
 
@@ -74,7 +70,7 @@
     data: Any
     livemode: bool
     pending_webhooks: int
-<<<<<<< HEAD
+    type: str
 
 
 class StripeMetadataSchemaBase(pydantic.BaseModel):
@@ -174,7 +170,4 @@
             # we check if choice is truthy to allow for case of a hanging `;` leading to an empty choice
             if choice and not re.fullmatch(choice_pattern, choice):
                 raise ValueError("swag_choices is not valid")
-        return v
-=======
-    type: str
->>>>>>> d6a6928b
+        return v