import { Route, Switch, Redirect, useLocation } from 'react-router-dom';

import * as S from './Dashboard.styled';

// Routing
import { DONATIONS_SLUG, CONTENT_SLUG, EDITOR_ROUTE, EDITOR_ROUTE_PAGE, DASHBOARD_SLUG, CUSTOMIZE_SLUG } from 'routes';

// Children
import { useFeatureFlagsProviderContext } from 'components/Main';
import LivePage404 from 'components/common/LivePage404';
import DashboardSidebar from 'components/dashboard/sidebar/DashboardSidebar';
import DashboardTopbar from 'components/dashboard/topbar/DashboardTopbar';
import Donations from 'components/donations/Donations';
import Content from 'components/content/Content';
import Customize from 'components/content/Customize';
import PageEditor from 'components/pageEditor/PageEditor';

import userHasSingleRPNotConnectedToStripe from 'components/dashboard/connectStripe/userHasSingleRPNotConnectedToStripe';
import ConnectStripeElements from 'components/dashboard/connectStripe/ConnectStripeElements';

// Feature flag-related
import { CONTENT_SECTION_ACCESS_FLAG_NAME } from 'constants/featureFlagConstants';

import flagIsActiveForUser from 'utilities/flagIsActiveForUser';
import hasContributionsDashboardAccessToUser from 'utilities/hasContributionsDashboardAccessToUser';
import { usePageContext } from './PageContext';
import { useUserContext } from 'components/UserContext';

function Dashboard() {
  const { featureFlags } = useFeatureFlagsProviderContext();
<<<<<<< HEAD
  const { page, setPage } = usePageContext();
=======
  const { page } = usePageContext();
  const { user } = useUserContext();
>>>>>>> bd5514a5

  const hasContributionsSectionAccess = user.role_type && hasContributionsDashboardAccessToUser(featureFlags);
  const hasContentSectionAccess = user.role_type && flagIsActiveForUser(CONTENT_SECTION_ACCESS_FLAG_NAME, featureFlags);

  const dashboardSlugRedirect = hasContentSectionAccess
    ? CONTENT_SLUG
    : hasContributionsSectionAccess
    ? DONATIONS_SLUG
    : 'not-found';

  const isEditPage = useLocation().pathname.includes(EDITOR_ROUTE);

  const showConnectToStripeDialogs = userHasSingleRPNotConnectedToStripe(user);

  return (
    <S.Outer>
<<<<<<< HEAD
      <DashboardTopbar isEditPage={isEditPage} page={page} setPage={setPage} />
=======
      {showConnectToStripeDialogs ? <ConnectStripeElements /> : ''}
      <DashboardTopbar isEditPage={isEditPage} page={page} />
>>>>>>> bd5514a5
      <S.Dashboard data-testid="dashboard">
        {isEditPage ? null : <DashboardSidebar />}
        <S.DashboardMain>
          <S.DashboardContent>
            <Switch>
              <Redirect exact from={DASHBOARD_SLUG} to={dashboardSlugRedirect} />

              {hasContributionsSectionAccess ? (
                <Route path={DONATIONS_SLUG}>
                  <Donations />
                </Route>
              ) : null}
              {hasContentSectionAccess ? (
                <Route path={CONTENT_SLUG}>
                  <Content />
                </Route>
              ) : null}
              {hasContentSectionAccess ? (
                <Route path={CUSTOMIZE_SLUG}>
                  <Customize />
                </Route>
              ) : null}
              {hasContentSectionAccess ? (
                <Route path={EDITOR_ROUTE_PAGE}>
                  <PageEditor />
                </Route>
              ) : null}
              <Route>
                <LivePage404 dashboard />
              </Route>
            </Switch>
          </S.DashboardContent>
        </S.DashboardMain>
      </S.Dashboard>
    </S.Outer>
  );
}

export default Dashboard;<|MERGE_RESOLUTION|>--- conflicted
+++ resolved
@@ -28,12 +28,8 @@
 
 function Dashboard() {
   const { featureFlags } = useFeatureFlagsProviderContext();
-<<<<<<< HEAD
   const { page, setPage } = usePageContext();
-=======
-  const { page } = usePageContext();
   const { user } = useUserContext();
->>>>>>> bd5514a5
 
   const hasContributionsSectionAccess = user.role_type && hasContributionsDashboardAccessToUser(featureFlags);
   const hasContentSectionAccess = user.role_type && flagIsActiveForUser(CONTENT_SECTION_ACCESS_FLAG_NAME, featureFlags);
@@ -50,12 +46,8 @@
 
   return (
     <S.Outer>
-<<<<<<< HEAD
+      {showConnectToStripeDialogs ? <ConnectStripeElements /> : ''}
       <DashboardTopbar isEditPage={isEditPage} page={page} setPage={setPage} />
-=======
-      {showConnectToStripeDialogs ? <ConnectStripeElements /> : ''}
-      <DashboardTopbar isEditPage={isEditPage} page={page} />
->>>>>>> bd5514a5
       <S.Dashboard data-testid="dashboard">
         {isEditPage ? null : <DashboardSidebar />}
         <S.DashboardMain>
