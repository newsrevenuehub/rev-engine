[tool.black]
line-length = 120
target-version = ['py38']
include = '\.pyi?$'
exclude = '''
/(
    \.eggs
  | \.git
  | \.hg
  | \.mypy_cache
  | \.tox
  | \.venv
  | _build
  | build
  | dist
  | env
  | htmlcov
  | node_modules
  | public
  | venv
)/
'''

[tool.poetry]
name = "rev-engine"
version = "0.1.0"
description = ""
authors = ["Caktus Group, LLC <teams@caktusgroup.com>"]

[tool.poetry.dependencies]
python = "^3.10"
django = "^3.2"
celery = "^5"
django-celery-beat = "2.3.0"
dj-database-url = "0.5.0"
django-compressor = "2.4"
django-honeypot = "0.9.0"
django-phonenumber-field = "5.1.0"
django-extensions = "3.1.5"
django-model-utils = "4.1.1"
django-storages = "1.12.3"
django-redis = "^4"
<<<<<<< HEAD
phonenumberslite = "8.12.46"
=======
phonenumberslite = "8.12.51"
>>>>>>> 40ba28d5
python3-memcached= "^1"
newrelic = "7.14.0.177"
sentry-sdk = "^1"
uwsgi = "^2"
djangorestframework = "^3.12.4"
djangorestframework-simplejwt = "^4.6.0"
Pillow = "^9"
stripe = "^3"
google-cloud-storage = "^1.38.0"
google-auth = "^2.8"
requests = "^2"
sorl-thumbnail = "^12.7.0"
sorl-thumbnail-serializer-field = "^0.2.1"
psycopg2-binary = "^2"
django-filter = "^22.1"
django-solo = "^2.0.0"
slack-sdk = "^3"
django-anymail = "^8.3"
django-json-widget = "^1.1.1"
django-reverse-admin = "^2.9.6"
django-health-check = "^3.16.4"
pycountry = "^22.3.5"
django-csp = "^3.7"
cloudflare = "^2"
heroku3 = "^5"
drf-extra-fields = "^3"
django-waffle = "^2.4.1"
django-reversion = "^5.0.0"
whitenoise = "^6.2.0"
django-reversion-compare = "^0.15.0"
django-migration-linter = "^4.1.0"
django-test-migrations = "^1.2.0"

[tool.poetry.dev-dependencies]
appnope = "*"
beautifulsoup4 = "*"
black = "*"
colorama = "*"
coverage = "*"
django-debug-toolbar = "*"
factory_boy = "*"
flake8 = "*"
importlib-metadata = "*"
invoke = "*"
ipython = "*"
isort = "*"
pre-commit = "*"
pytest = "*"
pytest-cov = "*"
pytest-django = "*"
pyyaml = "*"
responses = "*"
pytest-xdist = "*"
flake8-logging-format = "*"

[build-system]
requires = ["poetry-core>=1.0.0"]
build-backend = "poetry.core.masonry.api"<|MERGE_RESOLUTION|>--- conflicted
+++ resolved
@@ -40,11 +40,7 @@
 django-model-utils = "4.1.1"
 django-storages = "1.12.3"
 django-redis = "^4"
-<<<<<<< HEAD
-phonenumberslite = "8.12.46"
-=======
 phonenumberslite = "8.12.51"
->>>>>>> 40ba28d5
 python3-memcached= "^1"
 newrelic = "7.14.0.177"
 sentry-sdk = "^1"
