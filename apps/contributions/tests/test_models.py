--- conflicted
+++ resolved
@@ -9,10 +9,6 @@
 from django.utils.safestring import mark_safe
 
 import pytest
-<<<<<<< HEAD
-
-from apps.contributions.models import Contribution, ContributionStatus, Contributor
-=======
 from bs4 import BeautifulSoup
 
 from apps.api.views import construct_rp_domain
@@ -25,7 +21,6 @@
     logger,
     send_templated_email,
 )
->>>>>>> a477a02d
 from apps.contributions.tests.factories import ContributionFactory, ContributorFactory
 from apps.organizations.tests.factories import (
     OrganizationFactory,
@@ -336,7 +331,6 @@
         }
 
 
-<<<<<<< HEAD
 @pytest.mark.django_db
 @pytest.mark.parametrize("trait", ("one_time", "annual_subscription", "monthly_subscription"))
 def test_contribution_billing_details(trait):
@@ -398,7 +392,8 @@
         contribution.formatted_donor_selected_amount
         and contribution.formatted_donor_selected_amount == f"{contribution.amount} {contribution.currency.upper()}"
     )
-=======
+
+
 @pytest.mark.django_db()
 @pytest.mark.parametrize(
     "interval,expect_success",
@@ -513,5 +508,4 @@
         as_string = " ".join([x.replace("\xa0", " ").strip() for x in soup.get_text().splitlines() if x])
         assert x in as_string
     assert "Manage contributions here" in soup.find("a", href=magic_link).text
-    assert magic_link in mail.outbox[0].body
->>>>>>> a477a02d
+    assert magic_link in mail.outbox[0].body