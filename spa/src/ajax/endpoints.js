--- conflicted
+++ resolved
@@ -1,7 +1,3 @@
-<<<<<<< HEAD
-export const TOKEN = "token/";
+export const TOKEN = 'token/';
 
-export const STRIPE_PAYMENT_INTENT = "stripe/payment-intent/";
-=======
-export const TOKEN = 'token/';
->>>>>>> d9f97e3c
+export const STRIPE_PAYMENT_INTENT = 'stripe/payment-intent/';