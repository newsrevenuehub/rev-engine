--- conflicted
+++ resolved
@@ -1,12 +1,5 @@
 import styled from 'styled-components';
 import { XButton } from 'elements/buttons/XButton.styled';
-
-<<<<<<< HEAD
-export const Donations = styled.div`
-  table {
-    width: 100%;
-  }
-`;
 
 export const DonationsDetail = styled.div`
   background: ${(props) => props.theme.colors.paneBackground};
@@ -20,6 +13,4 @@
     margin-right: 1rem;
   }
 `;
-=======
-export const Donations = styled.div``;
->>>>>>> e91322e0
+export const Donations = styled.div``;