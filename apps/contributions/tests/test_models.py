--- conflicted
+++ resolved
@@ -9,11 +9,8 @@
 from django.utils.safestring import mark_safe
 
 import pytest
-<<<<<<< HEAD
+import pytest_cases
 from addict import Dict as AttrDict
-=======
-import pytest_cases
->>>>>>> caa49e66
 from bs4 import BeautifulSoup
 from stripe.error import StripeError
 
@@ -421,80 +418,17 @@
             ContributionStatus.FLAGGED,
         ),
     )
-<<<<<<< HEAD
-
-
-@pytest.mark.django_db
-@pytest.mark.parametrize("trait", ("one_time", "annual_subscription", "monthly_subscription"))
-def test_contribution_billing_details(trait):
-    # TODO: DEV-3026 -- remove provider_payment_method_id = None
-    contribution = ContributionFactory(**{trait: True, "provider_payment_method_id": None})
-    assert (
-        contribution.billing_details
-        and contribution.billing_details == contribution.provider_payment_method_details["billing_details"]
-    )
-
-
-@pytest.mark.django_db
-@pytest.mark.parametrize(
-    "status,contribution_type,has_payment_method_id",
-    (
-        (ContributionStatus.PROCESSING, "monthly_subscription", True),
-        (ContributionStatus.PROCESSING, "annual_subscription", True),
-        (ContributionStatus.FLAGGED, "monthly_subscription", True),
-        (ContributionStatus.FLAGGED, "annual_subscription", True),
-        (ContributionStatus.PROCESSING, "monthly_subscription", False),
-        (ContributionStatus.PROCESSING, "annual_subscription", False),
-        (ContributionStatus.FLAGGED, "monthly_subscription", False),
-        (ContributionStatus.FLAGGED, "annual_subscription", False),
-    ),
-)
-def test_contribution_cancel_when_recurring(status, contribution_type, has_payment_method_id, monkeypatch):
-    with patch("apps.contributions.models.Contribution.fetch_stripe_payment_method", return_value=None):
-        contribution = ContributionFactory(
-            **{
-                contribution_type: True,
-                "status": status,
-                "provider_payment_method_id": "some-id" if has_payment_method_id else None,
-            }
-        )
-
-    mock_delete_sub = Mock()
-    monkeypatch.setattr("stripe.Subscription.delete", mock_delete_sub)
-
-    mock_pm_detach = Mock()
-
-    class MockPaymentMethod:
-        def __init__(self, *args, **kwargs):
-            self.detach = mock_pm_detach
-
-    mock_retrieve_pm = Mock(return_value=MockPaymentMethod())
-    monkeypatch.setattr("stripe.PaymentMethod.retrieve", mock_retrieve_pm)
-
-    with patch("apps.contributions.models.Contribution.fetch_stripe_payment_method", return_value=None):
-=======
     def test_cancel_when_one_time(self, status, monkeypatch):
         with patch("apps.contributions.models.Contribution.fetch_stripe_payment_method", return_value=None):
             contribution = ContributionFactory(one_time=True, status=status)
         mock_cancel = Mock()
         monkeypatch.setattr("stripe.PaymentIntent.cancel", mock_cancel)
->>>>>>> caa49e66
         contribution.cancel()
         contribution.refresh_from_db()
         assert contribution.status == ContributionStatus.CANCELED
         mock_cancel.assert_called_once_with(
             contribution.provider_payment_id,
             stripe_account=contribution.donation_page.revenue_program.stripe_account_id,
-        )
-
-    @pytest.mark.parametrize("trait", ("one_time", "annual_subscription", "monthly_subscription"))
-    def test_billing_details(self, trait):
-        # TODO: DEV-3026 -- remove provider_payment_method_id = None
-        contribution = ContributionFactory(**{trait: True, "provider_payment_method_id": None})
-        assert (
-            contribution.billing_details
-            and contribution.billing_details
-            == contribution.payment_provider_data["data"]["object"]["charges"]["data"][0]["billing_details"]
         )
 
     @pytest.mark.parametrize(
@@ -532,25 +466,6 @@
         mock_retrieve_pm = Mock(return_value=MockPaymentMethod())
         monkeypatch.setattr("stripe.PaymentMethod.retrieve", mock_retrieve_pm)
 
-<<<<<<< HEAD
-@pytest.mark.django_db
-@pytest.mark.parametrize(
-    "trait",
-    (
-        "one_time",
-        "annual_subscription",
-        "monthly_subscription",
-    ),
-)
-def test_contribution_formatted_donor_selected_amount(trait):
-    # TODO: DEV-3026  -- remove provider_payment_method_id = None
-    kwargs = {trait: True, "provider_payment_method_id": None}
-    contribution = ContributionFactory(**kwargs)
-    assert (
-        contribution.formatted_donor_selected_amount
-        and contribution.formatted_donor_selected_amount
-        == f"{'{:.2f}'.format(contribution.amount / 100)} {contribution.currency.upper()}"
-=======
         with patch("apps.contributions.models.Contribution.fetch_stripe_payment_method", return_value=None):
             contribution.cancel()
         contribution.refresh_from_db()
@@ -586,6 +501,16 @@
         assert contribution.modified == last_modified
         mock_stripe_method.assert_not_called()
 
+    @pytest.mark.django_db
+    @pytest.mark.parametrize("trait", ("one_time", "annual_subscription", "monthly_subscription"))
+    def test_contribution_billing_details(self, trait):
+        # TODO: DEV-3026 -- remove provider_payment_method_id = None
+        contribution = ContributionFactory(**{trait: True, "provider_payment_method_id": None})
+        assert (
+            contribution.billing_details
+            and contribution.billing_details == contribution.provider_payment_method_details["billing_details"]
+        )
+
     @pytest.mark.parametrize("trait", ("one_time", "annual_subscription", "monthly_subscription"))
     def test_billing_name(self, trait):
         # TODO: DEV-3026  -- remove provider_payment_method_id = None
@@ -620,7 +545,6 @@
             ContributionStatus.REJECTED,
             "unexpected",
         ),
->>>>>>> caa49e66
     )
     def test_cancel_when_unpermitted_status(self, status, monkeypatch):
         with patch("apps.contributions.models.Contribution.fetch_stripe_payment_method", return_value=None):
@@ -651,7 +575,8 @@
         contribution = ContributionFactory(**kwargs)
         assert (
             contribution.formatted_donor_selected_amount
-            and contribution.formatted_donor_selected_amount == f"{contribution.amount} {contribution.currency.upper()}"
+            and contribution.formatted_donor_selected_amount
+            == f"{'{:.2f}'.format(contribution.amount / 100)} {contribution.currency.upper()}"
         )
 
     @pytest.mark.parametrize(
@@ -883,6 +808,10 @@
     settings.CELERY_ALWAYS_EAGER = True
     contribution.send_recurring_contribution_email_reminder(next_charge_date)
     assert len(mail.outbox) == 1
+    magic_link = mark_safe(
+        f"https://{construct_rp_domain(contribution.donation_page.revenue_program.slug)}/{settings.CONTRIBUTOR_VERIFY_URL}"
+        f"?token={token}&email={quote_plus(contribution.contributor.email)}"
+    )
     email_expectations = [
         f"Scheduled: {next_charge_date.strftime('%m/%d/%Y')}",
         f"Email: {contribution.contributor.email}",
@@ -894,7 +823,6 @@
                 "This receipt may be used for tax purposes.",
                 f"{contribution.donation_page.revenue_program.name} is a 501(c)(3) nonprofit organization",
             ]
-<<<<<<< HEAD
         )
         if tax_id:
             email_expectations.append(f"with a Federal Tax ID #{tax_id}")
@@ -1038,7 +966,4 @@
         if not dry_run:
             assert contribution.provider_payment_method_details == mock_pm
         else:
-            assert contribution.provider_payment_method_details is None
-=======
-        )
->>>>>>> caa49e66
+            assert contribution.provider_payment_method_details is None