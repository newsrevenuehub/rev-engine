import { getEndpoint } from '../support/util';
import { LIST_PAGES } from 'ajax/endpoints';
import pagesList from '../fixtures/pages/list-pages-1.json';
import { CONTENT_SLUG } from 'routes';

const expectedRevPrograms = new Set(pagesList.map((p) => p.revenue_program.name));

describe('Donation pages list', () => {
  beforeEach(() => {
    cy.login('user/stripe-verified.json');
<<<<<<< HEAD
    cy.intercept(getEndpoint(LIST_PAGES), { fixture: 'pages/list-pages-1' }).as('listPages');
    cy.visit('/dashboard/pages/');
    cy.url().should('include', '/dashboard/pages/');
    cy.wait('@listPages');
=======
    cy.intercept(getEndpoint(LIST_PAGES), { fixture: 'pages/list-pages-1' });
    cy.visit(CONTENT_SLUG);
>>>>>>> d5f4d69e
  });

  it('should render the pages list component', () => {
    cy.getByTestId('pages-list').should('exist');
  });

  it('should render an accordion for each revenue program', () => {
    expectedRevPrograms.forEach((rpName) => {
      cy.getByTestId(`rev-list-${rpName}`).should('exist');
    });
  });

  it('should render accordions open to start', () => {
    expectedRevPrograms.forEach((rpName) => {
      cy.getByTestId(`${rpName}-pages-list`).should('exist');
    });
  });

  it('should collapse accordions when headings are clicked', () => {
    const closedRevProgram = [...expectedRevPrograms][0];
    const openRevProgram = [...expectedRevPrograms][1];
    cy.getByTestId(`rev-list-heading-${closedRevProgram}`).click();
    cy.getByTestId(`${closedRevProgram}-pages-list`).should('not.exist');
    cy.getByTestId(`${openRevProgram}-pages-list`).should('exist');
    // cleanup
    cy.getByTestId(`rev-list-heading-${closedRevProgram}`).click();
  });

  it('should show a card for each page per revenue program', () => {
    expectedRevPrograms.forEach((rpName) => {
      const expectedPages = pagesList.filter((p) => p.revenue_program.name === rpName);
      expectedPages.forEach((p) => {
        cy.getByTestId(`${rpName}-pages-list`).contains(p.name);
      });
    });
  });

  it('should show page preview thumbnail if present, filler if not', () => {
    const pagesWithoutImages = pagesList.filter((p) => !p.page_screenshot);
    const pagesWithImages = pagesList.filter((p) => p.page_screenshot);

    pagesWithoutImages.forEach((p) => {
      cy.getByTestId(`page-card-${p.id}`).within(() => {
        cy.getByTestId('page-card-no-img').contains('No preview');
      });
    });

    pagesWithImages.forEach((p) => {
      cy.getByTestId(`page-card-${p.id}`).within(() => {
        cy.getByTestId('page-card-img');
      });
    });
  });
});<|MERGE_RESOLUTION|>--- conflicted
+++ resolved
@@ -8,15 +8,10 @@
 describe('Donation pages list', () => {
   beforeEach(() => {
     cy.login('user/stripe-verified.json');
-<<<<<<< HEAD
     cy.intercept(getEndpoint(LIST_PAGES), { fixture: 'pages/list-pages-1' }).as('listPages');
-    cy.visit('/dashboard/pages/');
-    cy.url().should('include', '/dashboard/pages/');
+    cy.visit(CONTENT_SLUG);
+    cy.url().should('include', CONTENT_SLUG);
     cy.wait('@listPages');
-=======
-    cy.intercept(getEndpoint(LIST_PAGES), { fixture: 'pages/list-pages-1' });
-    cy.visit(CONTENT_SLUG);
->>>>>>> d5f4d69e
   });
 
   it('should render the pages list component', () => {
