--- conflicted
+++ resolved
@@ -1,4 +1,3 @@
-import { Link } from 'react-router-dom';
 import * as S from './DonationsTable.styled';
 import { useCallback, useState } from 'react';
 
@@ -14,45 +13,7 @@
   { id: 'contributor_email', desc: false }
 ];
 
-<<<<<<< HEAD
-const defaultColumns = [
-  {
-    Header: 'Payment date',
-    accessor: 'last_payment_date',
-    Cell: (props) => (props.value ? formatDatetimeForDisplay(props.value) : '---')
-  },
-  {
-    Header: 'Amount',
-    accessor: 'amount',
-    Cell: (props) => (props.value ? formatCurrencyAmount(props.value) : '---')
-  },
-  {
-    Header: 'Donor',
-    accessor: 'contributor_email',
-    Cell: (props) => props.value || '---'
-  },
-  {
-    Header: 'Status',
-    accessor: 'status',
-    Cell: (props) => props.value || '---'
-  },
-  {
-    Header: 'Date flagged',
-    accessor: 'flagged_date',
-    Cell: (props) => (props.value ? formatDatetimeForDisplay(props.value) : '---')
-  },
-  {
-    Header: '',
-    accessor: 'id',
-    Cell: (props) => <Link to={`/dashboard/donations/${props.value}/`}>Details...</Link>,
-    disableSortBy: true
-  }
-];
-
-function DonationsTable({ columns = defaultColumns, handleFetchFailure, onRowClick }) {
-=======
 function DonationsTable({ columns = [], fetchDonations, refetch, ...tableProps }) {
->>>>>>> 858dc940
   const alert = useAlert();
   const [data, setData] = useState([]);
   const [loading, setLoading] = useState(false);
