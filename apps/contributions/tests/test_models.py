import datetime
from unittest.mock import Mock, patch
from urllib.parse import quote_plus

from django.conf import settings
from django.core import mail
from django.test import TestCase, override_settings
from django.utils import timezone
from django.utils.safestring import mark_safe

import pytest
from bs4 import BeautifulSoup

from apps.api.views import construct_rp_domain
from apps.contributions.models import (
    Contribution,
    ContributionInterval,
    ContributionIntervalError,
    ContributionStatus,
    ContributionStatusError,
    Contributor,
    ContributorRefreshToken,
    logger,
    send_templated_email,
)
from apps.contributions.tests.factories import ContributionFactory, ContributorFactory
from apps.organizations.tests.factories import (
    OrganizationFactory,
    PaymentProviderFactory,
    RevenueProgramFactory,
)
from apps.pages.tests.factories import DonationPageFactory


class ContributorTest(TestCase):
    def setUp(self):
        self.contributor = Contributor.objects.create(email="test@test.com")

    def test_contributions_count(self):
        target_count = 5
        for _ in range(target_count):
            Contribution.objects.create(amount=1000, contributor=self.contributor)
        self.assertEqual(self.contributor.contributions_count, target_count)

    def test_most_recent_contribution(self):
        Contribution.objects.create(amount=1000, contributor=self.contributor, status="paid")
        one_minute = datetime.timedelta(minutes=1)
        second_contribution = Contribution.objects.create(
            amount=1000,
            contributor=self.contributor,
            status="paid",
            modified=timezone.now() + one_minute,
        )
        self.assertEqual(self.contributor.most_recent_contribution, second_contribution)

    def test__str(self):
        self.assertEqual(str(self.contributor), self.contributor.email)

    def test_is_superuser(self):
        self.assertFalse(self.contributor.is_superuser)


test_key = "test_key"


# This is to squash a side effect in contribution.save
# TODO: DEV-3026
@patch("apps.contributions.models.Contribution.fetch_stripe_payment_method", return_value=None)
@override_settings(STRIPE_TEST_SECRET_KEY=test_key)
class ContributionTest(TestCase):
    def setUp(self):
        self.amount = 1000
        self.stripe_account_id = "testing-123-stripe"
        self.org = OrganizationFactory()
        self.payment_provider = PaymentProviderFactory(stripe_account_id=self.stripe_account_id)
        self.revenue_program = RevenueProgramFactory(organization=self.org, payment_provider=self.payment_provider)
        self.donation_page = DonationPageFactory(revenue_program=self.revenue_program)
        with patch("apps.contributions.models.Contribution.fetch_stripe_payment_method", return_value=None):
            self.contribution = ContributionFactory(one_time=True, amount=self.amount, donation_page=self.donation_page)

        self.required_data = {"amount": 1000, "currency": "usd", "donation_page": self.donation_page}

<<<<<<< HEAD
    @patch("stripe.Customer.create", return_value={"id": "some_id"})
    def test_create_stripe_customer(self, mock_create_customer, mock_fetch_stripe_payment_method):
        """Show Contributor.create_stripe_customer calls Stripe with right params and returns the customer object"""
=======
    @patch("stripe.Customer.create")
    def test_create_stripe_customer(self, mock_create_customer, *args):
        """Show Contributor.create_stripe_customer calls Stripe with right params and returns the customer object"""
        return_value = {"id": "some-id"}
        mock_create_customer.return_value = return_value
>>>>>>> b27e2eff
        call_args = {
            "first_name": "Jane",
            "last_name": "doe",
            "phone": "555-555-5555",
            "mailing_street": "123 Street Lane",
            "mailing_city": "Small Town",
            "mailing_state": "OK",
            "mailing_postal_code": "12345",
            "mailing_country": "US",
        }
        self.contribution.contributor = ContributorFactory()
        self.contribution.save()
        customer = self.contribution.create_stripe_customer(**call_args)
        name = f"{call_args['first_name']} {call_args['last_name']}"

        address = {
            "line1": call_args["mailing_street"],
            "city": call_args["mailing_city"],
            "state": call_args["mailing_state"],
            "postal_code": call_args["mailing_postal_code"],
            "country": call_args["mailing_country"],
        }
        mock_create_customer.assert_called_once_with(
            name=name,
            email=self.contribution.contributor.email,
            address=address,
            shipping={"address": address, "name": name},
            phone=call_args["phone"],
            stripe_account=self.contribution.donation_page.revenue_program.payment_provider.stripe_account_id,
        )
<<<<<<< HEAD
        self.assertEqual(customer, mock_create_customer.return_value)

    def test_formatted_amount(self, mock_fetch_stripe_payment_method):
=======
        self.assertEqual(customer, return_value)

    def test_formatted_amount(self, *args):

>>>>>>> b27e2eff
        target_format = "10.00 USD"
        self.assertEqual(self.contribution.formatted_amount, target_format)

    def test_str(self, *args):
        self.assertEqual(
            str(self.contribution),
            f"{self.contribution.formatted_amount}, {self.contribution.created.strftime('%Y-%m-%d %H:%M:%S')}",
        )

    def test_expanded_bad_actor_score(self, *args):
        # First, expanded_bad_actor_score should be none by default
        score = 2
        self.contribution.bad_actor_score = score
        self.contribution.save()
        self.contribution.refresh_from_db()
        self.assertEqual(self.contribution.expanded_bad_actor_score, Contribution.BAD_ACTOR_SCORES[2][1])

    def test_request_stripe_payment_method_details_when_new(self, mock_fetch_stripe_payment_method):
        """
        fetch_stripe_payment_method should be called when a new contribution is being created and it has a defined provider_payment_method_id
        """
        mock_fetch_stripe_payment_method.return_value = "some-fake-id"
        target_pm_id = "new-pm-id"
        contribution = Contribution(**self.required_data)
        contribution.provider_payment_method_id = target_pm_id
        contribution.save()
        mock_fetch_stripe_payment_method.assert_called_once()

    def test_request_stripe_payment_method_details_when_old_updating_payment_method(
        self, mock_fetch_stripe_payment_method
    ):
        """
        fetch_stripe_payment_method should be called when updating an existing contribution, if provider_payment_method_id is not the same as the previous
        """
        target_pm_id = "new-pm-id"
        self.contribution.provider_payment_method_id = target_pm_id
        self.contribution.save()
        mock_fetch_stripe_payment_method.assert_called_once()

    @patch("stripe.PaymentMethod.retrieve", side_effect="{}")
    def test_do_not_request_stripe_payment_method_details_when_updating_anything_else(self, mock_retrieve_pm, *args):
        """
        fetch_stripe_payment_method should not be called if provider_payment_method_id is unchanged
        """
        self.contribution.status = ContributionStatus.PAID
        self.contribution.save()
        mock_retrieve_pm.assert_not_called()

    @patch("stripe.PaymentIntent.create")
    def test_create_stripe_one_time_payment_intent(self, mock_create_pi, *args):
        """Show Contribution.create_stripe_one_time_payment_intent calls Stripe with right params...

        ...that it returns the created payment intent, and that it saves the payment intent ID and
        client secret back to the contribution
        """
        stripe_customer_id = "fake_stripe_customer_id"
        return_value = {"id": "fake_id", "client_secret": "fake_client_secret", "customer": stripe_customer_id}
        mock_create_pi.return_value = return_value
        metadata = {"meta": "data"}
        contributor = ContributorFactory()
        self.contribution.contributor = contributor
        self.contribution.provider_customer_id = stripe_customer_id
        self.contribution.contribution_metadata = metadata
        self.contribution.status = ContributionStatus.PROCESSING
        self.contribution.save()

        payment_intent = self.contribution.create_stripe_one_time_payment_intent()
        mock_create_pi.assert_called_once_with(
            amount=self.contribution.amount,
            currency=self.contribution.currency,
            customer=stripe_customer_id,
<<<<<<< HEAD
            receipt_email=contributor.email,
            metadata=self.contribution.contribution_metadata,
            statement_descriptor_suffix=self.revenue_program.stripe_statement_descriptor_suffix,
            stripe_account=self.revenue_program.stripe_account_id,
            capture_method="automatic",
        )
        self.contribution.refresh_from_db()
        self.assertEqual(self.contribution.provider_payment_id, return_value["id"])
        self.assertEqual(payment_intent, return_value)

    @patch("stripe.PaymentIntent.create")
    def test_create_stripe_one_time_payment_intent_when_flagged(self, mock_create_pi, mock_fetch_stripe_payment_method):
        """Show Contribution.create_stripe_one_time_payment_intent calls Stripe with right params...

        ...that it returns the created payment intent, and that it saves the payment intent ID and
        client secret back to the contribution
        """
        stripe_customer_id = "fake_stripe_customer_id"
        return_value = {"id": "fake_id", "client_secret": "fake_client_secret", "customer": stripe_customer_id}
        mock_create_pi.return_value = return_value
        contributor = ContributorFactory()
        self.contribution.contributor = contributor
        self.contribution.provider_customer_id = stripe_customer_id
        self.contribution.status = ContributionStatus.FLAGGED
        self.contribution.save()

        payment_intent = self.contribution.create_stripe_one_time_payment_intent()
        mock_create_pi.assert_called_once_with(
            amount=self.contribution.amount,
            currency=self.contribution.currency,
            customer=stripe_customer_id,
            metadata=self.contribution.contribution_metadata,
=======
>>>>>>> b27e2eff
            receipt_email=contributor.email,
            metadata=self.contribution.contribution_metadata,
            statement_descriptor_suffix=self.revenue_program.stripe_statement_descriptor_suffix,
            stripe_account=self.revenue_program.stripe_account_id,
<<<<<<< HEAD
=======
            capture_method="automatic",
        )
        self.contribution.refresh_from_db()
        self.assertEqual(self.contribution.provider_payment_id, return_value["id"])
        self.assertEqual(payment_intent, return_value)

    @patch("stripe.PaymentIntent.create")
    def test_create_stripe_one_time_payment_intent_when_flagged(self, mock_create_pi, *args):
        """Show Contribution.create_stripe_one_time_payment_intent calls Stripe with right params...

        ...that it returns the created payment intent, and that it saves the payment intent ID and
        client secret back to the contribution
        """
        stripe_customer_id = "fake_stripe_customer_id"
        return_value = {"id": "fake_id", "client_secret": "fake_client_secret", "customer": stripe_customer_id}
        mock_create_pi.return_value = return_value
        contributor = ContributorFactory()
        self.contribution.contributor = contributor
        self.contribution.provider_customer_id = stripe_customer_id
        self.contribution.status = ContributionStatus.FLAGGED
        self.contribution.save()

        payment_intent = self.contribution.create_stripe_one_time_payment_intent()
        mock_create_pi.assert_called_once_with(
            amount=self.contribution.amount,
            currency=self.contribution.currency,
            customer=stripe_customer_id,
            metadata=self.contribution.contribution_metadata,
            receipt_email=contributor.email,
            statement_descriptor_suffix=self.revenue_program.stripe_statement_descriptor_suffix,
            stripe_account=self.revenue_program.stripe_account_id,
>>>>>>> b27e2eff
            capture_method="manual",
        )
        self.contribution.refresh_from_db()
        self.assertEqual(self.contribution.provider_payment_id, return_value["id"])
        self.assertEqual(payment_intent, return_value)

    @patch("stripe.Subscription.create")
    def test_create_stripe_subscription(self, mock_create_subscription, *args):
        """Show Contribution.create_stripe_subscription calls Stripe with right params...

        ...that it returns the created subscription, and that it saves the right subscription data
        back to the contribution
        """
        stripe_customer_id = "fake_stripe_customer_id"
        return_value = {
            "id": "fake_id",
            "latest_invoice": {"payment_intent": {"client_secret": "fake_client_secret", "id": "pi_fakefakefake"}},
            "customer": stripe_customer_id,
        }
        mock_create_subscription.return_value = return_value
        metadata = {"meta": "data"}
        contributor = ContributorFactory()
        self.contribution.provider_customer_id = stripe_customer_id
        self.contribution.contributor = contributor
        self.contribution.interval = "month"
        self.contribution.save()
        subscription = self.contribution.create_stripe_subscription(metadata)
        mock_create_subscription.assert_called_once_with(
            customer=stripe_customer_id,
            items=[
                {
                    "price_data": {
                        "unit_amount": self.contribution.amount,
                        "currency": self.contribution.currency,
                        "product": self.payment_provider.stripe_product_id,
                        "recurring": {"interval": self.contribution.interval},
                    }
                }
            ],
            stripe_account=self.revenue_program.stripe_account_id,
            metadata=metadata,
            payment_behavior="default_incomplete",
            payment_settings={"save_default_payment_method": "on_subscription"},
            expand=["latest_invoice.payment_intent"],
            off_session=False,
            default_payment_method=None,
        )
        self.contribution.refresh_from_db()
        self.assertEqual(self.contribution.payment_provider_data, return_value)
        self.assertEqual(self.contribution.provider_subscription_id, return_value["id"])
<<<<<<< HEAD
        self.assertEqual(self.contribution.provider_payment_id, "pi_fakefakefake")
        self.assertEqual(subscription, return_value)

    @patch("stripe.SetupIntent.create")
    def test_create_stripe_setup_intent(self, mock_create_setup_intent, mock_fetch_stripe_payment_method):
=======
        self.assertEqual(subscription, return_value)

    @patch("stripe.SetupIntent.create")
    def test_create_stripe_setup_intent(self, mock_create_setup_intent, *args):
>>>>>>> b27e2eff
        """Show Contribution.create_stripe_setup_intent calls Stripe with right params...

        ...that it returns the created setup intent, and that it saves the right data
        back to the contribution
        """
        stripe_customer_id = "fake_stripe_customer_id"
        return_value = {
            "id": "fake_id",
            "client_secret": "fake_client_secret",
        }
        mock_create_setup_intent.return_value = return_value
        metadata = {"meta": "data"}
        contributor = ContributorFactory()
        self.contribution.contributor = contributor
        self.contribution.provider_customer_id = stripe_customer_id
        self.contribution.provider_customer_id = stripe_customer_id
        self.contribution.interval = "month"
        self.contribution.status = ContributionStatus.FLAGGED
        self.contribution.save()

        subscription = self.contribution.create_stripe_setup_intent(metadata)
        mock_create_setup_intent.assert_called_once_with(
            customer=stripe_customer_id,
            stripe_account=self.revenue_program.stripe_account_id,
            metadata=metadata,
        )
        self.contribution.refresh_from_db()
        self.assertEqual(self.contribution.provider_setup_intent_id, return_value["id"])
        self.assertEqual(subscription, return_value)

    @patch("apps.emails.tasks.send_templated_email.delay")
    def test_handle_thank_you_email_when_nre_sends(self, mock_send_email, *args):
        """Show that when org configured to have NRE send thank you emails, send_templated_email
        gets called with expected args.
        """
        self.org.send_receipt_email_via_nre = True
        self.org.save()
        contributor = ContributorFactory()
        self.contribution.contributor = contributor
        self.contribution.interval = "month"
        self.contribution.save()
        contribution_received_at = timezone.now()
        self.contribution.handle_thank_you_email(contribution_received_at)
        mock_send_email.assert_called_once_with(
            contributor.email,
            "Thank you for your contribution!",
            "nrh-default-contribution-confirmation-email.txt",
            "nrh-default-contribution-confirmation-email.html",
            {
                "contribution_date": contribution_received_at.strftime("%m-%d-%y"),
                "contributor_email": contributor.email,
                "contribution_amount": self.contribution.formatted_amount,
                "contribution_interval": self.contribution.interval,
                "contribution_interval_display_value": self.contribution.interval,
                "copyright_year": contribution_received_at.year,
                "org_name": self.org.name,
            },
        )

    @patch("apps.emails.tasks.send_templated_email.delay")
    def test_handle_thank_you_email_when_nre_not_send(self, mock_send_email, *args):
        """Show that when an org is not configured to have NRE send thank you emails...

        ...send_templated_email does not get called
        """
        self.org.send_receipt_email_via_nre = False
        self.org.save()
        self.contribution.handle_thank_you_email()
        mock_send_email.assert_not_called()

    def test_stripe_metadata(self, mock_fetch_stripe_payment_method):
        referer = "https://somewhere.com"
        campaign_id = "some-id"
        contribution = ContributionFactory()
        validated_data = {
            "agreed_to_pay_fees": True,
            "donor_selected_amount": "120",
            "reason_for_giving": "reason",
            "honoree": None,
            "in_memory_of": None,
            "comp_subscription": False,
            "swag_opt_out": True,
            "swag_choice": None,
            "page": contribution.donation_page,
            "sf_campaign_id": campaign_id,
        }
        assert Contribution.stripe_metadata(contribution.contributor, validated_data, referer) == {
            "source": settings.METADATA_SOURCE,
            "schema_version": settings.METADATA_SCHEMA_VERSION,
            "contributor_id": contribution.contributor.id,
            "agreed_to_pay_fees": validated_data["agreed_to_pay_fees"],
            "donor_selected_amount": validated_data["donor_selected_amount"],
            "reason_for_giving": validated_data["reason_for_giving"],
            "honoree": validated_data["honoree"],
            "in_memory_of": validated_data["in_memory_of"],
            "comp_subscription": validated_data["comp_subscription"],
            "swag_opt_out": validated_data["swag_opt_out"],
            "swag_choice": validated_data["swag_choice"],
            "referer": referer,
            "revenue_program_id": validated_data["page"].revenue_program.id,
            "revenue_program_slug": validated_data["page"].revenue_program.slug,
            "sf_campaign_id": validated_data["sf_campaign_id"],
        }


@pytest.fixture
@pytest.mark.django_db
def contribution():
    return ContributionFactory()


@pytest.mark.django_db
@pytest.mark.parametrize(
    "status",
    (
        ContributionStatus.PROCESSING,
        ContributionStatus.FLAGGED,
    ),
)
def test_contribution_cancel_when_one_time(status, monkeypatch):
    mock_cancel = Mock()
    monkeypatch.setattr("stripe.PaymentIntent.cancel", mock_cancel)

    with patch("apps.contributions.models.Contribution.fetch_stripe_payment_method", return_value=None):
        contribution = ContributionFactory(one_time=True, status=status)
        contribution.cancel()

    contribution.refresh_from_db()
    assert contribution.status == ContributionStatus.CANCELED
    mock_cancel.assert_called_once_with(
        contribution.provider_payment_id,
        stripe_account=contribution.donation_page.revenue_program.stripe_account_id,
    )


@pytest.mark.django_db
@pytest.mark.parametrize(
    "status",
    (
        ContributionStatus.PROCESSING,
        ContributionStatus.FLAGGED,
    ),
)
def test_contribution_cancel_when_one_time(status, monkeypatch):
    with patch("apps.contributions.models.Contribution.fetch_stripe_payment_method", return_value=None):
        contribution = ContributionFactory(one_time=True, status=status)
    mock_cancel = Mock()
    monkeypatch.setattr("stripe.PaymentIntent.cancel", mock_cancel)
    contribution.cancel()
    contribution.refresh_from_db()
    assert contribution.status == ContributionStatus.CANCELED

    mock_cancel.assert_called_once_with(
        contribution.provider_payment_id,
        stripe_account=contribution.donation_page.revenue_program.stripe_account_id,
    )


@pytest.mark.django_db
@pytest.mark.parametrize("trait", ("one_time", "annual_subscription", "monthly_subscription"))
def test_contribution_billing_details(trait):
    # TODO: DEV-3026 -- remove provider_payment_method_id = None
    contribution = ContributionFactory(**{trait: True, "provider_payment_method_id": None})
    assert (
        contribution.billing_details
        and contribution.billing_details
        == contribution.payment_provider_data["data"]["object"]["charges"]["data"][0]["billing_details"]
    )


@pytest.mark.django_db
@pytest.mark.parametrize(
    "status,contribution_type",
    (
        (ContributionStatus.PROCESSING, "monthly_subscription"),
        (ContributionStatus.PROCESSING, "annual_subscription"),
        (ContributionStatus.FLAGGED, "monthly_subscription"),
        (ContributionStatus.FLAGGED, "annual_subscription"),
    ),
)
def test_contribution_cancel_when_recurring(status, contribution_type, monkeypatch):
    with patch("apps.contributions.models.Contribution.fetch_stripe_payment_method", return_value=None):
        contribution = ContributionFactory(**{contribution_type: True, "status": status})

    mock_delete_sub = Mock()
    monkeypatch.setattr("stripe.Subscription.delete", mock_delete_sub)

    mock_pm_detach = Mock()

    class MockPaymentMethod:
        def __init__(self, *args, **kwargs):
            self.detach = mock_pm_detach

    mock_retrieve_pm = Mock(return_value=MockPaymentMethod())
    monkeypatch.setattr("stripe.PaymentMethod.retrieve", mock_retrieve_pm)

    with patch("apps.contributions.models.Contribution.fetch_stripe_payment_method", return_value=None):
        contribution.cancel()
    contribution.refresh_from_db()
    assert contribution.status == ContributionStatus.CANCELED

    if status == ContributionStatus.PROCESSING:
        mock_delete_sub.assert_called_once_with(
            contribution.provider_subscription_id,
            stripe_account=contribution.donation_page.revenue_program.stripe_account_id,
        )
    else:
        mock_retrieve_pm.assert_called_once_with(
            contribution.provider_payment_method_id,
            stripe_account=contribution.donation_page.revenue_program.stripe_account_id,
        )
        mock_pm_detach.assert_called_once()


@pytest.mark.django_db()
def test_contribution_cancel_when_unpermitted_interval(monkeypatch):
    with patch("apps.contributions.models.Contribution.fetch_stripe_payment_method", return_value=None):
        contribution = ContributionFactory(one_time=True, interval="foobar", status=ContributionStatus.PROCESSING)
    last_modified = contribution.modified
    mock_stripe_method = Mock()
    monkeypatch.setattr("stripe.PaymentIntent.cancel", mock_stripe_method)
    monkeypatch.setattr("stripe.Subscription.delete", mock_stripe_method)
    monkeypatch.setattr("stripe.PaymentMethod.retrieve", mock_stripe_method)
    monkeypatch.setattr("stripe.PaymentMethod.detach", mock_stripe_method)
    with pytest.raises(ContributionIntervalError):
        contribution.cancel()
    assert contribution.modified == last_modified
    mock_stripe_method.assert_not_called()


@pytest.mark.django_db
@pytest.mark.parametrize("trait", ("one_time", "annual_subscription", "monthly_subscription"))
def test_contribution_billing_name(trait):
    # TODO: DEV-3026  -- remove provider_payment_method_id = None

    with patch("apps.contributions.models.Contribution.fetch_stripe_payment_method", return_value=None):
        contribution = ContributionFactory(**{trait: True, "provider_payment_method_id": None})
    assert contribution.billing_name and contribution.billing_name == contribution.billing_details.name


@pytest.mark.django_db
@pytest.mark.parametrize("trait", ("one_time", "annual_subscription", "monthly_subscription"))
def test_contribution_billing_email(trait):
    # TODO: DEV-3026  -- remove provider_payment_method_id = None
    contribution = ContributionFactory(**{trait: True, "provider_payment_method_id": None})
    assert contribution.billing_email and contribution.billing_email == contribution.billing_details.email


@pytest.mark.django_db
@pytest.mark.parametrize("trait", ("one_time", "annual_subscription", "monthly_subscription"))
def test_contribution_billing_phone(trait):
    # TODO: DEV-3026  -- remove provider_payment_method_id = None
    contribution = ContributionFactory(**{trait: True, "provider_payment_method_id": None})
    assert contribution.billing_phone and contribution.billing_phone == contribution.billing_details.phone


@pytest.mark.django_db
@pytest.mark.parametrize("trait", ("one_time", "annual_subscription", "monthly_subscription"))
def test_contribution_billing_address(trait):
    # TODO: DEV-3026  -- remove provider_payment_method_id = None
    contribution = ContributionFactory(**{trait: True, "provider_payment_method_id": None})
    assert contribution.billing_address


@pytest.mark.django_db
@pytest.mark.parametrize(
<<<<<<< HEAD
    "status,contribution_type,has_payment_method_id",
    (
        (ContributionStatus.PROCESSING, "monthly_subscription", True),
        (ContributionStatus.PROCESSING, "annual_subscription", True),
        (ContributionStatus.FLAGGED, "monthly_subscription", True),
        (ContributionStatus.FLAGGED, "annual_subscription", True),
        (ContributionStatus.PROCESSING, "monthly_subscription", False),
        (ContributionStatus.PROCESSING, "annual_subscription", False),
        (ContributionStatus.FLAGGED, "monthly_subscription", False),
        (ContributionStatus.FLAGGED, "annual_subscription", False),
    ),
)
def test_contribution_cancel_when_recurring(status, contribution_type, has_payment_method_id, monkeypatch):

    with patch("apps.contributions.models.Contribution.fetch_stripe_payment_method", return_value=None):
        contribution = ContributionFactory(
            **{
                contribution_type: True,
                "status": status,
                "provider_payment_method_id": "something" if has_payment_method_id else None,
            }
        )

    mock_delete_sub = Mock()
    monkeypatch.setattr("stripe.Subscription.delete", mock_delete_sub)

    mock_pm_detach = Mock()

    class MockPaymentMethod:
        def __init__(self, *args, **kwargs):
            self.detach = mock_pm_detach

    mock_retrieve_pm = Mock(return_value=MockPaymentMethod())
    monkeypatch.setattr("stripe.PaymentMethod.retrieve", mock_retrieve_pm)

    contribution.cancel()
    contribution.refresh_from_db()
    assert contribution.status == ContributionStatus.CANCELED

    if status == ContributionStatus.PROCESSING:
        mock_delete_sub.assert_called_once_with(
            contribution.provider_subscription_id,
            stripe_account=contribution.donation_page.revenue_program.stripe_account_id,
        )
    elif has_payment_method_id:
        mock_retrieve_pm.assert_called_once_with(
            contribution.provider_payment_method_id,
            stripe_account=contribution.donation_page.revenue_program.stripe_account_id,
        )
        mock_pm_detach.assert_called_once()
    else:
        mock_pm_detach.assert_not_called()


@pytest.mark.django_db()
def test_contribution_cancel_when_unpermitted_interval(monkeypatch):
    with patch("apps.contributions.models.Contribution.fetch_stripe_payment_method", return_value=None):
        contribution = ContributionFactory(
            **{"annual_subscription": True, "status": ContributionStatus.PROCESSING, "interval": "foobar"}
        )

    last_modified = contribution.modified
    mock_stripe_method = Mock()
    monkeypatch.setattr("stripe.PaymentIntent.cancel", mock_stripe_method)
    monkeypatch.setattr("stripe.Subscription.delete", mock_stripe_method)
    monkeypatch.setattr("stripe.PaymentMethod.retrieve", mock_stripe_method)
    monkeypatch.setattr("stripe.PaymentMethod.detach", mock_stripe_method)

    with pytest.raises(ContributionIntervalError):
        contribution.cancel()
    assert contribution.modified == last_modified
    mock_stripe_method.assert_not_called()


@pytest.mark.django_db
@pytest.mark.parametrize(
=======
>>>>>>> b27e2eff
    "status",
    (
        ContributionStatus.CANCELED,
        ContributionStatus.FAILED,
        ContributionStatus.PAID,
        ContributionStatus.REFUNDED,
        ContributionStatus.REJECTED,
        "unexpected",
    ),
)
def test_contribution_cancel_when_unpermitted_status(status, monkeypatch):
    with patch("apps.contributions.models.Contribution.fetch_stripe_payment_method", return_value=None):
<<<<<<< HEAD
        contribution = ContributionFactory(**{"annual_subscription": True, "status": status})
=======
        contribution = ContributionFactory(annual_subscription=True, status=status)
>>>>>>> b27e2eff
    last_modified = contribution.modified
    mock_stripe_method = Mock()
    monkeypatch.setattr("stripe.PaymentIntent.cancel", mock_stripe_method)
    monkeypatch.setattr("stripe.Subscription.delete", mock_stripe_method)
    monkeypatch.setattr("stripe.PaymentMethod.retrieve", mock_stripe_method)
    monkeypatch.setattr("stripe.PaymentMethod.detach", mock_stripe_method)

    with pytest.raises(ContributionStatusError):
        contribution.cancel()
    assert contribution.modified == last_modified
    mock_stripe_method.assert_not_called()


@pytest.mark.django_db
@pytest.mark.parametrize(
    "trait",
    (
        "one_time",
        "annual_subscription",
        "monthly_subscription",
    ),
)
def test_contribution_formatted_donor_selected_amount(trait):
    # TODO: DEV-3026  -- remove provider_payment_method_id = None
    kwargs = {trait: True, "provider_payment_method_id": None}
    contribution = ContributionFactory(**kwargs)
    assert (
        contribution.formatted_donor_selected_amount
        and contribution.formatted_donor_selected_amount == f"{contribution.amount} {contribution.currency.upper()}"
    )


@pytest.mark.django_db()
@pytest.mark.parametrize(
    "interval,expect_success",
    (
        (ContributionInterval.ONE_TIME, False),
        (ContributionInterval.MONTHLY, True),
        (ContributionInterval.YEARLY, True),
    ),
)
def test_contribution_send_recurring_contribution_email_reminder(interval, expect_success, monkeypatch, settings):
    # This is to squash a side effect in contribution.save
    # TODO: DEV-3026
    with patch("apps.contributions.models.Contribution.fetch_stripe_payment_method", return_value=None):
        contribution = ContributionFactory(interval=interval)
    next_charge_date = datetime.datetime.now()
    mock_log_warning = Mock()
    mock_send_templated_email = Mock(wraps=send_templated_email.delay)
    token = "token"

    class MockForContributorReturn:
        def __init__(self, *args, **kwargs):
            self.short_lived_access_token = token

    monkeypatch.setattr(logger, "warning", mock_log_warning)
    monkeypatch.setattr(send_templated_email, "delay", mock_send_templated_email)
    monkeypatch.setattr(ContributorRefreshToken, "for_contributor", lambda *args, **kwargs: MockForContributorReturn())
    settings.EMAIL_BACKEND = "django.core.mail.backends.locmem.EmailBackend"
    settings.CELERY_ALWAYS_EAGER = True
    contribution.send_recurring_contribution_email_reminder(next_charge_date)
    if expect_success:
        magic_link = mark_safe(
            f"https://{construct_rp_domain(contribution.donation_page.revenue_program.slug)}/{settings.CONTRIBUTOR_VERIFY_URL}"
            f"?token={token}&email={quote_plus(contribution.contributor.email)}"
        )
        mock_log_warning.assert_not_called()
        mock_send_templated_email.assert_called_once_with(
            contribution.contributor.email,
            f"Reminder: {contribution.donation_page.revenue_program.name} scheduled contribution",
            "recurring-contribution-email-reminder.txt",
            "recurring-contribution-email-reminder.html",
            {
                "rp_name": contribution.donation_page.revenue_program.name,
                "contribution_date": next_charge_date.strftime("%m/%d/%Y"),
                "contribution_amount": contribution.formatted_amount,
                "contribution_interval_display_value": contribution.interval,
                "non_profit": contribution.donation_page.revenue_program.non_profit,
                "contributor_email": contribution.contributor.email,
                "tax_id": contribution.donation_page.revenue_program.tax_id,
                "magic_link": magic_link,
            },
        )
        assert len(mail.outbox) == 1
    else:
        mock_log_warning.assert_called_once_with(
            "`Contribution.send_recurring_contribution_email_reminder` was called on an instance (ID: %s) whose interval is one-time",
            contribution.id,
        )


@pytest.mark.django_db()
@pytest.mark.parametrize(
    "is_non_profit,tax_id",
    (
        (True, None),
        (True, "123456789"),
        (False, None),
    ),
)
def test_contribution_send_recurring_contribution_email_reminder_email_text(
    is_non_profit, tax_id, monkeypatch, settings
):
    with patch("apps.contributions.models.Contribution.fetch_stripe_payment_method", return_value=None):
        contribution = ContributionFactory(interval=ContributionInterval.YEARLY)
    contribution.donation_page.revenue_program.non_profit = is_non_profit
    contribution.donation_page.revenue_program.tax_id = tax_id
    contribution.donation_page.revenue_program.save()
    next_charge_date = datetime.datetime.now()
    mock_send_templated_email = Mock(wraps=send_templated_email.delay)
    token = "token"

    class MockForContributorReturn:
        def __init__(self, *args, **kwargs):
            self.short_lived_access_token = token

    monkeypatch.setattr(send_templated_email, "delay", mock_send_templated_email)
    monkeypatch.setattr(ContributorRefreshToken, "for_contributor", lambda *args, **kwargs: MockForContributorReturn())
    settings.EMAIL_BACKEND = "django.core.mail.backends.locmem.EmailBackend"
    settings.CELERY_ALWAYS_EAGER = True
    contribution.send_recurring_contribution_email_reminder(next_charge_date)
    magic_link = mark_safe(
        f"https://{construct_rp_domain(contribution.donation_page.revenue_program.slug)}/{settings.CONTRIBUTOR_VERIFY_URL}"
        f"?token={token}&email={quote_plus(contribution.contributor.email)}"
    )
    assert len(mail.outbox) == 1
    email_expectations = [
        f"Date Scheduled: {next_charge_date.strftime('%m/%d/%Y')}",
        f"Email: {contribution.contributor.email}",
        f"Amount Contributed: {contribution.formatted_amount}/{contribution.interval}",
    ]
    if is_non_profit:
        email_expectations.extend(
            [
                "This receipt may be used for tax purposes.",
                f"{contribution.donation_page.revenue_program.name} is a 501(c)(3) nonprofit organization",
            ]
        )
        if tax_id:
            email_expectations.append(f"with a Federal Tax ID #{tax_id}")
    else:
        email_expectations.append(
            f"Contributions to {contribution.donation_page.revenue_program.name} are not deductible as charitable donations."
        )
    for x in email_expectations:
        assert x in mail.outbox[0].body
        soup = BeautifulSoup(mail.outbox[0].alternatives[0][0], "html.parser")
        as_string = " ".join([x.replace("\xa0", " ").strip() for x in soup.get_text().splitlines() if x])
        assert x in as_string
    assert "Manage contributions here" in soup.find("a", href=magic_link).text
    assert magic_link in mail.outbox[0].body<|MERGE_RESOLUTION|>--- conflicted
+++ resolved
@@ -80,17 +80,9 @@
 
         self.required_data = {"amount": 1000, "currency": "usd", "donation_page": self.donation_page}
 
-<<<<<<< HEAD
-    @patch("stripe.Customer.create", return_value={"id": "some_id"})
-    def test_create_stripe_customer(self, mock_create_customer, mock_fetch_stripe_payment_method):
+    @patch("stripe.Customer.create")
+    def test_create_stripe_customer(self, mock_create_customer):
         """Show Contributor.create_stripe_customer calls Stripe with right params and returns the customer object"""
-=======
-    @patch("stripe.Customer.create")
-    def test_create_stripe_customer(self, mock_create_customer, *args):
-        """Show Contributor.create_stripe_customer calls Stripe with right params and returns the customer object"""
-        return_value = {"id": "some-id"}
-        mock_create_customer.return_value = return_value
->>>>>>> b27e2eff
         call_args = {
             "first_name": "Jane",
             "last_name": "doe",
@@ -121,16 +113,9 @@
             phone=call_args["phone"],
             stripe_account=self.contribution.donation_page.revenue_program.payment_provider.stripe_account_id,
         )
-<<<<<<< HEAD
         self.assertEqual(customer, mock_create_customer.return_value)
 
     def test_formatted_amount(self, mock_fetch_stripe_payment_method):
-=======
-        self.assertEqual(customer, return_value)
-
-    def test_formatted_amount(self, *args):
-
->>>>>>> b27e2eff
         target_format = "10.00 USD"
         self.assertEqual(self.contribution.formatted_amount, target_format)
 
@@ -140,7 +125,7 @@
             f"{self.contribution.formatted_amount}, {self.contribution.created.strftime('%Y-%m-%d %H:%M:%S')}",
         )
 
-    def test_expanded_bad_actor_score(self, *args):
+    def test_expanded_bad_actor_score(self, mock_fetch_stripe_payment_method):
         # First, expanded_bad_actor_score should be none by default
         score = 2
         self.contribution.bad_actor_score = score
@@ -202,7 +187,6 @@
             amount=self.contribution.amount,
             currency=self.contribution.currency,
             customer=stripe_customer_id,
-<<<<<<< HEAD
             receipt_email=contributor.email,
             metadata=self.contribution.contribution_metadata,
             statement_descriptor_suffix=self.revenue_program.stripe_statement_descriptor_suffix,
@@ -214,43 +198,7 @@
         self.assertEqual(payment_intent, return_value)
 
     @patch("stripe.PaymentIntent.create")
-    def test_create_stripe_one_time_payment_intent_when_flagged(self, mock_create_pi, mock_fetch_stripe_payment_method):
-        """Show Contribution.create_stripe_one_time_payment_intent calls Stripe with right params...
-
-        ...that it returns the created payment intent, and that it saves the payment intent ID and
-        client secret back to the contribution
-        """
-        stripe_customer_id = "fake_stripe_customer_id"
-        return_value = {"id": "fake_id", "client_secret": "fake_client_secret", "customer": stripe_customer_id}
-        mock_create_pi.return_value = return_value
-        contributor = ContributorFactory()
-        self.contribution.contributor = contributor
-        self.contribution.provider_customer_id = stripe_customer_id
-        self.contribution.status = ContributionStatus.FLAGGED
-        self.contribution.save()
-
-        payment_intent = self.contribution.create_stripe_one_time_payment_intent()
-        mock_create_pi.assert_called_once_with(
-            amount=self.contribution.amount,
-            currency=self.contribution.currency,
-            customer=stripe_customer_id,
-            metadata=self.contribution.contribution_metadata,
-=======
->>>>>>> b27e2eff
-            receipt_email=contributor.email,
-            metadata=self.contribution.contribution_metadata,
-            statement_descriptor_suffix=self.revenue_program.stripe_statement_descriptor_suffix,
-            stripe_account=self.revenue_program.stripe_account_id,
-<<<<<<< HEAD
-=======
-            capture_method="automatic",
-        )
-        self.contribution.refresh_from_db()
-        self.assertEqual(self.contribution.provider_payment_id, return_value["id"])
-        self.assertEqual(payment_intent, return_value)
-
-    @patch("stripe.PaymentIntent.create")
-    def test_create_stripe_one_time_payment_intent_when_flagged(self, mock_create_pi, *args):
+    def test_create_stripe_one_time_payment_intent_when_flagged(self, mock_create_pi):
         """Show Contribution.create_stripe_one_time_payment_intent calls Stripe with right params...
 
         ...that it returns the created payment intent, and that it saves the payment intent ID and
@@ -274,7 +222,6 @@
             receipt_email=contributor.email,
             statement_descriptor_suffix=self.revenue_program.stripe_statement_descriptor_suffix,
             stripe_account=self.revenue_program.stripe_account_id,
->>>>>>> b27e2eff
             capture_method="manual",
         )
         self.contribution.refresh_from_db()
@@ -325,18 +272,11 @@
         self.contribution.refresh_from_db()
         self.assertEqual(self.contribution.payment_provider_data, return_value)
         self.assertEqual(self.contribution.provider_subscription_id, return_value["id"])
-<<<<<<< HEAD
         self.assertEqual(self.contribution.provider_payment_id, "pi_fakefakefake")
         self.assertEqual(subscription, return_value)
 
     @patch("stripe.SetupIntent.create")
-    def test_create_stripe_setup_intent(self, mock_create_setup_intent, mock_fetch_stripe_payment_method):
-=======
-        self.assertEqual(subscription, return_value)
-
-    @patch("stripe.SetupIntent.create")
-    def test_create_stripe_setup_intent(self, mock_create_setup_intent, *args):
->>>>>>> b27e2eff
+    def test_create_stripe_setup_intent(self, mock_create_setup_intent):
         """Show Contribution.create_stripe_setup_intent calls Stripe with right params...
 
         ...that it returns the created setup intent, and that it saves the right data
@@ -442,12 +382,6 @@
         }
 
 
-@pytest.fixture
-@pytest.mark.django_db
-def contribution():
-    return ContributionFactory()
-
-
 @pytest.mark.django_db
 @pytest.mark.parametrize(
     "status",
@@ -456,39 +390,14 @@
         ContributionStatus.FLAGGED,
     ),
 )
-def test_contribution_cancel_when_one_time(status, monkeypatch):
-    mock_cancel = Mock()
-    monkeypatch.setattr("stripe.PaymentIntent.cancel", mock_cancel)
-
-    with patch("apps.contributions.models.Contribution.fetch_stripe_payment_method", return_value=None):
-        contribution = ContributionFactory(one_time=True, status=status)
-        contribution.cancel()
-
-    contribution.refresh_from_db()
-    assert contribution.status == ContributionStatus.CANCELED
-    mock_cancel.assert_called_once_with(
-        contribution.provider_payment_id,
-        stripe_account=contribution.donation_page.revenue_program.stripe_account_id,
-    )
-
-
-@pytest.mark.django_db
-@pytest.mark.parametrize(
-    "status",
-    (
-        ContributionStatus.PROCESSING,
-        ContributionStatus.FLAGGED,
-    ),
-)
-def test_contribution_cancel_when_one_time(status, monkeypatch):
-    with patch("apps.contributions.models.Contribution.fetch_stripe_payment_method", return_value=None):
+def test_contribution_cancel_when_one_time(status, contribution, monkeypatch):
+    with patch("apps.contribution.models.Contribution.fetch_stripe_payment_method", return_value=None):
         contribution = ContributionFactory(one_time=True, status=status)
     mock_cancel = Mock()
     monkeypatch.setattr("stripe.PaymentIntent.cancel", mock_cancel)
     contribution.cancel()
     contribution.refresh_from_db()
     assert contribution.status == ContributionStatus.CANCELED
-
     mock_cancel.assert_called_once_with(
         contribution.provider_payment_id,
         stripe_account=contribution.donation_page.revenue_program.stripe_account_id,
@@ -509,15 +418,19 @@
 
 @pytest.mark.django_db
 @pytest.mark.parametrize(
-    "status,contribution_type",
+    "status,interval,has_payment_method_id",
     (
-        (ContributionStatus.PROCESSING, "monthly_subscription"),
-        (ContributionStatus.PROCESSING, "annual_subscription"),
-        (ContributionStatus.FLAGGED, "monthly_subscription"),
-        (ContributionStatus.FLAGGED, "annual_subscription"),
+        (ContributionStatus.PROCESSING, "monthly_subscription", True),
+        (ContributionStatus.PROCESSING, "annual_subscription", True),
+        (ContributionStatus.FLAGGED, "monthly_subscription", True),
+        (ContributionStatus.FLAGGED, "annual_subscription", True),
+        (ContributionStatus.PROCESSING, "monthly_subscription", False),
+        (ContributionStatus.PROCESSING, "annual_subscription", False),
+        (ContributionStatus.FLAGGED, "monthly_subscription", False),
+        (ContributionStatus.FLAGGED, "annual_subscription", False),
     ),
 )
-def test_contribution_cancel_when_recurring(status, contribution_type, monkeypatch):
+def test_contribution_cancel_when_recurring(status, contribution_type, has_payment_method_id, monkeypatch):
     with patch("apps.contributions.models.Contribution.fetch_stripe_payment_method", return_value=None):
         contribution = ContributionFactory(**{contribution_type: True, "status": status})
 
@@ -543,18 +456,21 @@
             contribution.provider_subscription_id,
             stripe_account=contribution.donation_page.revenue_program.stripe_account_id,
         )
-    else:
+    elif has_payment_method_id:
         mock_retrieve_pm.assert_called_once_with(
             contribution.provider_payment_method_id,
             stripe_account=contribution.donation_page.revenue_program.stripe_account_id,
         )
         mock_pm_detach.assert_called_once()
+    else:
+        mock_pm_detach.assert_not_called()
 
 
 @pytest.mark.django_db()
-def test_contribution_cancel_when_unpermitted_interval(monkeypatch):
-    with patch("apps.contributions.models.Contribution.fetch_stripe_payment_method", return_value=None):
-        contribution = ContributionFactory(one_time=True, interval="foobar", status=ContributionStatus.PROCESSING)
+def test_contribution_cancel_when_unpermitted_interval(contribution, monkeypatch):
+    contribution.status = ContributionStatus.PROCESSING
+    contribution.interval = "foobar"
+    contribution.save()
     last_modified = contribution.modified
     mock_stripe_method = Mock()
     monkeypatch.setattr("stripe.PaymentIntent.cancel", mock_stripe_method)
@@ -567,13 +483,11 @@
     mock_stripe_method.assert_not_called()
 
 
-@pytest.mark.django_db
+@pytest.markd.django_db()
 @pytest.mark.parametrize("trait", ("one_time", "annual_subscription", "monthly_subscription"))
 def test_contribution_billing_name(trait):
     # TODO: DEV-3026  -- remove provider_payment_method_id = None
-
-    with patch("apps.contributions.models.Contribution.fetch_stripe_payment_method", return_value=None):
-        contribution = ContributionFactory(**{trait: True, "provider_payment_method_id": None})
+    contribution = ContributionFactory(**{trait: True, "provider_payment_method_id": None})
     assert contribution.billing_name and contribution.billing_name == contribution.billing_details.name
 
 
@@ -603,85 +517,6 @@
 
 @pytest.mark.django_db
 @pytest.mark.parametrize(
-<<<<<<< HEAD
-    "status,contribution_type,has_payment_method_id",
-    (
-        (ContributionStatus.PROCESSING, "monthly_subscription", True),
-        (ContributionStatus.PROCESSING, "annual_subscription", True),
-        (ContributionStatus.FLAGGED, "monthly_subscription", True),
-        (ContributionStatus.FLAGGED, "annual_subscription", True),
-        (ContributionStatus.PROCESSING, "monthly_subscription", False),
-        (ContributionStatus.PROCESSING, "annual_subscription", False),
-        (ContributionStatus.FLAGGED, "monthly_subscription", False),
-        (ContributionStatus.FLAGGED, "annual_subscription", False),
-    ),
-)
-def test_contribution_cancel_when_recurring(status, contribution_type, has_payment_method_id, monkeypatch):
-
-    with patch("apps.contributions.models.Contribution.fetch_stripe_payment_method", return_value=None):
-        contribution = ContributionFactory(
-            **{
-                contribution_type: True,
-                "status": status,
-                "provider_payment_method_id": "something" if has_payment_method_id else None,
-            }
-        )
-
-    mock_delete_sub = Mock()
-    monkeypatch.setattr("stripe.Subscription.delete", mock_delete_sub)
-
-    mock_pm_detach = Mock()
-
-    class MockPaymentMethod:
-        def __init__(self, *args, **kwargs):
-            self.detach = mock_pm_detach
-
-    mock_retrieve_pm = Mock(return_value=MockPaymentMethod())
-    monkeypatch.setattr("stripe.PaymentMethod.retrieve", mock_retrieve_pm)
-
-    contribution.cancel()
-    contribution.refresh_from_db()
-    assert contribution.status == ContributionStatus.CANCELED
-
-    if status == ContributionStatus.PROCESSING:
-        mock_delete_sub.assert_called_once_with(
-            contribution.provider_subscription_id,
-            stripe_account=contribution.donation_page.revenue_program.stripe_account_id,
-        )
-    elif has_payment_method_id:
-        mock_retrieve_pm.assert_called_once_with(
-            contribution.provider_payment_method_id,
-            stripe_account=contribution.donation_page.revenue_program.stripe_account_id,
-        )
-        mock_pm_detach.assert_called_once()
-    else:
-        mock_pm_detach.assert_not_called()
-
-
-@pytest.mark.django_db()
-def test_contribution_cancel_when_unpermitted_interval(monkeypatch):
-    with patch("apps.contributions.models.Contribution.fetch_stripe_payment_method", return_value=None):
-        contribution = ContributionFactory(
-            **{"annual_subscription": True, "status": ContributionStatus.PROCESSING, "interval": "foobar"}
-        )
-
-    last_modified = contribution.modified
-    mock_stripe_method = Mock()
-    monkeypatch.setattr("stripe.PaymentIntent.cancel", mock_stripe_method)
-    monkeypatch.setattr("stripe.Subscription.delete", mock_stripe_method)
-    monkeypatch.setattr("stripe.PaymentMethod.retrieve", mock_stripe_method)
-    monkeypatch.setattr("stripe.PaymentMethod.detach", mock_stripe_method)
-
-    with pytest.raises(ContributionIntervalError):
-        contribution.cancel()
-    assert contribution.modified == last_modified
-    mock_stripe_method.assert_not_called()
-
-
-@pytest.mark.django_db
-@pytest.mark.parametrize(
-=======
->>>>>>> b27e2eff
     "status",
     (
         ContributionStatus.CANCELED,
@@ -692,13 +527,9 @@
         "unexpected",
     ),
 )
-def test_contribution_cancel_when_unpermitted_status(status, monkeypatch):
-    with patch("apps.contributions.models.Contribution.fetch_stripe_payment_method", return_value=None):
-<<<<<<< HEAD
-        contribution = ContributionFactory(**{"annual_subscription": True, "status": status})
-=======
-        contribution = ContributionFactory(annual_subscription=True, status=status)
->>>>>>> b27e2eff
+def test_contribution_cancel_when_unpermitted_status(status, contribution, monkeypatch):
+    contribution.status = status
+    contribution.save()
     last_modified = contribution.modified
     mock_stripe_method = Mock()
     monkeypatch.setattr("stripe.PaymentIntent.cancel", mock_stripe_method)
