--- conflicted
+++ resolved
@@ -17,11 +17,6 @@
 # Django tries to create the already existing new model/table.
 psql -d ${DATABASE_URL} -c "DROP SCHEMA public CASCADE;
 CREATE SCHEMA public;
-<<<<<<< HEAD
-CREATE EXTENSION citext;
-CREATE TABLE config_denylistword (id integer not null, word heroku_ext.citext not null);
-=======
->>>>>>> ac8cf588
 GRANT ALL ON SCHEMA public TO postgres;
 GRANT ALL ON SCHEMA public TO public;"
 
