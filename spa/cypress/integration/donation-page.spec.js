import { STRIPE_PAYMENT, LIVE_PAGE_DETAIL } from 'ajax/endpoints';
import { getEndpoint, getPageElementByType, getTestingDonationPageUrl, EXPECTED_RP_SLUG } from '../support/util';
import livePageOne from '../fixtures/pages/live-page-1.json';

// Deps
import { format } from 'date-fns';

// Constants
import { CLEARBIT_SCRIPT_SRC } from '../../src/hooks/useClearbit';
import * as socialMetaGetters from 'components/donationPage/DonationPageSocialTags';
import hubDefaultSocialCard from 'assets/images/hub-og-card.png';

import * as freqUtils from 'utilities/parseFrequency';
import calculateStripeFee from 'utilities/calculateStripeFee';

const expectedPageSlug = 'page-slug';

describe('Routing', () => {
  it('should send a request containing the correct query params', () => {
    cy.intercept({ method: 'GET', pathname: getEndpoint(LIVE_PAGE_DETAIL) }, (req) => {
      expect(req.url).contains(`revenue_program=${EXPECTED_RP_SLUG}`);
      expect(req.url).contains(`page=${expectedPageSlug}`);
    });
    cy.visit(getTestingDonationPageUrl(expectedPageSlug));
  });

  it('should show a donation page if route is not reserved, first-level', () => {
    cy.intercept('/api/v1/organizations/stripe_account_id/**', { fixture: 'stripe/org-account-id.json' });
    cy.intercept(
      { method: 'GET', pathname: getEndpoint(LIVE_PAGE_DETAIL) },
      { fixture: 'pages/live-page-1', statusCode: 200 }
    ).as('getPageDetail');
    cy.visit(getTestingDonationPageUrl(expectedPageSlug));
    cy.wait('@getPageDetail');
    cy.getByTestId('donation-page').should('exist');
    cy.get('head').find(`script[src*="${CLEARBIT_SCRIPT_SRC}"]`).should('have.length', 1);
  });
});

describe('DonationPage elements', () => {
  it('should render expected rich text content', () => {
    cy.visitDonationPage();

    cy.getByTestId('d-rich-text').should('exist');
    cy.contains('Your support keeps us going!');
  });

  it('should render expected expected frequencies', () => {
    const frequency = getPageElementByType(livePageOne, 'DFrequency');
    cy.getByTestId('d-frequency');

    frequency.content.forEach((freq) => {
      cy.contains(freq.displayName);
    });
  });
  it('should render expected amounts', () => {
    const frequency = getPageElementByType(livePageOne, 'DFrequency');
    const amounts = getPageElementByType(livePageOne, 'DAmount');
    cy.getByTestId('d-amount');

    frequency.content.forEach((freq) => {
      cy.contains(freq.displayName).click();
      amounts.content.options[freq.value].forEach((amount) => cy.contains(amount));
    });
  });
  it('should render text indicating expected frequencies', () => {
    const frequency = getPageElementByType(livePageOne, 'DFrequency');
    cy.getByTestId('d-amount');

    frequency.content.forEach((freq) => {
      cy.contains(freq.displayName).click();
      const adjective = freqUtils.getFrequencyAdjective(freq.value);
      const rate = freqUtils.getFrequencyRate(freq.value);
      const adverb = freqUtils.getFrequencyAdverb(freq.value);

      cy.getByTestId('d-amount').find('h3').contains(adjective);
      if (rate) {
        cy.getByTestId('custom-amount-rate').contains(rate);
      }
      if (adverb) {
        cy.getByTestId('pay-fees').scrollIntoView().find('label').contains(adverb);
      }
    });
  });

  it('should render the correct fee base on frequency and amount', () => {
    const frequency = getPageElementByType(livePageOne, 'DFrequency');
    const amounts = getPageElementByType(livePageOne, 'DAmount');

    frequency.content.forEach((freq) => {
      cy.contains(freq.displayName).click();
      amounts.content.options[freq.value].forEach((amount) => {
        cy.contains(amount).click();
        const calculatedFee = calculateStripeFee(amount, freq.value, true);
        cy.getByTestId('pay-fees').scrollIntoView().find('label').contains(calculatedFee);
      });
    });
  });

  it('should select agreeToPayFees by default if appropriate page property is set', () => {
    const page = { ...livePageOne };
    const paymentIndex = page.elements.findIndex((el) => el.type === 'DPayment');
    page.elements[paymentIndex].content.payFeesDefault = true;
    cy.intercept({ method: 'GET', pathname: getEndpoint(LIVE_PAGE_DETAIL) }, { body: page, statusCode: 200 }).as(
      'getPageWithPayFeesDefault'
    );
    cy.visit(getTestingDonationPageUrl(expectedPageSlug));
    cy.url().should('include', EXPECTED_RP_SLUG);
    cy.url().should('include', expectedPageSlug);
    cy.wait(['@getPageWithPayFeesDefault']);

    cy.getByTestId('pay-fees-checked').should('exist');
    cy.getByTestId('pay-fees-not-checked').should('not.exist');
  });
});

describe('Donation page social meta tags', () => {
  const { revenue_program } = livePageOne;
  const OG_URL = 'og:url';
  const OG_TITLE = 'og:title';
  const OG_DESC = 'og:description';
  const OG_TYPE = 'og:type';
  const OG_IMAGE = 'og:image';
  const OG_IMAGE_ALT = 'og:image:alt';
  const TW_CARD = 'twitter:card';
  const TW_SITE = 'twitter:site';
  const TW_CREATOR = 'twitter:creator';
  const expectedMetaTags = [OG_URL, OG_TITLE, OG_DESC, OG_TYPE, OG_IMAGE, OG_IMAGE_ALT, TW_CARD, TW_SITE, TW_CREATOR];

  describe('Meta tags exist with default values', () => {
    const metaTagNameDefaultValueMap = {
      [OG_URL]: socialMetaGetters.DEFAULT_OG_URL,
      [OG_TITLE]: socialMetaGetters.getDefaultOgTitle(revenue_program.name),
      [OG_DESC]: socialMetaGetters.getDefaultOgDescription(revenue_program.name),
      [OG_TYPE]: 'website',
      [OG_IMAGE]: '/' + hubDefaultSocialCard,
      [OG_IMAGE_ALT]: socialMetaGetters.DEFAULT_OG_IMG_ALT,
      [TW_CARD]: socialMetaGetters.TWITTER_CARD_TYPE,
      [TW_SITE]: '@' + socialMetaGetters.DEFAULT_TWITTER_SITE,
      [TW_CREATOR]: '@' + socialMetaGetters.DEFAULT_TWITTER_CREATOR
    };
    before(() => {
      cy.intercept(
        { method: 'GET', pathname: getEndpoint(LIVE_PAGE_DETAIL) },
        { fixture: 'pages/live-page-1', statusCode: 200 }
      ).as('getPage');
      cy.interceptStripeApi();
      cy.visit(getTestingDonationPageUrl('my-page'));
      cy.url().should('include', 'my-page');
      cy.wait('@getPage');
    });

    expectedMetaTags.forEach((metaTagName) => {
      it(`document head should contain metatag with default value for ${metaTagName}`, () => {
        cy.get(`meta[name="${metaTagName}"]`).should('exist');
        cy.get(`meta[name="${metaTagName}"]`).should('have.attr', 'content', metaTagNameDefaultValueMap[metaTagName]);
      });
    });
  });

  describe('Meta tags exist with revenue program values', () => {
    const body = { ...livePageOne };
    const rpName = body.revenue_program.name;
    body.revenue_program.social_title = 'My social title';
    body.revenue_program.social_description = 'My social description';
    body.revenue_program.social_url = 'http://www.google.com';
    body.revenue_program.social_card = '/media/my-social-card.png';
    body.revenue_program.twitter_handle = 'myprogram';

    const metaTagNameRPValueMap = {
      [OG_URL]: body.revenue_program.social_url,
      [OG_TITLE]: body.revenue_program.social_title,
      [OG_DESC]: body.revenue_program.social_description,
      [OG_TYPE]: 'website',
      [OG_IMAGE]: body.revenue_program.social_card,
      [OG_IMAGE_ALT]: socialMetaGetters.getOgImgAlt(rpName),
      [TW_CARD]: socialMetaGetters.TWITTER_CARD_TYPE,
      [TW_SITE]: '@' + body.revenue_program.twitter_handle,
      [TW_CREATOR]: '@' + body.revenue_program.twitter_handle
    };

    before(() => {
      cy.interceptStripeApi();
      cy.intercept({ method: 'GET', pathname: getEndpoint(LIVE_PAGE_DETAIL) }, { body, statusCode: 200 }).as('getPage');
      cy.visit(getTestingDonationPageUrl('my-page'));
      cy.url().should('include', 'my-page');
      cy.wait('@getPage');
    });

    expectedMetaTags.forEach((metaTagName) => {
      it(`document head should contain metatag with revenue program value for ${metaTagName}`, () => {
        cy.get(`meta[name="${metaTagName}"]`).should('exist');
        cy.get(`meta[name="${metaTagName}"]`).should('have.attr', 'content', metaTagNameRPValueMap[metaTagName]);
      });
    });
  });
});

describe('Donation page amount and frequency query parameters', () => {
  beforeEach(() => {
    cy.interceptStripeApi();
    cy.interceptDonation();
    cy.intercept({ method: 'GET', pathname: `${getEndpoint(LIVE_PAGE_DETAIL)}**` }, { body: livePageOne }).as(
      'getPageDetail'
    );
  });
  specify('&frequency and &amount uses that frequency and that amount', () => {
    // intercept page, return particular elements
    const amounts = livePageOne.elements.find((el) => el.type === 'DAmount');
    const targetFreq = 'monthly';
    const targetAmount = amounts.content.options.month[1];

    // visit url + querystring
    cy.visit(getTestingDonationPageUrl(expectedPageSlug, `?amount=${targetAmount}&frequency=${targetFreq}`));
    cy.wait('@getPageDetail');
    cy.url().should('include', EXPECTED_RP_SLUG);
    cy.url().should('include', expectedPageSlug);
    cy.url().should('include', targetFreq);
    cy.url().should('include', targetAmount);

    // assert that the right things are checked
    cy.getByTestId('frequency-month-selected').should('exist');
    cy.getByTestId(`amount-${targetAmount}-selected`).should('exist');
  });

  specify('&frequency and @amount custom shows only that amount for frequency', () => {
    const targetFreq = 'monthly';
    const targetAmount = 99;
    // visit url + querystring
    cy.visit(getTestingDonationPageUrl(expectedPageSlug, `?amount=${targetAmount}&frequency=${targetFreq}`));
    cy.wait('@getPageDetail');
    cy.url().should('include', EXPECTED_RP_SLUG);
    cy.url().should('include', expectedPageSlug);
    cy.url().should('include', targetFreq);
    cy.url().should('include', targetAmount);

    // assert that the right things are checked
    cy.getByTestId('frequency-month-selected').should('exist');
    cy.getByTestId(`amount-other-selected`).within(() => {
      cy.get('input').should('have.value', targetAmount);
    });
  });

  specify('&amount but no &frequency defaults to that amount with the frequency=once', () => {
    // intercept page, return particular elements
    const targetAmount = 99;
    const amounts = livePageOne.elements.find((el) => el.type === 'DAmount');

    // visit url + querystring
    cy.visit(getTestingDonationPageUrl(expectedPageSlug, `?amount=${targetAmount}`));
    cy.wait('@getPageDetail');
    cy.url().should('include', EXPECTED_RP_SLUG);
    cy.url().should('include', expectedPageSlug);
    cy.url().should('include', targetAmount);

    // assert that the right things are checked
    cy.getByTestId('frequency-one_time-selected').should('exist');
    cy.getByTestId(`amount-other-selected`).within(() => {
      cy.get('input').should('have.value', targetAmount);
    });
    amounts.content.options.one_time.forEach((amount) => {
      cy.getByTestId(`amount-${amount}`).should('not.exist');
    });
  });

  specify('&frequency=once but no amount defaults to the one-time default set by the page creator', () => {
    const targetFreq = 'once';
    // visit url + querystring
    cy.visit(getTestingDonationPageUrl(expectedPageSlug, `?frequency=${targetFreq}`));
    cy.wait('@getPageDetail');
    cy.url().should('include', EXPECTED_RP_SLUG);
    cy.url().should('include', expectedPageSlug);
    cy.url().should('include', targetFreq);

    // assert that the right things are checked
    cy.getByTestId('frequency-one_time-selected').should('exist');
  });

  specify('&frequency=yearly but no amount defaults to the yearly default set by the page creator', () => {
    const targetFreq = 'yearly';
    // visit url + querystring
    cy.visit(getTestingDonationPageUrl(expectedPageSlug, `?frequency=${targetFreq}`));
    cy.wait('@getPageDetail');
    cy.url().should('include', EXPECTED_RP_SLUG);
    cy.url().should('include', expectedPageSlug);
    cy.url().should('include', targetFreq);

    // assert that the right things are checked
    cy.getByTestId('frequency-year-selected').should('exist');
  });

  specify('&frequency=monthly but no amount defaults to the monthly default set by the page creator', () => {
    const targetFreq = 'monthly';
    // visit url + querystring
    cy.visit(getTestingDonationPageUrl(expectedPageSlug, `?frequency=${targetFreq}`));
    cy.wait('@getPageDetail');
    cy.url().should('include', EXPECTED_RP_SLUG);
    cy.url().should('include', expectedPageSlug);
    cy.url().should('include', targetFreq);

    // assert that the right things are checked
    cy.getByTestId('frequency-month-selected').should('exist');
  });
});

describe('404 behavior', () => {
  it('should show 404 if request live page returns non-200', () => {
    cy.intercept(
      { method: 'GET', pathname: getEndpoint(LIVE_PAGE_DETAIL) },
      { fixture: 'pages/live-page-1', statusCode: 404 }
    ).as('getLivePage');
    cy.visit(getTestingDonationPageUrl(expectedPageSlug));
    cy.url().should('include', EXPECTED_RP_SLUG);
    cy.url().should('include', expectedPageSlug);
    cy.wait('@getLivePage');
    cy.getByTestId('live-page-404').should('exist');
  });

  it('should show live 404 page if api returns 404', () => {
    cy.intercept({ method: 'GET', pathname: getEndpoint(LIVE_PAGE_DETAIL) }, { statusCode: 404 }).as('getPageDetail');
    cy.visit(getTestingDonationPageUrl(expectedPageSlug));
    cy.wait('@getPageDetail');
    cy.getByTestId('live-page-404').should('exist');
  });

  it('should show a donation page if route is not reserved', () => {
    cy.intercept(
      { method: 'GET', pathname: getEndpoint(LIVE_PAGE_DETAIL) },
      { fixture: 'pages/live-page-1', statusCode: 200 }
    ).as('getPageDetail');
    cy.visit(getTestingDonationPageUrl(expectedPageSlug));
    cy.wait('@getPageDetail');
    cy.getByTestId('donation-page').should('exist');
  });
});

describe('Footer-like content', () => {
  before(() => {
    cy.intercept(
      { method: 'GET', pathname: getEndpoint(LIVE_PAGE_DETAIL) },
      { fixture: 'pages/live-page-1', statusCode: 200 }
    ).as('getPage');
    cy.visit(getTestingDonationPageUrl(expectedPageSlug));
    cy.url().should('include', EXPECTED_RP_SLUG);
    cy.url().should('include', expectedPageSlug);
    cy.wait('@getPage');
  });

  it('should render page footer with link to fundjournalism.org', () => {
    cy.getByTestId('donation-page-footer').should('exist');
    cy.getByTestId('donation-page-footer')
      .contains('fundjournalism.org')
      .should('have.attr', 'href', 'https://fundjournalism.org/');
  });

  it('should render correct copyright info, including revenue program name', () => {
    cy.getByTestId('donation-page-footer').contains(new Date().getFullYear() + ' ' + livePageOne.revenue_program.name);
  });

  it('should render organization contact email if present, nothing if not', () => {
    const expectedString = `Contact us at ${livePageOne.revenue_program.contact_email}`;
    // If revenue_program.contact_email is present, should show...
    cy.getByTestId('donation-page-static-text').contains(expectedString).should('exist');

    // ...but if we remove it, shouldn't show
    const page = { ...livePageOne };
    page.revenue_program.contact_email = '';
    cy.intercept({ method: 'GET', pathname: getEndpoint(LIVE_PAGE_DETAIL) }, { body: page, statusCode: 200 });
    cy.visit(getTestingDonationPageUrl('page-slug-2'));
    cy.getByTestId('donation-page-static-text').contains(expectedString).should('not.exist');
  });

  it('should render revenue program address if present, nothing if not', () => {
    const expectedString = `Prefer to mail a check? Our mailing address is ${livePageOne.revenue_program.address}.`;
    // If revenue_program.address is present, should show...
    cy.getByTestId('donation-page-static-text').contains(expectedString).should('exist');

    // ...but if we remove it, shouldn't show
    const page = { ...livePageOne };
    page.revenue_program.address = '';
    cy.intercept({ method: 'GET', pathname: getEndpoint(LIVE_PAGE_DETAIL) }, { body: page, statusCode: 200 });
    cy.visit(getTestingDonationPageUrl('page-slug'));
    cy.getByTestId('donation-page-static-text').contains(expectedString).should('not.exist');
  });

  it('should render certain text if the org is nonprofit', () => {
    const nonProfitPage = { ...livePageOne };
    // ensure contact_email, so text section shows up at all
    nonProfitPage.revenue_program.contact_email = 'testing@test.com';
    nonProfitPage.organization_is_nonprofit = true;
    cy.intercept(
      { method: 'GET', pathname: getEndpoint(LIVE_PAGE_DETAIL) },
      { body: nonProfitPage, statusCode: 200 }
    ).as('getNonProfitPage');
    cy.visit(getTestingDonationPageUrl('page-slug-6'));
    cy.url().should('include', 'page-slug-6');
    cy.wait('@getNonProfitPage');
    // If org is non-profit, show certain text...
    cy.getByTestId('donation-page-static-text').contains('are tax deductible').should('exist');
    cy.getByTestId('donation-page-static-text').contains('change a recurring donation').should('exist');
  });

  it('should render different text if the org is for-profit', () => {
    const forProfitPage = { ...livePageOne };
    forProfitPage.organization_is_nonprofit = false;
    cy.intercept(
      { method: 'GET', pathname: getEndpoint(LIVE_PAGE_DETAIL) },
      { body: forProfitPage, statusCode: 200 }
    ).as('getForProfitPage');
    cy.visit(getTestingDonationPageUrl('page-slug-2'));
    cy.url().should('include', 'page-slug-2');
    cy.wait('@getForProfitPage');
    cy.getByTestId('donation-page-static-text').contains('are not tax deductible').should('exist');
    cy.getByTestId('donation-page-static-text').contains('change a recurring contribution').should('exist');
  });

  it('should show different content based on the selected amount and frequency', () => {
    cy.intercept(
      { method: 'GET', pathname: getEndpoint(LIVE_PAGE_DETAIL) },
      { fixture: 'pages/live-page-1', statusCode: 200 }
    ).as('getPage');
    cy.visit(getTestingDonationPageUrl(expectedPageSlug));
    cy.url().should('include', EXPECTED_RP_SLUG);
    cy.url().should('include', expectedPageSlug);
    cy.wait('@getPage');

    const targetMonthlyAmount = 15;
    // if frequency is monthly, show particular agreement statement...
    cy.getByTestId('frequency-month').click();
    cy.getByTestId(`amount-${targetMonthlyAmount}`).click();
    const expectedMonthlyText = `payments of $${targetMonthlyAmount}, to be processed on or adjacent to the ${new Date().getDate()}`;
    cy.getByTestId('donation-page-static-text').contains(expectedMonthlyText).should('exist');

    // if frequency is yearly, show another agreement statement...
    const targetYearlyAmount = 365;
    cy.getByTestId('frequency-year').click();
    cy.getByTestId(`amount-${targetYearlyAmount}`).click();
    const expectedYearlyText = `payments of $${targetYearlyAmount}, to be processed on or adjacent to ${format(
      new Date(),
      'L/d'
    )} yearly until you cancel`;
    cy.getByTestId('donation-page-static-text').contains(expectedYearlyText).should('exist');

    // ... but if it's one-time, don't
    cy.getByTestId('frequency-one_time').click();
    cy.getByTestId('donation-page-static-text').contains(expectedMonthlyText).should('not.exist');
    cy.getByTestId('donation-page-static-text').contains(expectedYearlyText).should('not.exist');
  });
});

describe.only('Resulting request', () => {
  beforeEach(() => {
    // cy.interceptStripeApi();
    cy.interceptDonation();
    cy.intercept(
      { method: 'GET', pathname: `${getEndpoint(LIVE_PAGE_DETAIL)}**` },
      { fixture: 'pages/live-page-1', statusCode: 200 }
    ).as('getPageDetail');
  });
  it('should pass salesforce campaign id from query parameter to request body', () => {
    const sfCampaignId = 'my-test-sf-campaign-id';
    cy.visit(getTestingDonationPageUrl(expectedPageSlug, `?campaign=${sfCampaignId}`));
    cy.url().should('include', EXPECTED_RP_SLUG);
    cy.url().should('include', expectedPageSlug);
    cy.url().should('include', sfCampaignId);
  });

  it('should send a request with the expected interval', () => {
    cy.visit(getTestingDonationPageUrl(expectedPageSlug));
    cy.url().should('include', EXPECTED_RP_SLUG);
    cy.url().should('include', expectedPageSlug);
    cy.wait('@getPageDetail');

    const interval = 'One time';
    const amount = '120';
    cy.setUpDonation(interval, amount);
    cy.makeDonation();
    cy.wait('@stripePayment').its('request.body').should('have.property', 'interval', 'one_time');
  });

  it('should send a request with the expected amount', () => {
    cy.visit(getTestingDonationPageUrl(expectedPageSlug));
    cy.url().should('include', EXPECTED_RP_SLUG);
    cy.url().should('include', expectedPageSlug);
    cy.wait('@getPageDetail');

    const interval = 'One time';
    const amount = '120';
    cy.setUpDonation(interval, amount);
    cy.makeDonation();
    cy.wait('@stripePayment').its('request.body').should('have.property', 'amount', amount);
  });

<<<<<<< HEAD
  it('should send a confirmation request to Stripe with the organization stripe account id in the header', () => {
    /**
     * This tests against regressions that might cause the orgs stripe account id to not appear in the header of confirmCardPayment
     */
    cy.visit(getTestingDonationPageUrl(expectedPageSlug));
    cy.url().should('include', EXPECTED_RP_SLUG);
    cy.url().should('include', expectedPageSlug);
    cy.wait('@getPageDetail');

    const interval = 'One time';
    const amount = '120';
    cy.setUpDonation(interval, amount);
    cy.makeDonation();

    cy.wait('@confirmCardPayment').its('request.body').should('include', livePageOne.stripe_account_id);
  });

=======
>>>>>>> 49b42a54
  it('should contain clearbit.js script in body', () => {
    cy.get('head').find(`script[src*="${CLEARBIT_SCRIPT_SRC}"]`).should('have.length', 1);
  });

  it('should send a request with a Google reCAPTCHA token in request body', () => {
    cy.visit(getTestingDonationPageUrl(expectedPageSlug));
    cy.url().should('include', EXPECTED_RP_SLUG);
    cy.url().should('include', expectedPageSlug);
    cy.wait('@getPageDetail');

    const interval = 'One time';
    const amount = '120';
    cy.setUpDonation(interval, amount);
    cy.makeDonation();
    cy.wait('@stripePayment').its('request.body').should('have.property', 'captcha_token');
  });

  it('should focus the first input on the page with an error', () => {
    cy.visit(getTestingDonationPageUrl(expectedPageSlug));
    cy.wait('@getPageDetail');

    const errorElementName = 'first_name';
    const errorMessage = 'Something was wrong with first_name';
    cy.intercept(
      { method: 'POST', pathname: getEndpoint(STRIPE_PAYMENT) },
      { body: { [errorElementName]: errorMessage }, statusCode: 400 }
    ).as('stripePaymentError');
    cy.setUpDonation('One time', '120');
    cy.makeDonation();
    cy.wait('@stripePaymentError');
    cy.get(`input[name="${errorElementName}"]`).should('have.focus');
    cy.contains(errorMessage);
  });
});

describe('Thank you page', () => {
  it('should show a generic Thank You page at /rev-slug/thank-you', () => {
    cy.intercept(
      { method: 'GET', pathname: getEndpoint(LIVE_PAGE_DETAIL) },
      { fixture: 'pages/live-page-1', statusCode: 200 }
    );
    cy.visit(getTestingDonationPageUrl('page-slug/thank-you'));
    cy.getByTestId('generic-thank-you').should('exist');
  });
});<|MERGE_RESOLUTION|>--- conflicted
+++ resolved
@@ -491,7 +491,6 @@
     cy.wait('@stripePayment').its('request.body').should('have.property', 'amount', amount);
   });
 
-<<<<<<< HEAD
   it('should send a confirmation request to Stripe with the organization stripe account id in the header', () => {
     /**
      * This tests against regressions that might cause the orgs stripe account id to not appear in the header of confirmCardPayment
@@ -509,8 +508,6 @@
     cy.wait('@confirmCardPayment').its('request.body').should('include', livePageOne.stripe_account_id);
   });
 
-=======
->>>>>>> 49b42a54
   it('should contain clearbit.js script in body', () => {
     cy.get('head').find(`script[src*="${CLEARBIT_SCRIPT_SRC}"]`).should('have.length', 1);
   });
