--- conflicted
+++ resolved
@@ -15,19 +15,12 @@
 const providerFn = ({ children }) => (
   <ThemeProvider theme={revEngineTheme}>
     <MuiThemeProvider theme={muiThemeOverrides}>
-<<<<<<< HEAD
-      <AlertProvider template={Alert} {...alertOptions}>
-        <AdminGlobalStyles />
-        <GlobalContext.Provider value={{ getReauth: () => {} }}>{children}</GlobalContext.Provider>
-      </AlertProvider>
-=======
       <MuiThemeProvider>
         <AlertProvider template={Alert} {...alertOptions}>
           <AdminGlobalStyles />
-          {children}
+          <GlobalContext.Provider value={{ getReauth: () => {} }}>{children}</GlobalContext.Provider>
         </AlertProvider>
       </MuiThemeProvider>
->>>>>>> c79024c3
     </MuiThemeProvider>
   </ThemeProvider>
 );
