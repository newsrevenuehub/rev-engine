import 'cypress-localstorage-commands';
import '@testing-library/cypress/add-commands';

import { getEndpoint, getTestingDonationPageUrl, getTestingDefaultDonationPageUrl, EXPECTED_RP_SLUG } from './util';
import { LIVE_PAGE_DETAIL, STRIPE_PAYMENT, CONTRIBUTIONS } from 'ajax/endpoints';
import { DEFAULT_RESULTS_ORDERING } from 'components/donations/DonationsTable';
import { ApiResourceList } from '../support/restApi';
import donationsData from '../fixtures/donations/18-results.json';
import { LS_CSRF_TOKEN, LS_USER } from 'appSettings';

Cypress.Commands.add('getByTestId', (testId, options, partialMatch = false) => {
  return cy.get(`[data-testid${partialMatch ? '*' : ''}="${testId}"]`, options);
});

Cypress.Commands.add('forceLogin', (userFixture) => {
  cy.clearLocalStorage();
  cy.setLocalStorage(LS_CSRF_TOKEN, userFixture.csrf_token);
  cy.setLocalStorage(LS_USER, JSON.stringify(userFixture.user));
});

Cypress.Commands.add('visitDonationPage', () => {
  cy.intercept(
    { method: 'GET', pathname: getEndpoint(LIVE_PAGE_DETAIL) },
    { fixture: 'pages/live-page-1', statusCode: 200 }
  ).as('getPageDetail');
  cy.visit(getTestingDonationPageUrl('my-page/'));
  cy.url().should('include', EXPECTED_RP_SLUG);
  cy.url().should('include', 'my-page');
  cy.wait('@getPageDetail');
});

Cypress.Commands.add('visitDefaultDonationPage', () => {
  cy.intercept(
    { method: 'GET', pathname: getEndpoint(LIVE_PAGE_DETAIL) },
    { fixture: 'pages/live-page-1', statusCode: 200 }
  ).as('getPageDetail');
  cy.visit(getTestingDefaultDonationPageUrl());
  cy.url().should('include', EXPECTED_RP_SLUG);
  cy.wait('@getPageDetail');
});

Cypress.Commands.add('interceptDonation', () => {
  cy.intercept(
    { method: 'POST', pathname: getEndpoint(STRIPE_PAYMENT) },
    { fixture: 'stripe/payment-intent', statusCode: 200 }
  ).as('stripePayment');

  cy.intercept('/v1/payment_intents/**', { statusCode: 200 }).as('confirmCardPayment');

  cy.intercept('/v1/payment_methods/**', { fixture: 'stripe/payment-method', statusCode: 200 }).as(
    'createPaymentMethod'
  );
});

Cypress.Commands.add('setUpDonation', (frequency, amount) => {
  cy.contains(frequency).click();
  cy.contains(amount).click();
});

Cypress.Commands.add('interceptStripeApi', () => {
  cy.intercept({ url: 'https://r.stripe.com/*', method: 'POST' }, { statusCode: 200 });
  cy.intercept({ url: 'https://m.stripe.com/*', method: 'POST' }, { statusCode: 200 });
  cy.intercept({ url: 'https://api.stripe.com/**', method: 'GET' }, { statusCode: 200 });
});

Cypress.Commands.add('interceptPaginatedDonations', (data = donationsData) => {
  const defaultSortBys = {
    columns: DEFAULT_RESULTS_ORDERING.map((item) => item.id),
    directions: DEFAULT_RESULTS_ORDERING.map((item) => (item.desc ? 'desc' : 'asc'))
  };
  const sortableColumns = [
    'last_payment_date',
    'amount',
    'contributor_email',
    'modified',
    'status',
    'flagged_date',
    'revenue_program__name'
  ];
  const filterableColumns = ['created', 'status', 'amount'];
  const api = new ApiResourceList(data, defaultSortBys, sortableColumns);
  cy.intercept({ pathname: getEndpoint(CONTRIBUTIONS) }, (req) => {
    const urlSearchParams = new URLSearchParams(req.url.split('?')[1]);
    const pageSize = urlSearchParams.get('page_size');
    const pageNum = urlSearchParams.get('page');
    const ordering = urlSearchParams.get('ordering');
    const filters = {};
    filterableColumns.forEach((f) => (filters[f] = urlSearchParams.getAll(f)));
    req.reply(api.getResponse(pageSize, pageNum, ordering, filters));
  }).as('getDonations');
});

Cypress.Commands.add('editElement', (elementType) => {
  cy.getByTestId(`page-item-${elementType}`)
    .first()
    .within(() => {
      cy.getByTestId('pencil-button').click({ force: true });
    });
});

Cypress.Commands.add('setStripeCardElement', (elementName, value) => {
  return cy.getByTestId('edit-recurring-payment-modal').within(($modal) => {
    cy.wrap($modal)
      .get('iframe')
      .its('0.contentDocument.body')
      .should('not.be.empty')
      .then(cy.wrap)
      .find(`input[data-elements-stable-field-name="${elementName}"]`)
      .type(value);
  });
});

<<<<<<< HEAD
Cypress.Commands.add('interceptFbAnalytics', () => {
  cy.intercept({ method: 'GET', url: 'https://connect.facebook.net/*' }, { statusCode: 200 });
  cy.intercept({ method: 'GET', url: '*ev=Contribute*' }, { statusCode: 200 }).as('fbTrackContribution');
  cy.intercept({ method: 'GET', url: '*ev=Purchase*' }, { statusCode: 200 }).as('fbTrackPurchase');
=======
Cypress.Commands.add('interceptGoogleRecaptcha', () => {
  // This can be helpful to add because in test env, sometimes the live recaptcha returns an error
  // (possibly because we load it too many times successively?), which can cause test failures.
  cy.intercept({ method: 'GET', url: 'https://www.google.com/recaptcha/*' }, { statusCode: 200 });
>>>>>>> f26fc02b
});<|MERGE_RESOLUTION|>--- conflicted
+++ resolved
@@ -110,15 +110,14 @@
   });
 });
 
-<<<<<<< HEAD
 Cypress.Commands.add('interceptFbAnalytics', () => {
   cy.intercept({ method: 'GET', url: 'https://connect.facebook.net/*' }, { statusCode: 200 });
   cy.intercept({ method: 'GET', url: '*ev=Contribute*' }, { statusCode: 200 }).as('fbTrackContribution');
   cy.intercept({ method: 'GET', url: '*ev=Purchase*' }, { statusCode: 200 }).as('fbTrackPurchase');
-=======
+});
+
 Cypress.Commands.add('interceptGoogleRecaptcha', () => {
   // This can be helpful to add because in test env, sometimes the live recaptcha returns an error
   // (possibly because we load it too many times successively?), which can cause test failures.
   cy.intercept({ method: 'GET', url: 'https://www.google.com/recaptcha/*' }, { statusCode: 200 });
->>>>>>> f26fc02b
 });