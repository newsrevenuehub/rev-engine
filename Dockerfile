--- conflicted
+++ resolved
@@ -10,11 +10,7 @@
 WORKDIR /code/spa/
 
 # Limit memory usage to avoid Heroku deploy issues.
-<<<<<<< HEAD
-RUN npm run build:for-heroku
-=======
 RUN npm run build:low-memory
->>>>>>> d343221f
 
 FROM python:3.10-slim as base
 
