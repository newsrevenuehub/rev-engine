--- conflicted
+++ resolved
@@ -536,16 +536,6 @@
 @pytest.mark.usefixtures("default_feature_flags")
 class TestAuthorizedContributor:
 
-<<<<<<< HEAD
-    @pytest.fixture(autouse=True)
-    def _mock_contribution_queryset(self, mocker):
-        mocker.patch(
-            "apps.contributions.views.portal.PortalContributorsViewSet.get_contributor_queryset",
-            return_value=Contribution.objects.with_first_payment_date().none(),
-        )
-
-=======
->>>>>>> a2417b11
     @pytest.fixture
     def contribution(self, contributor_user):
         return ContributionFactory(contributor=contributor_user)
