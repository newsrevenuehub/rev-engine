--- conflicted
+++ resolved
@@ -2,12 +2,8 @@
 import json
 import re
 from datetime import timedelta
-<<<<<<< HEAD
 from pathlib import Path
-from unittest.mock import Mock, patch
-=======
 from unittest.mock import Mock
->>>>>>> bb3477f0
 from urllib.parse import parse_qs, urlparse
 from zoneinfo import ZoneInfo
 
@@ -432,90 +428,6 @@
             f" {one_time_contribution.created.strftime('%Y-%m-%d %H:%M:%S')}"
         )
 
-<<<<<<< HEAD
-    @pytest.mark.parametrize(
-        ("make_contribution_fn", "update_data", "expect_stripe_fetch", "stripe_fetch_return_val"),
-        [
-            (
-                lambda: ContributionFactory(one_time=True, provider_payment_method_id="some-id"),
-                {"amount": 2000},
-                False,
-                None,
-            ),
-            (
-                lambda: ContributionFactory(one_time=True, provider_payment_method_id=None),
-                {"provider_payment_method_id": "something"},
-                False,
-                {"foo": "bar"},
-            ),
-            (
-                lambda: ContributionFactory(
-                    one_time=True, provider_payment_method_id="some-id", provider_payment_method_details=None
-                ),
-                {"provider_payment_method_id": "something-else"},
-                True,
-                {"key": "val"},
-            ),
-            (
-                lambda: ContributionFactory(
-                    one_time=True,
-                    provider_payment_method_id="old-id",
-                    provider_payment_method_details={"something": "truthy"},
-                ),
-                {"provider_payment_method_id": "new-id"},
-                False,
-                None,
-            ),
-            (
-                lambda: ContributionFactory(one_time=True, provider_payment_method_id="old-id"),
-                {"amount": 2000},
-                False,
-                None,
-            ),
-        ],
-    )
-    @pytest.mark.parametrize("call_with_update_fields", [True])
-    def test_save_method_fetch_payment_method_side_effect_when_update(
-        self,
-        make_contribution_fn,
-        update_data,
-        expect_stripe_fetch,
-        stripe_fetch_return_val,
-        call_with_update_fields,
-        mocker,
-    ):
-        """Show conditions under which `fetch_stripe_payment_method` is expected to be called and when its return value is saved back.
-
-        Note we only test updates here as the set up for a new contribution vis-a-vis the behavior under test is too distinct.
-        """
-        with patch("apps.contributions.models.Contribution.fetch_stripe_payment_method", return_value=None):
-            contribution = make_contribution_fn()
-        mock_fetch_stripe_payment_method = mocker.patch(
-            "stripe.PaymentMethod.retrieve", return_value=stripe_fetch_return_val
-        )
-        for k, v in update_data.items():
-            setattr(contribution, k, v)
-        # we're doing this setup so we can prove that `Contribution.save` fetchs and updates
-        # contribution.provider_payment_method_details under certain conditions
-        save_spy = mocker.spy(IndexedTimeStampedModel, "save")
-        assert issubclass(Contribution, IndexedTimeStampedModel)
-        if call_with_update_fields:
-            contribution.save(update_fields=(subsave_data := set(update_data.keys()).union({"modified"})))
-        else:
-            contribution.save()
-        if all([expect_stripe_fetch, stripe_fetch_return_val, call_with_update_fields]):
-            assert save_spy.call_args.kwargs.get("update_fields", None) == subsave_data.union(
-                {
-                    "provider_payment_method_details",
-                }
-            )
-        assert mock_fetch_stripe_payment_method.call_count == (1 if expect_stripe_fetch else 0)
-        contribution.refresh_from_db()
-        if expect_stripe_fetch and stripe_fetch_return_val:
-            assert contribution.provider_payment_method_details == stripe_fetch_return_val
-
-=======
->>>>>>> bb3477f0
     def test_fetch_stripe_payment_method_when_no_provider_payment_method_id(self, mocker):
         contribution = ContributionFactory(provider_payment_method_id=None)
         logger_spy = mocker.spy(logger, "warning")
@@ -543,49 +455,6 @@
             stripe_account=one_time_contribution.revenue_program.payment_provider.stripe_account_id,
         )
 
-<<<<<<< HEAD
-    @pytest.mark.parametrize(
-        ("create_data", "expect_stripe_fetch", "stripe_fetch_return_val"),
-        [
-            (
-                {"provider_payment_method_id": None, "provider_payment_method_details": {"some": "thing"}},
-                False,
-                {"some": "thing"},
-            ),
-            (
-                {"provider_payment_method_id": "something", "provider_payment_method_details": None},
-                True,
-                {"key": "val"},
-            ),
-            (
-                {"provider_payment_method_id": "something", "provider_payment_method_details": None},
-                False,
-                None,
-            ),
-        ],
-    )
-    def test_save_method_fetch_payment_method_side_effect_when_new_instance(
-        self, create_data, expect_stripe_fetch, stripe_fetch_return_val, monkeypatch, mocker
-    ):
-        """Show conditions under which `fetch_stripe_payment_method` is expected to be called and when its return value is saved back.
-
-        Note we only test on new contribution creation here, not updating an existing one as that requires distinct setup.
-        """
-        save_spy = mocker.spy(Contribution, "save")
-        mock_fetch_pm = mocker.patch(
-            "apps.contributions.models.Contribution.fetch_stripe_payment_method", return_value=stripe_fetch_return_val
-        )
-        contribution = ContributionFactory(**create_data)
-        assert save_spy.call_count == 1
-        assert mock_fetch_pm.call_count == (
-            1 if create_data["provider_payment_method_id"] and not create_data["provider_payment_method_details"] else 0
-        )
-        if expect_stripe_fetch and stripe_fetch_return_val:
-            contribution.refresh_from_db()
-            assert contribution.provider_payment_method_details == stripe_fetch_return_val
-
-=======
->>>>>>> bb3477f0
     def test_create_stripe_one_time_payment_intent(self, one_time_contribution, monkeypatch, mocker):
         """Show Contribution.create_stripe_one_time_payment_intent calls Stripe with right params...
 
