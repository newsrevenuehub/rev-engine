--- conflicted
+++ resolved
@@ -133,7 +133,6 @@
         )
         self.payment_intent_with_active_subscription = stripe.PaymentIntent.construct_from(
             payment_intent_1 | metadata | invoice_with_active_subscription | payment_method, "TEST-KEY"
-<<<<<<< HEAD
         )
         self.payment_intent_without_metadata = stripe.PaymentIntent.construct_from(
             payment_intent_1 | invoice | payment_method, "TEST-KEY"
@@ -157,31 +156,6 @@
         self.payment_intent_1_1 = stripe.PaymentIntent.construct_from(
             payment_intent_1_1 | metadata | invoice | payment_method, "TEST-KEY"
         )
-=======
-        )
-        self.payment_intent_without_metadata = stripe.PaymentIntent.construct_from(
-            payment_intent_1 | invoice | payment_method, "TEST-KEY"
-        )
-        self.payment_intent_without_revenue_program = stripe.PaymentIntent.construct_from(
-            payment_intent_1 | invoice | payment_method | metadata_1, "TEST-KEY"
-        )
-        self.payment_intent_without_invoice_line_item = stripe.PaymentIntent.construct_from(
-            payment_intent_1 | invoice_without_line_item | payment_method | metadata_1, "TEST-KEY"
-        )
-        self.payment_intent_without_card = stripe.PaymentIntent.construct_from(
-            payment_intent_1 | invoice_without_line_item | payment_method_details_without_card | metadata_1, "TEST-KEY"
-        )
-        self.payment_intent_with_null_card = stripe.PaymentIntent.construct_from(
-            payment_intent_1 | invoice_without_line_item | payment_method_details_with_null_card | metadata_1,
-            "TEST-KEY",
-        )
-        self.payment_intent_1 = stripe.PaymentIntent.construct_from(
-            payment_intent_1 | metadata | invoice | payment_method, "TEST-KEY"
-        )
-        self.payment_intent_1_1 = stripe.PaymentIntent.construct_from(
-            payment_intent_1_1 | metadata | invoice | payment_method, "TEST-KEY"
-        )
->>>>>>> be895bef
         self.payment_intent_2 = stripe.PaymentIntent.construct_from(
             payment_intent_2 | metadata | invoice | payment_method, "TEST-KEY"
         )
@@ -254,11 +228,6 @@
         self.assertEqual(stripe_payment_intent.card_brand, "visa")
         self.assertEqual(stripe_payment_intent.last4, "1234")
         self.assertEqual(stripe_payment_intent.amount, 2000)
-<<<<<<< HEAD
-        self.assertEqual(stripe_payment_intent.created, datetime(2022, 7, 4, 6, 10, 40))
-        self.assertEqual(stripe_payment_intent.provider_customer_id, "customer_1")
-        self.assertEqual(stripe_payment_intent.last_payment_date, datetime(2022, 7, 4, 6, 10, 47))
-=======
         self.assertEqual(
             stripe_payment_intent.created, datetime.datetime(2022, 7, 4, 6, 10, 40, tzinfo=datetime.timezone.utc)
         )
@@ -267,7 +236,6 @@
             stripe_payment_intent.last_payment_date,
             datetime.datetime(2022, 7, 4, 6, 10, 47, tzinfo=datetime.timezone.utc),
         )
->>>>>>> be895bef
         self.assertEqual(stripe_payment_intent.status, ContributionStatus.PAID)
         self.assertEqual(stripe_payment_intent.credit_card_expiration_date, "1/2023")
         self.assertEqual(stripe_payment_intent.payment_type, "card")
