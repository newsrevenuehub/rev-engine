--- conflicted
+++ resolved
@@ -25,11 +25,7 @@
 
 from django.core.cache import cache
 from django.core.files.images import ImageFile
-<<<<<<< HEAD
-from django.utils.timezone import now as tz_now
-=======
 from django.utils import timezone
->>>>>>> 4acbb6cd
 
 import PIL.Image
 import pytest
@@ -233,11 +229,7 @@
 @pytest.fixture
 def switchboard_api_expired_token(switchboard_user):
     token, token_string = AuthToken.objects.create(switchboard_user)
-<<<<<<< HEAD
-    token.expiry = tz_now() - timedelta(days=1)
-=======
     token.expiry = timezone.now() - timedelta(days=1)
->>>>>>> 4acbb6cd
     token.save()
     return token_string
 
@@ -1148,10 +1140,6 @@
 
 
 @pytest.fixture
-<<<<<<< HEAD
-def now() -> datetime.datetime:
-    return tz_now()
-=======
 def now() -> timezone.datetime:
     return timezone.now()
 
@@ -1159,5 +1147,4 @@
 @pytest.fixture
 def payment_intent_payment_failed(_suppress_stripe_webhook_sig_verification):
     with Path("apps/contributions/tests/fixtures/payment-intent-payment-failed-webhook.json").open() as f:
-        return stripe.Webhook.construct_event(f.read(), None, stripe.api_key)
->>>>>>> 4acbb6cd
+        return stripe.Webhook.construct_event(f.read(), None, stripe.api_key)