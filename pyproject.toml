[tool.black]
line-length = 120
target-version = ['py38']
include = '\.pyi?$'
exclude = '''
/(
    \.eggs
  | \.git
  | \.hg
  | \.mypy_cache
  | \.tox
  | \.venv
  | _build
  | build
  | dist
  | env
  | htmlcov
  | node_modules
  | public
  | venv
)/
'''

[tool.poetry]
name = "rev-engine"
version = "0.1.0"
description = ""
authors = ["Caktus Group, LLC <teams@caktusgroup.com>"]

[tool.poetry.dependencies]
python = "^3.10"
celery = "^5"
cloudflare = "^2"
dj-database-url = "1.0.0"
django = "^3.2"
django-anymail = "^8.3"
django-celery-beat = "2.3.0"
django-csp = "^3.7"
django-extensions = "3.2.0"
django-filter = "^22.1"
django-health-check = "^3.16.4"
django-json-widget = "^1.1.1"
django-migration-linter = "^4.1.0"
django-model-utils = "4.2.0"
django-phonenumber-field = "5.1.0"
django-redis = "^5"
<<<<<<< HEAD
django-reverse-admin = "^2.9.6"
django-reversion = "^5.0.0"
django-reversion-compare = "^0.15.0"
django-solo = "^2.0.0"
django-storages = "1.13.1"
django-test-migrations = "^1.2.0"
django-waffle = "^2.4.1"
=======
phonenumberslite = "8.12.53"
python3-memcached= "^1"
newrelic = "8.0.0.179"
sentry-sdk = "^1"
uwsgi = "^2"
>>>>>>> 3f83174e
djangorestframework = "^3.12.4"
djangorestframework-simplejwt = "^5.2.0"
drf-extra-fields = "^3"
google-auth = "^2.8"
google-cloud-storage = "^2.4.0"
heroku3 = "^5"
newrelic = "7.16.0.178"
phonenumberslite = "8.12.53"
Pillow = "^9"
psycopg2-binary = "^2"
pycountry = "^22.3.5"
python3-memcached= "^1"
requests = "^2"
sentry-sdk = "^1"
slack-sdk = "^3"
sorl-thumbnail = "^12.7.0"
sorl-thumbnail-serializer-field = "^0.2.1"
stripe = "^4"
uwsgi = "^2"
whitenoise = "^6.2.0"

[tool.poetry.dev-dependencies]
appnope = "*"
beautifulsoup4 = "*"
black = "*"
colorama = "*"
coverage = "*"
django-debug-toolbar = "*"
drf-yasg = "*"
factory_boy = "*"
Faker = "*"
flake8 = "*"
flake8-logging-format = "*"
importlib-metadata = "*"
invoke = "*"
ipython = "*"
isort = "*"
pre-commit = "*"
pytest = "*"
pytest-cov = "*"
pytest-django = "*"
pytest-mock = "*"
pytest-xdist = "*"
pyyaml = "*"
responses = "*"

[build-system]
requires = ["poetry-core>=1.0.0"]
build-backend = "poetry.core.masonry.api"<|MERGE_RESOLUTION|>--- conflicted
+++ resolved
@@ -1,6 +1,6 @@
 [tool.black]
 line-length = 120
-target-version = ['py38']
+target-version = ["py38"]
 include = '\.pyi?$'
 exclude = '''
 /(
@@ -29,6 +29,7 @@
 
 [tool.poetry.dependencies]
 python = "^3.10"
+Pillow = "^9"
 celery = "^5"
 cloudflare = "^2"
 dj-database-url = "1.0.0"
@@ -44,7 +45,6 @@
 django-model-utils = "4.2.0"
 django-phonenumber-field = "5.1.0"
 django-redis = "^5"
-<<<<<<< HEAD
 django-reverse-admin = "^2.9.6"
 django-reversion = "^5.0.0"
 django-reversion-compare = "^0.15.0"
@@ -52,22 +52,14 @@
 django-storages = "1.13.1"
 django-test-migrations = "^1.2.0"
 django-waffle = "^2.4.1"
-=======
-phonenumberslite = "8.12.53"
-python3-memcached= "^1"
-newrelic = "8.0.0.179"
-sentry-sdk = "^1"
-uwsgi = "^2"
->>>>>>> 3f83174e
 djangorestframework = "^3.12.4"
 djangorestframework-simplejwt = "^5.2.0"
 drf-extra-fields = "^3"
 google-auth = "^2.8"
 google-cloud-storage = "^2.4.0"
 heroku3 = "^5"
-newrelic = "7.16.0.178"
+newrelic = "8.0.0.179"
 phonenumberslite = "8.12.53"
-Pillow = "^9"
 psycopg2-binary = "^2"
 pycountry = "^22.3.5"
 python3-memcached= "^1"
