--- conflicted
+++ resolved
@@ -6,9 +6,8 @@
 from apps.config.tests.factories import DenyListWordFactory
 
 
-@pytest.mark.django_db
+@pytest.mark.django_db()
 class TestDenyListWord:
-<<<<<<< HEAD
     @pytest.fixture()
     def word(self):
         return DenyListWordFactory()
@@ -22,8 +21,7 @@
         word_lower = DenyListWord.objects.get(word=word.word.lower())
         word_upper = DenyListWord.objects.get(word=word.word.upper())
         assert word_lower == word_upper
-=======
+
     def test_basics(self):
         t = DenyListWord(word="z0mg")
-        assert str(t) == "z0mg"
->>>>>>> 5c79bc29
+        assert str(t) == "z0mg"