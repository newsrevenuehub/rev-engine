--- conflicted
+++ resolved
@@ -1,12 +1,11 @@
 from rest_framework import serializers
 
-from apps.contributions.models import Contribution, ContributionInterval
+from apps.contributions.models import Contribution, ContributionInterval, Contributor
 
 
 class ContributionSerializer(serializers.ModelSerializer):
     contributor_email = serializers.StringRelatedField(read_only=True, source="contributor")
 
-<<<<<<< HEAD
 
 class ContributorContributionSerializer(serializers.ModelSerializer):
     """
@@ -20,10 +19,8 @@
 
 
 class ContributorSerializer(serializers.ModelSerializer):
-=======
->>>>>>> 87b11433
     class Meta:
-        model = Contribution
+        model = Contributor
         fields = "__all__"
 
 
