<<<<<<< HEAD
import { DELETE_PAGE, FULL_PAGE, DONOR_BENEFITS, LIST_PAGES } from 'ajax/endpoints';
=======
import { FULL_PAGE, DONOR_BENEFITS, CONTRIBUTION_META } from 'ajax/endpoints';
>>>>>>> 1b6fc98f
import { getEndpoint } from '../support/util';
import { getFrequencyAdjective } from 'utilities/parseFrequency';
import { format } from 'date-fns';
import livePage from '../fixtures/pages/live-page-1.json';
import unpublishedPage from '../fixtures/pages/unpublished-page-1.json';
import { DELETE_CONFIRM_MESSAGE } from 'components/pageEditor/PageEditor';

describe('Donation page edit', () => {
  before(() => {
    cy.login('user/stripe-verified.json');
    cy.intercept(
      { method: 'GET', pathname: getEndpoint(FULL_PAGE) },
      { fixture: 'pages/live-page-1', statusCode: 200 }
    ).as('getPage');
    cy.intercept(
      { method: 'GET', pathname: getEndpoint(DONOR_BENEFITS) },
      { fixture: 'org/donor-benefits-1.json', statusCode: 200 }
    ).as('getDonorBenefits');
    cy.visit('edit/my/page');
    cy.wait(['@login', '@getPage', '@getDonorBenefits']);
  });

  it('should render page edit buttons', () => {
    cy.getByTestId('preview-page-button');
    cy.getByTestId('edit-page-button');
    cy.getByTestId('save-page-button');
    cy.getByTestId('delete-page-button');
  });

  it('should open edit interface when clicking edit button', () => {
    cy.getByTestId('edit-page-button').click();
    cy.getByTestId('edit-interface');
  });

  it('should close edit interface when clicking preview button', () => {
    cy.getByTestId('preview-page-button').click();
    cy.getByTestId('edit-interface').should('not.exist');
  });

  describe('Edit interface: Elements', () => {
    before(() => {
      cy.getByTestId('edit-page-button').click();
    });

    it('should render layout and setup tabs', () => {
      cy.getByTestId('layout-tab');
      cy.getByTestId('setup-tab');
    });

    it('should render element detail when item is clicked', () => {
      cy.contains('Rich text').click();
      cy.getByTestId('element-properties');
      cy.getByTestId('discard-element-changes-button').click();
    });

    describe('Frequency editor', () => {
      it('should render the frequency editor when item is clicked', () => {
        cy.contains('Donation frequency').click();
        cy.getByTestId('frequency-editor');
        cy.contains('Donation frequency');
      });

      it('should validate frequency', () => {
        // Uncheck all the frequencies
        cy.getByTestId('frequency-editor').find('li').click({ multiple: true });
        cy.getByTestId('keep-element-changes-button').click();
        cy.getByTestId('alert').contains('You must have at least');
      });

      it('should accept valid input and changes should show on page', () => {
        // Now check one and accept
        cy.getByTestId('frequency-editor').find('li').first().click();
        cy.getByTestId('keep-element-changes-button').click();

        // Donation page should only show item checked, and nothing else.
        cy.getByTestId('d-frequency').contains('One time');
        cy.getByTestId('d-frequency').should('not.contain', 'Monthly');
        cy.getByTestId('d-frequency').should('not.contain', 'Yearly');
      });
    });
  });

  describe('Amount editor', () => {
    const amountElement = livePage.elements.find((el) => el.type === 'DAmount');
    const options = amountElement.content.options;

    before(() => {
      cy.contains('Donation frequency').click();
      cy.getByTestId('frequency-editor').find('li').first().click();
      cy.getByTestId('frequency-editor').find('li').click({ multiple: true });
      cy.getByTestId('keep-element-changes-button').click();
    });

    it('should render the amount editor', () => {
      cy.contains('Donation amount').click();
      cy.getByTestId('amount-editor');
    });

    it('should show existing frequencies and amounts', () => {
      for (const frequency in options) {
        if (frequency === 'other') continue;
        cy.contains(getFrequencyAdjective(frequency))
          .siblings('ul')
          .within(() =>
            options[frequency].forEach((amount) => {
              cy.contains(amount);
            })
          );
      }
    });

    it('should remove an amount when clicking x', () => {
      const amountToRemove = 120;
      cy.contains('One time')
        .siblings('ul')
        .within(() => {
          cy.contains(amountToRemove).find("[data-testid='x-button']").click();
          cy.contains(amountToRemove).should('not.exist');
          // cy.getByTestId('x-button').click()
        });
    });

    it('should add an amount', () => {
      const amountToAdd = 5;
      cy.contains('One time')
        .siblings('div')
        .within(() => {
          cy.getByTestId('amount-input').type(amountToAdd);
          cy.getByTestId('add-button').click();
        });
      cy.contains('One time')
        .siblings('ul')
        .within(() => {
          cy.contains(amountToAdd);
        });
    });

    it('should prevent user from removing last amount in list', () => {
      cy.contains('One time')
        .siblings('ul')
        .children()
        .each(() => {
          cy.getByTestId('x-button').first().click();
        });

      cy.contains('One time').siblings('ul').children();
      cy.getByTestId('discard-element-changes-button').click();
    });
  });

  describe('Donor info editor', () => {
    it('should render the DonorInfoEditor', () => {
      cy.contains('Donor info').click();
      cy.getByTestId('donor-info-editor');
      cy.getByTestId('discard-element-changes-button').click();
    });
  });

  describe('Payment editor', () => {
    it('should render the PaymentEditor', () => {
      cy.contains('Payment').click();
      cy.getByTestId('payment-editor');
      cy.getByTestId('discard-element-changes-button').click();
    });
  });

  describe('Validations', () => {
    it('should render an alert with a list of missing required elements', () => {
      const missingElementType = 'DPayment';
      const page = { ...livePage };

      // Remove element from elements list and set as fixture
      page.elements = page.elements.filter((el) => el.type !== missingElementType);
      cy.intercept({ method: 'GET', pathname: getEndpoint(FULL_PAGE) }, { body: page, statusCode: 200 }).as(
        'getPageDetail'
      );
      cy.intercept(
        { method: 'GET', pathname: getEndpoint(DONOR_BENEFITS) },
        { fixture: 'org/donor-benefits-1.json', statusCode: 200 }
      ).as('getDonorBenefits');
      cy.login('user/stripe-verified.json');
      cy.visit('edit/my/page');
      cy.wait('@getPageDetail');

      // Need to add fake an update to the page to enable
      cy.getByTestId('edit-page-button').click();
      cy.contains('Rich text').click();
      cy.getByTestId('keep-element-changes-button').click();
      cy.getByTestId('save-page-button').click();
      cy.getByTestId('missing-elements-alert').should('exist');
      cy.getByTestId('missing-elements-alert').contains('Payment');
      cy.getByTestId('edit-page-button').click();
      cy.getByTestId('add-element-button').click();
      cy.getByTestId('edit-interface-item').contains('Payment').click({ force: true });
    });
  });

  describe('Edit interface: Setup', () => {
    before(() => {
      cy.getByTestId('edit-page-button').click({ force: true });
      cy.getByTestId('setup-tab').click({ force: true });
    });
    it('should render the setup tab when setup tab clicked', () => {
      cy.getByTestId('page-setup');
    });
    it('should pre-fill incoming data', () => {
      const expectedHeading = livePage.heading;
      cy.getByTestId('setup-heading-input').should('have.value', expectedHeading);
    });
    it('should update donation page view with new content', () => {
      const previousHeading = livePage.heading;
      const newHeading = 'My new test heading';
      cy.getByTestId('setup-heading-input').clear();
      cy.getByTestId('setup-heading-input').type(newHeading);
      cy.getByTestId('keep-element-changes-button').scrollIntoView().click();
      cy.getByTestId('s-page-heading').contains(previousHeading).should('not.exist');
      cy.getByTestId('s-page-heading').contains(newHeading);
    });
    it('should show expected, formatted publication date', () => {
      const rawDate = livePage.published_date;
      const expectedFormat = format(new Date(rawDate), "LLL do, yyyy 'at' hh:mm a");
      cy.getByTestId('setup-tab').click();
      cy.getByTestId('publish-widget').scrollIntoView();
      cy.getByTestId('publish-widget').contains(expectedFormat);
    });
    it('should show a warning when updating a live page', () => {
      cy.getByTestId('publish-widget').click();
      cy.contains('18').click();
      cy.getByTestId('keep-element-changes-button').click();
      cy.getByTestId('save-page-button').click();
      cy.getByTestId('confirmation-modal').contains("You're making changes to a live donation page. Continue?");
      cy.getByTestId('cancel-button').click();
    });
  });
});

<<<<<<< HEAD
describe('Donation page delete', () => {
  beforeEach(() => {
    cy.login('user/stripe-verified.json');
    cy.intercept({ method: 'DELETE', pathname: getEndpoint(`${DELETE_PAGE}*/`) }, { statusCode: 204 }).as('deletePage');
    cy.intercept({ method: 'GET', pathname: getEndpoint(LIST_PAGES) }, { body: [], statusCode: 200 });
  });
  it('should delete an unpublished page when delete button is pushed', () => {
    cy.intercept(
      { method: 'GET', pathname: getEndpoint(FULL_PAGE) },
      { fixture: 'pages/unpublished-page-1', statusCode: 200 }
    ).as('getPage');
    cy.visit('edit/my/page');
    cy.wait(['@login', '@getPage']);
    cy.getByTestId('delete-page-button').click();
    cy.wait('@deletePage').then((interception) => {
      const pkPathIndex = interception.request.url.split('/').length - 2;
      expect(interception.request.url.split('/')[pkPathIndex]).to.equal(unpublishedPage.id.toString());
    });
    cy.location('pathname').should('eq', '/dashboard/pages');
  });
  it('should show a confirmation modal and delete a published page when delete button is pushed', () => {
    cy.intercept(
      { method: 'GET', pathname: getEndpoint(FULL_PAGE) },
      { fixture: 'pages/live-page-1', statusCode: 200 }
    ).as('getPage');
    cy.visit('edit/my/page');
    cy.wait(['@login', '@getPage']);
    cy.getByTestId('delete-page-button').click();

    cy.getByTestId('confirmation-modal').contains(DELETE_CONFIRM_MESSAGE).getByTestId('continue-button').click();
    cy.wait('@deletePage').then((interception) => {
      const pkPathIndex = interception.request.url.split('/').length - 2;
      expect(interception.request.url.split('/')[pkPathIndex]).to.equal(livePage.id.toString());
    });
    cy.location('pathname').should('eq', '/dashboard/pages');
=======
describe('Additional Info Setup', () => {
  before(() => {
    cy.login('user/stripe-verified.json');
    cy.intercept(
      { method: 'GET', pathname: getEndpoint(FULL_PAGE) },
      { fixture: 'pages/live-page-1', statusCode: 200 }
    );
    cy.intercept(
      { method: 'GET', pathname: getEndpoint(CONTRIBUTION_META) },
      { fixture: 'donations/contribution-metadata.json', statusCode: 200 }
    ).as('getContributionMeta');
    cy.visit('edit/my/page');
  });

  it('additional-info-applied should be empty', () => {
    cy.getByTestId('edit-page-button').click();
    cy.getByTestId('layout-tab').click();
    cy.getByTestId('edit-interface-item').contains('Additional').click();
    cy.getByTestId('additional-info-applied').should('exist').find('li').should('have.length', 0);
  });

  it('should have two items available to add', () => {
    cy.get('#downshift-1-toggle-button').click();
    cy.get('#downshift-1-menu').find('li').should('have.length', 2);
  });

  it('click on one should add to additional-applied-info', () => {
    cy.get('li').first().contains('In Honor of').click();
    cy.getByTestId('additional-info-applied').should('exist').contains('In Honor of');
  });

  it('should now only have one item available to add', () => {
    cy.get('#downshift-1-toggle-button').click();
    cy.get('#downshift-1-menu').find('li').should('have.length', 1);
>>>>>>> 1b6fc98f
  });
});<|MERGE_RESOLUTION|>--- conflicted
+++ resolved
@@ -1,8 +1,4 @@
-<<<<<<< HEAD
-import { DELETE_PAGE, FULL_PAGE, DONOR_BENEFITS, LIST_PAGES } from 'ajax/endpoints';
-=======
-import { FULL_PAGE, DONOR_BENEFITS, CONTRIBUTION_META } from 'ajax/endpoints';
->>>>>>> 1b6fc98f
+import { DELETE_PAGE, FULL_PAGE, DONOR_BENEFITS, LIST_PAGES, CONTRIBUTION_META } from 'ajax/endpoints';
 import { getEndpoint } from '../support/util';
 import { getFrequencyAdjective } from 'utilities/parseFrequency';
 import { format } from 'date-fns';
@@ -239,7 +235,6 @@
   });
 });
 
-<<<<<<< HEAD
 describe('Donation page delete', () => {
   beforeEach(() => {
     cy.login('user/stripe-verified.json');
@@ -275,7 +270,9 @@
       expect(interception.request.url.split('/')[pkPathIndex]).to.equal(livePage.id.toString());
     });
     cy.location('pathname').should('eq', '/dashboard/pages');
-=======
+  });
+});
+
 describe('Additional Info Setup', () => {
   before(() => {
     cy.login('user/stripe-verified.json');
@@ -310,6 +307,5 @@
   it('should now only have one item available to add', () => {
     cy.get('#downshift-1-toggle-button').click();
     cy.get('#downshift-1-menu').find('li').should('have.length', 1);
->>>>>>> 1b6fc98f
   });
 });