# """conftest.py

# This file contains a set of globally available fixtures for pytest tests. Each named fixture in this module is
# globally available as a function parameter in any pytest test function/method, with no requirement for explicit import.

# These fixtures are meant to provide a set of predictable test configurations that directly map to our business logic.

# Many (though not all) of the fixtures in this module wrap Python test factories (created using FactoryBoy). By pairing test
# fixtures and factories, we are able to start passing these fixtures as parameters to `parametrize` decorator calls. What's more,
# we can use multiple calls to the `parametrize` decorator to create tests that are run for each item in the Cartesian product
# of the two parametrizations.

# Concretely, this allows us to parametrize, say, a set of known users vs a set of endpoints.
# """
import base64
import datetime
import json
from dataclasses import asdict
from pathlib import Path
from random import choice, randint, uniform
from zoneinfo import ZoneInfo

from django.core.cache import cache

import pytest
import stripe
from faker import Faker
from rest_framework.test import APIClient
from waffle import get_waffle_flag_model

from apps.common.tests.test_resources import DEFAULT_FLAGS_CONFIG_MAPPING
from apps.contributions.bad_actor import BadActorOverallScore
from apps.contributions.choices import ContributionInterval, ContributionStatus
from apps.contributions.models import Contribution
from apps.contributions.tests.factories import ContributionFactory, ContributorFactory, PaymentFactory
from apps.contributions.types import StripePaymentMetadataSchemaV1_4
from apps.organizations.models import (
    MailchimpEmailList,
    MailchimpProduct,
    MailchimpSegment,
    MailchimpStore,
)
from apps.organizations.tests.factories import OrganizationFactory, RevenueProgramFactory
from apps.pages.tests.factories import DonationPageFactory, StyleFactory
from apps.users.models import Roles, User
from apps.users.tests.factories import RoleAssignmentFactory, UserFactory
from revengine.utils import __ensure_gs_credentials


fake = Faker()


@pytest.fixture(autouse=True)
def domain_apex(settings):
    settings.DOMAIN_APEX = "fundjournalism.org"
    return settings.DOMAIN_APEX


@pytest.fixture
def api_client():
    """Return DRF test API client that can be used to make API-level requests."""
    return APIClient()


@pytest.fixture(autouse=True)
def _dont_use_ssl(settings):
    settings.SECURE_SSL_REDIRECT = False


@pytest.fixture(autouse=True)
def _suppress_google_cloud_secret_manager(settings):
    """Suppress calls to Google Cloud Secret Manager in tests."""
    settings.ENABLE_GOOGLE_CLOUD_SECRET_MANAGER = False


@pytest.fixture
def _suppress_stripe_webhook_sig_verification(mocker):
    """Make stripe webhook signature verification always succeed."""
    mocker.patch("stripe.webhook.WebhookSignature.verify_header", return_value=True)


@pytest.fixture
def default_feature_flags() -> list[get_waffle_flag_model()]:
    Flag = get_waffle_flag_model()
    return [
        Flag.objects.get_or_create(name=x["name"], defaults={k: v for k, v in x.items() if k != "name"})
        for x in DEFAULT_FLAGS_CONFIG_MAPPING.values()
    ]


@pytest.fixture
def hub_admin_user(default_feature_flags) -> User:
    """Return user instance for a hub administrator.

    The following items will be created (insofar as this note is not stale vis-a-vis implementation in RoleAssignmentFactory):

    - A user who is not a superuser
    - A role assignment
        - `user` is user
        - `role_type` is Roles.HUB_ADMIN
        - `revenue_programs` is empty list
        - `organization` is None
    """
    return RoleAssignmentFactory(role_type=Roles.HUB_ADMIN).user


@pytest.fixture
def org_user_free_plan(default_feature_flags) -> User:
    """Return user instance for a self-onboarded free plan organization user.

    The following items will be created (insofar as this note is not stale vis-a-vis implementation in RoleAssignmentFactory):

    - A user who is not a superuser
    - An organization on the free plan
    - A revenue program that is a child of the organization
    - A role assignment
        - `user` is user
        - `role_type` is Roles.ORG_ADMIN
        - `revenue_programs` has one item: the revenue program from above
        - `organization` is the organization from above
    """
    ra = RoleAssignmentFactory(
        org_admin_free_plan=True,
    )
    ra.revenue_programs.set([RevenueProgramFactory.create(organization=ra.organization)])
    ra.save()
    return ra.user


@pytest.fixture
def user_with_verified_email_and_tos_accepted():
    return UserFactory(accepted_terms_of_service=datetime.datetime.now(tz=ZoneInfo("UTC")), email_verified=True)


@pytest.fixture
def org_user_multiple_rps(org_user_free_plan, default_feature_flags) -> User:
    """Return user instance for an org admin administering multiple RPs.

    The following items will be created (insofar as this note is not stale vis-a-vis implementation in RoleAssignmentFactory):

    - A user who is not a superuser
    - An organization on the free plan
    - 3 revenue programs that are a children of the organization
    - A role assignment
        - `user` is user
        - `role_type` is Roles.ORG_ADMIN
        - `revenue_programs` has one item: the revenue program from above
        - `organization` is the organization from above
    """
    ra = RoleAssignmentFactory(
        org_admin_free_plan=True,
    )
    ra.revenue_programs.set(RevenueProgramFactory.create_batch(size=3, organization=ra.organization))
    ra.save()
    return ra.user


@pytest.fixture
def superuser(admin_user, default_feature_flags) -> User:
    """Return user instance for superuser."""
    ra = RoleAssignmentFactory(
        user=admin_user,
        organization=None,
    )
    ra.user.is_superuser = True
    ra.user.save()
    return ra.user


@pytest.fixture
def rp_user(org_user_multiple_rps, default_feature_flags) -> User:
    """Return user instance for a revenue program admin administering a subset of an organization's revenue programs.

    The following items will be created (insofar as this note is not stale vis-a-vis implementation in RoleAssignmentFactory):

    - A user who is not a superuser
    - An organization on the free plan
    - 3 revenue programs that are a children of the organization
    - A role assignment
        - `user` is user
        - `role_type` is Roles.RP_ADMIN
        - `revenue_programs` has one item: the organization's first revenue program
        - `organization` is the organization from above
    """
    ra = RoleAssignmentFactory(
        role_type=Roles.RP_ADMIN,
        organization=org_user_multiple_rps.roleassignment.organization,
    )
    ra.revenue_programs.add(org_user_multiple_rps.roleassignment.revenue_programs.first().id)
    ra.save()
    return ra.user


@pytest.fixture
def user_no_role_assignment(default_feature_flags) -> User:
    return UserFactory()


@pytest.fixture
def user_with_unexpected_role(org_user_free_plan, default_feature_flags) -> User:
    return RoleAssignmentFactory(role_type="Surprise!").user


@pytest.fixture
def contributor_user(default_feature_flags) -> ContributorFactory:
    return ContributorFactory()


@pytest.fixture
def organization():
    return OrganizationFactory()


@pytest.fixture
def organization_on_core_plan_with_mailchimp_set_up():
    org = OrganizationFactory(core_plan=True)
    # note that an RP in this state will also have a `mailchimp_access_token` set, but that's not stored
    # in db layer and needs to be handled on case by case basis in test
    RevenueProgramFactory(organization=org, onboarded=True, mailchimp_server_prefix="us1")
    org.refresh_from_db()
    return org


@pytest.fixture
def revenue_program(organization):
    return RevenueProgramFactory(organization=organization)


@pytest.fixture
def free_plan_revenue_program():
    return RevenueProgramFactory(onboarded=True, organization=OrganizationFactory(free_plan=True))


@pytest.fixture
def core_plan_revenue_program():
    return RevenueProgramFactory(onboarded=True, organization=OrganizationFactory(core_plan=True))


@pytest.fixture
def plus_plan_revenue_program():
    return RevenueProgramFactory(onboarded=True, organization=OrganizationFactory(plus_plan=True))


@pytest.fixture
def fiscally_sponsored_revenue_program():
    return RevenueProgramFactory(onboarded=True, fiscally_sponsored=True, fiscal_sponsor_name="Sponsor")


@pytest.fixture
def nonprofit_revenue_program():
    return RevenueProgramFactory(onboarded=True, non_profit=True)


@pytest.fixture
def for_profit_revenue_program():
    return RevenueProgramFactory(onboarded=True, for_profit=True)


@pytest.fixture
def live_donation_page():
    return DonationPageFactory(
        published=True,
        revenue_program=RevenueProgramFactory(onboarded=True, organization=OrganizationFactory(free_plan=True)),
    )


@pytest.fixture
def style():
    return StyleFactory()


@pytest.fixture
def one_time_contribution(live_donation_page):
    return ContributionFactory(donation_page=live_donation_page, one_time=True)


@pytest.fixture
def one_time_contribution_with_payment(live_donation_page):
    now = datetime.datetime.now(tz=ZoneInfo("UTC"))
    contribution = ContributionFactory(
        donation_page=live_donation_page,
        one_time=True,
        created=now,
    )
    PaymentFactory(
        created=now,
        contribution=contribution,
        amount_refunded=0,
        gross_amount_paid=contribution.amount,
        net_amount_paid=contribution.amount - 100,
    )
    return contribution


@pytest.fixture
def monthly_contribution(live_donation_page):
    return ContributionFactory(donation_page=live_donation_page, monthly_subscription=True)


@pytest.fixture
def annual_contribution(live_donation_page):
    return ContributionFactory(donation_page=live_donation_page, annual_subscription=True)


@pytest.fixture
def monthly_contribution_with_refund(live_donation_page):
    then = datetime.datetime.now(tz=ZoneInfo("UTC")) - datetime.timedelta(days=30)
    contribution = ContributionFactory(
        donation_page=live_donation_page,
        monthly_subscription=True,
        created=then,
    )
    PaymentFactory(
        created=then,
        contribution=contribution,
        amount_refunded=0,
        gross_amount_paid=contribution.amount,
        net_amount_paid=contribution.amount - 100,
    )
    PaymentFactory(
        created=then + datetime.timedelta(days=30),
        contribution=contribution,
        amount_refunded=contribution.amount,
        gross_amount_paid=contribution.amount,
        net_amount_paid=0,
    )
    return contribution


@pytest.fixture
def monthly_contribution_multiple_payments(live_donation_page):
    then = datetime.datetime.now(tz=ZoneInfo("UTC")) - datetime.timedelta(days=30)
    contribution = ContributionFactory(
        donation_page=live_donation_page,
        monthly_subscription=True,
        created=then,
    )
    for x in (then, then + datetime.timedelta(days=30)):
        PaymentFactory(
            created=x,
            contribution=contribution,
            amount_refunded=0,
            gross_amount_paid=contribution.amount,
            net_amount_paid=contribution.amount - 100,
        )
    return contribution


@pytest.fixture
def flagged_contribution():
    return ContributionFactory(one_time=True, flagged=True)


@pytest.fixture
def rejected_contribution():
    return ContributionFactory(monthly_subscription=True, rejected=True)


@pytest.fixture
def canceled_contribution():
    return ContributionFactory(monthly_subscription=True, canceled=True)


@pytest.fixture
def refunded_contribution():
    return ContributionFactory(one_time=True, refunded=True)


@pytest.fixture
def successful_contribution():
    return ContributionFactory(one_time=True)


@pytest.fixture
def processing_contribution():
    return ContributionFactory(processing=True)


@pytest.mark.django_db
@pytest.fixture
def donation_page():
    return DonationPageFactory()


@pytest.fixture
def stripe_payment_intent_retrieve_response():
    """Return *dict* version of a retrieved Stripe PaymentIntent object's data.

    The Stripe Python SDK puts that data into a custom object type that can behave both like a dict and
    like a class instance (in terms of dot-based attribute access).
    """
    with Path("apps/contributions/tests/fixtures/stripe-payment-intent-retrieve.json").open() as f:
        return json.load(f)


@pytest.fixture
def stripe_setup_intent_retrieve_response():
    """Return *dict* version of a retrieved Stripe SetupIntent object's data.

    The Stripe Python SDK puts that data into a custom object type that can behave both like a dict and
    like a class instance (in terms of dot-based attribute access).
    """
    with Path("apps/contributions/tests/fixtures/stripe-setup-intent-retrieve.json").open() as f:
        return json.load(f)


@pytest.fixture
def stripe_subscription_retrieve_response():
    """Return *dict* version of a retrieved Stripe Subscription object's data.

    The Stripe Python SDK puts that data into a custom object type that can behave both like a dict and
    like a class instance (in terms of dot-based attribute access).
    """
    with Path("apps/contributions/tests/fixtures/stripe-subscription-retrieve.json").open() as f:
        return json.load(f)


def make_mock_mailchimp_email_list():
    return MailchimpEmailList(
        id=fake.uuid4(),
        web_id=fake.uuid4(),
        name=fake.word(),
        contact={},
        permission_reminder="",
        use_archive_bar=choice([True, False]),
        campaign_defaults={},
        notify_on_subscribe=choice([True, False]),
        notify_on_unsubscribe=choice([True, False]),
        date_created="",
        list_rating="",
        email_type_option=choice([True, False]),
        subscribe_url_short="",
        subscribe_url_long="",
        beamer_address="",
        visibility="",
        double_optin=choice([True, False]),
        has_welcome=choice([True, False]),
        marketing_permissions=choice([True, False]),
        modules=[],
        stats={},
        _links=[],
    )


@pytest.fixture
def mailchimp_email_list():
    return make_mock_mailchimp_email_list()


@pytest.fixture
def mailchimp_email_list_from_api(mailchimp_email_list):
    return asdict(mailchimp_email_list)


@pytest.fixture
def mc_connected_rp(revenue_program, mocker):
    mocker.patch(
        "apps.organizations.models.RevenueProgram.mailchimp_access_token",
        return_value="something-truthy",
        new_callable=mocker.PropertyMock,
    )
    revenue_program.mailchimp_server_prefix = "something-truthy"
    revenue_program.mailchimp_list_id = "something-truthy"
    revenue_program.save()
    return revenue_program


@pytest.fixture
def mailchimp_store_from_api():
    return asdict(
        MailchimpStore(
            id=fake.uuid4(),
            list_id=fake.uuid4(),
            name=fake.word(),
            platform="",
            domain="",
            is_syncing=choice([True, False]),
            email_address="",
            currency_code="",
            money_format="",
            primary_locale="",
            timezone="",
            phone="",
            address={},
            connected_site={},
            automations={},
            list_is_active=choice([True, False]),
            created_at="",
            updated_at="",
            _links=[],
        )
    )


@pytest.fixture
def mailchimp_product_from_api():
    return asdict(
        MailchimpProduct(
            id=fake.uuid4(),
            currency_code="",
            title="",
            handle="",
            url="",
            description="",
            type="",
            vendor="",
            image_url="",
            variants=[],
            images=[],
            published_at_foreign="",
            _links=[],
        )
    )


@pytest.fixture
def mailchimp_contributor_segment_from_api():
    return asdict(
        MailchimpSegment(
            id=fake.uuid4(),
            name="One-time contributors",
            member_count=randint(0, 100),
            type=choice(["static", "saved", "fuzzy"]),
            created_at="",
            updated_at="",
            options={},
            list_id=fake.uuid4(),
            _links=[],
        )
    )


@pytest.fixture
def mailchimp_recurring_contributor_segment_from_api():
    return asdict(
        MailchimpSegment(
            id=fake.uuid4(),
            name="Recurring contributors",
            member_count=randint(0, 100),
            type=choice(["static", "saved", "fuzzy"]),
            created_at="",
            updated_at="",
            options={},
            list_id=fake.uuid4(),
            _links=[],
        )
    )


@pytest.fixture
def mailchimp_all_contributors_segment_from_api():
    return asdict(
        MailchimpSegment(
            id=fake.uuid4(),
            name="All contributors",
            member_count=randint(0, 100),
            type=choice(["static", "saved", "fuzzy"]),
            created_at="",
            updated_at="",
            options={},
            list_id=fake.uuid4(),
            _links=[],
        )
    )


@pytest.fixture
def minimally_valid_contribution_form_data(donation_page):
    return {
        "agreed_to_pay_fees": True,
        "amount": "120",
        "captcha_token": "12345",
        "donor_selected_amount": 120.0,
        "email": "bill@smith.com",
        "first_name": "Bill",
        "interval": "one_time",
        "last_name": "Smith",
        "mailing_city": "Raleigh",
        "mailing_complement": "Ap 1",
        "mailing_country": "United States",
        "mailing_postal_code": "27603",
        "mailing_state": "North Carolina",
        "mailing_street": "123 Glenwood Avenue",
        "page": donation_page.id,
    }


@pytest.fixture
def valid_metadata_factory(faker, domain_apex):
    VALID_METADTA_V1_1 = {
        "schema_version": "1.1",
        "source": "rev-engine",
        "contributor_id": faker.uuid4(),
        "agreed_to_pay_fees": True,
        "donor_selected_amount": uniform(100.0, 1000.0),
        "reason_for_giving": None,
        "referer": f"https://www.{domain_apex}",
        "revenue_program_id": faker.uuid4(),
        "revenue_program_slug": f"rp-{faker.word()}",
        "sf_campaign_id": None,
        "mc_campaign_id": None,
        "comp_subscription": None,
        "honoree": None,
        "in_memory_of": None,
        "swag_opt_out": None,
        "t_shirt_size": None,
        "company_name": None,
    }

    class Factory:
        def get(self, *args, **kwargs):
            return VALID_METADTA_V1_1 | kwargs

    return Factory()


@pytest.fixture
def payment_method_data_factory(faker):
    """Fixture factory to generate data for a PaymentMethod."""
    DEFAULT_DATA = {
        "id": faker.pystr_format(string_format="pm_??????"),
        "object": "payment_method",
        "billing_details": {
            "address": {
                "city": faker.city(),
                "country": faker.country_code(),
                "line1": faker.street_address(),
                "line2": None,
                "postal_code": faker.postcode(),
                "state": faker.state_abbr(),
            },
            "email": faker.email(),
            "name": faker.name(),
            "phone": faker.phone_number(),
        },
        "card": {"brand": "visa", "last4": "4242", "exp_month": 8, "exp_year": 2022},
        "created": faker.unix_time(),
        "customer": faker.pystr_format(string_format="cus_??????"),
        "livemode": False,
        "metadata": {},
        "redaction": None,
        "type": "card",
    }

    class Factory:
        def get(self, *args, **kwargs):
            return DEFAULT_DATA | kwargs

    return Factory()


@pytest.fixture
def plan_data_factory(faker):
    """Fixture factory to generate data for a Plan."""
    DEFAULT_DATA = {
        "id": faker.pystr_format(string_format="price_??????"),
        "object": "plan",
        "active": True,
        "aggregate_usage": None,
        "amount": 200000,
        "amount_decimal": "200000",
        "billing_scheme": "per_unit",
        "created": faker.unix_time(),
        "currency": "usd",
        "interval": "year",
        "interval_count": 1,
        "livemode": False,
        "metadata": {},
        "nickname": None,
        "product": faker.pystr_format(string_format="prod_??????"),
        "tiers_mode": None,
        "transform_usage": None,
        "trial_period_days": None,
        "usage_type": "licensed",
    }

    class Factory:
        def get(self, *args, **kwargs) -> dict:
            return DEFAULT_DATA | kwargs

    return Factory()


@pytest.fixture
def subscription_data_factory(faker, plan_data_factory, payment_method_data_factory, valid_metadata_factory):
    """Generate a subscription data factory.

    NB: According to the official stripe docs for the version we're on (see
    https://web.archive.org/web/20200907115723/https://stripe.com/docs/api/subscriptions/object), the subscription
    object does not have a `.plan` attribute. Nevertheless, if you retrieve a subscription from the API using Python
    library via retrieving a payment intent (that is, if you retrieve a PI expanding pi.invoice.subscription.plan), there is
    indeed a `.plan` attribute. This fixture is meant to represent that data.
    """
    DEFAULT_DATA = {
        "id": faker.pystr_format(string_format="sub_??????"),
        "object": "subscription",
        "application": None,
        "application_fee_percent": None,
        "automatic_tax": {"enabled": False},
        "billing_cycle_anchor": faker.unix_time(),
        "billing_thresholds": None,
        "cancel_at": None,
        "cancel_at_period_end": False,
        "canceled_at": None,
        "cancellation_details": {"comment": None, "feedback": None, "reason": None},
        "collection_method": "charge_automatically",
        "created": faker.unix_time(),
        "currency": "usd",
        "current_period_end": faker.unix_time(),
        "current_period_start": faker.unix_time(),
        "customer": faker.pystr_format(string_format="cus_??????"),
        "days_until_due": None,
        "default_payment_method": payment_method_data_factory.get(),
        "default_source": None,
        "default_tax_rates": [],
        "description": None,
        "discount": None,
        "ended_at": None,
        "items": {
            "object": "list",
            "data": [
                {
                    "id": faker.pystr_format(string_format="si_??????"),
                    "object": "subscription_item",
                    "billing_thresholds": None,
                    "created": faker.unix_time(),
                    "metadata": {},
                    "price": {
                        "id": faker.pystr_format(string_format="plan_??????"),
                        "object": "price",
                        "active": True,
                        "billing_scheme": "per_unit",
                        "created": faker.unix_time(),
                        "currency": "usd",
                        "custom_unit_amount": None,
                        "livemode": False,
                        "lookup_key": None,
                        "metadata": {},
                        "nickname": None,
                        "product": faker.pystr_format(string_format="prod_??????"),
                        "recurring": {
                            "aggregate_usage": None,
                            "interval": "month",
                            "interval_count": 1,
                            "usage_type": "licensed",
                        },
                        "tax_behavior": "unspecified",
                        "tiers_mode": None,
                        "transform_quantity": None,
                        "type": "recurring",
                        "unit_amount": 2000,
                        "unit_amount_decimal": "2000",
                    },
                    "quantity": 1,
                    "subscription": faker.pystr_format(string_format="sub_??????"),
                    "tax_rates": [],
                }
            ],
            "has_more": False,
            "url": "/v1/subscription_items?subscription=sub_123",
        },
        "latest_invoice": faker.pystr_format(string_format="in_??????"),
        "livemode": False,
        "metadata": valid_metadata_factory.get(),
        "next_pending_invoice_item_invoice": None,
        "on_behalf_of": None,
        "pause_collection": None,
        "payment_settings": {
            "payment_method_options": None,
            "payment_method_types": None,
            "save_default_payment_method": None,
        },
        "pending_invoice_item_interval": None,
        "pending_setup_intent": None,
        "pending_update": None,
        "plan": plan_data_factory.get(),
        "schedule": faker.pystr_format(string_format="sub_sched_??????"),
        "start_date": faker.unix_time(),
        "status": "active",
        "test_clock": None,
        "transfer_data": None,
        "trial_end": None,
        "trial_settings": {"end_behavior": {"missing_payment_method": "create_invoice"}},
        "trial_start": None,
    }

    class Factory:
        def get(self, *args, **kwargs) -> dict:
            return DEFAULT_DATA | kwargs

    return Factory()


@pytest.fixture
def subscription_factory(subscription_data_factory):
    """Create Stripe subscription object factory."""

    class Factory:
        def get(self, *args, **kwargs) -> stripe.Subscription:
            return stripe.Subscription.construct_from(subscription_data_factory.get() | kwargs, key="test")

    return Factory()


@pytest.fixture
def payment_intent_succeeded():
    with Path("apps/contributions/tests/fixtures/payment-intent-succeeded-webhook.json").open() as f:
        return json.load(f)


@pytest.fixture
def minimally_valid_google_service_account_credentials():
    # This is a subset of the service account JSON. If any of these key/vals are missing,
    # `service_account.Credentials.from_service_account_info`
    return base64.b64encode(
        json.dumps(
            {
                # NB: normally we don't store private keys, but this is dummy data and okay to commit.
                # We break up BEGIN and PRIVATE KEY to evade the private key commit detection checks that would
                # otherwise complain about committing this private key to source code.
                "private_key": (
                    "-----BEGIN "
                    "PRIVATE KEY-----\n"
                    "MIIEvgIBADANBgkqhkiG9w0BAQEFAASCBKgwggSkAgEAAoIBAQDY3E8o1NEFcjMM\n"
                    "HW/5ZfFJw29/8NEqpViNjQIx95Xx5KDtJ+nWn9+OW0uqsSqKlKGhAdAo+Q6bjx2c\n"
                    "uXVsXTu7XrZUY5Kltvj94DvUa1wjNXs606r/RxWTJ58bfdC+gLLxBfGnB6CwK0YQ\n"
                    "xnfpjNbkUfVVzO0MQD7UP0Hl5ZcY0Puvxd/yHuONQn/rIAieTHH1pqgW+zrH/y3c\n"
                    "59IGThC9PPtugI9ea8RSnVj3PWz1bX2UkCDpy9IRh9LzJLaYYX9RUd7++dULUlat\n"
                    "AaXBh1U6emUDzhrIsgApjDVtimOPbmQWmX1S60mqQikRpVYZ8u+NDD+LNw+/Eovn\n"
                    "xCj2Y3z1AgMBAAECggEAWDBzoqO1IvVXjBA2lqId10T6hXmN3j1ifyH+aAqK+FVl\n"
                    "GjyWjDj0xWQcJ9ync7bQ6fSeTeNGzP0M6kzDU1+w6FgyZqwdmXWI2VmEizRjwk+/\n"
                    "/uLQUcL7I55Dxn7KUoZs/rZPmQDxmGLoue60Gg6z3yLzVcKiDc7cnhzhdBgDc8vd\n"
                    "QorNAlqGPRnm3EqKQ6VQp6fyQmCAxrr45kspRXNLddat3AMsuqImDkqGKBmF3Q1y\n"
                    "xWGe81LphUiRqvqbyUlh6cdSZ8pLBpc9m0c3qWPKs9paqBIvgUPlvOZMqec6x4S6\n"
                    "ChbdkkTRLnbsRr0Yg/nDeEPlkhRBhasXpxpMUBgPywKBgQDs2axNkFjbU94uXvd5\n"
                    "znUhDVxPFBuxyUHtsJNqW4p/ujLNimGet5E/YthCnQeC2P3Ym7c3fiz68amM6hiA\n"
                    "OnW7HYPZ+jKFnefpAtjyOOs46AkftEg07T9XjwWNPt8+8l0DYawPoJgbM5iE0L2O\n"
                    "x8TU1Vs4mXc+ql9F90GzI0x3VwKBgQDqZOOqWw3hTnNT07Ixqnmd3dugV9S7eW6o\n"
                    "U9OoUgJB4rYTpG+yFqNqbRT8bkx37iKBMEReppqonOqGm4wtuRR6LSLlgcIU9Iwx\n"
                    "yfH12UWqVmFSHsgZFqM/cK3wGev38h1WBIOx3/djKn7BdlKVh8kWyx6uC8bmV+E6\n"
                    "OoK0vJD6kwKBgHAySOnROBZlqzkiKW8c+uU2VATtzJSydrWm0J4wUPJifNBa/hVW\n"
                    "dcqmAzXC9xznt5AVa3wxHBOfyKaE+ig8CSsjNyNZ3vbmr0X04FoV1m91k2TeXNod\n"
                    "jMTobkPThaNm4eLJMN2SQJuaHGTGERWC0l3T18t+/zrDMDCPiSLX1NAvAoGBAN1T\n"
                    "VLJYdjvIMxf1bm59VYcepbK7HLHFkRq6xMJMZbtG0ryraZjUzYvB4q4VjHk2UDiC\n"
                    "lhx13tXWDZH7MJtABzjyg+AI7XWSEQs2cBXACos0M4Myc6lU+eL+iA+OuoUOhmrh\n"
                    "qmT8YYGu76/IBWUSqWuvcpHPpwl7871i4Ga/I3qnAoGBANNkKAcMoeAbJQK7a/Rn\n"
                    "wPEJB+dPgNDIaboAsh1nZhVhN5cvdvCWuEYgOGCPQLYQF0zmTLcM+sVxOYgfy8mV\n"
                    "fbNgPgsP5xmu6dw2COBKdtozw0HrWSRjACd1N4yGu75+wPCcX/gQarcjRcXXZeEa\n"
                    "NtBLSfcqPULqD+h7br9lEJio\n"
                    "-----END PRIVATE KEY-----\n"
                ),
                "client_email": "123-abc@developer.gserviceaccount.com",
                "token_uri": "http://localhost:8080/token",
            }
        ).encode("utf-8")
    )


@pytest.fixture
def invalid_google_service_account_credentials():
    return base64.b64encode(json.dumps({}).encode("utf-8"))


@pytest.fixture
def _valid_gs_credentials(minimally_valid_google_service_account_credentials, settings):
    settings.GS_CREDENTIALS = __ensure_gs_credentials(minimally_valid_google_service_account_credentials)


@pytest.fixture
def stripe_subscription():
    with Path("apps/contributions/tests/fixtures/subscription.json").open() as f:
        return stripe.Subscription.construct_from(json.load(f), key="test")


def payment_intent_for_recurring_charge_expanded():
    with Path("apps/contributions/tests/fixtures/payment-intent-for-recurring-charge-expanded.json").open() as f:
        return stripe.PaymentIntent.construct_from(json.load(f), stripe.api_key)


@pytest.fixture
def balance_transaction_for_recurring_charge():
    with Path("apps/contributions/tests/fixtures/balance-transaction-for-recurring-charge.json").open() as f:
        return stripe.BalanceTransaction.construct_from(json.load(f), stripe.api_key)


@pytest.fixture
def balance_transaction_for_subscription_creation_charge():
    with Path("apps/contributions/tests/fixtures/balance-transaction-for-subscription-creation.json").open() as f:
        return stripe.BalanceTransaction.construct_from(json.load(f), stripe.api_key)


@pytest.fixture
def payment_intent_for_subscription_creation_charge():
    with Path("apps/contributions/tests/fixtures/payment-intent-for-subscription-creation-charge.json").open() as f:
        return stripe.PaymentIntent.construct_from(json.load(f), stripe.api_key)


@pytest.fixture
def stripe_payment_method():
    with Path("apps/contributions/tests/fixtures/stripe-payment-method.json").open() as f:
        return stripe.PaymentMethod.construct_from(json.load(f), key="test")


@pytest.fixture
def invoice_upcoming_event():
    with Path("apps/contributions/tests/fixtures/invoice-upcoming-event.json").open() as f:
        return json.load(f)


@pytest.fixture
def customer_subscription_updated_event():
    with Path("apps/contributions/tests/fixtures/customer-subscription-updated-webhook-event.json").open() as f:
        return json.load(f)


@pytest.fixture
def payment_intent_succeeded_one_time_event(_suppress_stripe_webhook_sig_verification):
    with Path("apps/contributions/tests/fixtures/payment-intent-succeeded-one-time-event.json").open() as f:
        return stripe.Webhook.construct_event(f.read(), None, stripe.api_key)


@pytest.fixture
def payment_intent_succeeded_subscription_creation_event(_suppress_stripe_webhook_sig_verification):
    with Path(
        "apps/contributions/tests/fixtures/payment-intent-succeeded-subscription-creation-event.json"
    ).open() as f:
        return stripe.Webhook.construct_event(f.read(), None, stripe.api_key)


@pytest.fixture
def payment_intent_succeeded_subscription_recurring_charge_event(_suppress_stripe_webhook_sig_verification):
    with Path(
        "apps/contributions/tests/fixtures/payment-intent-succeeded-susbscription-recurring-charge-event.json"
    ).open() as f:
        return stripe.Webhook.construct_event(f.read(), None, stripe.api_key)


@pytest.fixture
def payment_intent_for_one_time_contribution():
    with Path("apps/contributions/tests/fixtures/payment-intent-for-one-time-charge.json").open() as f:
        return stripe.PaymentIntent.construct_from(json.load(f), stripe.api_key)


@pytest.fixture
def payment_intent_for_recurring_charge():
    with Path("apps/contributions/tests/fixtures/payment-intent-for-recurring-charge.json").open() as f:
        return stripe.PaymentIntent.construct_from(json.load(f), stripe.api_key)


@pytest.fixture
def balance_transaction_for_one_time_charge():
    with Path("apps/contributions/tests/fixtures/balance-transaction-for-one-time-charge-expanded.json").open() as f:
        return stripe.BalanceTransaction.construct_from(json.load(f), stripe.api_key)


@pytest.fixture
def _clear_cache():
    cache.clear()


@pytest.fixture
def stripe_customer_default_source_expanded():
    with Path("apps/contributions/tests/fixtures/stripe-customer-default-source-expanded.json").open() as f:
        return stripe.Customer.construct_from(json.load(f), key="test")


@pytest.fixture
def charge_refunded_recurring_charge_event():
    with Path("apps/contributions/tests/fixtures/charge-refunded-recurring-charge-event.json").open() as f:
        return stripe.Webhook.construct_event(f.read(), None, stripe.api_key)


@pytest.fixture
def valid_metadata(domain_apex):
    return StripePaymentMetadataSchemaV1_4(
        agreed_to_pay_fees=False,
        donor_selected_amount=1000.0,
        referer=f"https://www.{domain_apex}/",
        revenue_program_id=1,
        revenue_program_slug="testrp",
        schema_version="1.4",
        source="rev-engine",
    ).model_dump(mode="json", exclude_none=True)


@pytest.fixture
def invalid_metadata():
    # this would initially get through checks for schema version, but would fail when metadata schema is cast
    return {
        "schema_version": "1.4",
    }


@pytest.fixture
def payment_method(payment_method_data_factory):
    return stripe.PaymentMethod.construct_from(
        payment_method_data_factory.get(), key="test", stripe_account="acct_fake_01"
    )


@pytest.fixture
def not_unmarked_abandoned_contributions() -> list[Contribution]:
    return [
        ContributionFactory(**{param: True})
        for param in [
            "rejected",
            "canceled",
            "refunded",
            "abandoned",
            "annual_subscription",
            "one_time",
        ]
    ]


@pytest.fixture
def unmarked_abandoned_contributions() -> list[Contribution]:
    return [
        ContributionFactory(
            **{
                "unmarked_abandoned": True,
                "one_time" if interval == ContributionInterval.ONE_TIME else "monthly_subscription": True,
                "status": status,
                "interval": interval,
            }
        )
        for interval in [ContributionInterval.ONE_TIME, ContributionInterval.MONTHLY]
        for status in [ContributionStatus.FLAGGED, ContributionStatus.PROCESSING]
    ]


@pytest.fixture
def payment_method_attached_event(_suppress_stripe_webhook_sig_verification):
    with Path("apps/contributions/tests/fixtures/payment-method-attached-event.json").open() as f:
        return stripe.Webhook.construct_event(f.read(), None, stripe.api_key)


@pytest.fixture
def charge_succeeded_event():
    with Path("apps/contributions/tests/fixtures/charge-succeeded-event.json").open() as f:
        return stripe.Webhook.construct_event(f.read(), None, stripe.api_key)


@pytest.fixture
def bad_actor_good_score(settings):
    return BadActorOverallScore(overall_judgment=settings.BAD_ACTOR_FLAG_SCORE - 1, items=[])


@pytest.fixture
def bad_actor_bad_score(settings):
    return BadActorOverallScore(overall_judgment=settings.BAD_ACTOR_FLAG_SCORE, items=[])


@pytest.fixture
def bad_actor_super_bad_score(settings):
    return BadActorOverallScore(overall_judgment=settings.BAD_ACTOR_REJECT_SCORE, items=[])


@pytest.fixture
<<<<<<< HEAD
def switchboard_user(settings):
    settings.SWITCHBOARD_ACCOUNT_EMAIL = (email := "switchboard@foo.org")
    return UserFactory(email=email)
=======
def default_password():
    return "password"


@pytest.fixture
def switchboard_user(settings, default_password):
    settings.SWITCHBOARD_ACCOUNT_EMAIL = (email := "switchboard@foo.org")
    return UserFactory(email=email, password=default_password)
>>>>>>> 40cbb7e3
<|MERGE_RESOLUTION|>--- conflicted
+++ resolved
@@ -1057,11 +1057,6 @@
 
 
 @pytest.fixture
-<<<<<<< HEAD
-def switchboard_user(settings):
-    settings.SWITCHBOARD_ACCOUNT_EMAIL = (email := "switchboard@foo.org")
-    return UserFactory(email=email)
-=======
 def default_password():
     return "password"
 
@@ -1069,5 +1064,4 @@
 @pytest.fixture
 def switchboard_user(settings, default_password):
     settings.SWITCHBOARD_ACCOUNT_EMAIL = (email := "switchboard@foo.org")
-    return UserFactory(email=email, password=default_password)
->>>>>>> 40cbb7e3
+    return UserFactory(email=email, password=default_password)