--- conflicted
+++ resolved
@@ -33,20 +33,8 @@
 import { getFrequencyAdverb } from 'utilities/parseFrequency';
 import { CONTRIBUTION_INTERVALS } from 'constants/contributionIntervals';
 
-<<<<<<< HEAD
-import { CSRF_HEADER } from 'settings';
-import { GENERIC_ERROR } from 'constants/textConstants';
-
 function authorizePayment(paymentData, csrftoken) {
   // we manually set the X-CSRFTOKEN value in header here. This is an unauthed endpoint
-=======
-function authorizePayment(paymentData, paymentType, csrftoken) {
-  const apiEndpoint =
-    paymentType === CONTRIBUTION_INTERVALS.ONE_TIME
-      ? AUTHORIZE_ONE_TIME_STRIPE_PAYMENT_ROUTE
-      : AUTHORIZE_STRIPE_SUBSCRIPTION_ROUTE;
-  // we manually set the XCSRFToken value in header here. This is an unauthed endpoint
->>>>>>> 87ca8da3
   // that on the backend requires csrf header, which will be in cookie returned by request
   // for page data (that happens in parent context)
   return axios
