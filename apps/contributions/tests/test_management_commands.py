--- conflicted
+++ resolved
@@ -173,17 +173,10 @@
 
 @pytest.mark.django_db()
 class Test_import_stripe_transactions_data:
-<<<<<<< HEAD
     @pytest.mark.parametrize("async_mode", [False, True])
     @pytest.mark.parametrize("for_orgs", [True, False])
-    def test_handle(self, async_mode, mocker, for_orgs):
-=======
-
-    @pytest.mark.parametrize("async_mode", (False, True))
-    @pytest.mark.parametrize("for_orgs", (True, False))
-    @pytest.mark.parametrize("suppress_stripe_info_logs", (True, False))
+    @pytest.mark.parametrize("suppress_stripe_info_logs", [True, False])
     def test_handle(self, async_mode, mocker, for_orgs, suppress_stripe_info_logs):
->>>>>>> 996c6115
         provider_1 = PaymentProviderFactory()
         provider_2 = PaymentProviderFactory()
         rp_1 = RevenueProgramFactory(payment_provider=provider_1)
@@ -279,14 +272,6 @@
 
 
 @pytest.mark.django_db()
-<<<<<<< HEAD
-@pytest.mark.parametrize("problem_exists", [False, True])
-def test_fix_payments_with_negative_refunds(problem_exists):
-    if problem_exists:
-        PaymentFactory(amount_refunded=-1)
-    call_command("fix_payments_with_negative_refunds")
-    assert Payment.objects.filter(amount_refunded__lt=0).count() == 0
-=======
 class Test_fix_imported_contributions_with_incorrect_donation_page_value:
 
     @pytest.fixture()
@@ -348,7 +333,7 @@
             reversion.set_comment(REVISION_COMMENT)
         return contribution
 
-    @pytest.mark.parametrize("has_eligible", (True, False))
+    @pytest.mark.parametrize("has_eligible", [True, False])
     def test_happy_path(self, has_eligible, eligible_contribution, ineligible_contribution_cause_metadata, rp_1):
         ineligible_modified = ineligible_contribution_cause_metadata.modified
         if not has_eligible:
@@ -359,5 +344,4 @@
             assert eligible_contribution._revenue_program == rp_1
             assert eligible_contribution.donation_page is None
         ineligible_contribution_cause_metadata.refresh_from_db()
-        assert ineligible_contribution_cause_metadata.modified == ineligible_modified
->>>>>>> 996c6115
+        assert ineligible_contribution_cause_metadata.modified == ineligible_modified