--- conflicted
+++ resolved
@@ -149,39 +149,6 @@
 
     def post(self, request, *args, **kwargs):
         serializer = ContributorObtainTokenSerializer(data=request.data)
-<<<<<<< HEAD
-        try:
-            serializer.is_valid(raise_exception=True)
-            contributor, _ = Contributor.objects.get_or_create(email=request.data["email"])
-            serializer.update_short_lived_token(contributor)
-
-            data = serializer.data
-            email = data["email"]
-            token = data["access"]
-            domain = _construct_rp_domain(data.get("subdomain", ""), request.headers.get("Referer", ""))
-
-            if not domain:
-                return Response({"detail": "Missing Revenue Program subdomain"}, status=status.HTTP_404_NOT_FOUND)
-
-            revenue_program = get_object_or_404(RevenueProgram, slug=data.get("subdomain"))
-            # Celery backend job to pull contributions from Stripe and store the serialized data in cache, user will have
-            # data by the time the user opens contributor portal.
-            task_pull_serialized_stripe_contributions_to_cache.delay(email, revenue_program.stripe_account_id)
-
-            magic_link = f"{domain}/{settings.CONTRIBUTOR_VERIFY_URL}?token={token}&email={email}"
-            logger.info("Sending magic link email to [%s] | magic link: [%s]", email, magic_link)
-
-            send_templated_email(
-                email,
-                "Manage your contributions",
-                "nrh-manage-donations-magic-link.txt",
-                "nrh-manage-donations-magic-link.html",
-                {"magic_link": magic_link},
-            )
-        except NoSuchContributorError:
-            # Send same response as "success". We don't want to indicate whether or not a given address is in our system.
-            pass
-=======
         serializer.is_valid(raise_exception=True)
         contributor, _ = Contributor.objects.get_or_create(email=request.data["email"])
         serializer.update_short_lived_token(contributor)
@@ -192,7 +159,6 @@
 
         if not domain:
             return Response({"detail": "Missing Revenue Program subdomain"}, status=status.HTTP_404_NOT_FOUND)
->>>>>>> b9fdcd59
 
         revenue_program = get_object_or_404(RevenueProgram, slug=serializer.validated_data.get("subdomain"))
         # Celery backend job to pull contributions from Stripe and store the serialized data in cache, user will have
