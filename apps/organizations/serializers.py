from rest_framework import serializers

from apps.organizations.models import (
    Benefit,
    BenefitLevel,
    Feature,
    Organization,
    Plan,
    RevenueProgram,
)


class FeatureSerializer(serializers.ModelSerializer):
    class Meta:
        model = Feature
        fields = "__all__"


class PlanSerializer(serializers.ModelSerializer):
    features = FeatureSerializer(many=True, read_only=True)

    class Meta:
        model = Plan
        fields = "__all__"


class OrganizationSerializer(serializers.ModelSerializer):
    plan = PlanSerializer(many=False, read_only=True)

    class Meta:
        model = Organization
        fields = "__all__"


class RevenueProgramListInlineSerializer(serializers.ModelSerializer):
    """
    I am needed for Page creation. In particular, if "slug" is not provided,
    the user is redirected to `/edit/undefined/page-slug` after page creation.
    """

    address = serializers.SerializerMethodField()

    def get_address(self, obj):
        if hasattr(obj, "address"):
            return str(obj.address)
        return ""

    class Meta:
        model = RevenueProgram
<<<<<<< HEAD
        fields = ["id", "name", "slug", "contact_email", "address"]
=======
        fields = [
            "id",
            "name",
            "slug",
            "twitter_handle",
            "website_url",
        ]
>>>>>>> be7f17b7


class RevenueProgramSerializer(serializers.ModelSerializer):
    """
    This is the RevenueProgram serializer you should consider updating.
    """

    slug = serializers.SlugField(required=False)

    class Meta:
        model = RevenueProgram
        fields = ["id", "name", "slug"]


class BenefitDetailSerializer(serializers.ModelSerializer):
    class Meta:
        model = Benefit
        fields = [
            "name",
            "description",
        ]


class BenefitLevelDetailSerializer(serializers.ModelSerializer):
    benefits = BenefitDetailSerializer(many=True)

    class Meta:
        model = BenefitLevel
        fields = [
            "name",
            "donation_range",
            "benefits",
        ]<|MERGE_RESOLUTION|>--- conflicted
+++ resolved
@@ -47,17 +47,7 @@
 
     class Meta:
         model = RevenueProgram
-<<<<<<< HEAD
-        fields = ["id", "name", "slug", "contact_email", "address"]
-=======
-        fields = [
-            "id",
-            "name",
-            "slug",
-            "twitter_handle",
-            "website_url",
-        ]
->>>>>>> be7f17b7
+        fields = ["id", "name", "slug", "twitter_handle", "website_url", "contact_email", "address"]
 
 
 class RevenueProgramSerializer(serializers.ModelSerializer):
