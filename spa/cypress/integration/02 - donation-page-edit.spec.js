--- conflicted
+++ resolved
@@ -28,9 +28,6 @@
   flags: [{ ...contentSectionFlag }]
 };
 
-<<<<<<< HEAD
-const testEditPageUrl = 'edit/my/page/';
-=======
 const orgAdminStripeVerifiedLoginSuccess = {
   ...orgAdminUser,
   user: {
@@ -48,8 +45,7 @@
   }
 };
 
-const testEditPageUrl = 'edit/my/page';
->>>>>>> 73001371
+const testEditPageUrl = 'edit/my/page/';
 
 describe('Donation page edit', () => {
   before(() => {
