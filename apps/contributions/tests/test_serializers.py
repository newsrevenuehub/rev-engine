import datetime
from datetime import timedelta
from unittest.mock import Mock

from django.conf import settings
from django.test import TestCase
from django.utils import timezone

import pydantic
import pydantic_core
import pytest
import stripe
from addict import Dict as AttrDict
from rest_framework.exceptions import APIException, PermissionDenied
from rest_framework.serializers import ValidationError
from rest_framework.test import APIRequestFactory

from apps.api.error_messages import GENERIC_BLANK, GENERIC_UNEXPECTED_VALUE
from apps.contributions import serializers
from apps.contributions.bad_actor import BadActorAPIError
from apps.contributions.choices import BadActorAction
from apps.contributions.models import (
    Contribution,
    ContributionInterval,
    ContributionStatus,
    Contributor,
)
from apps.contributions.serializers import (
    PAYMENT_PAID,
    PAYMENT_REFUNDED,
    ContributionSerializer,
    PortalContributionBaseSerializer,
    PortalContributionDetailSerializer,
)
from apps.contributions.tests.factories import ContributionFactory, ContributorFactory
from apps.contributions.tests.test_models import MockSubscription
from apps.contributions.types import StripeMetadataSchemaBase, StripePaymentMetadataSchemaV1_4
from apps.contributions.utils import get_sha256_hash
from apps.pages.tests.factories import DonationPageFactory


@pytest.fixture
def bad_actor_good_response(mocker, bad_actor_good_score):
    return mocker.patch(
        "apps.contributions.serializers.get_bad_actor_score",
        return_value=bad_actor_good_score,
    )


@pytest.fixture
def bad_actor_bad_response(mocker, bad_actor_bad_score):
    return mocker.patch(
        "apps.contributions.serializers.get_bad_actor_score",
        return_value=bad_actor_bad_score,
    )


@pytest.fixture
def bad_actor_super_bad_response(mocker, bad_actor_super_bad_score):
    return mocker.patch(
        "apps.contributions.serializers.get_bad_actor_score",
        return_value=bad_actor_super_bad_score,
    )


@pytest.fixture
def get_bad_actor_score_causes_uncaught(mocker):
    class RandomException(Exception):
        pass

    return mocker.patch(
        "apps.contributions.serializers.get_bad_actor_score",
        side_effect=RandomException("Something bad happened"),
    )


@pytest.mark.django_db
class TestContributionSerializer:
    def test_has_expected_fields(self, one_time_contribution):
        expected_fields = [
            "amount",
            "auto_accepted_on",
            "bad_actor_score",
            "contributor_email",
            "created",
            "currency",
            "donation_page_id",
            "flagged_date",
            "formatted_payment_provider_used",
            "id",
            "interval",
            "last_payment_date",
            "provider_customer_url",
            "provider_payment_url",
            "provider_subscription_url",
            "revenue_program",
            "status",
        ]
        serialized = serializers.ContributionSerializer(instance=one_time_contribution)
        assert set(serialized.data.keys()) == set(expected_fields)

    @pytest.mark.parametrize(
        "make_serializer_object_fn",
        [
            lambda: Mock(flagged_date=timezone.now()),
            lambda: Mock(flagged_date=None),
        ],
    )
    def test_get_auto_accepted_on(self, make_serializer_object_fn):
        obj = make_serializer_object_fn()
        assert (
            ContributionSerializer().get_auto_accepted_on(obj) is None
            if not getattr(obj, "flagged_date", None)
            else obj.flagged_date + timedelta(settings.FLAGGED_PAYMENT_AUTO_ACCEPT_DELTA)
        )

    @pytest.mark.parametrize(
        ("make_serializer_object_fn", "expected"),
        [
            (lambda: Mock(payment_provider_used=None), ""),
            (lambda: Mock(payment_provider_used=Mock(title=lambda: "something")), "something"),
        ],
    )
    def test_get_formatted_payment_provider_used(self, make_serializer_object_fn, expected):
        assert ContributionSerializer().get_formatted_payment_provider_used(make_serializer_object_fn()) == expected

    @pytest.mark.parametrize(
        ("make_serializer_object_fn", "expected"),
        [
            (lambda: Mock(provider_payment_id=None), ""),
            (
                lambda: Mock(provider_payment_id="<some-provider-payment-id>"),
                "<some-resource-url>/<some-provider-payment-id>",
            ),
        ],
    )
    def test_get_provider_payment_url(self, make_serializer_object_fn, expected, monkeypatch):
        resource_url = "<some-resource-url>"
        monkeypatch.setattr(
            "apps.contributions.serializers.ContributionSerializer._get_resource_url",
            lambda *args, **kwargs: resource_url,
        )
        assert ContributionSerializer().get_provider_payment_url(make_serializer_object_fn()) == expected

    @pytest.mark.parametrize(
        ("make_serializer_object_fn", "expected"),
        [
            (lambda: Mock(provider_subscription_id=None), ""),
            (
                lambda: Mock(provider_subscription_id="<some-provider-subscription-id>"),
                "<some-resource-url>/<some-provider-subscription-id>",
            ),
        ],
    )
    def test_get_provider_subscription_url(self, make_serializer_object_fn, expected, monkeypatch):
        resource_url = "<some-resource-url>"
        monkeypatch.setattr(
            "apps.contributions.serializers.ContributionSerializer._get_resource_url",
            lambda *args, **kwargs: resource_url,
        )
        assert ContributionSerializer().get_provider_subscription_url(make_serializer_object_fn()) == expected

    @pytest.mark.parametrize(
        ("make_serializer_object", "expected"),
        [
            (
                Mock(provider_customer_id="<some-provider-customer-id>"),
                "<some-resource-url>/<some-provider-customer-id>",
            ),
        ],
    )
    def test_get_provider_customer_url(self, make_serializer_object, expected, mocker, monkeypatch):
        resource_url = "<some-resource-url>"
        monkeypatch.setattr(
            "apps.contributions.serializers.ContributionSerializer._get_resource_url",
            lambda *args, **kwargs: resource_url,
        )

        assert ContributionSerializer().get_provider_customer_url(make_serializer_object) == expected

    def test__get_base_provider_url_when_payment_provider_used_not_stripe(self, mocker):
        """Here to get otherwise un-run object code running in tests."""

        class Klass:
            payment_provider_used = "not-stripe"

        assert ContributionSerializer()._get_base_provider_url(Klass()) is None

    def test__get_resource_url_when_no_provider_url(self, mocker):
        """Here to get otherwise un-run object code running in tests."""
        mocker.patch("apps.contributions.serializers.ContributionSerializer._get_base_provider_url", return_value=None)
        assert ContributionSerializer()._get_resource_url(None, None) == ""


class TestAbstractPaymentSerializer:
    def test_convert_amount_to_cents(self):
        assert serializers.AbstractPaymentSerializer().convert_amount_to_cents("1.2") == 120

    @pytest.mark.parametrize(
        ("data", "expected_amount"),
        [
            ({"amount": "1.2"}, 120),
            ({"amount": None}, None),
            ({"amount": "0.0"}, 0),
            ({"amount": "0"}, 0),
            ({"amount": "0.00"}, 0),
        ],
    )
    def test_to_internal_value(self, data, expected_amount, mocker):
        mock_super_to_internal_val = mocker.patch("rest_framework.serializers.Serializer.to_internal_value")
        serializers.AbstractPaymentSerializer().to_internal_value(data)
        mock_super_to_internal_val.assert_called_once_with({"amount": expected_amount})

    def test_validates_amount_min_max(self):
        amount = serializers.AbstractPaymentSerializer().fields["amount"]
        assert amount.min_value == serializers.REVENGINE_MIN_AMOUNT
        assert amount.max_value == serializers.STRIPE_MAX_AMOUNT
        assert {"max_value", "min_value"}.issubset(set(amount.error_messages.keys()))


@pytest.mark.django_db
@pytest.fixture
def donation_page_with_conditionally_required_phone_element():
    page = DonationPageFactory()
    conditionally_required_elements = [
        {
            "type": "DDonorInfo",
            "uuid": "3b5662c6-901b-45dc-952d-1209f3d53859",
            "content": {"askPhone": True},
            "requiredFields": ["phone"],
        }
    ]
    page.elements = conditionally_required_elements
    page.save()
    return page


@pytest.mark.django_db
@pytest.fixture
def donation_page_with_conditionally_required_reason_for_giving_element_no_presets():
    page = DonationPageFactory()
    conditionally_required_elements = [
        {
            "type": "DReason",
            "uuid": "31f35bc5-2c4e-45e3-9309-62eaac60a621",
            "content": {"reasons": [], "askReason": True, "askHonoree": False, "askInMemoryOf": False},
            "requiredFields": ["reason_for_giving"],
        },
    ]
    page.elements = conditionally_required_elements
    page.save()
    return page


PRESET_REASONS = ["one", "two", "three"]


@pytest.mark.django_db
@pytest.fixture
def donation_page_with_conditionally_required_reason_for_giving_element_and_presets():
    page = DonationPageFactory()
    conditionally_required_elements = [
        {
            "type": "DReason",
            "uuid": "31f35bc5-2c4e-45e3-9309-62eaac60a621",
            "content": {
                "reasons": PRESET_REASONS,
                "askReason": True,
                "askHonoree": False,
                "askInMemoryOf": False,
            },
            "requiredFields": ["reason_for_giving"],
        },
    ]
    page.elements = conditionally_required_elements
    page.save()
    return page


@pytest.mark.django_db
@pytest.fixture
def donation_page_with_unrequired_reason_for_giving_element_and_presets():
    page = DonationPageFactory()
    conditionally_required_elements = [
        {
            "type": "DReason",
            "uuid": "31f35bc5-2c4e-45e3-9309-62eaac60a621",
            "content": {
                "reasons": PRESET_REASONS,
                "askReason": True,
                "askHonoree": False,
                "askInMemoryOf": False,
            },
            "requiredFields": [],
        },
    ]
    page.elements = conditionally_required_elements
    page.save()
    return page


@pytest.mark.django_db
@pytest.fixture
def donation_page_with_ask_honoree():
    page = DonationPageFactory()
    conditionally_included_elements = [
        {
            "type": "DReason",
            "uuid": "31f35bc5-2c4e-45e3-9309-62eaac60a621",
            "content": {
                "reasons": [],
                "askReason": [],
                "askHonoree": True,
                "askInMemoryOf": False,
            },
            "requiredFields": [],
        },
    ]
    page.elements = conditionally_included_elements
    page.save()
    return page


@pytest.mark.django_db
@pytest.fixture
def donation_page_with_ask_in_memory():
    page = DonationPageFactory()
    conditionally_included_elements = [
        {
            "type": "DReason",
            "uuid": "31f35bc5-2c4e-45e3-9309-62eaac60a621",
            "content": {
                "reasons": [],
                "askReason": [],
                "askHonoree": False,
                "askInMemoryOf": True,
            },
            "requiredFields": [],
        },
    ]
    page.elements = conditionally_included_elements
    page.save()
    return page


def get_donation_page_fixture(
    requested_fixture,
    donation_page=None,
    donation_page_with_conditionally_required_phone_element=None,
    donation_page_with_conditionally_required_reason_for_giving_element_no_presets=None,
    donation_page_with_conditionally_required_reason_for_giving_element_and_presets=None,
    donation_page_with_unrequired_reason_for_giving_element_and_presets=None,
    donation_page_with_ask_honoree=None,
    donation_page_with_ask_in_memory=None,
):
    """Choose donation page fixture via pytest.mark.parametrize convience function.

    Fixtures cannot be directly passed to pytest.mark.parametrize, but in some of our tests,
    it's quite convenient to be able to make page fixture choice parametrizable. Pytest fixtures have to be passed
    as params to a test in order to be in a usuable state at run time.

    This function gets passed a string value referring to a requested fixture, as well as a reference to fixtures passed as test
    call args, allowing us to yield the appropriate test fixture via parametrization.
    """
    return {
        "donation_page": donation_page,
        "donation_page_with_conditionally_required_phone_element": donation_page_with_conditionally_required_phone_element,
        "donation_page_with_conditionally_required_reason_for_giving_element_no_presets": donation_page_with_conditionally_required_reason_for_giving_element_no_presets,  # noqa E501 black formats it this way
        "donation_page_with_conditionally_required_reason_for_giving_element_and_presets": donation_page_with_conditionally_required_reason_for_giving_element_and_presets,  # noqa E501 black formats it this way
        "donation_page_with_unrequired_reason_for_giving_element_and_presets": donation_page_with_unrequired_reason_for_giving_element_and_presets,  # noqa E501 black formats it this way
        "donation_page_with_ask_honoree": donation_page_with_ask_honoree,
        "donation_page_with_ask_in_memory": donation_page_with_ask_in_memory,
    }[requested_fixture]


class MockBadActorResponseObjectNotBad:
    """Used in tests below to simulate response returned by get_bad_actor_score.

    See https://docs.pytest.org/en/7.1.x/how-to/monkeypatch.html for more info on how/why
    """

    mock_bad_actor_response_json = {"overall_judgment": settings.BAD_ACTOR_FLAG_SCORE - 1, "items": []}

    @classmethod
    def json(cls):
        return cls.mock_bad_actor_response_json


class MockBadActorResponseObjectBad:
    """Used in tests below to simulate response returned by get_bad_actor_score.

    See https://docs.pytest.org/en/7.1.x/how-to/monkeypatch.html for more info on how/why
    """

    mock_bad_actor_response_json = {"overall_judgment": settings.BAD_ACTOR_FLAG_SCORE, "items": []}

    @classmethod
    def json(cls):
        return cls.mock_bad_actor_response_json


class MockBadActorResponseObjectSuperBad:
    """Used in tests below to simulate response returned by get_bad_actor_score.

    See https://docs.pytest.org/en/7.1.x/how-to/monkeypatch.html for more info on how/why
    """

    mock_bad_actor_response_json = {"overall_judgment": settings.BAD_ACTOR_REJECT_SCORE, "items": []}

    @classmethod
    def json(cls):
        return cls.mock_bad_actor_response_json


def mock_get_bad_actor(*args, **kwargs):
    return kwargs.get("response", MockBadActorResponseObjectNotBad)


def mock_get_bad_actor_raise_exception(*args, **kwargs):
    raise BadActorAPIError("Something bad happend")


def mock_stripe_call_with_error(*args, **kwargs):
    raise stripe.error.APIError("Something horrible has happened")


def mock_create_stripe_customer_with_exception(*args, **kwargs):
    raise stripe.error.APIError("Something horrible has happened")


@pytest.fixture
def valid_swag_choices_string():
    choice_1_raw = f"t-shirt{StripePaymentMetadataSchemaV1_4.SWAG_SUB_CHOICE_DELIMITER}small"
    choice_2_raw = f"hat{StripePaymentMetadataSchemaV1_4.SWAG_SUB_CHOICE_DELIMITER}huge"
    return f"{choice_1_raw}{StripePaymentMetadataSchemaV1_4.SWAG_CHOICES_DELIMITER}{choice_2_raw}"


@pytest.fixture
def invalid_swag_choices_string_exceed_max_length(valid_swag_choices_string, settings):
    assert settings.METADATA_MAX_SWAG_CHOICES_LENGTH
    invalid_string = ""
    while len(invalid_string) <= settings.METADATA_MAX_SWAG_CHOICES_LENGTH:
        invalid_string += valid_swag_choices_string
    return invalid_string


@pytest.mark.django_db
class TestBaseCreatePaymentSerializer:
    serializer_class = serializers.BaseCreatePaymentSerializer

    @pytest.mark.parametrize(
        ("input_data", "requested_page", "expect_valid"),
        [
            ({"reason_for_giving": "Other", "reason_other": ""}, "donation_page", False),
            (
                {"reason_for_giving": "Other", "reason_other": ""},
                "donation_page_with_conditionally_required_reason_for_giving_element_no_presets",
                False,
            ),
            (
                {"reason_for_giving": "Other", "reason_other": ""},
                "donation_page_with_conditionally_required_reason_for_giving_element_and_presets",
                False,
            ),
            (
                {"reason_for_giving": "Other", "reason_other": ""},
                "donation_page_with_unrequired_reason_for_giving_element_and_presets",
                False,
            ),
            ({"reason_for_giving": "Other"}, "donation_page", False),
            (
                {"reason_for_giving": "Other"},
                "donation_page_with_conditionally_required_reason_for_giving_element_no_presets",
                False,
            ),
            (
                {"reason_for_giving": "Other"},
                "donation_page_with_conditionally_required_reason_for_giving_element_and_presets",
                False,
            ),
            (
                {"reason_for_giving": "Other"},
                "donation_page_with_unrequired_reason_for_giving_element_and_presets",
                False,
            ),
            ({"reason_other": "Reason"}, "donation_page", True),
            (
                {"reason_other": "Reason"},
                "donation_page_with_conditionally_required_reason_for_giving_element_no_presets",
                True,
            ),
            (
                {"reason_other": "Reason"},
                "donation_page_with_conditionally_required_reason_for_giving_element_and_presets",
                True,
            ),
            (
                {"reason_other": "Reason"},
                "donation_page_with_unrequired_reason_for_giving_element_and_presets",
                True,
            ),
        ],
    )
    def test_validate_reason_other(
        self,
        input_data,
        requested_page,
        expect_valid,
        minimally_valid_contribution_form_data,
        donation_page,
        donation_page_with_conditionally_required_reason_for_giving_element_no_presets,
        donation_page_with_conditionally_required_reason_for_giving_element_and_presets,
        donation_page_with_unrequired_reason_for_giving_element_and_presets,
    ):
        data = minimally_valid_contribution_form_data | input_data
        data["page"] = get_donation_page_fixture(
            requested_page,
            donation_page=donation_page,
            donation_page_with_conditionally_required_reason_for_giving_element_no_presets=(
                donation_page_with_conditionally_required_reason_for_giving_element_no_presets
            ),
            donation_page_with_conditionally_required_reason_for_giving_element_and_presets=(
                donation_page_with_conditionally_required_reason_for_giving_element_and_presets
            ),
            donation_page_with_unrequired_reason_for_giving_element_and_presets=(
                donation_page_with_unrequired_reason_for_giving_element_and_presets
            ),
        ).id
        serializer = self.serializer_class(data=data)
        assert serializer.is_valid() is expect_valid
        if expect_valid is False:
            assert set(serializer.errors.keys()) == {"reason_other"}
            assert serializer.errors["reason_other"][0] == GENERIC_BLANK

    @pytest.mark.parametrize(
        ("input_data", "requested_page", "expect_valid", "error_msg"),
        [
            ({}, "donation_page", True, None),
            (
                {},
                "donation_page_with_conditionally_required_reason_for_giving_element_no_presets",
                False,
                GENERIC_BLANK,
            ),
            (
                {},
                "donation_page_with_conditionally_required_reason_for_giving_element_and_presets",
                False,
                GENERIC_BLANK,
            ),
            ({}, "donation_page_with_unrequired_reason_for_giving_element_and_presets", True, None),
            ({"reason_for_giving": "Other", "reason_other": "Reason"}, "donation_page", True, None),
            (
                {"reason_for_giving": "Other", "reason_other": "Reason"},
                "donation_page_with_conditionally_required_reason_for_giving_element_no_presets",
                True,
                None,
            ),
            (
                {"reason_for_giving": "Other", "reason_other": "Reason"},
                "donation_page_with_conditionally_required_reason_for_giving_element_and_presets",
                True,
                None,
            ),
            (
                {"reason_for_giving": "Other", "reason_other": "Reason"},
                "donation_page_with_unrequired_reason_for_giving_element_and_presets",
                True,
                None,
            ),
            ({"reason_for_giving": "My reason"}, "donation_page", False, GENERIC_UNEXPECTED_VALUE),
            (
                {"reason_for_giving": "My reason"},
                "donation_page_with_conditionally_required_reason_for_giving_element_no_presets",
                False,
                GENERIC_UNEXPECTED_VALUE,
            ),
            (
                {"reason_for_giving": "My reason"},
                "donation_page_with_conditionally_required_reason_for_giving_element_and_presets",
                False,
                GENERIC_UNEXPECTED_VALUE,
            ),
            (
                {"reason_for_giving": "My reason"},
                "donation_page_with_unrequired_reason_for_giving_element_and_presets",
                False,
                GENERIC_UNEXPECTED_VALUE,
            ),
            (
                {"reason_for_giving": PRESET_REASONS[0]},
                "donation_page_with_conditionally_required_reason_for_giving_element_and_presets",
                True,
                None,
            ),
            (
                {"reason_for_giving": PRESET_REASONS[0]},
                "donation_page_with_unrequired_reason_for_giving_element_and_presets",
                True,
                None,
            ),
        ],
    )
    def test_validate_reason_for_giving(
        self,
        input_data,
        expect_valid,
        minimally_valid_contribution_form_data,
        requested_page,
        error_msg,
        donation_page,
        donation_page_with_conditionally_required_reason_for_giving_element_no_presets,
        donation_page_with_conditionally_required_reason_for_giving_element_and_presets,
        donation_page_with_unrequired_reason_for_giving_element_and_presets,
    ):
        """Test logic around reason_for_giving validation."""
        data = minimally_valid_contribution_form_data | input_data
        data["page"] = get_donation_page_fixture(
            requested_page,
            donation_page=donation_page,
            donation_page_with_conditionally_required_reason_for_giving_element_no_presets=(
                donation_page_with_conditionally_required_reason_for_giving_element_no_presets
            ),
            donation_page_with_conditionally_required_reason_for_giving_element_and_presets=(
                donation_page_with_conditionally_required_reason_for_giving_element_and_presets
            ),
            donation_page_with_unrequired_reason_for_giving_element_and_presets=(
                donation_page_with_unrequired_reason_for_giving_element_and_presets
            ),
        ).id
        serializer = self.serializer_class(data=data, context={"request": APIRequestFactory().post("")})
        assert serializer.is_valid() is expect_valid
        if expect_valid is False:
            assert set(serializer.errors.keys()) == {"reason_for_giving"}
            assert serializer.errors["reason_for_giving"][0] == error_msg

    @pytest.mark.parametrize(
        ("input_data", "requested_page", "expect_valid"),
        [
            ({"phone": ""}, "donation_page", True),
            ({"phone": "something"}, "donation_page", True),
            ({"phone": ""}, "donation_page_with_conditionally_required_phone_element", False),
            ({"phone": "something"}, "donation_page_with_conditionally_required_phone_element", True),
        ],
    )
    def test_validate_phone(
        self,
        input_data,
        requested_page,
        expect_valid,
        donation_page,
        donation_page_with_conditionally_required_phone_element,
        minimally_valid_contribution_form_data,
    ):
        """Test logic around reason_for_giving validation.

        NB: For some of the parametrized scenarios, this test expects to find a validation error for
        "reason_other" instead of "reason_for_giving". We test that behavior as part of this test rather than
        elsewhere because "reason_for_giving" gets rewritten to be the value of "reason_other" via the
        `BaseCreatePaymentSerializer.resolve_reason_for_giving`, so the two fields are inter-related.
        """
        data = minimally_valid_contribution_form_data | input_data
        data["page"] = get_donation_page_fixture(
            requested_page,
            donation_page=donation_page,
            donation_page_with_conditionally_required_phone_element=(
                donation_page_with_conditionally_required_phone_element
            ),
        ).id
        serializer = self.serializer_class(data=data, context={"request": APIRequestFactory().post("")})
        assert serializer.is_valid() is expect_valid
        if expect_valid is False:
            assert set(serializer.errors.keys()) == {"phone"}
            assert serializer.errors["phone"][0] == GENERIC_BLANK

    @pytest.mark.parametrize(
        ("input_data", "expect_valid"),
        [
            ({"tribute_type": "unexpected"}, False),
            ({"tribute_type": "type_honoree", "honoree": "Someone"}, True),
            ({"tribute_type": "type_in_memory_of", "in_memory_of": "Someone"}, True),
        ],
    )
    def test_validate_tribute_type(self, input_data, expect_valid, minimally_valid_contribution_form_data):
        data = minimally_valid_contribution_form_data | input_data
        serializer = self.serializer_class(data=data, context={"request": APIRequestFactory().post("")})
        assert serializer.is_valid() is expect_valid
        if expect_valid is False:
            assert set(serializer.errors.keys()) == {"tribute_type"}
            assert serializer.errors["tribute_type"][0] == GENERIC_UNEXPECTED_VALUE

    @pytest.mark.parametrize(
        ("input_data", "expect_valid"),
        [
            ({}, True),
            ({"tribute_type": "type_honoree", "honoree": ""}, False),
            ({"tribute_type": "type_honoree", "honoree": "Paul"}, True),
        ],
    )
    def test_validate_honoree(self, input_data, expect_valid, minimally_valid_contribution_form_data):
        """Show `honoree` cannot be blank when `tribute_type` is `type_honoree`."""
        data = minimally_valid_contribution_form_data | input_data
        serializer = self.serializer_class(data=data, context={"request": APIRequestFactory().post("")})
        assert serializer.is_valid() is expect_valid
        if expect_valid is False:
            assert set(serializer.errors.keys()) == {"honoree"}
            assert serializer.errors["honoree"][0] == GENERIC_BLANK

    @pytest.mark.parametrize(
        ("input_data", "expect_valid"),
        [
            ({}, True),
            ({"tribute_type": "type_in_memory_of", "in_memory_of": ""}, False),
            ({"tribute_type": "type_in_memory_of"}, False),
            ({"tribute_type": "type_in_memory_of", "in_memory_of": "Paul"}, True),
        ],
    )
    def test_validate_in_memory_of(self, input_data, expect_valid, minimally_valid_contribution_form_data):
        """Show `in_memory_of` cannot be blank when `tribute_type` is `type_in_memory_of`."""
        data = minimally_valid_contribution_form_data | input_data
        serializer = self.serializer_class(data=data, context={"request": APIRequestFactory().post("")})
        assert serializer.is_valid() is expect_valid
        if expect_valid is False:
            assert set(serializer.errors.keys()) == {"in_memory_of"}
            assert serializer.errors["in_memory_of"][0] == GENERIC_BLANK

    @pytest.mark.parametrize(
        ("input_data", "expected_resolved_value"),
        [
            ({"reason_for_giving": "Other", "reason_other": "My reason"}, "My reason"),
            ({"reason_for_giving": PRESET_REASONS[0]}, PRESET_REASONS[0]),
        ],
    )
    def test_validate_resolves_reason_for_giving(
        self,
        input_data,
        expected_resolved_value,
        minimally_valid_contribution_form_data,
        donation_page_with_unrequired_reason_for_giving_element_and_presets,
    ):
        """Show validation sets value of `reason_for_giving` to value of `reason_other` when initial value...

        ...for former is 'Other'.

        See note in BaseCreatePaymentSerializer.validate for explanation of why this happens in
        `validate`.
        """
        data = (
            minimally_valid_contribution_form_data
            | input_data
            | {"page": donation_page_with_unrequired_reason_for_giving_element_and_presets.id}
        )
        serializer = self.serializer_class(data=data, context={"request": APIRequestFactory().post("")})
        assert serializer.is_valid() is True
        assert serializer.validated_data["reason_for_giving"] == expected_resolved_value

<<<<<<< HEAD
    def test_get_bad_actor_score_fields(self, minimally_valid_contribution_form_data, mocker):
        """Show that calling `get_bad_actor_score` returns response data.

        Note: `get_bad_actor` uses `BadActorSerializer` internally, which requires there to be an
        HTTP referer in the request, so that's why we set in request factory below.
        """
        mock_make_bad_actor = mocker.patch("apps.contributions.serializers.make_bad_actor_request")
        request = APIRequestFactory(HTTP_REFERER="https://www.google.com").post("", {}, format="json")
        serializer = self.serializer_class(data=minimally_valid_contribution_form_data, context={"request": request})
        assert serializer.is_valid() is True
        serializer.get_bad_actor_score(serializer.validated_data)
        assert mock_make_bad_actor.call_count == 1
        assert mock_make_bad_actor.call_args[0][0]["action"] == BadActorAction.CONTRIBUTION
        assert mock_make_bad_actor.call_args[0][0]["org"] == serializer.validated_data["page"].organization.id
        assert mock_make_bad_actor.call_args[0][0]["amount"] == serializer.validated_data["amount"]
        assert mock_make_bad_actor.call_args[0][0]["page"] == serializer.validated_data["page"].id
        assert mock_make_bad_actor.call_args[0][0]["first_name"] == serializer.validated_data["first_name"]
        assert mock_make_bad_actor.call_args[0][0]["last_name"] == serializer.validated_data["last_name"]
        assert mock_make_bad_actor.call_args[0][0]["email"] == serializer.validated_data["email"]
        assert mock_make_bad_actor.call_args[0][0]["street"] == serializer.validated_data["mailing_street"]
        assert mock_make_bad_actor.call_args[0][0]["city"] == serializer.validated_data["mailing_city"]
        assert mock_make_bad_actor.call_args[0][0]["state"] == serializer.validated_data["mailing_state"]
        assert mock_make_bad_actor.call_args[0][0]["country"] == serializer.validated_data["mailing_country"]
        assert mock_make_bad_actor.call_args[0][0]["zipcode"] == serializer.validated_data["mailing_postal_code"]

    def test_get_bad_actor_score_happy_path(self, minimally_valid_contribution_form_data, monkeypatch):
=======
    @pytest.mark.usefixtures("bad_actor_good_response")
    def test_get_bad_actor_score_happy_path(self, minimally_valid_contribution_form_data, bad_actor_good_score):
>>>>>>> 38d73d81
        """Show that calling `get_bad_actor_score` returns response data.

        Note: `get_bad_actor` uses `BadActorSerializer` internally, which requires there to be an
        HTTP referer in the request, so that's why we set in request factory below.
        """
        request = APIRequestFactory(HTTP_REFERER="https://www.google.com").post("", {}, format="json")
        serializer = self.serializer_class(data=minimally_valid_contribution_form_data, context={"request": request})
        assert serializer.is_valid() is True
        assert serializer.get_bad_actor_score(serializer.validated_data) == bad_actor_good_score

    def test_get_bad_actor_score_when_data_invalid(self, minimally_valid_contribution_form_data, monkeypatch):
        """Show if the bad actor serialier data is invalid no exception is raise, but method returns None.

        We achieve an invalid state by omitting http referer from the request context
        """
        monkeypatch.setattr("apps.contributions.serializers.get_bad_actor_score", mock_get_bad_actor)
        request = APIRequestFactory().post("", {}, format="json")
        serializer = self.serializer_class(data=minimally_valid_contribution_form_data, context={"request": request})
        assert serializer.is_valid() is True
        bad_actor_data = serializer.get_bad_actor_score(serializer.validated_data)
        assert bad_actor_data is None

    def test_get_bad_actor_score_when_bad_actor_api_error(self, minimally_valid_contribution_form_data, monkeypatch):
        """Show if call to `get_bad_actor_score` in `get_bad_actor_score` results in BadActorAPIError, the.

        method call still succeeds, returning None.
        """
        monkeypatch.setattr("apps.contributions.serializers.get_bad_actor_score", mock_get_bad_actor_raise_exception)
        request = APIRequestFactory(HTTP_REFERER="https://www.google.com").post("", {}, format="json")
        serializer = self.serializer_class(data=minimally_valid_contribution_form_data, context={"request": request})
        assert serializer.is_valid() is True
        bad_actor_data = serializer.get_bad_actor_score(serializer.validated_data)
        assert bad_actor_data is None

    @pytest.mark.parametrize(
        ("score", "should_flag"),
        [
            (settings.BAD_ACTOR_REJECT_SCORE, False),
            (settings.BAD_ACTOR_FLAG_SCORE, True),
            (settings.BAD_ACTOR_FLAG_SCORE - 1, False),
        ],
    )
    def test_should_flag(self, score, should_flag, minimally_valid_contribution_form_data):
        serializer = self.serializer_class(data=minimally_valid_contribution_form_data)
        assert serializer.should_flag(score) is should_flag

    @pytest.mark.parametrize("interval", [ContributionInterval.MONTHLY, ContributionInterval.YEARLY])
    def test_build_contribution_happy_path(
        self, interval, minimally_valid_contribution_form_data, bad_actor_good_response
    ):
        minimally_valid_contribution_form_data["interval"] = interval.value
        contributor = ContributorFactory()
        serializer = self.serializer_class(
            data=minimally_valid_contribution_form_data, context={"request": APIRequestFactory().post("")}
        )
        assert serializer.is_valid() is True
        contribution = serializer.build_contribution(
            contributor, serializer.validated_data, bad_actor_good_response.return_value
        )
        expectations = {
            "amount": serializer.validated_data["amount"],
            "interval": serializer.validated_data["interval"],
            "currency": serializer.validated_data["page"].revenue_program.payment_provider.currency,
            "status": ContributionStatus.PROCESSING,
            "donation_page": serializer.validated_data["page"],
            "contributor": contributor,
            "payment_provider_used": "Stripe",
            "bad_actor_score": bad_actor_good_response.return_value.overall_judgment,
            "bad_actor_response": bad_actor_good_response.return_value.dict(),
            "flagged_date": None,
        }
        for key, val in expectations.items():
            assert getattr(contribution, key) == val

    def test_build_contribution_when_should_flag(
        self, minimally_valid_contribution_form_data, bad_actor_bad_response, bad_actor_bad_score
    ):
        contributor = ContributorFactory()
        serializer = self.serializer_class(
            data=minimally_valid_contribution_form_data, context={"request": APIRequestFactory().post("")}
        )
        assert serializer.is_valid() is True
        contribution = serializer.build_contribution(
            contributor, serializer.validated_data, bad_actor_bad_response.return_value
        )
        expectations = {
            "amount": serializer.validated_data["amount"],
            "interval": serializer.validated_data["interval"],
            "currency": serializer.validated_data["page"].revenue_program.payment_provider.currency,
            "status": ContributionStatus.FLAGGED,
            "donation_page": serializer.validated_data["page"],
            "contributor": contributor,
            "payment_provider_used": "Stripe",
            "bad_actor_score": bad_actor_bad_score.overall_judgment,
            "bad_actor_response": bad_actor_bad_score.dict(),
        }
        for key, val in expectations.items():
            assert getattr(contribution, key) == val
        assert contribution.flagged_date is not None

    def test_build_contribution_when_should_reject(
        self, minimally_valid_contribution_form_data, bad_actor_super_bad_response, bad_actor_super_bad_score
    ):
        contributor = ContributorFactory()
        serializer = self.serializer_class(
            data=minimally_valid_contribution_form_data, context={"request": APIRequestFactory().post("")}
        )
        assert serializer.is_valid() is True
        contribution = serializer.build_contribution(
            contributor, serializer.validated_data, bad_actor_super_bad_response.return_value
        )
        expectations = {
            "amount": serializer.validated_data["amount"],
            "interval": serializer.validated_data["interval"],
            "currency": serializer.validated_data["page"].revenue_program.payment_provider.currency,
            "status": ContributionStatus.REJECTED,
            "donation_page": serializer.validated_data["page"],
            "contributor": contributor,
            "payment_provider_used": "Stripe",
            "bad_actor_score": bad_actor_super_bad_score.overall_judgment,
            "bad_actor_response": bad_actor_super_bad_score.dict(),
            "flagged_date": None,
        }
        for key, val in expectations.items():
            assert getattr(contribution, key) == val

    def test_build_contribution_when_no_bad_actor_response(self, minimally_valid_contribution_form_data):
        bad_actor_data = None
        contributor = ContributorFactory()
        serializer = self.serializer_class(
            data=minimally_valid_contribution_form_data, context={"request": APIRequestFactory().post("")}
        )
        assert serializer.is_valid() is True
        contribution = serializer.build_contribution(contributor, serializer.validated_data, bad_actor_data)
        expectations = {
            "amount": serializer.validated_data["amount"],
            "interval": serializer.validated_data["interval"],
            "currency": serializer.validated_data["page"].revenue_program.payment_provider.currency,
            "status": ContributionStatus.PROCESSING,
            "donation_page": serializer.validated_data["page"],
            "contributor": contributor,
            "payment_provider_used": "Stripe",
            "bad_actor_score": None,
            "bad_actor_response": None,
            "flagged_date": None,
        }
        for key, val in expectations.items():
            assert getattr(contribution, key) == val

    def test_donation_page_when_element_not_have_required_fields(
        self, donation_page, minimally_valid_contribution_form_data
    ):
        del donation_page.elements[0]["requiredFields"]
        donation_page.save()
        request = APIRequestFactory().post("", {}, format="json")
        serializer = self.serializer_class(data=minimally_valid_contribution_form_data, context={"request": request})
        assert serializer.is_valid()

    def test_generate_stripe_metadata_when_v1_4(
        self, minimally_valid_contribution_form_data, valid_swag_choices_string
    ):
        assert settings.METADATA_SCHEMA_VERSION_1_4
        minimally_valid_contribution_form_data["swag_choices"] = valid_swag_choices_string
        contribution = ContributionFactory(donation_page_id=minimally_valid_contribution_form_data["page"])
        request = APIRequestFactory(HTTP_REFERER=(referer := "https://www.google.com")).post("", {}, format="json")
        serializer = self.serializer_class(data=minimally_valid_contribution_form_data, context={"request": request})
        serializer.is_valid(raise_exception=True)
        metadata = serializer.generate_stripe_metadata(contribution)
        assert isinstance(metadata, StripePaymentMetadataSchemaV1_4)
        assert metadata.agreed_to_pay_fees == minimally_valid_contribution_form_data["agreed_to_pay_fees"]
        assert metadata.referer == pydantic_core.Url(referer)
        assert metadata.swag_choices == valid_swag_choices_string
        assert metadata.schema_version == "1.4"
        assert metadata.source == "rev-engine"
        assert metadata.contributor_id == str(contribution.contributor.id)
        assert metadata.donor_selected_amount == minimally_valid_contribution_form_data["donor_selected_amount"]
        assert metadata.revenue_program_id == str(contribution.revenue_program.id)
        assert metadata.revenue_program_slug == contribution.revenue_program.slug
        assert (
            metadata.swag_opt_out is False
        )  # not provided in form data, this is default via default def in serializer field def
        optional_fields_defaulting_to_none = (
            "comp_subscription",
            "company_name",
            "honoree",
            "in_memory_of",
            "reason_for_giving",
            "sf_campaign_id",
        )
        for x in optional_fields_defaulting_to_none:
            assert getattr(metadata, x) is None

    def test_get_bad_actor_score_when_uncaught_error_calling_internal(
        self, minimally_valid_contribution_form_data, get_bad_actor_score_causes_uncaught
    ):
        request = APIRequestFactory(HTTP_REFERER="https://www.google.com").post("", {}, format="json")
        serializer = self.serializer_class(data=minimally_valid_contribution_form_data, context={"request": request})
        assert serializer.is_valid() is True
        assert serializer.get_bad_actor_score(serializer.validated_data) is None
        get_bad_actor_score_causes_uncaught.assert_called_once()


@pytest.fixture
def valid_stripe_metadata_v1_4_data():
    return {
        "agreed_to_pay_fees": True,
        "contributor_id": "1",
        "donor_selected_amount": 1000.0,
        "referer": "https://www.google.com",
        "revenue_program_id": "1",
        "revenue_program_slug": "revenue-program-slug",
        "swag_choices": "",
        "schema_version": "1.4",
        "source": "rev-engine",
    }


class TestStripePaymentMetadataSchemaV1_4:
    @pytest.mark.parametrize(
        "value",
        [
            "",
            "foo:bar",
            "foo:bar;bizz:bang",
            "foo:bar;",
            "foo",
            "foo;",
            "foo:bar;bizz",
            "bizz;foo:bar",
            "foo2:bar",
            "1foo:bar",
            "fo-o:bar",
            # the following cases are unexpected, but allowed for now so adding to make clear they get through
            ";",
            ";foo:bar",
        ],
    )
    def test_with_valid_swag_choices_values(self, value, valid_stripe_metadata_v1_4_data):
        instance = StripePaymentMetadataSchemaV1_4(**(valid_stripe_metadata_v1_4_data | {"swag_choices": value}))
        assert instance.swag_choices == value

    @pytest.mark.parametrize(
        "value",
        [
            ":",
            ":bar",
            ":bar;",
            "foo:",
            "foo ",
            " foo ",
            "foo : bar ; bizz : bang",
            "foo : bar ; bizz : bang ;",
            "foo: bar ;",
            "f oo",
            "fo'o:bar",
            "foo:bar\n",
        ],
    )
    def test_with_invalid_swag_choices_value(self, value, valid_stripe_metadata_v1_4_data):
        with pytest.raises(pydantic.ValidationError):
            StripePaymentMetadataSchemaV1_4(**(valid_stripe_metadata_v1_4_data | {"swag_choices": value}))

    def test_with_invalid_swag_choices_when_exceed_max_length(
        self, valid_stripe_metadata_v1_4_data, invalid_swag_choices_string_exceed_max_length
    ):
        with pytest.raises(pydantic.ValidationError):
            StripePaymentMetadataSchemaV1_4(
                **(valid_stripe_metadata_v1_4_data | {"swag_choices": invalid_swag_choices_string_exceed_max_length})
            )

    def test_converts_id_to_string(self, valid_stripe_metadata_v1_4_data):
        # Note the reason for existence of this conversion and test is that in test env, contributor_id and revenue_program_id
        # will be an int, but in prod will be a string. We want to strictly type to string, so we convert in validation
        # step in class.
        valid_stripe_metadata_v1_4_data["contributor_id"] = (con_id := 1)
        valid_stripe_metadata_v1_4_data["revenue_program_id"] = (rp_id := 1)
        instance = StripePaymentMetadataSchemaV1_4(**valid_stripe_metadata_v1_4_data)
        assert instance.contributor_id == str(con_id)
        assert instance.revenue_program_id == str(rp_id)

    def test_keeps_contributor_id_as_none_when_none(self, valid_stripe_metadata_v1_4_data):
        valid_stripe_metadata_v1_4_data["contributor_id"] = None
        instance = StripePaymentMetadataSchemaV1_4(**valid_stripe_metadata_v1_4_data)
        assert instance.contributor_id is None


@pytest.mark.django_db
class TestCreateOneTimePaymentSerializer:
    serializer_class = serializers.CreateOneTimePaymentSerializer

    def test_is_subclass_of_BaseCreatePaymentSerializer(self):
        """Prove that CreateOneTimePaymentSerializer is a subclass of BaseCreatePaymentSerializer.

        This is so the testing of the parent class' behavior accrues to the child.
        """
        assert issubclass(self.serializer_class, serializers.BaseCreatePaymentSerializer)

    @pytest.mark.usefixtures("bad_actor_good_response")
    def test_happy_path(self, minimally_valid_contribution_form_data, mocker):
        """Demonstrate happy path when of `.create`.

        Namely, it should:

        - create a contributor
        - create a contribution that has contribution_metadata
        - add bad actor score to contribution
        - not flag the contribution
        - Create a Stripe Customer
        - Create a Stripe PaymentIntent
        """
        contribution_count = Contribution.objects.count()
        contributor_count = Contributor.objects.count()
        save_spy = mocker.spy(Contributor, "save")
        mock_create_stripe_customer = mocker.patch("apps.contributions.models.Contribution.create_stripe_customer")
        mock_create_stripe_customer.return_value = AttrDict({"id": (fake_customer_id := "fake-customer-id")})
        mock_create_stripe_one_time_payment_intent = mocker.patch(
            "apps.contributions.models.Contribution.create_stripe_one_time_payment_intent"
        )
        mock_create_stripe_one_time_payment_intent.return_value = AttrDict(
            {
                "id": "<some-payment-intent-id>",
            }
        )
        mock_create_stripe_one_time_payment_intent.return_value = AttrDict(
            {
                "id": (pi_id := "some payment intent id"),
                "client_secret": (client_secret := "shhhhhhh!"),
                "customer": fake_customer_id,
            }
        )
        request = APIRequestFactory(HTTP_REFERER="https://www.google.com").post("", {}, format="json")
        serializer = self.serializer_class(data=minimally_valid_contribution_form_data, context={"request": request})
        assert serializer.is_valid()
        result = serializer.create(serializer.validated_data)
        assert Contribution.objects.count() == contribution_count + 1
        assert Contributor.objects.count() == contributor_count + 1
        assert set(result.keys()) == {"client_secret", "uuid", "email_hash"}
        assert result["client_secret"] == client_secret
        assert Contributor.objects.filter(email=minimally_valid_contribution_form_data["email"]).exists()
        contribution = Contribution.objects.get(uuid=result["uuid"])
        assert result["uuid"] == str(contribution.uuid)
        assert result["email_hash"] == get_sha256_hash(contribution.contributor.email)
        assert contribution.status == ContributionStatus.PROCESSING
        assert contribution.flagged_date is None
        assert contribution.bad_actor_response == MockBadActorResponseObjectNotBad.mock_bad_actor_response_json
        assert contribution.contribution_metadata is not None
        assert contribution.provider_customer_id == fake_customer_id
        assert contribution.provider_payment_id == pi_id
        save_spy.assert_called_once()

    def test_when_stripe_errors_creating_payment_intent(
        self, minimally_valid_contribution_form_data, mocker, bad_actor_good_response
    ):
        """Demonstrate `.create` when there's a Stripe error when creating payment intent.

        A contributor and contribution should still be created as in happy path, but a GenericPaymentError should
        be raised.

        """
        contribution_count = Contribution.objects.count()
        contributor_count = Contributor.objects.count()

        save_spy = mocker.spy(Contributor, "save")
        mock_create_stripe_customer = mocker.patch("apps.contributions.models.Contribution.create_stripe_customer")
        mock_create_stripe_customer.return_value = AttrDict({"id": (fake_customer_id := "fake-customer-id")})

        mock_create_stripe_one_time_payment_intent = mocker.patch(
            "apps.contributions.models.Contribution.create_stripe_one_time_payment_intent"
        )
        mock_create_stripe_one_time_payment_intent.side_effect = stripe.error.StripeError("Stripe error")

        request = APIRequestFactory(HTTP_REFERER="https://www.google.com").post("", {}, format="json")

        serializer = self.serializer_class(data=minimally_valid_contribution_form_data, context={"request": request})

        assert serializer.is_valid()
        with pytest.raises(serializers.GenericPaymentError):
            serializer.create(serializer.validated_data)

        assert Contributor.objects.count() == contributor_count + 1
        assert Contribution.objects.count() == contribution_count + 1

        assert Contributor.objects.filter(email=minimally_valid_contribution_form_data["email"]).exists()
        contributor = Contributor.objects.get(email=minimally_valid_contribution_form_data["email"])
        assert contributor.contribution_set.count() == 1
        contribution = contributor.contribution_set.first()
        assert contribution.provider_customer_id == fake_customer_id
        assert contribution.status == ContributionStatus.PROCESSING
        assert contribution.flagged_date is None
        assert contribution.bad_actor_response == bad_actor_good_response.return_value.dict()
        assert contribution.contribution_metadata is not None
        assert contribution.provider_customer_id == fake_customer_id
        assert contribution.provider_payment_id is None

        save_spy.assert_called_once()

    @pytest.mark.usefixtures("bad_actor_good_response")
    def test_when_stripe_errors_creating_customer(self, minimally_valid_contribution_form_data, mocker):
        """Demonstrate `.create` when there's a Stripe error when creating customer.

        A contributor and contribution should still be created as in happy path, but a GenericPaymentError should
        be raised.
        """
        contribution_count = Contribution.objects.count()
        contributor_count = Contributor.objects.count()

        save_spy = mocker.spy(Contributor, "save")

        mocker.patch("apps.contributions.models.Contribution.create_stripe_customer", mock_stripe_call_with_error)

        request = APIRequestFactory(HTTP_REFERER="https://www.google.com").post("", {}, format="json")

        serializer = self.serializer_class(data=minimally_valid_contribution_form_data, context={"request": request})

        assert serializer.is_valid()

        with pytest.raises(serializers.GenericPaymentError):
            serializer.create(serializer.validated_data)

        assert Contribution.objects.count() == contribution_count + 1
        assert Contributor.objects.count() == contributor_count + 1
        assert Contributor.objects.filter(email=minimally_valid_contribution_form_data["email"]).exists()
        contributor = Contributor.objects.get(email=minimally_valid_contribution_form_data["email"])
        assert contributor.contribution_set.count() == 1
        contribution = contributor.contribution_set.first()
        assert contribution.status == ContributionStatus.PROCESSING
        assert contribution.flagged_date is None
        assert contribution.bad_actor_response == MockBadActorResponseObjectNotBad.mock_bad_actor_response_json
        assert contribution.contribution_metadata is None
        assert contribution.provider_customer_id is None
        assert contribution.provider_payment_id is None

        save_spy.assert_called_once()

    @pytest.mark.usefixtures("bad_actor_bad_response")
    def test_when_contribution_is_flagged(self, minimally_valid_contribution_form_data, mocker):
        """Demonstrate `.create` when the contribution gets flagged.

        A contributor, contribution, and Stripe entities should still be created as in happy path, but the `capture_method` on
        the PaymentIntent should be "manual"
        """
        contribution_count = Contribution.objects.count()
        contributor_count = Contributor.objects.count()

        save_spy = mocker.spy(Contributor, "save")
        mock_create_stripe_customer = Mock()
        fake_customer_id = "fake-customer-id"
        mock_create_stripe_customer.return_value = AttrDict({"id": fake_customer_id})
        mocker.patch("stripe.Customer.create", mock_create_stripe_customer)

        mock_create_stripe_one_time_payment_intent = Mock()
        client_secret = "shhhhhhh!"
        pi_id = "some payment intent id"
        mock_create_stripe_one_time_payment_intent.return_value = AttrDict(
            {
                "id": pi_id,
                "client_secret": client_secret,
                "customer": fake_customer_id,
            }
        )
        mocker.patch("stripe.PaymentIntent.create", mock_create_stripe_one_time_payment_intent)
        request = APIRequestFactory(HTTP_REFERER="https://www.google.com").post("", {}, format="json")
        serializer = self.serializer_class(data=minimally_valid_contribution_form_data, context={"request": request})
        assert serializer.is_valid()
        result = serializer.create(serializer.validated_data)
        assert Contribution.objects.count() == contribution_count + 1
        assert Contributor.objects.count() == contributor_count + 1
        assert set(result.keys()) == {"client_secret", "email_hash", "uuid"}
        assert result["client_secret"] == client_secret
        assert Contributor.objects.filter(email=minimally_valid_contribution_form_data["email"]).exists()
        contribution = Contribution.objects.get(uuid=result["uuid"])
        assert result["email_hash"] == get_sha256_hash(contribution.contributor.email)
        assert contribution.status == ContributionStatus.FLAGGED
        assert contribution.flagged_date is not None
        assert contribution.bad_actor_response == MockBadActorResponseObjectBad.mock_bad_actor_response_json
        assert contribution.provider_payment_id == pi_id
        assert contribution.contribution_metadata is not None
        assert contribution.provider_customer_id == fake_customer_id

        mock_create_stripe_customer.assert_called_once()

        call_args = mock_create_stripe_one_time_payment_intent.call_args[1]
        # this is nested, and not necessary to test here
        call_args.pop("metadata", None)
        assert call_args == {
            "amount": contribution.amount,
            "currency": contribution.currency,
            "customer": contribution.provider_customer_id,
            "statement_descriptor_suffix": None,
            "stripe_account": contribution.revenue_program.payment_provider.stripe_account_id,
            "capture_method": "manual",
            "idempotency_key": f"{contribution.uuid}-payment-intent",
        }
        save_spy.assert_called_once()

    @pytest.mark.usefixtures("bad_actor_super_bad_response")
    def test_when_contribution_is_rejected(self, minimally_valid_contribution_form_data, mocker):
        """Demonstrate `.create` when the contribution gets flagged.

        A contributor and contribution should still be created as in happy path, but a PermissionDenied error should occur, and
        a Stripe payment intent should not be created.
        """
        contribution_count = Contribution.objects.count()
        contributor_count = Contributor.objects.count()

        save_spy = mocker.spy(Contributor, "save")
        request = APIRequestFactory(HTTP_REFERER="https://www.google.com").post("", {}, format="json")
        serializer = self.serializer_class(data=minimally_valid_contribution_form_data, context={"request": request})
        assert serializer.is_valid()
        with pytest.raises(PermissionDenied):
            serializer.create(serializer.validated_data)

        assert Contribution.objects.count() == contribution_count + 1
        assert Contributor.objects.count() == contributor_count + 1
        assert Contributor.objects.filter(email=minimally_valid_contribution_form_data["email"]).exists()
        contributor = Contributor.objects.get(email=minimally_valid_contribution_form_data["email"])
        assert contributor.contribution_set.count() == 1
        contribution = contributor.contribution_set.first()
        assert contribution.status == ContributionStatus.REJECTED
        assert contribution.flagged_date is None
        assert contribution.provider_customer_id is None
        assert contribution.provider_payment_id is None
        assert contribution.contribution_metadata is None
        assert contribution.bad_actor_response == MockBadActorResponseObjectSuperBad.mock_bad_actor_response_json
        assert contribution.provider_customer_id is None
        assert contribution.provider_payment_id is None

        save_spy.assert_called_once()

    @pytest.mark.usefixtures("bad_actor_good_response")
    def test_create_when_value_error_creating_metadata(
        self,
        minimally_valid_contribution_form_data,
        mocker,
    ):
        minimally_valid_contribution_form_data["interval"] = ContributionInterval.ONE_TIME.value
        mocker.patch(
            "apps.contributions.models.Contribution.create_stripe_customer", return_value=AttrDict({"id": "fake-id"})
        )
        mocker.patch(
            "apps.contributions.serializers.BaseCreatePaymentSerializer.generate_stripe_metadata",
            side_effect=ValueError("Not valid"),
        )
        request = APIRequestFactory(HTTP_REFERER="https://www.google.com").post("", {}, format="json")
        serializer = self.serializer_class(data=minimally_valid_contribution_form_data, context={"request": request})
        # DRF serializer validation is separate from the pydantic validation of metadata
        assert serializer.is_valid() is True
        with pytest.raises(APIException):
            serializer.create(serializer.validated_data)


@pytest.mark.django_db
class TestCreateRecurringPaymentSerializer:
    serializer_class = serializers.CreateRecurringPaymentSerializer

    def test_is_subclass_of_BaseCreatePaymentSerializer(self):
        """Prove that CreateRecurringPaymentSerializer is a subclass of BaseCreatePaymentSerializer.

        This is so the testing of the parent class' behavior accrues to the child.
        """
        assert issubclass(self.serializer_class, serializers.BaseCreatePaymentSerializer)

    @pytest.mark.parametrize("interval", ["month", "year"])
    @pytest.mark.usefixtures("bad_actor_good_response")
    def test_create_happy_path(self, minimally_valid_contribution_form_data, interval, mocker):
        """Demonstrate happy path when of `.create`.

        Namely, it should:

        - create a contributor
        - create a contribution that has contribution_metadata
        - add bad actor score to contribution
        - not flag the contribution
        - create a Stripe Customer
        - create a Stripe Subscription
        """
        # ensure we have right contribution_metadata, and that right method gets called
        save_spy = mocker.spy(Contribution, "save")

        data = minimally_valid_contribution_form_data | {"interval": interval}
        contribution_count = Contribution.objects.count()
        contributor_count = Contributor.objects.count()
        mock_create_stripe_subscription = mocker.patch(
            "apps.contributions.models.Contribution.create_stripe_subscription"
        )
        mock_create_stripe_subscription.return_value = AttrDict(
            {
                "id": "some payment intent id",
                "latest_invoice": {
                    "payment_intent": {
                        "client_secret": (client_secret := "<some-client-secret>"),
                        "id": "pi_fakefakefake",
                    }
                },
                "customer": (fake_customer_id := "fake-customer-id"),
            }
        )

        mock_create_stripe_customer = mocker.patch("apps.contributions.models.Contribution.create_stripe_customer")
        mock_create_stripe_customer.return_value = AttrDict({"id": fake_customer_id})

        request = APIRequestFactory(HTTP_REFERER="https://www.google.com").post("", {}, format="json")
        serializer = self.serializer_class(data=data, context={"request": request})

        assert serializer.is_valid()

        result = serializer.create(serializer.validated_data)
        assert Contribution.objects.count() == contribution_count + 1
        assert Contributor.objects.count() == contributor_count + 1
        assert set(result.keys()) == {"client_secret", "email_hash", "uuid"}
        assert result["client_secret"] == client_secret
        assert Contributor.objects.filter(email=minimally_valid_contribution_form_data["email"]).exists()
        contribution = Contribution.objects.get(uuid=result["uuid"])
        assert result["email_hash"] == get_sha256_hash(contribution.contributor.email)
        assert contribution.status == ContributionStatus.PROCESSING
        assert contribution.flagged_date is None
        assert contribution.bad_actor_response == MockBadActorResponseObjectNotBad.mock_bad_actor_response_json
        assert contribution.provider_subscription_id == mock_create_stripe_subscription.return_value["id"]
        assert contribution.contribution_metadata is not None

        save_spy.assert_called_once()

    @pytest.mark.usefixtures("bad_actor_good_response")
    def test_create_when_stripe_errors_creating_subscription(self, minimally_valid_contribution_form_data, mocker):
        """Demonstrate `.create` when there's a Stripe error when creating subscription.

        A contributor and contribution should still be created as in happy path, but a GenericPaymentError should
        be raised, and no Stripe subscription created.
        """
        save_spy = mocker.spy(Contribution, "save")
        data = minimally_valid_contribution_form_data | {"interval": "month"}
        contribution_count = Contribution.objects.count()
        contributor_count = Contributor.objects.count()

        mock_create_stripe_customer = Mock()
        mock_create_stripe_customer.return_value = AttrDict({"id": "some id"})
        mocker.patch("stripe.Customer.create", mock_create_stripe_customer)
        mocker.patch("apps.contributions.models.stripe.Subscription.create", mock_stripe_call_with_error)
        request = APIRequestFactory(HTTP_REFERER="https://www.google.com").post("", {}, format="json")

        serializer = self.serializer_class(data=data, context={"request": request})

        assert serializer.is_valid()
        with pytest.raises(serializers.GenericPaymentError):
            serializer.create(serializer.validated_data)

        assert Contribution.objects.count() == contribution_count + 1
        assert Contributor.objects.count() == contributor_count + 1
        assert Contributor.objects.filter(email=minimally_valid_contribution_form_data["email"]).exists()
        contributor = Contributor.objects.get(email=minimally_valid_contribution_form_data["email"])
        assert contributor.contribution_set.count() == 1
        contribution = contributor.contribution_set.first()

        assert contribution.status == ContributionStatus.PROCESSING
        assert contribution.provider_customer_id == mock_create_stripe_customer.return_value["id"]
        assert contribution.provider_subscription_id is None

        assert contribution.contribution_metadata is not None

        save_spy.assert_called_once()

    @pytest.mark.usefixtures("bad_actor_good_response")
    def test_create_when_stripe_errors_creating_customer(self, minimally_valid_contribution_form_data, mocker):
        """Demonstrate `.create` when there's a Stripe error when creating customer.

        A contributor and contribution should still be created as in happy path, but a GenericPaymentError should
        be raised.
        """
        save_spy = mocker.spy(Contribution, "save")
        data = minimally_valid_contribution_form_data | {"interval": "month"}
        contribution_count = Contribution.objects.count()
        contributor_count = Contributor.objects.count()

        mocker.patch("stripe.Customer.create", mock_stripe_call_with_error)

        request = APIRequestFactory(HTTP_REFERER="https://www.google.com").post("", {}, format="json")

        serializer = self.serializer_class(data=data, context={"request": request})

        assert serializer.is_valid()

        with pytest.raises(serializers.GenericPaymentError):
            serializer.create(serializer.validated_data)

        assert Contribution.objects.count() == contribution_count + 1
        assert Contributor.objects.count() == contributor_count + 1
        assert Contributor.objects.filter(email=minimally_valid_contribution_form_data["email"]).exists()
        contributor = Contributor.objects.get(email=minimally_valid_contribution_form_data["email"])
        assert contributor.contribution_set.count() == 1
        contribution = contributor.contribution_set.first()
        assert contribution.status == ContributionStatus.PROCESSING
        assert contribution.provider_customer_id is None
        assert contribution.provider_subscription_id is None

        assert contribution.contribution_metadata is not None
        save_spy.assert_called_once()

    @pytest.mark.usefixtures("bad_actor_bad_response")
    def test_create_when_contribution_is_flagged(self, minimally_valid_contribution_form_data, mocker):
        """Demonstrate `.create` when the contribution gets flagged.

        All entities created in happy path should be created here, but the status on contribution should
        be "flagged" and the subscription should have a trial.
        """
        save_spy = mocker.spy(Contribution, "save")
        data = minimally_valid_contribution_form_data | {"interval": "month"}
        contribution_count = Contribution.objects.count()
        contributor_count = Contributor.objects.count()
        mock_create_stripe_customer = Mock()
        fake_customer_id = "fake-customer-id"
        mock_create_stripe_customer.return_value = AttrDict({"id": fake_customer_id})
        mocker.patch("stripe.Customer.create", mock_create_stripe_customer)
        mock_setup_intent_create = Mock()
        client_secret = "shhhhhhh!"
        setup_intent_id = "some-sub-id"
        payment_method_id = "some-payment-id"
        mock_setup_intent_create.return_value = AttrDict(
            {
                "id": setup_intent_id,
                "client_secret": client_secret,
                "payment_method": payment_method_id,
            }
        )
        mocker.patch("stripe.SetupIntent.create", mock_setup_intent_create)
        request = APIRequestFactory(HTTP_REFERER="https://www.google.com").post("", {}, format="json")
        serializer = self.serializer_class(data=data, context={"request": request})

        assert serializer.is_valid()
        serializer.create(serializer.validated_data)
        assert Contribution.objects.count() == contribution_count + 1
        assert Contributor.objects.count() == contributor_count + 1
        assert Contributor.objects.filter(email=minimally_valid_contribution_form_data["email"]).exists()
        contributor = Contributor.objects.get(email=minimally_valid_contribution_form_data["email"])
        assert contributor.contribution_set.count() == 1
        contribution = contributor.contribution_set.first()
        assert contribution.status == ContributionStatus.FLAGGED
        assert contribution.flagged_date is not None
        assert contribution.provider_subscription_id is None
        assert contribution.provider_setup_intent_id == setup_intent_id
        save_spy.assert_called_once()

    @pytest.mark.usefixtures("bad_actor_super_bad_response")
    def test_create_when_contribution_is_rejected(self, minimally_valid_contribution_form_data, mocker):
        """Demonstrate `.create` when the contribution gets flagged.

        A contributor and contribution should still be created as in happy path, but a PermissionDenied error should occur, and
        a Stripe subscription should not be created.
        """
        save_spy = mocker.spy(Contribution, "save")
        data = minimally_valid_contribution_form_data | {"interval": "month"}
        contribution_count = Contribution.objects.count()
        contributor_count = Contributor.objects.count()
        request = APIRequestFactory(HTTP_REFERER="https://www.google.com").post("", {}, format="json")
        serializer = self.serializer_class(data=data, context={"request": request})

        assert serializer.is_valid()

        with pytest.raises(PermissionDenied):
            serializer.create(serializer.validated_data)

        assert Contribution.objects.count() == contribution_count + 1
        assert Contributor.objects.count() == contributor_count + 1
        assert Contributor.objects.filter(email=minimally_valid_contribution_form_data["email"]).exists()
        contributor = Contributor.objects.get(email=minimally_valid_contribution_form_data["email"])
        assert contributor.contribution_set.count() == 1
        contribution = contributor.contribution_set.first()
        assert contribution.status == ContributionStatus.REJECTED
        assert contribution.flagged_date is None
        assert contribution.provider_subscription_id is None
        assert contribution.provider_customer_id is None

        assert contribution.contribution_metadata is None
        save_spy.assert_called_once()

    def test_create_when_value_error_creating_metadata(self, minimally_valid_contribution_form_data, mocker):
        minimally_valid_contribution_form_data["interval"] = ContributionInterval.MONTHLY.value
        mocker.patch(
            "apps.contributions.models.Contribution.create_stripe_customer", return_value=AttrDict({"id": "fake-id"})
        )
        mocker.patch(
            "apps.contributions.serializers.BaseCreatePaymentSerializer.generate_stripe_metadata",
            side_effect=ValueError("Not valid"),
        )
        request = APIRequestFactory(HTTP_REFERER="https://www.google.com").post("", {}, format="json")
        serializer = self.serializer_class(data=minimally_valid_contribution_form_data, context={"request": request})
        # DRF serializer validation is separate from the pydantic validation of metadata
        assert serializer.is_valid() is True
        with pytest.raises(APIException):
            serializer.create(serializer.validated_data)


class SubscriptionsSerializer(TestCase):
    expected_fields = [
        "id",
        "is_modifiable",
        "is_cancelable",
        "status",
        "card_brand",
        "last4",
        "payment_type",
        "next_payment_date",
        "interval",
        "revenue_program_slug",
        "amount",
        "customer_id",
        "credit_card_expiration_date",
        "created",
        "last_payment_date",
    ]

    def setUp(self):
        self.serializer = serializers.SubscriptionsSerializer
        self.subscription = AttrDict(
            {
                "id": "sub_1234",
                "status": "incomplete",
                "card_brand": "Visa",
                "last4": "4242",
                "plan": {
                    "interval": "month",
                    "interval_count": 1,
                    "amount": 1234,
                },
                "metadata": {
                    "revenue_program_slug": "foo",
                },
                "amount": "100",
                "customer": "cus_1234",
                "current_period_end": 1654892502,
                "current_period_start": 1686428502,
                "created": 1654892502,
                "default_payment_method": {
                    "id": "pm_1234",
                    "type": "card",
                    "card": {"brand": "discover", "last4": "7834", "exp_month": "12", "exp_year": "2022"},
                },
            }
        )

    def test_returned_fields(self):
        data = self.serializer(self.subscription).data
        for field in self.expected_fields:
            assert field in data

    def test_card_brand(self):
        data = self.serializer(self.subscription).data
        assert data["card_brand"] == "discover"

    def test_next_payment_date(self):
        data = self.serializer(self.subscription).data
        assert data["next_payment_date"] == datetime.datetime(2022, 6, 10, 20, 21, 42, tzinfo=datetime.timezone.utc)

    def test_last_payment_date(self):
        data = self.serializer(self.subscription).data
        assert data["last_payment_date"] == datetime.datetime(2023, 6, 10, 20, 21, 42, tzinfo=datetime.timezone.utc)

    def test_created(self):
        data = self.serializer(self.subscription).data
        assert data["created"] == datetime.datetime(2022, 6, 10, 20, 21, 42, tzinfo=datetime.timezone.utc)

    def test_last4(self):
        data = self.serializer(self.subscription).data
        assert data["last4"] == "7834"

    def test_card_expiration_date(self):
        data = self.serializer(self.subscription).data
        assert data["credit_card_expiration_date"] == "12/2022"

    def test_is_modifiable(self):
        data = self.serializer(self.subscription).data
        assert data["is_modifiable"] is True
        self.subscription.status = "unpaid"
        data = self.serializer(self.subscription).data
        assert data["is_modifiable"] is False

    def test_is_cancelable(self):
        data = self.serializer(self.subscription).data
        assert data["is_cancelable"] is False
        self.subscription.status = "active"
        data = self.serializer(self.subscription).data
        assert data["is_cancelable"] is True

    def test_interval(self):
        data = self.serializer(self.subscription).data
        assert data["interval"] == ContributionInterval.MONTHLY
        self.subscription.plan.interval = "year"
        self.subscription.plan.interval_count = 1
        data = self.serializer(self.subscription).data
        assert data["interval"] == ContributionInterval.YEARLY
        self.subscription.plan.interval_count = 2
        with pytest.raises(ValidationError):
            self.serializer(self.subscription).data  # noqa: B018 Ruff doesn't understand this is
            # a property and accessing it has side effects we are testing.

    def test_revenue_program_slug(self):
        data = self.serializer(self.subscription).data
        assert data["revenue_program_slug"] == "foo"
        del self.subscription.metadata
        with pytest.raises(ValidationError):
            self.serializer(self.subscription).data  # noqa: B018 Ruff doesn't understand this is
            # a property and accessing it has side effects we are testing.

    def test_amount(self):
        data = self.serializer(self.subscription).data
        assert data["amount"] == 1234

    def test_customer_id(self):
        data = self.serializer(self.subscription).data
        assert data["customer_id"] == "cus_1234"

    def test_payment_type(self):
        data = self.serializer(self.subscription).data
        assert data["payment_type"] == "card"


class TestStripeMetadataSchemaBase:
    @pytest.mark.parametrize(
        ("value", "expected"),
        [
            (True, True),
            (False, False),
            (None, None),
            ("false", False),
            ("none", False),
            ("no", False),
            ("n", False),
            ("true", True),
            ("yes", True),
            ("y", True),
            ("FALSE", False),
            ("NONE", False),
            ("NO", False),
            ("N", False),
            ("TRUE", True),
            ("YES", True),
            ("Y", True),
            ("tRuE", True),
            ("faLSE", False),
            ("nOnE", False),
            ("nO", False),
            ("yEs", True),
            (" false ", False),
            (" true ", True),
        ],
    )
    def test_normalize_boolean_happy_path(self, value, expected):
        assert StripeMetadataSchemaBase.normalize_boolean(value) == expected

    @pytest.mark.parametrize("value", [0, 1, 2, "0", "1", "cats", [], ["True"]])
    def test_normalize_boolean_when_value_is_not_valid_type(self, value):
        with pytest.raises(ValueError, match="Value must be a boolean, None, or castable string"):
            StripeMetadataSchemaBase.normalize_boolean(value)


@pytest.mark.django_db
class TestPortalContributionBaseSerializer:
    @pytest.mark.parametrize(
        ("method", "kwargs"),
        [
            ("create", {"validated_data": {}}),
            ("delete", {"instance": None}),
            ("update", {"instance": None, "validated_data": {}}),
        ],
    )
    def test_unsupported_methods(self, method, kwargs):
        with pytest.raises(NotImplementedError):
            getattr(PortalContributionBaseSerializer(), method)(**kwargs)


@pytest.mark.django_db
class TestPortalContributionDetailSerializer:
    def test_update_amount_monthly_contribution(self, mocker, monthly_contribution):
        monthly_contribution.stripe_subscription = MockSubscription("active")
        mocker.patch(
            "stripe.SubscriptionItem.list",
            return_value={
                "data": [
                    {
                        "id": "si_123",
                        "price": {
                            "currency": "usd",
                            "product": "prod_123",
                            "recurring": {
                                "interval": "month",
                            },
                        },
                    }
                ]
            },
        )
        mocker.patch("stripe.Subscription.modify")
        serializer = PortalContributionDetailSerializer(instance=monthly_contribution)
        updated_contribution = serializer.update(monthly_contribution, {"amount": 123})

        assert updated_contribution.amount == 123

    def test_update_amount_one_time_contribution(self, mocker, one_time_contribution):
        one_time_contribution.stripe_subscription = MockSubscription("active")
        mocker.patch(
            "stripe.SubscriptionItem.list",
            return_value={
                "data": [
                    {
                        "id": "si_123",
                        "price": {
                            "currency": "usd",
                            "product": "prod_123",
                            "recurring": {
                                "interval": "month",
                            },
                        },
                    }
                ]
            },
        )
        mocker.patch("stripe.Subscription.modify")
        serializer = PortalContributionDetailSerializer(instance=one_time_contribution)
        with pytest.raises(ValueError, match="Cannot update amount for one-time contribution"):
            serializer.update(one_time_contribution, {"amount": 123})


@pytest.mark.django_db
class TestPortalContributionPaymentSerializer:

    @pytest.fixture
    def paid_payment(self):
        return PaymentFactory(paid=True)

    @pytest.fixture
    def refunded_payment(self):
        return PaymentFactory(refund=True)

    @pytest.mark.parametrize(
        "payment_fixture",
        [
            "paid_payment",
            "refunded_payment",
        ],
    )
    def test_has_expected_fields(self, payment_fixture, request):
        payment = request.getfixturevalue(payment_fixture)
        expected_fields = [
            "id",
            "amount_refunded",
            "created",
            "transaction_time",
            "gross_amount_paid",
            "net_amount_paid",
            "status",
        ]
        serialized = serializers.PortalContributionPaymentSerializer(instance=payment)
        assert set(serialized.data.keys()) == set(expected_fields)

    @pytest.mark.parametrize(
        ("payment_fixture", "expected_status"),
        [("paid_payment", PAYMENT_PAID), ("refunded_payment", PAYMENT_REFUNDED)],
    )
    def test_status(self, request, payment_fixture, expected_status):
        payment = request.getfixturevalue(payment_fixture)
        serialized = serializers.PortalContributionPaymentSerializer(instance=payment)
        assert serialized.data["status"] == expected_status<|MERGE_RESOLUTION|>--- conflicted
+++ resolved
@@ -32,7 +32,7 @@
     PortalContributionBaseSerializer,
     PortalContributionDetailSerializer,
 )
-from apps.contributions.tests.factories import ContributionFactory, ContributorFactory
+from apps.contributions.tests.factories import ContributionFactory, ContributorFactory, PaymentFactory
 from apps.contributions.tests.test_models import MockSubscription
 from apps.contributions.types import StripeMetadataSchemaBase, StripePaymentMetadataSchemaV1_4
 from apps.contributions.utils import get_sha256_hash
@@ -754,37 +754,32 @@
         assert serializer.is_valid() is True
         assert serializer.validated_data["reason_for_giving"] == expected_resolved_value
 
-<<<<<<< HEAD
     def test_get_bad_actor_score_fields(self, minimally_valid_contribution_form_data, mocker):
         """Show that calling `get_bad_actor_score` returns response data.
 
         Note: `get_bad_actor` uses `BadActorSerializer` internally, which requires there to be an
         HTTP referer in the request, so that's why we set in request factory below.
         """
-        mock_make_bad_actor = mocker.patch("apps.contributions.serializers.make_bad_actor_request")
+        mock_get_bad_actor_score = mocker.patch("apps.contributions.serializers.get_bad_actor_score")
         request = APIRequestFactory(HTTP_REFERER="https://www.google.com").post("", {}, format="json")
         serializer = self.serializer_class(data=minimally_valid_contribution_form_data, context={"request": request})
         assert serializer.is_valid() is True
-        serializer.get_bad_actor_score(serializer.validated_data)
-        assert mock_make_bad_actor.call_count == 1
-        assert mock_make_bad_actor.call_args[0][0]["action"] == BadActorAction.CONTRIBUTION
-        assert mock_make_bad_actor.call_args[0][0]["org"] == serializer.validated_data["page"].organization.id
-        assert mock_make_bad_actor.call_args[0][0]["amount"] == serializer.validated_data["amount"]
-        assert mock_make_bad_actor.call_args[0][0]["page"] == serializer.validated_data["page"].id
-        assert mock_make_bad_actor.call_args[0][0]["first_name"] == serializer.validated_data["first_name"]
-        assert mock_make_bad_actor.call_args[0][0]["last_name"] == serializer.validated_data["last_name"]
-        assert mock_make_bad_actor.call_args[0][0]["email"] == serializer.validated_data["email"]
-        assert mock_make_bad_actor.call_args[0][0]["street"] == serializer.validated_data["mailing_street"]
-        assert mock_make_bad_actor.call_args[0][0]["city"] == serializer.validated_data["mailing_city"]
-        assert mock_make_bad_actor.call_args[0][0]["state"] == serializer.validated_data["mailing_state"]
-        assert mock_make_bad_actor.call_args[0][0]["country"] == serializer.validated_data["mailing_country"]
-        assert mock_make_bad_actor.call_args[0][0]["zipcode"] == serializer.validated_data["mailing_postal_code"]
-
-    def test_get_bad_actor_score_happy_path(self, minimally_valid_contribution_form_data, monkeypatch):
-=======
+        serializer.get_bad_actor_score(serializer.validated_data, action=BadActorAction.CONTRIBUTION)
+        assert mock_get_bad_actor_score.call_count == 1
+        assert mock_get_bad_actor_score.call_args[0][0]["action"] == BadActorAction.CONTRIBUTION
+        assert mock_get_bad_actor_score.call_args[0][0]["org"] == f'{serializer.validated_data["page"].organization.id}'
+        assert mock_get_bad_actor_score.call_args[0][0]["amount"] == f'{serializer.validated_data["amount"]}'
+        assert mock_get_bad_actor_score.call_args[0][0]["first_name"] == serializer.validated_data["first_name"]
+        assert mock_get_bad_actor_score.call_args[0][0]["last_name"] == serializer.validated_data["last_name"]
+        assert mock_get_bad_actor_score.call_args[0][0]["email"] == serializer.validated_data["email"]
+        assert mock_get_bad_actor_score.call_args[0][0]["street"] == serializer.validated_data["mailing_street"]
+        assert mock_get_bad_actor_score.call_args[0][0]["city"] == serializer.validated_data["mailing_city"]
+        assert mock_get_bad_actor_score.call_args[0][0]["state"] == serializer.validated_data["mailing_state"]
+        assert mock_get_bad_actor_score.call_args[0][0]["country"] == serializer.validated_data["mailing_country"]
+        assert mock_get_bad_actor_score.call_args[0][0]["zipcode"] == serializer.validated_data["mailing_postal_code"]
+
     @pytest.mark.usefixtures("bad_actor_good_response")
     def test_get_bad_actor_score_happy_path(self, minimally_valid_contribution_form_data, bad_actor_good_score):
->>>>>>> 38d73d81
         """Show that calling `get_bad_actor_score` returns response data.
 
         Note: `get_bad_actor` uses `BadActorSerializer` internally, which requires there to be an
@@ -793,7 +788,10 @@
         request = APIRequestFactory(HTTP_REFERER="https://www.google.com").post("", {}, format="json")
         serializer = self.serializer_class(data=minimally_valid_contribution_form_data, context={"request": request})
         assert serializer.is_valid() is True
-        assert serializer.get_bad_actor_score(serializer.validated_data) == bad_actor_good_score
+        assert (
+            serializer.get_bad_actor_score(serializer.validated_data, action=BadActorAction.CONTRIBUTION)
+            == bad_actor_good_score
+        )
 
     def test_get_bad_actor_score_when_data_invalid(self, minimally_valid_contribution_form_data, monkeypatch):
         """Show if the bad actor serialier data is invalid no exception is raise, but method returns None.
@@ -804,7 +802,7 @@
         request = APIRequestFactory().post("", {}, format="json")
         serializer = self.serializer_class(data=minimally_valid_contribution_form_data, context={"request": request})
         assert serializer.is_valid() is True
-        bad_actor_data = serializer.get_bad_actor_score(serializer.validated_data)
+        bad_actor_data = serializer.get_bad_actor_score(serializer.validated_data, action=BadActorAction.CONTRIBUTION)
         assert bad_actor_data is None
 
     def test_get_bad_actor_score_when_bad_actor_api_error(self, minimally_valid_contribution_form_data, monkeypatch):
@@ -816,7 +814,7 @@
         request = APIRequestFactory(HTTP_REFERER="https://www.google.com").post("", {}, format="json")
         serializer = self.serializer_class(data=minimally_valid_contribution_form_data, context={"request": request})
         assert serializer.is_valid() is True
-        bad_actor_data = serializer.get_bad_actor_score(serializer.validated_data)
+        bad_actor_data = serializer.get_bad_actor_score(serializer.validated_data, action=BadActorAction.CONTRIBUTION)
         assert bad_actor_data is None
 
     @pytest.mark.parametrize(
@@ -983,7 +981,7 @@
         request = APIRequestFactory(HTTP_REFERER="https://www.google.com").post("", {}, format="json")
         serializer = self.serializer_class(data=minimally_valid_contribution_form_data, context={"request": request})
         assert serializer.is_valid() is True
-        assert serializer.get_bad_actor_score(serializer.validated_data) is None
+        assert serializer.get_bad_actor_score(serializer.validated_data, action=BadActorAction.CONTRIBUTION) is None
         get_bad_actor_score_causes_uncaught.assert_called_once()
 
 
