--- conflicted
+++ resolved
@@ -27,11 +27,8 @@
     stripeBillingDetails,
     paymentSubmitButtonText,
     stripeClientSecret,
-<<<<<<< HEAD
-    contributionUuid
-=======
+    contributionUuid,
     cancelPayment
->>>>>>> 7c051346
   } = usePage();
   const { pathname } = useLocation();
   const elements = useElements();
