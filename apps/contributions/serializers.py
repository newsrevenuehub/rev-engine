--- conflicted
+++ resolved
@@ -102,7 +102,6 @@
             "provider_customer_url",
             "status",
             "donation_page_id",
-            "organization_id",
         ]
 
 
@@ -137,16 +136,9 @@
         if card := self._get_card_details(obj):
             return card["last4"]
 
-<<<<<<< HEAD
     def get_stripe_id(self, obj):
-        return obj.revenue_program.payment_provider.stripe_account_id
-=======
-    def get_org_stripe_id(self, obj):
-        # NB: In testing locally, there were tests where when trying to serialize contributions
-        # there was intermittent failure because obj.organization was None, even though we're explicitly
-        # setting it in setup
-        return obj.organization.stripe_account_id if obj.organization else ""
->>>>>>> 6bb6e890
+        payment_provider = obj.revenue_program.payment_provider
+        return payment_provider.stripe_account_id if payment_provider else ""
 
     class Meta:
         model = Contribution
@@ -158,12 +150,7 @@
             "card_brand",
             "last4",
             "provider_customer_id",
-<<<<<<< HEAD
             "stripe_id",
-=======
-            "org_stripe_id",
-            "organization_id",
->>>>>>> 6bb6e890
             "amount",
             "last_payment_date",
         ]
