--- conflicted
+++ resolved
@@ -31,11 +31,7 @@
 {% block header %}
 <tr>
   <td style="padding-right: 0px;padding-left: 0px;" align="left">
-<<<<<<< HEAD
-    <img class="logo inner-center" src="{{ logo_url }}" alt="NRE logo" />
-=======
     <img class="logo inner-center" src="{{ style['logo_url'] }}" alt="logo">
->>>>>>> 1983cb22
   </td>
 </tr>
 <tr>
