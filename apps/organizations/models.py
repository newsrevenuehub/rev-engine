import logging
import os
from dataclasses import dataclass, field
from functools import cached_property

from django.conf import settings
from django.core.exceptions import ValidationError
from django.core.validators import MinLengthValidator
from django.db import models
from django.utils import timezone

import mailchimp_marketing as MailchimpMarketing
import stripe
<<<<<<< HEAD
from addict import Dict as AttrDict
=======
from mailchimp_marketing.api_client import ApiClientError
>>>>>>> 4e62db3a

from apps.common.models import IndexedTimeStampedModel
from apps.common.utils import normalize_slug
from apps.config.validators import validate_slug_against_denylist
from apps.organizations.validators import validate_statement_descriptor_suffix
from apps.pages.defaults import (
    BENEFITS,
    DEFAULT_PERMITTED_PAGE_ELEMENTS,
    DEFAULT_PERMITTED_SIDEBAR_ELEMENTS,
    SWAG,
)
from apps.users.choices import Roles
from apps.users.models import RoleAssignment


logger = logging.getLogger(f"{settings.DEFAULT_LOGGER}.{__name__}")

# This is for limiting creation of pages, revenue programs, and role assignments
# in cases where our marketing materials use language about "unlimited". We don't
# want a malactor to be able to create an unbounded number of these entities. If a
# legitimate actor hits these limits, it can be handled via customer service.
UNLIMITED_CEILING = 200


# RFC-1035 limits domain labels to 63 characters, and RP slugs are used for subdomains,
# so we limit to 63 chars
RP_SLUG_MAX_LENGTH = 63
FISCAL_SPONSOR_NAME_MAX_LENGTH = 100

CURRENCY_CHOICES = [(k, k) for k in settings.CURRENCIES.keys()]

TAX_ID_MAX_LENGTH = TAX_ID_MIN_LENGTH = 9


@dataclass(frozen=True)
class Plan:
    """Used for modeling Organization plans"""

    name: str
    label: str
    sidebar_elements: list[str] = field(default_factory=lambda: DEFAULT_PERMITTED_SIDEBAR_ELEMENTS)
    page_elements: list[str] = field(default_factory=lambda: DEFAULT_PERMITTED_PAGE_ELEMENTS)
    page_limit: int = 1
    style_limit: int = 1
    custom_thank_you_page_enabled: bool = False


FreePlan = Plan(
    name="FREE",
    label="Free",
)

PlusPlan = Plan(
    name="PLUS",
    label="Plus",
    # If this limit gets hit, it can be dealt with as a customer service issue.
    page_limit=UNLIMITED_CEILING,
    style_limit=UNLIMITED_CEILING,
    custom_thank_you_page_enabled=True,
    sidebar_elements=DEFAULT_PERMITTED_SIDEBAR_ELEMENTS
    + [
        BENEFITS,
    ],
    page_elements=DEFAULT_PERMITTED_PAGE_ELEMENTS
    + [
        SWAG,
    ],
)


class Plans(models.TextChoices):
    FREE = FreePlan.name, FreePlan.label
    PLUS = PlusPlan.name, PlusPlan.label

    @classmethod
    def get_plan(cls, name):
        return {cls.FREE.value: FreePlan, cls.PLUS.value: PlusPlan}.get(name, None)


class OrganizationQuerySet(models.QuerySet):
    def filtered_by_role_assignment(self, role_assignment: RoleAssignment) -> models.QuerySet:
        match role_assignment.role_type:
            case Roles.HUB_ADMIN:
                return self.all()
            case Roles.ORG_ADMIN | Roles.RP_ADMIN:
                return self.filter(id=role_assignment.organization.id)
            case _:
                return self.none()


class OrganizationManager(models.Manager):
    pass


class Organization(IndexedTimeStampedModel):
    name = models.CharField(max_length=255, unique=True)
    plan_name = models.CharField(choices=Plans.choices, max_length=10, default=Plans.FREE)
    salesforce_id = models.CharField(max_length=255, blank=True, verbose_name="Salesforce ID")
    show_connected_to_slack = models.BooleanField(
        verbose_name="Show connected to Slack",
        default=False,
        help_text="Indicates Slack integration status, designed for manual operation by staff members when connected to the Hub’s Slack",
    )
    show_connected_to_salesforce = models.BooleanField(
        verbose_name="Show connected to Salesforce",
        default=False,
        help_text="Indicates Salesforce integration status, designed for manual operation by staff members",
    )
    show_connected_to_mailchimp = models.BooleanField(
        verbose_name="Show connected to Mailchimp",
        default=False,
        help_text="Indicates Mailchimp integration status, designed for manual operation by staff members",
    )

    # TODO: [DEV-2035] Remove Organization.slug field entirely
    slug = models.SlugField(
        # 63 here is somewhat arbitrary. This used to be set to `RP_SLUG_MAX_LENGTH` (which used to have a different name),
        # which is the maximum length a domain can be according to RFC-1035. We're retaining that value
        # but without a reference to the constant, because using the constant would imply there
        # are business requirements related to sub-domain length around this field which there are not
        # (and given TODO above, it would appear that the business requirements that originally
        # led to org slug being a field are no longer around)
        max_length=63,
        unique=True,
        validators=[validate_slug_against_denylist],
    )

    users = models.ManyToManyField("users.User", through="users.OrganizationUser")
    send_receipt_email_via_nre = models.BooleanField(
        default=True,
        help_text="If false, receipt email assumed to be sent via Salesforce. Other emails, e.g. magic_link, are always sent via NRE regardless of this setting",
    )

    objects = OrganizationManager.from_queryset(OrganizationQuerySet)()

    def __str__(self):
        return self.name

    @property
    def plan(self):
        return Plans.get_plan(self.plan_name)

    @property
    def admin_revenueprogram_options(self):
        rps = self.revenueprogram_set.all()
        return [(rp.name, rp.pk) for rp in rps]

    def user_is_member(self, user):
        return user in self.users.all()

    def user_is_owner(self, user):
        return user in [through.user for through in self.user_set.through.objects.filter(is_owner=True)]


class Benefit(IndexedTimeStampedModel):
    name = models.CharField(max_length=128, help_text="A way to uniquely identify this Benefit")
    description = models.TextField(help_text="The text that appears on the contribution page")
    revenue_program = models.ForeignKey("organizations.RevenueProgram", on_delete=models.CASCADE)

    class Meta:
        unique_together = (
            "name",
            "revenue_program",
        )
        ordering = ["benefitlevelbenefit__order"]

    def __str__(self):
        return self.name


class BenefitLevel(IndexedTimeStampedModel):
    name = models.CharField(max_length=128)
    lower_limit = models.PositiveIntegerField()
    upper_limit = models.PositiveIntegerField(null=True, blank=True)
    currency = models.CharField(max_length=3, default="usd")
    level = models.PositiveSmallIntegerField(help_text="Is this a first-level benefit, second-level, etc?", default=0)

    benefits = models.ManyToManyField("organizations.Benefit", through="organizations.BenefitLevelBenefit")

    revenue_program = models.ForeignKey("organizations.RevenueProgram", on_delete=models.CASCADE)

    class Meta:
        unique_together = (
            "name",
            "revenue_program",
        )
        ordering = ("level",)

    def __str__(self):
        return self.name

    @property
    def donation_range(self):
        upper_limit_str = f"-{self.upper_limit}" if self.upper_limit else "+"
        return f"${self.lower_limit}{upper_limit_str}"

    def clean(self):
        if self.upper_limit and self.upper_limit <= self.lower_limit:
            raise ValidationError("Upper limit must be greater than lower limit")


class BenefitLevelBenefit(models.Model):
    """
    The through table for the M2M relationship BenefitLevel <--> Benefit,
    including relationship metadata such as the order the Benefit shuold appear
    in for that BenefitLevel
    """

    benefit = models.ForeignKey(Benefit, on_delete=models.CASCADE)
    benefit_level = models.ForeignKey(BenefitLevel, on_delete=models.CASCADE)
    order = models.PositiveSmallIntegerField(help_text="The order in which this Benefit appears in this BenefitLevel")

    class Meta:
        ordering = ("order",)

    def __str__(self):
        return f'"{self.benefit}" {self.order} for "{self.benefit_level}" benefit level'


class CountryChoices(models.TextChoices):
    """Two-letter country codes

    These are used in RevenueProgram for the country value. In turn, they get sent to Stripe
    in SPA when payment request is made.
    """

    US = "US", "United States"
    CANADA = "CA", "Canada"


class FiscalStatusChoices(models.TextChoices):
    """

    These are used in RevenueProgram to indicate the fiscal status of a record.
    """

    FOR_PROFIT = "for-profit"
    NONPROFIT = "nonprofit"
    FISCALLY_SPONSORED = "fiscally sponsored"


@dataclass(frozen=True)
class TransactionalEmailStyle:
    """Used to model the default style characteristics for a given revenue program,

    though in theory, this need not be tied to a revenue program.
    """

    logo_url: str = None
    header_color: str = None
    header_font: str = None
    body_font: str = None
    button_color: str = None


HubDefaultEmailStyle = TransactionalEmailStyle(
    logo_url=os.path.join(settings.SITE_URL, "static", "nre-logo-white.png"),
    header_color=None,
    header_font=None,
    body_font=None,
    button_color=None,
)


class RevenueProgramQuerySet(models.QuerySet):
    def filtered_by_role_assignment(self, role_assignment: RoleAssignment) -> models.QuerySet:
        match role_assignment.role_type:
            case Roles.HUB_ADMIN:
                return self.all()
            case Roles.ORG_ADMIN:
                return self.filter(organization=role_assignment.organization)
            case Roles.RP_ADMIN:
                return self.filter(id__in=role_assignment.revenue_programs.values_list("id", flat=True))
            case _:
                return self.none()


@dataclass
class MailchimpEmailList:
    id: str
    name: str


class RevenueProgramManager(models.Manager):
    pass


class RevenueProgram(IndexedTimeStampedModel):
    name = models.CharField(max_length=255)
    slug = models.SlugField(
        max_length=RP_SLUG_MAX_LENGTH,
        blank=True,
        unique=True,
        help_text="This will be used as the subdomain for contribution pages made under this revenue program. If left blank, it will be derived from the Revenue Program name.",
        validators=[validate_slug_against_denylist],
    )
    organization = models.ForeignKey("organizations.Organization", on_delete=models.CASCADE)
    contact_email = models.EmailField(max_length=255, blank=True)
    default_donation_page = models.ForeignKey(
        "pages.DonationPage",
        null=True,
        blank=True,
        on_delete=models.SET_NULL,
        help_text="Choose an optional default contribution page once you've saved your initial revenue program",
    )
    tax_id = models.CharField(
        blank=True, null=True, max_length=TAX_ID_MAX_LENGTH, validators=[MinLengthValidator(TAX_ID_MIN_LENGTH)]
    )
    payment_provider = models.ForeignKey("organizations.PaymentProvider", null=True, on_delete=models.SET_NULL)
    domain_apple_verified_date = models.DateTimeField(blank=True, null=True)
    fiscal_sponsor_name = models.CharField(max_length=FISCAL_SPONSOR_NAME_MAX_LENGTH, null=True, blank=True)
    fiscal_status = models.TextField(choices=FiscalStatusChoices.choices, default=FiscalStatusChoices.NONPROFIT)

    # Analytics
    google_analytics_v3_domain = models.CharField(max_length=300, null=True, blank=True)
    google_analytics_v3_id = models.CharField(max_length=50, null=True, blank=True)
    google_analytics_v4_id = models.CharField(max_length=50, null=True, blank=True)
    facebook_pixel_id = models.CharField(max_length=100, null=True, blank=True)

    # Social links
    twitter_handle = models.CharField(
        max_length=15,
        blank=True,
        help_text="How can your contributors mention you on Twitter? Don't include '@' symbol",
    )
    website_url = models.URLField(blank=True, help_text="Does this Revenue Program have a website?")

    # Stripe Statement descriptor
    stripe_statement_descriptor_suffix = models.CharField(
        max_length=10, blank=True, null=True, validators=[validate_statement_descriptor_suffix]
    )

    # Strange, hopefully temporary, hacky bit to accommodate one ore two particular clients' needs
    allow_offer_nyt_comp = models.BooleanField(
        default=False,
        help_text="Should page authors for this Revenue Program see the option to offer their contributors a comp subscription to the New York Times?",
        verbose_name="Allow page editors to offer an NYT subscription",
    )
    country = models.CharField(
        max_length=2,
        choices=CountryChoices.choices,
        default=CountryChoices.US,
        verbose_name="Country",
        help_text="2-letter country code of RP's company. This gets included in data sent to stripe when creating a payment",
    )
    # The next two values are used to make requests to Mailchimp on behalf of our users.
    mailchimp_server_prefix = models.TextField(null=True, blank=True)
    # TODO: DEV-3302 this is a temporary field, to be removed in https://news-revenue-hub.atlassian.net/browse/DEV-3302
    mailchimp_access_token = models.TextField(null=True, blank=True)

    objects = RevenueProgramManager.from_queryset(RevenueProgramQuerySet)()

    def __str__(self):
        return self.name

    @property
    def mailchimp_integration_connected(self):
        """Determine mailchimp connection state for the revenue program"""
        return all([self.mailchimp_access_token, self.mailchimp_server_prefix])

    @property
    def payment_provider_stripe_verified(self):
        return self.payment_provider.stripe_verified if self.payment_provider else False

    @property
    def admin_style_options(self):
        styles = self.style_set.all()
        return [(c.name, c.pk) for c in styles]

    @property
    def admin_benefit_options(self):
        benefits = self.benefit_set.all()
        return [(c.name, c.pk) for c in benefits]

    @property
    def admin_benefitlevel_options(self):
        benefit_levels = self.benefitlevel_set.all()
        return [(c.name, c.pk) for c in benefit_levels]

    @property
    def stripe_account_id(self):
        if not self.payment_provider:
            return None
        return self.payment_provider.stripe_account_id

    @property
    def non_profit(self):
        return self.fiscal_status in (FiscalStatusChoices.FISCALLY_SPONSORED, FiscalStatusChoices.NONPROFIT)

<<<<<<< HEAD
    @property
    def transactional_email_style(self) -> TransactionalEmailStyle:
        """Guarantees that a TransactionalEmailStyle is returned.

        This value gets used in transactional emails. It's meant to provide a reliable interface for transactional
        email templates such that they don't need any knowledge about RP plans or broader context. Instead, email
        templates can assume that the values provided by this property are always present.

        If the RP's org is on free plan, or if there's no default donation page, return the HubDefaultEmailStyle.
        Otherwise, derive a TransactionalEmailStyle instance based on the default donation page's chracteristics.
        """
        if any(
            [
                self.organization.plan.name == "FREE",
                not (page := self.default_donation_page),
            ]
        ):
            return HubDefaultEmailStyle
        else:
            _style = AttrDict(page.styles.styles if page.styles else {})
            return TransactionalEmailStyle(
                logo_url=page.header_logo.url if page.header_logo else None,
                header_color=_style.colors.cstm_mainHeader or None,
                header_font=_style.font.heading or None,
                body_font=_style.font.body or None,
                button_color=_style.colors.cstm_CTAs or None,
            )
=======
    @cached_property
    def mailchimp_email_lists(self) -> list[MailchimpEmailList]:
        """"""
        if not self.mailchimp_server_prefix and self.mailchimp_access_token:
            return []
        try:
            client = MailchimpMarketing.Client()
            client.set_config({"access_token": self.mailchimp_access_token, "server": self.mailchimp_server_prefix})
            response = client.lists.get_all_lists(fields="id,name", count=1000)
            return response["lists"]
        except ApiClientError:
            logger.exception(
                "`RevenueProgram.mailchimp_email_lists` failed to fetch email lists from Mailchimp for RP with ID %s",
                self.id,
            )
            return []
>>>>>>> 4e62db3a

    def clean_fields(self, **kwargs):
        if not self.id:
            self.slug = normalize_slug(self.name, self.slug, max_length=RP_SLUG_MAX_LENGTH)
        super().clean_fields(**kwargs)

    def clean(self):
        # Avoid state of a rev program's default page not being one of "its pages"
        if self.default_donation_page and self.default_donation_page.revenue_program != self:
            raise ValidationError(
                f'Contribution page "{self.default_donation_page}" is already associated with a revenue program, "{self.default_donation_page.revenue_program}"'
            )
        # Ensure no @ symbol on twitter_handle-- we'll add those later
        if self.twitter_handle and self.twitter_handle[0] == "@":
            self.twitter_handle = self.twitter_handle.replace("@", "")

        self.clean_fiscal_sponsor_name()

    def clean_fiscal_sponsor_name(self):
        """Ensure a fiscally sponsored record has the fiscal sponsor name"""
        if self.fiscal_status == FiscalStatusChoices.FISCALLY_SPONSORED and not self.fiscal_sponsor_name:
            raise ValidationError("Please enter the fiscal sponsor name.")
        elif self.fiscal_sponsor_name and self.fiscal_status != FiscalStatusChoices.FISCALLY_SPONSORED:
            raise ValidationError("Only fiscally sponsored Revenue Programs can have a fiscal sponsor name.")

    def stripe_create_apple_pay_domain(self):
        """
        Register an ApplePay domain with Apple (by proxy) for this RevenueProgram.

        NOTE: Cannot create ApplePay Domains using test key.

        "If you're hoping to test this locally, pretty much too bad"
            -- Steve Jobs
        """
        if settings.STRIPE_LIVE_MODE and not self.domain_apple_verified_date:
            try:
                stripe.ApplePayDomain.create(
                    api_key=settings.STRIPE_LIVE_SECRET_KEY,
                    domain_name=f"{self.slug}.{settings.DOMAIN_APEX}",
                    stripe_account=self.payment_provider.stripe_account_id,
                )
                self.domain_apple_verified_date = timezone.now()
                self.save()
            except stripe.error.StripeError:
                logger.exception(
                    "Failed to register ApplePayDomain for RevenueProgram %s because of StripeError",
                    self.name,
                )


class PaymentProvider(IndexedTimeStampedModel):
    stripe_account_id = models.CharField(max_length=255, unique=True, null=True, blank=True)
    stripe_product_id = models.CharField(max_length=255, blank=True, null=True)

    currency = models.CharField(max_length=3, choices=CURRENCY_CHOICES, default="USD")
    STRIPE = ("stripe", "Stripe")
    SUPPORTED_PROVIDERS = (STRIPE,)
    default_payment_provider = models.CharField(max_length=100, choices=SUPPORTED_PROVIDERS, default=STRIPE[0])

    stripe_oauth_refresh_token = models.CharField(max_length=255, blank=True)
    stripe_verified = models.BooleanField(
        default=False,
        help_text='A fully verified Stripe Connected account should have "charges_enabled: true" in Stripe',
    )

    def __str__(self):
        return f"Stripe Payment Provider acct:{self.stripe_account_id} product:{self.stripe_product_id}"

    def get_dependent_pages_with_publication_date(self):
        """Retreieve live and future live contribution pages that rely on this payment provider"""
        from apps.pages.models import DonationPage  # vs circular import

        return DonationPage.objects.filter(revenue_program__payment_provider=self, published_date__isnull=False)

    def is_verified_with_default_provider(self):
        payment_provider = self.default_payment_provider
        payment_provider_account_id = getattr(self, f"{payment_provider}_account_id", None)
        payment_provider_verified = getattr(self, f"{payment_provider}_verified", None)
        return payment_provider and payment_provider_account_id and payment_provider_verified

    def stripe_create_default_product(self):
        if not self.stripe_product_id:
            product = stripe.Product.create(
                name=settings.GENERIC_STRIPE_PRODUCT_NAME,
                stripe_account=self.stripe_account_id,
            )
            self.stripe_product_id = product["id"]
            self.save()

    def get_currency_dict(self):
        try:
            return {"code": self.currency, "symbol": settings.CURRENCIES[self.currency]}
        except KeyError:
            logger.error(
                'Currency settings for stripe account/product "%s"/"%s" misconfigured. Tried to access "%s", but valid options are: %s',
                self.stripe_account_id,
                self.stripe_product_id,
                self.currency,
                settings.CURRENCIES,
            )
            return {"code": "", "symbol": ""}<|MERGE_RESOLUTION|>--- conflicted
+++ resolved
@@ -11,11 +11,8 @@
 
 import mailchimp_marketing as MailchimpMarketing
 import stripe
-<<<<<<< HEAD
 from addict import Dict as AttrDict
-=======
 from mailchimp_marketing.api_client import ApiClientError
->>>>>>> 4e62db3a
 
 from apps.common.models import IndexedTimeStampedModel
 from apps.common.utils import normalize_slug
@@ -405,7 +402,6 @@
     def non_profit(self):
         return self.fiscal_status in (FiscalStatusChoices.FISCALLY_SPONSORED, FiscalStatusChoices.NONPROFIT)
 
-<<<<<<< HEAD
     @property
     def transactional_email_style(self) -> TransactionalEmailStyle:
         """Guarantees that a TransactionalEmailStyle is returned.
@@ -433,7 +429,7 @@
                 body_font=_style.font.body or None,
                 button_color=_style.colors.cstm_CTAs or None,
             )
-=======
+
     @cached_property
     def mailchimp_email_lists(self) -> list[MailchimpEmailList]:
         """"""
@@ -450,7 +446,6 @@
                 self.id,
             )
             return []
->>>>>>> 4e62db3a
 
     def clean_fields(self, **kwargs):
         if not self.id:
