--- conflicted
+++ resolved
@@ -19,9 +19,6 @@
 
     show_benefits = models.BooleanField(default=False)
 
-<<<<<<< HEAD
-    donor_benefits = models.ForeignKey("pages.DonorBenefit", null=True, blank=True, on_delete=models.SET_NULL)
-=======
     # lookup with donor_benefit.donationpages / donor_benefit.templates
     donor_benefits = models.ForeignKey(
         "pages.DonorBenefit",
@@ -30,12 +27,9 @@
         related_name="%(class)ss",
         on_delete=models.SET_NULL,
     )
->>>>>>> 6f0bff7c
 
     # lookup with org.donationpages / org.templates
-    organization = models.ForeignKey(
-        "organizations.Organization", related_name="%(class)ss", on_delete=models.CASCADE
-    )
+    organization = models.ForeignKey("organizations.Organization", related_name="%(class)ss", on_delete=models.CASCADE)
 
     @classmethod
     def field_names(cls):
@@ -77,16 +71,12 @@
 
     slug = models.SlugField(unique=True)
 
-<<<<<<< HEAD
-    revenue_program = models.ForeignKey("organizations.RevenueProgram", null=True, on_delete=models.SET_NULL)
-=======
     revenue_program = models.ForeignKey(
         "organizations.RevenueProgram",
         null=True,
         related_name="donationpages",
         on_delete=models.SET_NULL,
     )
->>>>>>> 6f0bff7c
 
     published_date = models.DateTimeField(null=True, blank=True)
 
@@ -125,9 +115,7 @@
     """
 
     name = models.CharField(max_length=255)
-    organization = models.ForeignKey(
-        "organizations.Organization", related_name="styles", on_delete=models.CASCADE
-    )
+    organization = models.ForeignKey("organizations.Organization", related_name="styles", on_delete=models.CASCADE)
     styles = models.JSONField()
 
     def __str__(self):
@@ -172,9 +160,7 @@
 
 class Benefit(IndexedTimeStampedModel):
     name = models.CharField(max_length=255)
-    organization = models.ForeignKey(
-        "organizations.Organization", related_name="benefits", on_delete=models.CASCADE
-    )
+    organization = models.ForeignKey("organizations.Organization", related_name="benefits", on_delete=models.CASCADE)
 
     def __str__(self):
         return self.name
