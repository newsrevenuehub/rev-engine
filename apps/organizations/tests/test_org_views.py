--- conflicted
+++ resolved
@@ -410,97 +410,5 @@
 
 def test_get_stripe_account_link_return_url_when_env_var_not_set():
     factory = APIRequestFactory()
-<<<<<<< HEAD
-    assert get_stripe_account_link_return_url(factory.get("")) == f"http://testserver{reverse('index')}"
-=======
-    assert (
-        get_stripe_account_link_return_url(factory.get(""))
-        == f"http://testserver{reverse('spa_stripe_account_link_complete')}"
-    )
-
-
-@pytest.mark.django_db
-class TestCreateStripeAccountLinkComplete:
-    def test_happy_path(self, monkeypatch, rp_role_assignment):
-        rp = rp_role_assignment.revenue_programs.first()
-        rp.payment_provider.stripe_account_id = "some_id"
-        rp.payment_provider.stripe_verified = False
-        rp.payment_provider.save()
-        charges_enabled = True
-        mock_fn = mock.MagicMock(return_value={"charges_enabled": charges_enabled})
-        monkeypatch.setattr("stripe.Account.retrieve", mock_fn)
-        mock_stripe_create_apple_pay_domain = mock.Mock()
-        monkeypatch.setattr(
-            "apps.organizations.models.RevenueProgram.stripe_create_apple_pay_domain",
-            mock_stripe_create_apple_pay_domain,
-        )
-        url = reverse("create-stripe-account-link-complete", args=(rp.pk,))
-        client = APIClient()
-        client.force_authenticate(user=rp_role_assignment.user)
-        response = client.post(url)
-        assert response.status_code == status.HTTP_202_ACCEPTED
-        assert response.json() == {"detail": "success", "stripe_verified": charges_enabled}
-        mock_fn.assert_called_once_with(rp.payment_provider.stripe_account_id)
-        mock_stripe_create_apple_pay_domain.assert_called_once()
-
-    def test_when_unauthenticated(self, rp):
-        url = reverse("create-stripe-account-link-complete", args=(rp.pk,))
-        client = APIClient()
-        response = client.post(url)
-        assert response.status_code == status.HTTP_401_UNAUTHORIZED
-
-    def test_when_no_role_assignment(self, rp, user):
-        url = reverse("create-stripe-account-link-complete", args=(rp.pk,))
-        client = APIClient()
-        client.force_authenticate(user=user)
-        response = client.post(url)
-        assert response.status_code == status.HTTP_403_FORBIDDEN
-
-    def test_when_rp_not_found(self, rp_role_assignment):
-        rp = rp_role_assignment.revenue_programs.first()
-        url = reverse("create-stripe-account-link-complete", args=(rp.pk,))
-        rp.delete()
-        client = APIClient()
-        client.force_authenticate(user=rp_role_assignment.user)
-        response = client.post(url)
-        assert response.status_code == status.HTTP_404_NOT_FOUND
-
-    def test_when_dont_have_access_to_rp(self, rp_role_assignment):
-        unowned_rp = RevenueProgramFactory()
-        assert unowned_rp not in rp_role_assignment.revenue_programs.all()
-        url = reverse("create-stripe-account-link-complete", args=(unowned_rp.pk,))
-        client = APIClient()
-        client.force_authenticate(user=rp_role_assignment.user)
-        response = client.post(url)
-        assert response.status_code == status.HTTP_403_FORBIDDEN
-
-    def test_when_no_payment_provider(self, rp_role_assignment):
-        (rp := rp_role_assignment.revenue_programs.first()).payment_provider.delete()
-        url = reverse("create-stripe-account-link-complete", args=(rp.pk,))
-        client = APIClient()
-        client.force_authenticate(user=rp_role_assignment.user)
-        response = client.post(url)
-        assert response.status_code == status.HTTP_500_INTERNAL_SERVER_ERROR
-
-    def test_when_payment_provider_already_stripe_verified(self, rp_role_assignment):
-        (rp := rp_role_assignment.revenue_programs.first()).payment_provider.stripe_verified = True
-        rp.payment_provider.save()
-        url = reverse("create-stripe-account-link-complete", args=(rp.pk,))
-        client = APIClient()
-        client.force_authenticate(user=rp_role_assignment.user)
-        response = client.post(url)
-        assert response.status_code == status.HTTP_409_CONFLICT
-
-    def test_when_stripe_error(self, rp_role_assignment, monkeypatch):
-        mock_fn = mock.MagicMock()
-        mock_fn.side_effect = StripeError("Stripe blew up")
-        monkeypatch.setattr("stripe.Account.retrieve", mock_fn)
-        rp = rp_role_assignment.revenue_programs.first()
-        rp.payment_provider.stripe_verified = False
-        rp.payment_provider.save()
-        url = reverse("create-stripe-account-link-complete", args=(rp.pk,))
-        client = APIClient()
-        client.force_authenticate(user=rp_role_assignment.user)
-        response = client.post(url)
-        assert response.status_code == status.HTTP_500_INTERNAL_SERVER_ERROR
->>>>>>> 2e7e0fbb
+
+    assert get_stripe_account_link_return_url(factory.get("")) == f"http://testserver{reverse('index')}"