import uuid

from django.db import models

import stripe

from apps.common.models import IndexedTimeStampedModel
<<<<<<< HEAD
from apps.contributions.utils import get_hub_stripe_api_key
=======
from apps.slack.models import SlackNotificationTypes
from apps.slack.slack_manager import SlackManager
>>>>>>> 49e5deb9


class Contributor(IndexedTimeStampedModel):
    uuid = models.UUIDField(default=uuid.uuid4, primary_key=False, editable=False)
    email = models.EmailField(unique=True)

    @property
    def contributions_count(self):
        return self.contribution_set.count()

    @property
    def most_recent_contribution(self):
        return self.contribution_set.filter(status="paid").latest()

    @property
    def is_authenticated(self):
        """
        Copy django.contrib.auth.models import AbstractBaseUser for request.user.is_authenticated

        Always return True. This is a way to tell if the user has been
        authenticated in templates.
        """
        return True

    def __str__(self):
        return self.email


class ContributionInterval(models.TextChoices):
    ONE_TIME = "one_time", "One time"
    MONTHLY = "month", "Monthly"
    YEARLY = "year", "Yearly"


class ContributionStatus(models.TextChoices):
    PROCESSING = "processing", "processing"
    PAID = "paid", "paid"
    CANCELED = "canceled", "canceled"
    FAILED = "failed", "failed"
    FLAGGED = "flagged", "flagged"
    REJECTED = "rejected", "rejected"


class Contribution(IndexedTimeStampedModel):
    amount = models.IntegerField(help_text="Stored in cents")
    currency = models.CharField(max_length=3, default="usd")
    reason = models.CharField(max_length=255, blank=True)

    interval = models.CharField(max_length=8, choices=ContributionInterval.choices)

    payment_provider_used = models.CharField(max_length=64)
    payment_provider_data = models.JSONField(null=True)
    provider_payment_id = models.CharField(max_length=255, blank=True, null=True)
    provider_subscription_id = models.CharField(max_length=255, blank=True, null=True)
    provider_customer_id = models.CharField(max_length=255, blank=True, null=True)
    provider_payment_method_id = models.CharField(max_length=255, blank=True, null=True)
    provider_payment_method_details = models.JSONField(null=True)

    last_payment_date = models.DateTimeField(null=True)

    contributor = models.ForeignKey("contributions.Contributor", on_delete=models.SET_NULL, null=True)
    donation_page = models.ForeignKey("pages.DonationPage", on_delete=models.SET_NULL, null=True)
    organization = models.ForeignKey("organizations.Organization", on_delete=models.SET_NULL, null=True)

    bad_actor_score = models.IntegerField(null=True)
    bad_actor_response = models.JSONField(null=True)
    flagged_date = models.DateTimeField(null=True)

    status = models.CharField(max_length=10, choices=ContributionStatus.choices, null=True)

    class Meta:
        get_latest_by = "modified"

    def __str__(self):
        return f"{self.formatted_amount}, {self.created.strftime('%Y-%m-%d %H:%M:%S')}"

    @property
    def formatted_amount(self):
        return f"{'{:.2f}'.format(self.amount / 100)} {self.currency.upper()}"

    BAD_ACTOR_SCORES = (
        (
            0,
            "0 - Information",
        ),
        (
            1,
            "1 - Unknown",
        ),
        (
            2,
            "2 - Good",
        ),
        (
            3,
            "3 - Suspect",
        ),
        (
            4,
            "4 - Bad",
        ),
    )

    @property
    def expanded_bad_actor_score(self):
        if not self.bad_actor_score:
            return None
        return self.BAD_ACTOR_SCORES[self.bad_actor_score][1]

    def get_payment_manager_instance(self):
        """
        Selects the correct payment manager for this Contribution, then instantiates it.
        """
        from apps.contributions.payment_managers import PaymentManager

        manager_class = PaymentManager.get_subclass(self)
        return manager_class(contribution=self)

    def process_flagged_payment(self, reject=False):
        payment_manager = self.get_payment_manager_instance()
        payment_manager.complete_payment(reject=reject)

<<<<<<< HEAD
    def fetch_stripe_payment_method(self):
        if not self.provider_payment_method_id:
            raise ValueError("Cannot fetch PaymentMethod without provider_payment_method_id")
        return stripe.PaymentMethod.retrieve(
            self.provider_payment_method_id,
            api_key=get_hub_stripe_api_key(),
            stripe_account=self.organization.stripe_account_id,
        )

    def save(self, *args, **kwargs):
        previous = self.__class__.objects.filter(pk=self.pk).first()
        if (
            (previous and previous.provider_payment_method_id != self.provider_payment_method_id)
            or not previous
            and self.provider_payment_method_id
        ):
            # If it's an update and the previous pm is different from the new pm, or it's new and there's a pm id...
            # ...get details on payment method
            self.provider_payment_method_details = self.fetch_stripe_payment_method()
        super().save(*args, **kwargs)
=======
    def send_slack_notifications(self, event_type):
        """
        For now, we only send Slack notifications on successful payment.
        """
        if event_type == SlackNotificationTypes.SUCCESS:
            slack_manager = SlackManager()
            slack_manager.publish_contribution(self, event_type=SlackNotificationTypes.SUCCESS)

    def save(self, *args, **kwargs):
        """
        Calling save with kwargs "slack_notification" causes save method to trigger slack notifications
        """
        slack_notification = kwargs.pop("slack_notification", None)
        if slack_notification:
            self.send_slack_notifications(slack_notification)

        super().save(*args, **kwargs)

    class Meta:
        get_latest_by = "modified"
>>>>>>> 49e5deb9
<|MERGE_RESOLUTION|>--- conflicted
+++ resolved
@@ -5,12 +5,9 @@
 import stripe
 
 from apps.common.models import IndexedTimeStampedModel
-<<<<<<< HEAD
 from apps.contributions.utils import get_hub_stripe_api_key
-=======
 from apps.slack.models import SlackNotificationTypes
 from apps.slack.slack_manager import SlackManager
->>>>>>> 49e5deb9
 
 
 class Contributor(IndexedTimeStampedModel):
@@ -133,7 +130,6 @@
         payment_manager = self.get_payment_manager_instance()
         payment_manager.complete_payment(reject=reject)
 
-<<<<<<< HEAD
     def fetch_stripe_payment_method(self):
         if not self.provider_payment_method_id:
             raise ValueError("Cannot fetch PaymentMethod without provider_payment_method_id")
@@ -143,7 +139,21 @@
             stripe_account=self.organization.stripe_account_id,
         )
 
+    def send_slack_notifications(self, event_type):
+        """
+        For now, we only send Slack notifications on successful payment.
+        """
+        if event_type == SlackNotificationTypes.SUCCESS:
+            slack_manager = SlackManager()
+            slack_manager.publish_contribution(self, event_type=SlackNotificationTypes.SUCCESS)
+
     def save(self, *args, **kwargs):
+        # Calling save with kwargs "slack_notification" causes save method to trigger slack notifications
+        slack_notification = kwargs.pop("slack_notification", None)
+        if slack_notification:
+            self.send_slack_notifications(slack_notification)
+
+        # Check if we should update stripe payment method details
         previous = self.__class__.objects.filter(pk=self.pk).first()
         if (
             (previous and previous.provider_payment_method_id != self.provider_payment_method_id)
@@ -153,26 +163,4 @@
             # If it's an update and the previous pm is different from the new pm, or it's new and there's a pm id...
             # ...get details on payment method
             self.provider_payment_method_details = self.fetch_stripe_payment_method()
-        super().save(*args, **kwargs)
-=======
-    def send_slack_notifications(self, event_type):
-        """
-        For now, we only send Slack notifications on successful payment.
-        """
-        if event_type == SlackNotificationTypes.SUCCESS:
-            slack_manager = SlackManager()
-            slack_manager.publish_contribution(self, event_type=SlackNotificationTypes.SUCCESS)
-
-    def save(self, *args, **kwargs):
-        """
-        Calling save with kwargs "slack_notification" causes save method to trigger slack notifications
-        """
-        slack_notification = kwargs.pop("slack_notification", None)
-        if slack_notification:
-            self.send_slack_notifications(slack_notification)
-
-        super().save(*args, **kwargs)
-
-    class Meta:
-        get_latest_by = "modified"
->>>>>>> 49e5deb9
+        super().save(*args, **kwargs)