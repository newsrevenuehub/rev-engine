import logging
import uuid
from urllib.parse import quote_plus

from django.conf import settings
from django.db import models
from django.utils import timezone
from django.utils.safestring import mark_safe

import stripe
from addict import Dict as AttrDict

from apps.api.tokens import ContributorRefreshToken
from apps.common.models import IndexedTimeStampedModel
from apps.emails.tasks import send_templated_email
from apps.users.choices import Roles
from apps.users.models import RoleAssignmentResourceModelMixin, UnexpectedRoleType


logger = logging.getLogger(f"{settings.DEFAULT_LOGGER}.{__name__}")


class ContributionIntervalError(Exception):
    pass


class ContributionStatusError(Exception):
    pass


class Contributor(IndexedTimeStampedModel):
    uuid = models.UUIDField(default=uuid.uuid4, primary_key=False, editable=False)
    email = models.EmailField(unique=True)

    @property
    def contributions_count(self):
        return self.contribution_set.count()

    @property
    def most_recent_contribution(self):
        return self.contribution_set.filter(status="paid").latest()

    @property
    def is_authenticated(self):
        """
        Copy django.contrib.auth.models import AbstractBaseUser for request.user.is_authenticated

        Always return True. This is a way to tell if the user has been
        authenticated in templates.
        """
        return True

    @property
    def is_superuser(self):
        """
        Contributors essentially impersonate Users. Ensure that they can never be superusers.
        Note: It's useful to keep this as a property, since properties defined this way are immutable.
        """
        return False

    def __str__(self):
        return self.email


class ContributionInterval(models.TextChoices):
    ONE_TIME = "one_time", "One time"
    MONTHLY = "month", "Monthly"
    YEARLY = "year", "Yearly"


class ContributionStatus(models.TextChoices):
    PROCESSING = "processing", "processing"
    PAID = "paid", "paid"
    CANCELED = "canceled", "canceled"
    FAILED = "failed", "failed"
    FLAGGED = "flagged", "flagged"
    REJECTED = "rejected", "rejected"
    REFUNDED = "refunded", "refunded"


class CardBrand(models.TextChoices):
    AMEX = "amex", "Amex"
    DINERS = "diners", "Diners"
    DISCOVER = "discover", "Discover"
    JCB = "jcb", "JCB"
    MASTERCARD = "mastercard", "Mastercard"
    UNIONPAY = "unionpay", "UnionPay"
    VISA = "visa", "Visa"
    UNKNOWN = "unknown", "Unknown"


class PaymentType(models.TextChoices):
    ACH_CREDIT_TRANSFER = "ach_credit_transfer", "ACH Credit Transfer"
    ACH_DEBIT = "ach_debit", "ACH Debit"
    ACSS_DEBIT = "acss_debit", "ACSS Debit"
    ALIPAY = "alipay", "AliPay"
    AU_BECS_DEBIT = "au_becs_debit", "AU BECS Debit"
    BANCONTACT = "bancontact", "Bancontact"
    CARD = "card", "Card"
    CARD_PRESENT = "card_present", "Card Present"
    EPS = "eps", "EPS"
    GIROPAY = "giropay", "Giropay"
    IDEAL = "ideal", "Ideal"
    KLARNA = "klarna", "Klarna"
    MULTIBANCO = "multibanco", "Multibanco"
    P24 = "p24", "p24"
    SEPA_DEBIT = "sepa_debit", "Sepa Debit"
    SOFORT = "sofort", "Sofort"
    STRIPE_ACCOUNT = "stripe_account", "Stripe Account"
    WECHAT = "wechat", "WeChat"


class BadActorScores(models.IntegerChoices):
    INFORMATION = 0, "0 - Information"
    UNKNOWN = 1, "1 - Unknown"
    GOOD = 2, "2 - Good"
    SUSPECT = 3, "3 - Suspect"
    BAD = 4, "4 - Bad"
    SUPERBAD = 5, "5 - Very Bad"


<<<<<<< HEAD
class ContributionManager(models.Manager):
    def having_org_viewable_status(self):
        """Exclude contributions with statuses that should not be seen by org users from the queryset"""
        return self.exclude(status__in=[ContributionStatus.FLAGGED, ContributionStatus.REJECTED])


=======
>>>>>>> b27e2eff
class Contribution(IndexedTimeStampedModel, RoleAssignmentResourceModelMixin):
    amount = models.IntegerField(help_text="Stored in cents")
    currency = models.CharField(max_length=3, default="usd")
    reason = models.CharField(max_length=255, blank=True)

    interval = models.CharField(max_length=8, choices=ContributionInterval.choices)

    payment_provider_used = models.CharField(max_length=64)
    payment_provider_data = models.JSONField(null=True)
    provider_payment_id = models.CharField(max_length=255, blank=True, null=True)
    provider_setup_intent_id = models.CharField(max_length=255, blank=True, null=True)
    provider_subscription_id = models.CharField(max_length=255, blank=True, null=True)
    provider_customer_id = models.CharField(max_length=255, blank=True, null=True)
    provider_payment_method_id = models.CharField(max_length=255, blank=True, null=True)
    provider_payment_method_details = models.JSONField(null=True)

    last_payment_date = models.DateTimeField(null=True)

    contributor = models.ForeignKey("contributions.Contributor", on_delete=models.SET_NULL, null=True)
    donation_page = models.ForeignKey("pages.DonationPage", on_delete=models.PROTECT, null=True)

    bad_actor_score = models.IntegerField(null=True, choices=BadActorScores.choices)
    bad_actor_response = models.JSONField(null=True)
    flagged_date = models.DateTimeField(null=True)
    contribution_metadata = models.JSONField(null=True)

    status = models.CharField(max_length=10, choices=ContributionStatus.choices, null=True)
    # This is used in the `BaseCreatePaymentSerializer` and provides a way for the SPA
    # to signal to the server that a contribution has been canceled, without relying on easy-to-guess,
    # integer ID value.
    uuid = models.UUIDField(default=uuid.uuid4, primary_key=False, editable=False)
<<<<<<< HEAD

    objects = ContributionManager()
=======
>>>>>>> b27e2eff

    class Meta:
        get_latest_by = "modified"
        ordering = ["-created"]
        constraints = [
            models.CheckConstraint(
                name="%(app_label)s_%(class)s_bad_actor_score_valid",
                check=models.Q(bad_actor_score__in=BadActorScores.values),
            )
        ]

    def __str__(self):
        return f"{self.formatted_amount}, {self.created.strftime('%Y-%m-%d %H:%M:%S')}"

    @property
    def formatted_amount(self):
        return f"{'{:.2f}'.format(self.amount / 100)} {self.currency.upper()}"

    @property
    def revenue_program(self):
        if self.donation_page:
            return self.donation_page.revenue_program
        return None

    @property
    def stripe_account_id(self):
        if self.revenue_program and self.revenue_program.payment_provider:
            return self.revenue_program.payment_provider.stripe_account_id
        return None

    @property
    def billing_details(self) -> AttrDict:
        payment_provider_data = AttrDict(self.payment_provider_data).data.object
        return (payment_provider_data.charges.data or [AttrDict()])[0].billing_details

    @property
    def billing_name(self) -> str:
        return self.billing_details.name or ""

    @property
    def billing_email(self) -> str:
        return self.billing_details.email or ""

    @property
    def billing_phone(self) -> str:
        return self.billing_details.phone or ""

    @property
    def billing_address(self) -> str:
        order = ("line1", "line2", "city", "state", "postal_code", "country")
        return ",".join([self.billing_details.address[x] or "" for x in order])

    @property
    def formatted_donor_selected_amount(self) -> str:
        return f"{self.amount} {self.currency.upper()}"

    BAD_ACTOR_SCORES = (
        (
            0,
            "0 - Information",
        ),
        (
            1,
            "1 - Unknown",
        ),
        (
            2,
            "2 - Good",
        ),
        (
            3,
            "3 - Suspect",
        ),
        (
            4,
            "4 - Bad",
        ),
        (
            5,
            "5 - Very Bad",
        ),
    )

    @property
    def expanded_bad_actor_score(self):
        if not self.bad_actor_score:
            return None
        return self.BAD_ACTOR_SCORES[self.bad_actor_score][1]

    def get_payment_manager_instance(self):
        """
        Selects the correct payment manager for this Contribution, then instantiates it.
        """
        from apps.contributions.payment_managers import PaymentManager

        manager_class = PaymentManager.get_subclass(self)
        return manager_class(contribution=self)

    def process_flagged_payment(self, reject=False):
        payment_manager = self.get_payment_manager_instance()
        payment_manager.complete_payment(reject=reject)

    def fetch_stripe_payment_method(self):
        if not self.provider_payment_method_id:
            raise ValueError("Cannot fetch PaymentMethod without provider_payment_method_id")
        return stripe.PaymentMethod.retrieve(
            self.provider_payment_method_id,
            stripe_account=self.revenue_program.payment_provider.stripe_account_id,
        )

    def save(self, *args, **kwargs):
<<<<<<< HEAD
        # Check if we should update stripe payment method details
=======
>>>>>>> b27e2eff
        previous = self.__class__.objects.filter(pk=self.pk).first()
        logger.info(
            "`Contribution.save` called. Existing contribution has id: %s and provider_payment_method_id: %s \n The save value for provider_payment_method_id is %s",
            getattr(previous, "id", None),
            getattr(previous, "provider_payment_method_id", None),
            self.provider_payment_method_id,
        )
        # TODO: [DEV-3026]
        if (
            (previous and previous.provider_payment_method_id != self.provider_payment_method_id)
            or not previous
            and self.provider_payment_method_id
        ):
            # If it's an update and the previous pm is different from the new pm, or it's new and there's a pm id...
            # ...get details on payment method
            pm = self.fetch_stripe_payment_method()
            # This conditionality is here so that in testing we can set value of `pm` to `None` to avoid this side effect.
            if pm:
                self.provider_payment_method_details = pm
        super().save(*args, **kwargs)

    @classmethod
    def filter_queryset_for_contributor(cls, contributor, queryset):
        return queryset.filter(contributor=contributor).all()

    @classmethod
    def filter_queryset_by_role_assignment(cls, role_assignment, queryset):
        if role_assignment.role_type == Roles.HUB_ADMIN:
            return queryset.all()
        elif role_assignment.role_type == Roles.ORG_ADMIN:
            return queryset.filter(donation_page__revenue_program__organization=role_assignment.organization)
        elif role_assignment.role_type == Roles.RP_ADMIN:
            return queryset.filter(donation_page__revenue_program__in=role_assignment.revenue_programs.all())
        else:
            raise UnexpectedRoleType(f"`{role_assignment.role_type}` is not a valid role type")

    def create_stripe_customer(
        self,
        first_name=None,
        last_name=None,
        phone=None,
        mailing_street=None,
        mailing_city=None,
        mailing_state=None,
        mailing_postal_code=None,
        mailing_country=None,
        **kwargs,
    ):
        """Create a Stripe customer using contributor email"""
        address = {
            "line1": mailing_street,
            "city": mailing_city,
            "state": mailing_state,
            "postal_code": mailing_postal_code,
            "country": mailing_country,
        }
        name = " ".join(x for x in [first_name, last_name] if x)
        customer = stripe.Customer.create(
            email=self.contributor.email,
            address=address,
            shipping={"address": address, "name": name},
            name=name,
            phone=phone,
            stripe_account=self.donation_page.revenue_program.payment_provider.stripe_account_id,
        )
        self.provider_customer_id = customer["id"]
        self.save()
        return customer

    def create_stripe_one_time_payment_intent(self):
        """Create a Stripe PaymentIntent and attach its id and client_secret to the contribution

        See https://stripe.com/docs/api/payment_intents/create for more info
        """
        intent = stripe.PaymentIntent.create(
            amount=self.amount,
            currency=self.currency,
            customer=self.provider_customer_id,
            metadata=self.contribution_metadata,
            receipt_email=self.contributor.email,
            statement_descriptor_suffix=self.donation_page.revenue_program.stripe_statement_descriptor_suffix,
            stripe_account=self.donation_page.revenue_program.stripe_account_id,
            capture_method="manual" if self.status == ContributionStatus.FLAGGED else "automatic",
        )
        self.provider_payment_id = intent["id"]
        # we don't want to save `` because it can be used to authorize payment attempt
        # so want to keep surface area small as possible
        self.payment_provider_data = dict(intent) | {"client_secret": None}
        self.save()
        return intent

    def create_stripe_setup_intent(self, metadata):
        setup_intent = stripe.SetupIntent.create(
            customer=self.provider_customer_id,
            stripe_account=self.donation_page.revenue_program.payment_provider.stripe_account_id,
            metadata=metadata,
        )
        self.provider_setup_intent_id = setup_intent["id"]
        self.save()
        return setup_intent

    def create_stripe_subscription(
        self,
        metadata=None,
        default_payment_method=None,
        off_session=False,
        error_if_incomplete=False,
    ):
        """Create a Stripe Subscription and attach its data to the contribution

        See https://stripe.com/docs/api/subscriptions/create for more info
        """
        price_data = {
            "unit_amount": self.amount,
            "currency": self.currency,
            "product": self.donation_page.revenue_program.payment_provider.stripe_product_id,
            "recurring": {
                "interval": self.interval,
            },
        }
        subscription = stripe.Subscription.create(
            customer=self.provider_customer_id,
            default_payment_method=default_payment_method,
            items=[
                {
                    "price_data": price_data,
                }
            ],
            stripe_account=self.donation_page.revenue_program.payment_provider.stripe_account_id,
            metadata=metadata,
            payment_behavior="error_if_incomplete" if error_if_incomplete else "default_incomplete",
            payment_settings={"save_default_payment_method": "on_subscription"},
            expand=["latest_invoice.payment_intent"],
            off_session=off_session,
        )
        self.payment_provider_data = subscription
        self.provider_subscription_id = subscription["id"]
<<<<<<< HEAD
        self.provider_payment_id = subscription["latest_invoice"]["payment_intent"]["id"]
=======
>>>>>>> b27e2eff
        self.save()
        return subscription

    def cancel(self):
        if self.status not in (ContributionStatus.PROCESSING, ContributionStatus.FLAGGED):
            logger.warning(
                "`Contribution.cancel` called on contribution (ID: %s) with unexpected status %s",
                self.id,
                self.status,
            )
            raise ContributionStatusError()
        elif self.interval == ContributionInterval.ONE_TIME:
            stripe.PaymentIntent.cancel(
                self.provider_payment_id,
                stripe_account=self.donation_page.revenue_program.stripe_account_id,
            )
        elif self.interval not in (ContributionInterval.MONTHLY, ContributionInterval.YEARLY):
            logger.warning(
                "`Contribution.cancel` called on contribution (ID: %s) with unexpected interval %s",
                self.id,
                self.interval,
            )
            raise ContributionIntervalError()
        elif self.status == ContributionStatus.PROCESSING:
            stripe.Subscription.delete(
                self.provider_subscription_id,
                stripe_account=self.donation_page.revenue_program.stripe_account_id,
            )
<<<<<<< HEAD
        elif self.status == ContributionStatus.FLAGGED and self.provider_payment_method_id:
=======
        elif self.status == ContributionStatus.FLAGGED:
>>>>>>> b27e2eff
            stripe.PaymentMethod.retrieve(
                self.provider_payment_method_id,
                stripe_account=self.donation_page.revenue_program.stripe_account_id,
            ).detach()

        self.status = ContributionStatus.CANCELED
        self.save()

    def handle_thank_you_email(self, contribution_received_at=None):
        """Send a thank you email to contribution's contributor if org is configured to have NRE send thank you email"""
        contribution_received_at = contribution_received_at if contribution_received_at else timezone.now()
        if self.revenue_program.organization.send_receipt_email_via_nre:
            send_templated_email.delay(
                self.contributor.email,
                "Thank you for your contribution!",
                "nrh-default-contribution-confirmation-email.txt",
                "nrh-default-contribution-confirmation-email.html",
                {
                    "contribution_date": contribution_received_at.strftime("%m-%d-%y"),
                    "contributor_email": self.contributor.email,
                    "contribution_amount": self.formatted_amount,
                    "contribution_interval": self.interval,
                    "contribution_interval_display_value": self.interval if self.interval != "one_time" else None,
                    "copyright_year": contribution_received_at.year,
                    "org_name": self.revenue_program.organization.name,
                },
            )

    def send_recurring_contribution_email_reminder(self, next_charge_date):
        from apps.api.views import construct_rp_domain  # vs. circular import

        if self.interval == ContributionInterval.ONE_TIME:
            logger.warning(
                "`Contribution.send_recurring_contribution_email_reminder` was called on an instance (ID: %s) whose interval is one-time",
                self.id,
            )
            return
        token = str(ContributorRefreshToken.for_contributor(self.contributor.uuid).short_lived_access_token)
        send_templated_email.delay(
            self.contributor.email,
            f"Reminder: {self.donation_page.revenue_program.name} scheduled contribution",
            "recurring-contribution-email-reminder.txt",
            "recurring-contribution-email-reminder.html",
            {
                "rp_name": self.donation_page.revenue_program.name,
                # nb, we have to send this as pre-formatted because this data will be serialized
                # when sent to the Celery worker.
                "contribution_date": next_charge_date.strftime("%m/%d/%Y"),
                "contribution_amount": self.formatted_amount,
                "contribution_interval_display_value": self.interval,
                "non_profit": self.donation_page.revenue_program.non_profit,
                "contributor_email": self.contributor.email,
                "tax_id": self.donation_page.revenue_program.tax_id,
                "magic_link": mark_safe(
                    f"https://{construct_rp_domain(self.donation_page.revenue_program.slug)}/{settings.CONTRIBUTOR_VERIFY_URL}"
                    f"?token={token}&email={quote_plus(self.contributor.email)}"
                ),
            },
        )

    @staticmethod
    def stripe_metadata(contributor, validated_data, referer):
        """Generate dict of metadata to be sent to Stripe when creating a PaymentIntent or Subscription"""
        return {
            "source": settings.METADATA_SOURCE,
            "schema_version": settings.METADATA_SCHEMA_VERSION,
            "contributor_id": contributor.id,
            "agreed_to_pay_fees": validated_data["agreed_to_pay_fees"],
            "donor_selected_amount": validated_data["donor_selected_amount"],
            "reason_for_giving": validated_data["reason_for_giving"],
            "honoree": validated_data.get("honoree"),
            "in_memory_of": validated_data.get("in_memory_of"),
            "comp_subscription": validated_data.get("comp_subscription"),
            "swag_opt_out": validated_data.get("swag_opt_out"),
            "swag_choice": validated_data.get("swag_choice"),
            "referer": referer,
            "revenue_program_id": validated_data["page"].revenue_program.id,
            "revenue_program_slug": validated_data["page"].revenue_program.slug,
            "sf_campaign_id": validated_data.get("sf_campaign_id"),
        }<|MERGE_RESOLUTION|>--- conflicted
+++ resolved
@@ -119,15 +119,12 @@
     SUPERBAD = 5, "5 - Very Bad"
 
 
-<<<<<<< HEAD
 class ContributionManager(models.Manager):
     def having_org_viewable_status(self):
         """Exclude contributions with statuses that should not be seen by org users from the queryset"""
         return self.exclude(status__in=[ContributionStatus.FLAGGED, ContributionStatus.REJECTED])
 
 
-=======
->>>>>>> b27e2eff
 class Contribution(IndexedTimeStampedModel, RoleAssignmentResourceModelMixin):
     amount = models.IntegerField(help_text="Stored in cents")
     currency = models.CharField(max_length=3, default="usd")
@@ -159,11 +156,8 @@
     # to signal to the server that a contribution has been canceled, without relying on easy-to-guess,
     # integer ID value.
     uuid = models.UUIDField(default=uuid.uuid4, primary_key=False, editable=False)
-<<<<<<< HEAD
 
     objects = ContributionManager()
-=======
->>>>>>> b27e2eff
 
     class Meta:
         get_latest_by = "modified"
@@ -275,10 +269,6 @@
         )
 
     def save(self, *args, **kwargs):
-<<<<<<< HEAD
-        # Check if we should update stripe payment method details
-=======
->>>>>>> b27e2eff
         previous = self.__class__.objects.filter(pk=self.pk).first()
         logger.info(
             "`Contribution.save` called. Existing contribution has id: %s and provider_payment_method_id: %s \n The save value for provider_payment_method_id is %s",
@@ -416,10 +406,7 @@
         )
         self.payment_provider_data = subscription
         self.provider_subscription_id = subscription["id"]
-<<<<<<< HEAD
         self.provider_payment_id = subscription["latest_invoice"]["payment_intent"]["id"]
-=======
->>>>>>> b27e2eff
         self.save()
         return subscription
 
@@ -448,11 +435,7 @@
                 self.provider_subscription_id,
                 stripe_account=self.donation_page.revenue_program.stripe_account_id,
             )
-<<<<<<< HEAD
         elif self.status == ContributionStatus.FLAGGED and self.provider_payment_method_id:
-=======
-        elif self.status == ContributionStatus.FLAGGED:
->>>>>>> b27e2eff
             stripe.PaymentMethod.retrieve(
                 self.provider_payment_method_id,
                 stripe_account=self.donation_page.revenue_program.stripe_account_id,
